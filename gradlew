#!/usr/bin/env sh

#
# Copyright 2015 the original author or authors.
#
# Licensed under the Apache License, Version 2.0 (the "License");
# you may not use this file except in compliance with the License.
# You may obtain a copy of the License at
#
#      https://www.apache.org/licenses/LICENSE-2.0
#
# Unless required by applicable law or agreed to in writing, software
# distributed under the License is distributed on an "AS IS" BASIS,
# WITHOUT WARRANTIES OR CONDITIONS OF ANY KIND, either express or implied.
# See the License for the specific language governing permissions and
# limitations under the License.
#

##############################################################################
##
##  Gradle start up script for UN*X
##
##############################################################################

# Attempt to set APP_HOME
# Resolve links: $0 may be a link
PRG="$0"
# Need this for relative symlinks.
while [ -h "$PRG" ] ; do
    ls=`ls -ld "$PRG"`
    link=`expr "$ls" : '.*-> \(.*\)$'`
    if expr "$link" : '/.*' > /dev/null; then
        PRG="$link"
    else
        PRG=`dirname "$PRG"`"/$link"
    fi
done
SAVED="`pwd`"
cd "`dirname \"$PRG\"`/" >/dev/null
APP_HOME="`pwd -P`"
cd "$SAVED" >/dev/null

APP_NAME="Gradle"
APP_BASE_NAME=`basename "$0"`

# Add default JVM options here. You can also use JAVA_OPTS and GRADLE_OPTS to pass JVM options to this script.
DEFAULT_JVM_OPTS='"-Xmx64m" "-Xms64m"'

# Use the maximum available, or set MAX_FD != -1 to use that value.
MAX_FD="maximum"

warn () {
    echo "$*"
}

die () {
    echo
    echo "$*"
    echo
    exit 1
}

# OS specific support (must be 'true' or 'false').
cygwin=false
msys=false
darwin=false
nonstop=false
case "`uname`" in
  CYGWIN* )
    cygwin=true
    ;;
  Darwin* )
    darwin=true
    ;;
  MINGW* )
    msys=true
    ;;
  NONSTOP* )
    nonstop=true
    ;;
esac


# Loop in case we encounter an error.
for attempt in 1 2 3; do
  if [ ! -e $APP_HOME/gradle/wrapper/gradle-wrapper.jar ]; then
<<<<<<< HEAD
    if ! curl -s -S --retry 3 -L -o "$APP_HOME/gradle/wrapper/gradle-wrapper.jar" "https://raw.githubusercontent.com/gradle/gradle/v6.3/gradle/wrapper/gradle-wrapper.jar"; then
=======
    if ! curl -s -S --retry 3 -L -o "$APP_HOME/gradle/wrapper/gradle-wrapper.jar" "https://raw.githubusercontent.com/gradle/gradle/v6.3.0/gradle/wrapper/gradle-wrapper.jar"; then
>>>>>>> 33bfdacd
      rm -f "$APP_HOME/gradle/wrapper/gradle-wrapper.jar"
      # Pause for a bit before looping in case the server throttled us.
      sleep 5
      continue
    fi
  fi
done

CLASSPATH=$APP_HOME/gradle/wrapper/gradle-wrapper.jar

# Determine the Java command to use to start the JVM.
if [ -n "$JAVA_HOME" ] ; then
    if [ -x "$JAVA_HOME/jre/sh/java" ] ; then
        # IBM's JDK on AIX uses strange locations for the executables
        JAVACMD="$JAVA_HOME/jre/sh/java"
    else
        JAVACMD="$JAVA_HOME/bin/java"
    fi
    if [ ! -x "$JAVACMD" ] ; then
        die "ERROR: JAVA_HOME is set to an invalid directory: $JAVA_HOME

Please set the JAVA_HOME variable in your environment to match the
location of your Java installation."
    fi
else
    JAVACMD="java"
    which java >/dev/null 2>&1 || die "ERROR: JAVA_HOME is not set and no 'java' command could be found in your PATH.

Please set the JAVA_HOME variable in your environment to match the
location of your Java installation."
fi

# Increase the maximum file descriptors if we can.
if [ "$cygwin" = "false" -a "$darwin" = "false" -a "$nonstop" = "false" ] ; then
    MAX_FD_LIMIT=`ulimit -H -n`
    if [ $? -eq 0 ] ; then
        if [ "$MAX_FD" = "maximum" -o "$MAX_FD" = "max" ] ; then
            MAX_FD="$MAX_FD_LIMIT"
        fi
        ulimit -n $MAX_FD
        if [ $? -ne 0 ] ; then
            warn "Could not set maximum file descriptor limit: $MAX_FD"
        fi
    else
        warn "Could not query maximum file descriptor limit: $MAX_FD_LIMIT"
    fi
fi

# For Darwin, add options to specify how the application appears in the dock
if $darwin; then
    GRADLE_OPTS="$GRADLE_OPTS \"-Xdock:name=$APP_NAME\" \"-Xdock:icon=$APP_HOME/media/gradle.icns\""
fi

# For Cygwin or MSYS, switch paths to Windows format before running java
if [ "$cygwin" = "true" -o "$msys" = "true" ] ; then
    APP_HOME=`cygpath --path --mixed "$APP_HOME"`
    CLASSPATH=`cygpath --path --mixed "$CLASSPATH"`
    JAVACMD=`cygpath --unix "$JAVACMD"`

    # We build the pattern for arguments to be converted via cygpath
    ROOTDIRSRAW=`find -L / -maxdepth 1 -mindepth 1 -type d 2>/dev/null`
    SEP=""
    for dir in $ROOTDIRSRAW ; do
        ROOTDIRS="$ROOTDIRS$SEP$dir"
        SEP="|"
    done
    OURCYGPATTERN="(^($ROOTDIRS))"
    # Add a user-defined pattern to the cygpath arguments
    if [ "$GRADLE_CYGPATTERN" != "" ] ; then
        OURCYGPATTERN="$OURCYGPATTERN|($GRADLE_CYGPATTERN)"
    fi
    # Now convert the arguments - kludge to limit ourselves to /bin/sh
    i=0
    for arg in "$@" ; do
        CHECK=`echo "$arg"|egrep -c "$OURCYGPATTERN" -`
        CHECK2=`echo "$arg"|egrep -c "^-"`                                 ### Determine if an option

        if [ $CHECK -ne 0 ] && [ $CHECK2 -eq 0 ] ; then                    ### Added a condition
            eval `echo args$i`=`cygpath --path --ignore --mixed "$arg"`
        else
            eval `echo args$i`="\"$arg\""
        fi
        i=`expr $i + 1`
    done
    case $i in
        0) set -- ;;
        1) set -- "$args0" ;;
        2) set -- "$args0" "$args1" ;;
        3) set -- "$args0" "$args1" "$args2" ;;
        4) set -- "$args0" "$args1" "$args2" "$args3" ;;
        5) set -- "$args0" "$args1" "$args2" "$args3" "$args4" ;;
        6) set -- "$args0" "$args1" "$args2" "$args3" "$args4" "$args5" ;;
        7) set -- "$args0" "$args1" "$args2" "$args3" "$args4" "$args5" "$args6" ;;
        8) set -- "$args0" "$args1" "$args2" "$args3" "$args4" "$args5" "$args6" "$args7" ;;
        9) set -- "$args0" "$args1" "$args2" "$args3" "$args4" "$args5" "$args6" "$args7" "$args8" ;;
    esac
fi

# Escape application args
save () {
    for i do printf %s\\n "$i" | sed "s/'/'\\\\''/g;1s/^/'/;\$s/\$/' \\\\/" ; done
    echo " "
}
APP_ARGS=`save "$@"`

# Collect all arguments for the java command, following the shell quoting and substitution rules
eval set -- $DEFAULT_JVM_OPTS $JAVA_OPTS $GRADLE_OPTS "\"-Dorg.gradle.appname=$APP_BASE_NAME\"" -classpath "\"$CLASSPATH\"" org.gradle.wrapper.GradleWrapperMain "$APP_ARGS"

exec "$JAVACMD" "$@"<|MERGE_RESOLUTION|>--- conflicted
+++ resolved
@@ -84,11 +84,7 @@
 # Loop in case we encounter an error.
 for attempt in 1 2 3; do
   if [ ! -e $APP_HOME/gradle/wrapper/gradle-wrapper.jar ]; then
-<<<<<<< HEAD
-    if ! curl -s -S --retry 3 -L -o "$APP_HOME/gradle/wrapper/gradle-wrapper.jar" "https://raw.githubusercontent.com/gradle/gradle/v6.3/gradle/wrapper/gradle-wrapper.jar"; then
-=======
     if ! curl -s -S --retry 3 -L -o "$APP_HOME/gradle/wrapper/gradle-wrapper.jar" "https://raw.githubusercontent.com/gradle/gradle/v6.3.0/gradle/wrapper/gradle-wrapper.jar"; then
->>>>>>> 33bfdacd
       rm -f "$APP_HOME/gradle/wrapper/gradle-wrapper.jar"
       # Pause for a bit before looping in case the server throttled us.
       sleep 5
