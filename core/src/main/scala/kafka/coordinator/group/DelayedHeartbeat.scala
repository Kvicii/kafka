--- conflicted
+++ resolved
@@ -31,13 +31,8 @@
   extends DelayedOperation(timeoutMs, Some(group.lock)) {
 
   override def tryComplete(): Boolean = coordinator.tryCompleteHeartbeat(group, memberId, isPending, forceComplete _)
-<<<<<<< HEAD
 
-  override def onExpiration() = coordinator.onExpireHeartbeat(group, memberId, isPending)
+  override def onExpiration(): Unit = coordinator.onExpireHeartbeat(group, memberId, isPending)
 
-  override def onComplete() = coordinator.onCompleteHeartbeat()
-=======
-  override def onExpiration(): Unit = coordinator.onExpireHeartbeat(group, memberId, isPending)
   override def onComplete(): Unit = {}
->>>>>>> 7205cd36
 }