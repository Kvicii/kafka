--- conflicted
+++ resolved
@@ -272,27 +272,13 @@
 
   def inLock[T](fun: => T): T = CoreUtils.inLock(lock)(fun)
 
-<<<<<<< HEAD
-  def is(groupState: GroupState) = state == groupState
-
-  def not(groupState: GroupState) = state != groupState
-
-  def has(memberId: String) = members.contains(memberId)
-
-  def get(memberId: String) = members(memberId)
-
-  def size = members.size
-=======
   def is(groupState: GroupState): Boolean = state == groupState
   def has(memberId: String): Boolean = members.contains(memberId)
   def get(memberId: String): MemberMetadata = members(memberId)
   def size: Int = members.size
->>>>>>> 58134467
 
   def isLeader(memberId: String): Boolean = leaderId.contains(memberId)
-
   def leaderOrNull: String = leaderId.orNull
-
   def currentStateTimestampOrDefault: Long = currentStateTimestamp.getOrElse(-1)
 
   def isConsumerGroup: Boolean = protocolType.contains(ConsumerProtocol.PROTOCOL_TYPE)
@@ -372,18 +358,6 @@
   }
 
   /**
-<<<<<<< HEAD
-   * [For static members only]: Replace the old member id with the new one,
-   * keep everything else unchanged and return the updated member.
-   */
-  def replaceGroupInstance(oldMemberId: String,
-                           newMemberId: String,
-                           groupInstanceId: Option[String]): MemberMetadata = {
-    if (groupInstanceId.isEmpty) {
-      throw new IllegalArgumentException(s"unexpected null group.instance.id in replaceGroupInstance")
-    }
-    val oldMember = members.remove(oldMemberId)
-=======
     * [For static members only]: Replace the old member id with the new one,
     * keep everything else unchanged and return the updated member.
     */
@@ -393,7 +367,6 @@
     newMemberId: String
   ): MemberMetadata = {
     val memberMetadata = members.remove(oldMemberId)
->>>>>>> 58134467
       .getOrElse(throw new IllegalArgumentException(s"Cannot replace non-existing member id $oldMemberId"))
 
     // Fence potential duplicate member immediately if someone awaits join/sync callback.
@@ -413,30 +386,16 @@
 
   def isPendingMember(memberId: String): Boolean = pendingMembers.contains(memberId)
 
-<<<<<<< HEAD
-  def getStaticMemberId(groupInstanceId: Option[String]) = {
-    if (groupInstanceId.isEmpty) {
-      throw new IllegalArgumentException(s"unexpected null group.instance.id in getStaticMemberId")
-=======
   def addPendingMember(memberId: String): Boolean = {
     if (has(memberId)) {
       throw new IllegalStateException(s"Attempt to add pending member $memberId which is already " +
         s"a stable member of the group")
->>>>>>> 58134467
     }
     pendingMembers.add(memberId)
   }
 
-<<<<<<< HEAD
-  def addStaticMember(groupInstanceId: Option[String], newMemberId: String) = {
-    if (groupInstanceId.isEmpty) {
-      throw new IllegalArgumentException(s"unexpected null group.instance.id in addStaticMember")
-    }
-    staticMembers.put(groupInstanceId.get, newMemberId)
-=======
   def hasStaticMember(groupInstanceId: String): Boolean = {
     staticMembers.contains(groupInstanceId)
->>>>>>> 58134467
   }
 
   def currentStaticMemberId(groupInstanceId: String): Option[String] = {
@@ -482,23 +441,6 @@
   }
 
   /**
-<<<<<<< HEAD
-   * Verify the member.id is up to date for static members. Return true if both conditions met:
-   *   1. given member is a known static member to group
-   *   2. group stored member.id doesn't match with given member.id
-   */
-  def isStaticMemberFenced(memberId: String,
-                           groupInstanceId: Option[String],
-                           operation: String): Boolean = {
-    if (hasStaticMember(groupInstanceId)
-      && getStaticMemberId(groupInstanceId) != memberId) {
-      error(s"given member.id $memberId is identified as a known static member ${groupInstanceId.get}, " +
-        s"but not matching the expected member.id ${getStaticMemberId(groupInstanceId)} during $operation, will " +
-        s"respond with instance fenced error")
-      true
-    } else
-      false
-=======
     * Verify the member.id is up to date for static members. Return true if both conditions met:
     *   1. given member is a known static member to group
     *   2. group stored member.id doesn't match with given member.id
@@ -508,7 +450,6 @@
     memberId: String
   ): Boolean = {
     currentStaticMemberId(groupInstanceId).exists(_ != memberId)
->>>>>>> 58134467
   }
 
   def canRebalance: Boolean = PreparingRebalance.validPreviousStates.contains(state)
