--- conflicted
+++ resolved
@@ -186,19 +186,9 @@
 
   def currentGroups: Iterable[GroupMetadata] = groupMetadataCache.values
 
-<<<<<<< HEAD
-  def isPartitionOwned(partition: Int) = inLock(partitionLock) {
-    ownedPartitions.contains(partition)
-  }
-
-  def isPartitionLoading(partition: Int) = inLock(partitionLock) {
-    loadingPartitions.contains(partition)
-  }
-=======
   def isPartitionOwned(partition: Int): Boolean = inLock(partitionLock) { ownedPartitions.contains(partition) }
 
   def isPartitionLoading(partition: Int): Boolean = inLock(partitionLock) { loadingPartitions.contains(partition) }
->>>>>>> 5ef962ba
 
   def partitionFor(groupId: String): Int = Utils.abs(groupId.hashCode) % groupMetadataTopicPartitionCount
 
