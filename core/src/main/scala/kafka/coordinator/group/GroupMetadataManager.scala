/*
 * Licensed to the Apache Software Foundation (ASF) under one or more
 * contributor license agreements. See the NOTICE file distributed with
 * this work for additional information regarding copyright ownership.
 * The ASF licenses this file to You under the Apache License, Version 2.0
 * (the "License"); you may not use this file except in compliance with
 * the License. You may obtain a copy of the License at
 *
 *    http://www.apache.org/licenses/LICENSE-2.0
 *
 * Unless required by applicable law or agreed to in writing, software
 * distributed under the License is distributed on an "AS IS" BASIS,
 * WITHOUT WARRANTIES OR CONDITIONS OF ANY KIND, either express or implied.
 * See the License for the specific language governing permissions and
 * limitations under the License.
 */

package kafka.coordinator.group

import java.io.PrintStream
import java.nio.ByteBuffer
import java.nio.charset.StandardCharsets
import java.util.Optional
import java.util.concurrent.TimeUnit
import java.util.concurrent.atomic.AtomicBoolean
import java.util.concurrent.locks.ReentrantLock
import com.yammer.metrics.core.Gauge
import kafka.api.{ApiVersion, KAFKA_0_10_1_IV0, KAFKA_2_1_IV0, KAFKA_2_1_IV1, KAFKA_2_3_IV0}
import kafka.common.OffsetAndMetadata
import kafka.internals.generated.{GroupMetadataValue, OffsetCommitKey, OffsetCommitValue, GroupMetadataKey => GroupMetadataKeyData}
import kafka.log.AppendOrigin
import kafka.metrics.KafkaMetricsGroup
import kafka.server.{FetchLogEnd, ReplicaManager, RequestLocal}
import kafka.utils.CoreUtils.inLock
import kafka.utils.Implicits._
import kafka.utils._
import org.apache.kafka.clients.consumer.ConsumerRecord
import org.apache.kafka.clients.consumer.internals.ConsumerProtocol
import org.apache.kafka.common.internals.Topic
import org.apache.kafka.common.metrics.Metrics
import org.apache.kafka.common.metrics.stats.{Avg, Max, Meter}
import org.apache.kafka.common.protocol.{ByteBufferAccessor, Errors, MessageUtil}
import org.apache.kafka.common.record._
import org.apache.kafka.common.requests.OffsetFetchResponse.PartitionData
import org.apache.kafka.common.requests.ProduceResponse.PartitionResponse
import org.apache.kafka.common.requests.{OffsetCommitRequest, OffsetFetchResponse}
import org.apache.kafka.common.utils.{Time, Utils}
import org.apache.kafka.common.{KafkaException, MessageFormatter, TopicPartition}

import scala.collection._
import scala.collection.mutable.ArrayBuffer
import scala.jdk.CollectionConverters._

class GroupMetadataManager(brokerId: Int,
                           interBrokerProtocolVersion: ApiVersion,
                           config: OffsetConfig,
                           val replicaManager: ReplicaManager,
                           time: Time,
                           metrics: Metrics) extends Logging with KafkaMetricsGroup {

  private val compressionType: CompressionType = CompressionType.forId(config.offsetsTopicCompressionCodec.codec)

  private val groupMetadataCache = new Pool[String, GroupMetadata]

  /* lock protecting access to loading and owned partition sets */
  private val partitionLock = new ReentrantLock()

  /* partitions of consumer groups that are being loaded, its lock should be always called BEFORE the group lock if needed */
  private val loadingPartitions: mutable.Set[Int] = mutable.Set()

  /* partitions of consumer groups that are assigned, using the same loading partition lock */
  private val ownedPartitions: mutable.Set[Int] = mutable.Set()

  /* shutting down flag */
  private val shuttingDown = new AtomicBoolean(false)

  /* number of partitions for the consumer metadata topic */
  @volatile private var groupMetadataTopicPartitionCount: Int = _

  /* single-thread scheduler to handle offset/group metadata cache loading and unloading */
  private val scheduler = new KafkaScheduler(threads = 1, threadNamePrefix = "group-metadata-manager-")

  /* The groups with open transactional offsets commits per producer. We need this because when the commit or abort
   * marker comes in for a transaction, it is for a particular partition on the offsets topic and a particular producerId.
   * We use this structure to quickly find the groups which need to be updated by the commit/abort marker. */
  private val openGroupsForProducer = mutable.HashMap[Long, mutable.Set[String]]()

  /* setup metrics*/
  private val partitionLoadSensor = metrics.sensor(GroupMetadataManager.LoadTimeSensor)

  partitionLoadSensor.add(metrics.metricName("partition-load-time-max",
    GroupMetadataManager.MetricsGroup,
    "The max time it took to load the partitions in the last 30sec"), new Max())
  partitionLoadSensor.add(metrics.metricName("partition-load-time-avg",
    GroupMetadataManager.MetricsGroup,
    "The avg time it took to load the partitions in the last 30sec"), new Avg())

  val offsetCommitsSensor = metrics.sensor("OffsetCommits")

  offsetCommitsSensor.add(new Meter(
    metrics.metricName("offset-commit-rate",
      "group-coordinator-metrics",
      "The rate of committed offsets"),
    metrics.metricName("offset-commit-count",
      "group-coordinator-metrics",
      "The total number of committed offsets")))

  val offsetExpiredSensor = metrics.sensor("OffsetExpired")

  offsetExpiredSensor.add(new Meter(
    metrics.metricName("offset-expiration-rate",
      "group-coordinator-metrics",
      "The rate of expired offsets"),
    metrics.metricName("offset-expiration-count",
      "group-coordinator-metrics",
      "The total number of expired offsets")))

  this.logIdent = s"[GroupMetadataManager brokerId=$brokerId] "

  private def recreateGauge[T](name: String, gauge: Gauge[T]): Gauge[T] = {
    removeMetric(name)
    newGauge(name, gauge)
  }

  recreateGauge("NumOffsets",
    () => groupMetadataCache.values.map { group =>
      group.inLock {
        group.numOffsets
      }
    }.sum
  )

  recreateGauge("NumGroups",
    () => groupMetadataCache.size
  )

  recreateGauge("NumGroupsPreparingRebalance",
    () => groupMetadataCache.values.count { group =>
      group synchronized {
        group.is(PreparingRebalance)
      }
    })

  recreateGauge("NumGroupsCompletingRebalance",
    () => groupMetadataCache.values.count { group =>
      group synchronized {
        group.is(CompletingRebalance)
      }
    })

  recreateGauge("NumGroupsStable",
    () => groupMetadataCache.values.count { group =>
      group synchronized {
        group.is(Stable)
      }
    })

  recreateGauge("NumGroupsDead",
    () => groupMetadataCache.values.count { group =>
      group synchronized {
        group.is(Dead)
      }
    })

  recreateGauge("NumGroupsEmpty",
    () => groupMetadataCache.values.count { group =>
      group synchronized {
        group.is(Empty)
      }
    })

  def startup(retrieveGroupMetadataTopicPartitionCount: () => Int, enableMetadataExpiration: Boolean): Unit = {
    groupMetadataTopicPartitionCount = retrieveGroupMetadataTopicPartitionCount()
    scheduler.startup()
    if (enableMetadataExpiration) {
      scheduler.schedule(name = "delete-expired-group-metadata",
        fun = () => cleanupGroupMetadata(),
        period = config.offsetsRetentionCheckIntervalMs,
        unit = TimeUnit.MILLISECONDS)
    }
  }

  def currentGroups: Iterable[GroupMetadata] = groupMetadataCache.values

  def isPartitionOwned(partition: Int) = inLock(partitionLock) {
    ownedPartitions.contains(partition)
  }

  def isPartitionLoading(partition: Int) = inLock(partitionLock) {
    loadingPartitions.contains(partition)
  }

  def partitionFor(groupId: String): Int = Utils.abs(groupId.hashCode) % groupMetadataTopicPartitionCount

  def isGroupLocal(groupId: String): Boolean = isPartitionOwned(partitionFor(groupId))

  def isGroupLoading(groupId: String): Boolean = isPartitionLoading(partitionFor(groupId))

  def isLoading: Boolean = inLock(partitionLock) { loadingPartitions.nonEmpty }

  // return true iff group is owned and the group doesn't exist
  def groupNotExists(groupId: String) = inLock(partitionLock) {
    isGroupLocal(groupId) && getGroup(groupId).forall { group =>
      group.inLock(group.is(Dead))
    }
  }

  // visible for testing
  private[group] def isGroupOpenForProducer(producerId: Long, groupId: String) = openGroupsForProducer.get(producerId) match {
    case Some(groups) =>
      groups.contains(groupId)
    case None =>
      false
  }

  /**
   * Get the group associated with the given groupId or null if not found
   */
  def getGroup(groupId: String): Option[GroupMetadata] = {
    Option(groupMetadataCache.get(groupId))
  }

  /**
   * Get the group associated with the given groupId - the group is created if createIfNotExist
   * is true - or null if not found
   */
  def getOrMaybeCreateGroup(groupId: String, createIfNotExist: Boolean): Option[GroupMetadata] = {
    if (createIfNotExist)
      Option(groupMetadataCache.getAndMaybePut(groupId, new GroupMetadata(groupId, Empty, time)))
    else
      Option(groupMetadataCache.get(groupId))
  }

  /**
   * Add a group or get the group associated with the given groupId if it already exists
   */
  def addGroup(group: GroupMetadata): GroupMetadata = {
    val currentGroup = groupMetadataCache.putIfNotExists(group.groupId, group)
    if (currentGroup != null) {
      currentGroup
    } else {
      group
    }
  }

  def storeGroup(group: GroupMetadata,
                 groupAssignment: Map[String, Array[Byte]],
                 responseCallback: Errors => Unit,
                 requestLocal: RequestLocal = RequestLocal.NoCaching): Unit = {
    getMagic(partitionFor(group.groupId)) match {
      case Some(magicValue) =>
        // We always use CREATE_TIME, like the producer. The conversion to LOG_APPEND_TIME (if necessary) happens automatically.
        val timestampType = TimestampType.CREATE_TIME
        val timestamp = time.milliseconds()
        val key = GroupMetadataManager.groupMetadataKey(group.groupId)
        val value = GroupMetadataManager.groupMetadataValue(group, groupAssignment, interBrokerProtocolVersion)

        val records = {
          val buffer = ByteBuffer.allocate(AbstractRecords.estimateSizeInBytes(magicValue, compressionType,
            Seq(new SimpleRecord(timestamp, key, value)).asJava))
          val builder = MemoryRecords.builder(buffer, magicValue, compressionType, timestampType, 0L)
          builder.append(timestamp, key, value)
          builder.build()
        }

        val groupMetadataPartition = new TopicPartition(Topic.GROUP_METADATA_TOPIC_NAME, partitionFor(group.groupId))
        val groupMetadataRecords = Map(groupMetadataPartition -> records)
        val generationId = group.generationId

        // set the callback function to insert the created group into cache after log append completed
        def putCacheCallback(responseStatus: Map[TopicPartition, PartitionResponse]): Unit = {
          // the append response should only contain the topics partition
          if (responseStatus.size != 1 || !responseStatus.contains(groupMetadataPartition))
            throw new IllegalStateException("Append status %s should only have one partition %s"
              .format(responseStatus, groupMetadataPartition))

          // construct the error status in the propagated assignment response in the cache
          val status = responseStatus(groupMetadataPartition)

          val responseError = if (status.error == Errors.NONE) {
            Errors.NONE
          } else {
            debug(s"Metadata from group ${group.groupId} with generation $generationId failed when appending to log " +
              s"due to ${status.error.exceptionName}")

            // transform the log append error code to the corresponding the commit status error code
            status.error match {
              case Errors.UNKNOWN_TOPIC_OR_PARTITION
                   | Errors.NOT_ENOUGH_REPLICAS
                   | Errors.NOT_ENOUGH_REPLICAS_AFTER_APPEND =>
                Errors.COORDINATOR_NOT_AVAILABLE

              case Errors.NOT_LEADER_OR_FOLLOWER
                   | Errors.KAFKA_STORAGE_ERROR =>
                Errors.NOT_COORDINATOR

              case Errors.REQUEST_TIMED_OUT =>
                Errors.REBALANCE_IN_PROGRESS

              case Errors.MESSAGE_TOO_LARGE
                   | Errors.RECORD_LIST_TOO_LARGE
                   | Errors.INVALID_FETCH_SIZE =>

                error(s"Appending metadata message for group ${group.groupId} generation $generationId failed due to " +
                  s"${status.error.exceptionName}, returning UNKNOWN error code to the client")

                Errors.UNKNOWN_SERVER_ERROR

              case other =>
                error(s"Appending metadata message for group ${group.groupId} generation $generationId failed " +
                  s"due to unexpected error: ${status.error.exceptionName}")

                other
            }
          }

          responseCallback(responseError)
        }
<<<<<<< HEAD

        appendForGroup(group, groupMetadataRecords, putCacheCallback)
=======
        appendForGroup(group, groupMetadataRecords, requestLocal, putCacheCallback)
>>>>>>> a842e0e0

      case None =>
        responseCallback(Errors.NOT_COORDINATOR)
        None
    }
  }

  private def appendForGroup(group: GroupMetadata,
                             records: Map[TopicPartition, MemoryRecords],
                             requestLocal: RequestLocal,
                             callback: Map[TopicPartition, PartitionResponse] => Unit): Unit = {
    // call replica manager to append the group message
    replicaManager.appendRecords(
      timeout = config.offsetCommitTimeoutMs.toLong,
      requiredAcks = config.offsetCommitRequiredAcks,
      internalTopicsAllowed = true,
      origin = AppendOrigin.Coordinator,
      entriesPerPartition = records,
      delayedProduceLock = Some(group.lock),
      responseCallback = callback,
      requestLocal = requestLocal)
  }

  /**
   * Store offsets by appending it to the replicated log and then inserting to cache
   */
  def storeOffsets(group: GroupMetadata,
                   consumerId: String,
                   offsetMetadata: immutable.Map[TopicPartition, OffsetAndMetadata],
                   responseCallback: immutable.Map[TopicPartition, Errors] => Unit,
                   producerId: Long = RecordBatch.NO_PRODUCER_ID,
                   producerEpoch: Short = RecordBatch.NO_PRODUCER_EPOCH,
                   requestLocal: RequestLocal = RequestLocal.NoCaching): Unit = {
    // first filter out partitions with offset metadata size exceeding limit
    val filteredOffsetMetadata = offsetMetadata.filter { case (_, offsetAndMetadata) =>
      validateOffsetMetadataLength(offsetAndMetadata.metadata)
    }

    group.inLock {
      if (!group.hasReceivedConsistentOffsetCommits)
        warn(s"group: ${group.groupId} with leader: ${group.leaderOrNull} has received offset commits from consumers as well " +
          s"as transactional producers. Mixing both types of offset commits will generally result in surprises and " +
          s"should be avoided.")
    }

    val isTxnOffsetCommit = producerId != RecordBatch.NO_PRODUCER_ID
    // construct the message set to append
    if (filteredOffsetMetadata.isEmpty) {
      // compute the final error codes for the commit response
      val commitStatus = offsetMetadata.map { case (k, _) => k -> Errors.OFFSET_METADATA_TOO_LARGE }
      responseCallback(commitStatus)
    } else {
      getMagic(partitionFor(group.groupId)) match {
        case Some(magicValue) =>
          // We always use CREATE_TIME, like the producer. The conversion to LOG_APPEND_TIME (if necessary) happens automatically.
          val timestampType = TimestampType.CREATE_TIME
          val timestamp = time.milliseconds()

          val records = filteredOffsetMetadata.map { case (topicPartition, offsetAndMetadata) =>
            val key = GroupMetadataManager.offsetCommitKey(group.groupId, topicPartition)
            val value = GroupMetadataManager.offsetCommitValue(offsetAndMetadata, interBrokerProtocolVersion)
            new SimpleRecord(timestamp, key, value)
          }
          val offsetTopicPartition = new TopicPartition(Topic.GROUP_METADATA_TOPIC_NAME, partitionFor(group.groupId))
          val buffer = ByteBuffer.allocate(AbstractRecords.estimateSizeInBytes(magicValue, compressionType, records.asJava))

          if (isTxnOffsetCommit && magicValue < RecordBatch.MAGIC_VALUE_V2)
            throw Errors.UNSUPPORTED_FOR_MESSAGE_FORMAT.exception("Attempting to make a transaction offset commit with an invalid magic: " + magicValue)

          val builder = MemoryRecords.builder(buffer, magicValue, compressionType, timestampType, 0L, time.milliseconds(),
            producerId, producerEpoch, 0, isTxnOffsetCommit, RecordBatch.NO_PARTITION_LEADER_EPOCH)

          records.foreach(builder.append)
          val entries = Map(offsetTopicPartition -> builder.build())

          // set the callback function to insert offsets into cache after log append completed
          def putCacheCallback(responseStatus: Map[TopicPartition, PartitionResponse]): Unit = {
            // the append response should only contain the topics partition
            if (responseStatus.size != 1 || !responseStatus.contains(offsetTopicPartition))
              throw new IllegalStateException("Append status %s should only have one partition %s"
                .format(responseStatus, offsetTopicPartition))

            // record the number of offsets committed to the log
            offsetCommitsSensor.record(records.size)

            // construct the commit response status and insert
            // the offset and metadata to cache if the append status has no error
            val status = responseStatus(offsetTopicPartition)

            val responseError = group.inLock {
              if (status.error == Errors.NONE) {
                if (!group.is(Dead)) {
                  filteredOffsetMetadata.forKeyValue { (topicPartition, offsetAndMetadata) =>
                    if (isTxnOffsetCommit)
                      group.onTxnOffsetCommitAppend(producerId, topicPartition, CommitRecordMetadataAndOffset(Some(status.baseOffset), offsetAndMetadata))
                    else
                      group.onOffsetCommitAppend(topicPartition, CommitRecordMetadataAndOffset(Some(status.baseOffset), offsetAndMetadata))
                  }
                }
                Errors.NONE
              } else {
                if (!group.is(Dead)) {
                  if (!group.hasPendingOffsetCommitsFromProducer(producerId))
                    removeProducerGroup(producerId, group.groupId)
                  filteredOffsetMetadata.forKeyValue { (topicPartition, offsetAndMetadata) =>
                    if (isTxnOffsetCommit)
                      group.failPendingTxnOffsetCommit(producerId, topicPartition)
                    else
                      group.failPendingOffsetWrite(topicPartition, offsetAndMetadata)
                  }
                }

                debug(s"Offset commit $filteredOffsetMetadata from group ${group.groupId}, consumer $consumerId " +
                  s"with generation ${group.generationId} failed when appending to log due to ${status.error.exceptionName}")

                // transform the log append error code to the corresponding the commit status error code
                status.error match {
                  case Errors.UNKNOWN_TOPIC_OR_PARTITION
                       | Errors.NOT_ENOUGH_REPLICAS
                       | Errors.NOT_ENOUGH_REPLICAS_AFTER_APPEND =>
                    Errors.COORDINATOR_NOT_AVAILABLE

                  case Errors.NOT_LEADER_OR_FOLLOWER
                       | Errors.KAFKA_STORAGE_ERROR =>
                    Errors.NOT_COORDINATOR

                  case Errors.MESSAGE_TOO_LARGE
                       | Errors.RECORD_LIST_TOO_LARGE
                       | Errors.INVALID_FETCH_SIZE =>
                    Errors.INVALID_COMMIT_OFFSET_SIZE

                  case other => other
                }
              }
            }

            // compute the final error codes for the commit response
            val commitStatus = offsetMetadata.map { case (topicPartition, offsetAndMetadata) =>
              if (validateOffsetMetadataLength(offsetAndMetadata.metadata))
                (topicPartition, responseError)
              else
                (topicPartition, Errors.OFFSET_METADATA_TOO_LARGE)
            }

            // finally trigger the callback logic passed from the API layer
            responseCallback(commitStatus)
          }

          if (isTxnOffsetCommit) {
            group.inLock {
              addProducerGroup(producerId, group.groupId)
              group.prepareTxnOffsetCommit(producerId, offsetMetadata)
            }
          } else {
            group.inLock {
              group.prepareOffsetCommit(offsetMetadata)
            }
          }

          appendForGroup(group, entries, requestLocal, putCacheCallback)

        case None =>
          val commitStatus = offsetMetadata.map { case (topicPartition, _) =>
            (topicPartition, Errors.NOT_COORDINATOR)
          }
          responseCallback(commitStatus)
      }
    }
  }

  /**
   * The most important guarantee that this API provides is that it should never return a stale offset. i.e., it either
   * returns the current offset or it begins to sync the cache from the log (and returns an error code).
   */
  def getOffsets(groupId: String, requireStable: Boolean, topicPartitionsOpt: Option[Seq[TopicPartition]]): Map[TopicPartition, PartitionData] = {
    trace("Getting offsets of %s for group %s.".format(topicPartitionsOpt.getOrElse("all partitions"), groupId))
    val group = groupMetadataCache.get(groupId)
    if (group == null) {
      topicPartitionsOpt.getOrElse(Seq.empty[TopicPartition]).map { topicPartition =>
        val partitionData = new PartitionData(OffsetFetchResponse.INVALID_OFFSET,
          Optional.empty(), "", Errors.NONE)
        topicPartition -> partitionData
      }.toMap
    } else {
      group.inLock {
        if (group.is(Dead)) {
          topicPartitionsOpt.getOrElse(Seq.empty[TopicPartition]).map { topicPartition =>
            val partitionData = new PartitionData(OffsetFetchResponse.INVALID_OFFSET,
              Optional.empty(), "", Errors.NONE)
            topicPartition -> partitionData
          }.toMap
        } else {
          val topicPartitions = topicPartitionsOpt.getOrElse(group.allOffsets.keySet)

          topicPartitions.map { topicPartition =>
            if (requireStable && group.hasPendingOffsetCommitsForTopicPartition(topicPartition)) {
              topicPartition -> new PartitionData(OffsetFetchResponse.INVALID_OFFSET,
                Optional.empty(), "", Errors.UNSTABLE_OFFSET_COMMIT)
            } else {
              val partitionData = group.offset(topicPartition) match {
                case None =>
                  new PartitionData(OffsetFetchResponse.INVALID_OFFSET,
                    Optional.empty(), "", Errors.NONE)
                case Some(offsetAndMetadata) =>
                  new PartitionData(offsetAndMetadata.offset,
                    offsetAndMetadata.leaderEpoch, offsetAndMetadata.metadata, Errors.NONE)
              }
              topicPartition -> partitionData
            }
          }.toMap
        }
      }
    }
  }

  /**
   * Asynchronously read the partition from the offsets topic and populate the cache
   */
  def scheduleLoadGroupAndOffsets(offsetsPartition: Int, onGroupLoaded: GroupMetadata => Unit): Unit = {
    val topicPartition = new TopicPartition(Topic.GROUP_METADATA_TOPIC_NAME, offsetsPartition)
    if (addLoadingPartition(offsetsPartition)) {
      info(s"Scheduling loading of offsets and group metadata from $topicPartition")
      val startTimeMs = time.milliseconds()
      scheduler.schedule(topicPartition.toString, () => loadGroupsAndOffsets(topicPartition, onGroupLoaded, startTimeMs))
    } else {
      info(s"Already loading offsets and group metadata from $topicPartition")
    }
  }

  private[group] def loadGroupsAndOffsets(topicPartition: TopicPartition, onGroupLoaded: GroupMetadata => Unit, startTimeMs: java.lang.Long): Unit = {
    try {
      val schedulerTimeMs = time.milliseconds() - startTimeMs
      debug(s"Started loading offsets and group metadata from $topicPartition")
      doLoadGroupsAndOffsets(topicPartition, onGroupLoaded)
      val endTimeMs = time.milliseconds()
      val totalLoadingTimeMs = endTimeMs - startTimeMs
      partitionLoadSensor.record(totalLoadingTimeMs.toDouble, endTimeMs, false)
      info(s"Finished loading offsets and group metadata from $topicPartition "
        + s"in $totalLoadingTimeMs milliseconds, of which $schedulerTimeMs milliseconds"
        + s" was spent in the scheduler.")
    } catch {
      case t: Throwable => error(s"Error loading offsets from $topicPartition", t)
    } finally {
      inLock(partitionLock) {
        ownedPartitions.add(topicPartition.partition)
        loadingPartitions.remove(topicPartition.partition)
      }
    }
  }

  private def doLoadGroupsAndOffsets(topicPartition: TopicPartition, onGroupLoaded: GroupMetadata => Unit): Unit = {
    def logEndOffset: Long = replicaManager.getLogEndOffset(topicPartition).getOrElse(-1L)

    replicaManager.getLog(topicPartition) match {
      case None =>
        warn(s"Attempted to load offsets and group metadata from $topicPartition, but found no log")

      case Some(log) =>
        val loadedOffsets = mutable.Map[GroupTopicPartition, CommitRecordMetadataAndOffset]()
        val pendingOffsets = mutable.Map[Long, mutable.Map[GroupTopicPartition, CommitRecordMetadataAndOffset]]()
        val loadedGroups = mutable.Map[String, GroupMetadata]()
        val removedGroups = mutable.Set[String]()

        // buffer may not be needed if records are read from memory
        var buffer = ByteBuffer.allocate(0)

        // loop breaks if leader changes at any time during the load, since logEndOffset is -1
        var currOffset = log.logStartOffset

        // loop breaks if no records have been read, since the end of the log has been reached
        var readAtLeastOneRecord = true

        while (currOffset < logEndOffset && readAtLeastOneRecord && !shuttingDown.get()) {
          val fetchDataInfo = log.read(currOffset,
            maxLength = config.loadBufferSize,
            isolation = FetchLogEnd,
            minOneMessage = true)

          readAtLeastOneRecord = fetchDataInfo.records.sizeInBytes > 0

          val memRecords = (fetchDataInfo.records: @unchecked) match {
            case records: MemoryRecords => records
            case fileRecords: FileRecords =>
              val sizeInBytes = fileRecords.sizeInBytes
              val bytesNeeded = Math.max(config.loadBufferSize, sizeInBytes)

              // minOneMessage = true in the above log.read means that the buffer may need to be grown to ensure progress can be made
              if (buffer.capacity < bytesNeeded) {
                if (config.loadBufferSize < bytesNeeded)
                  warn(s"Loaded offsets and group metadata from $topicPartition with buffer larger ($bytesNeeded bytes) than " +
                    s"configured offsets.load.buffer.size (${config.loadBufferSize} bytes)")

                buffer = ByteBuffer.allocate(bytesNeeded)
              } else {
                buffer.clear()
              }

              fileRecords.readInto(buffer, 0)
              MemoryRecords.readableRecords(buffer)
          }

          memRecords.batches.forEach { batch =>
            val isTxnOffsetCommit = batch.isTransactional
            if (batch.isControlBatch) {
              val recordIterator = batch.iterator
              if (recordIterator.hasNext) {
                val record = recordIterator.next()
                val controlRecord = ControlRecordType.parse(record.key)
                if (controlRecord == ControlRecordType.COMMIT) {
                  pendingOffsets.getOrElse(batch.producerId, mutable.Map[GroupTopicPartition, CommitRecordMetadataAndOffset]())
                    .foreach {
                      case (groupTopicPartition, commitRecordMetadataAndOffset) =>
                        if (!loadedOffsets.contains(groupTopicPartition) || loadedOffsets(groupTopicPartition).olderThan(commitRecordMetadataAndOffset))
                          loadedOffsets.put(groupTopicPartition, commitRecordMetadataAndOffset)
                    }
                }
                pendingOffsets.remove(batch.producerId)
              }
            } else {
              var batchBaseOffset: Option[Long] = None
              for (record <- batch.asScala) {
                require(record.hasKey, "Group metadata/offset entry key should not be null")
                if (batchBaseOffset.isEmpty)
                  batchBaseOffset = Some(record.offset)
                GroupMetadataManager.readMessageKey(record.key) match {

                  case offsetKey: OffsetKey =>
                    if (isTxnOffsetCommit && !pendingOffsets.contains(batch.producerId))
                      pendingOffsets.put(batch.producerId, mutable.Map[GroupTopicPartition, CommitRecordMetadataAndOffset]())

                    // load offset
                    val groupTopicPartition = offsetKey.key
                    if (!record.hasValue) {
                      if (isTxnOffsetCommit)
                        pendingOffsets(batch.producerId).remove(groupTopicPartition)
                      else
                        loadedOffsets.remove(groupTopicPartition)
                    } else {
                      val offsetAndMetadata = GroupMetadataManager.readOffsetMessageValue(record.value)
                      if (isTxnOffsetCommit)
                        pendingOffsets(batch.producerId).put(groupTopicPartition, CommitRecordMetadataAndOffset(batchBaseOffset, offsetAndMetadata))
                      else
                        loadedOffsets.put(groupTopicPartition, CommitRecordMetadataAndOffset(batchBaseOffset, offsetAndMetadata))
                    }

                  case groupMetadataKey: GroupMetadataKey =>
                    // load group metadata
                    val groupId = groupMetadataKey.key
                    val groupMetadata = GroupMetadataManager.readGroupMessageValue(groupId, record.value, time)
                    if (groupMetadata != null) {
                      removedGroups.remove(groupId)
                      loadedGroups.put(groupId, groupMetadata)
                    } else {
                      loadedGroups.remove(groupId)
                      removedGroups.add(groupId)
                    }

                  case unknownKey =>
                    throw new IllegalStateException(s"Unexpected message key $unknownKey while loading offsets and group metadata")
                }
              }
            }
            currOffset = batch.nextOffset
          }
        }

        val (groupOffsets, emptyGroupOffsets) = loadedOffsets
          .groupBy(_._1.group)
          .map { case (k, v) =>
            k -> v.map { case (groupTopicPartition, offset) => (groupTopicPartition.topicPartition, offset) }
          }.partition { case (group, _) => loadedGroups.contains(group) }

        val pendingOffsetsByGroup = mutable.Map[String, mutable.Map[Long, mutable.Map[TopicPartition, CommitRecordMetadataAndOffset]]]()
        pendingOffsets.forKeyValue { (producerId, producerOffsets) =>
          producerOffsets.keySet.map(_.group).foreach(addProducerGroup(producerId, _))
          producerOffsets
            .groupBy(_._1.group)
            .forKeyValue { (group, offsets) =>
              val groupPendingOffsets = pendingOffsetsByGroup.getOrElseUpdate(group, mutable.Map.empty[Long, mutable.Map[TopicPartition, CommitRecordMetadataAndOffset]])
              val groupProducerOffsets = groupPendingOffsets.getOrElseUpdate(producerId, mutable.Map.empty[TopicPartition, CommitRecordMetadataAndOffset])
              groupProducerOffsets ++= offsets.map { case (groupTopicPartition, offset) =>
                (groupTopicPartition.topicPartition, offset)
              }
            }
        }

        val (pendingGroupOffsets, pendingEmptyGroupOffsets) = pendingOffsetsByGroup
          .partition { case (group, _) => loadedGroups.contains(group) }

        loadedGroups.values.foreach { group =>
          val offsets = groupOffsets.getOrElse(group.groupId, Map.empty[TopicPartition, CommitRecordMetadataAndOffset])
          val pendingOffsets = pendingGroupOffsets.getOrElse(group.groupId, Map.empty[Long, mutable.Map[TopicPartition, CommitRecordMetadataAndOffset]])
          debug(s"Loaded group metadata $group with offsets $offsets and pending offsets $pendingOffsets")
          loadGroup(group, offsets, pendingOffsets)
          onGroupLoaded(group)
        }

        // load groups which store offsets in kafka, but which have no active members and thus no group
        // metadata stored in the log
        (emptyGroupOffsets.keySet ++ pendingEmptyGroupOffsets.keySet).foreach { groupId =>
          val group = new GroupMetadata(groupId, Empty, time)
          val offsets = emptyGroupOffsets.getOrElse(groupId, Map.empty[TopicPartition, CommitRecordMetadataAndOffset])
          val pendingOffsets = pendingEmptyGroupOffsets.getOrElse(groupId, Map.empty[Long, mutable.Map[TopicPartition, CommitRecordMetadataAndOffset]])
          debug(s"Loaded group metadata $group with offsets $offsets and pending offsets $pendingOffsets")
          loadGroup(group, offsets, pendingOffsets)
          onGroupLoaded(group)
        }

        removedGroups.foreach { groupId =>
          // if the cache already contains a group which should be removed, raise an error. Note that it
          // is possible (however unlikely) for a consumer group to be removed, and then to be used only for
          // offset storage (i.e. by "simple" consumers)
          if (groupMetadataCache.contains(groupId) && !emptyGroupOffsets.contains(groupId))
            throw new IllegalStateException(s"Unexpected unload of active group $groupId while " +
              s"loading partition $topicPartition")
        }
    }
  }

  private def loadGroup(group: GroupMetadata, offsets: Map[TopicPartition, CommitRecordMetadataAndOffset],
                        pendingTransactionalOffsets: Map[Long, mutable.Map[TopicPartition, CommitRecordMetadataAndOffset]]): Unit = {
    // offsets are initialized prior to loading the group into the cache to ensure that clients see a consistent
    // view of the group's offsets
    trace(s"Initialized offsets $offsets for group ${group.groupId}")
    group.initializeOffsets(offsets, pendingTransactionalOffsets.toMap)

    val currentGroup = addGroup(group)
    if (group != currentGroup)
      debug(s"Attempt to load group ${group.groupId} from log with generation ${group.generationId} failed " +
        s"because there is already a cached group with generation ${currentGroup.generationId}")
  }

  /**
   * When this broker becomes a follower for an offsets topic partition clear out the cache for groups that belong to
   * that partition.
   *
   * @param offsetsPartition Groups belonging to this partition of the offsets topic will be deleted from the cache.
   */
  def removeGroupsForPartition(offsetsPartition: Int,
                               onGroupUnloaded: GroupMetadata => Unit): Unit = {
    val topicPartition = new TopicPartition(Topic.GROUP_METADATA_TOPIC_NAME, offsetsPartition)
    info(s"Scheduling unloading of offsets and group metadata from $topicPartition")
    scheduler.schedule(topicPartition.toString, () => removeGroupsAndOffsets())

    def removeGroupsAndOffsets(): Unit = {
      var numOffsetsRemoved = 0
      var numGroupsRemoved = 0

      debug(s"Started unloading offsets and group metadata for $topicPartition")
      inLock(partitionLock) {
        // we need to guard the group removal in cache in the loading partition lock
        // to prevent coordinator's check-and-get-group race condition
        ownedPartitions.remove(offsetsPartition)

        for (group <- groupMetadataCache.values) {
          if (partitionFor(group.groupId) == offsetsPartition) {
            onGroupUnloaded(group)
            groupMetadataCache.remove(group.groupId, group)
            removeGroupFromAllProducers(group.groupId)
            numGroupsRemoved += 1
            numOffsetsRemoved += group.numOffsets
          }
        }
      }

      info(s"Finished unloading $topicPartition. Removed $numOffsetsRemoved cached offsets " +
        s"and $numGroupsRemoved cached groups.")
    }
  }

  // visible for testing
  private[group] def cleanupGroupMetadata(): Unit = {
    val currentTimestamp = time.milliseconds()
    val numOffsetsRemoved = cleanupGroupMetadata(groupMetadataCache.values, RequestLocal.NoCaching,
      _.removeExpiredOffsets(currentTimestamp, config.offsetsRetentionMs))
    offsetExpiredSensor.record(numOffsetsRemoved)
    if (numOffsetsRemoved > 0)
      info(s"Removed $numOffsetsRemoved expired offsets in ${time.milliseconds() - currentTimestamp} milliseconds.")
  }

  /**
<<<<<<< HEAD
   * This function is used to clean up group offsets given the groups and also a function that performs the offset deletion.
   *
   * @param groups   Groups whose metadata are to be cleaned up
   * @param selector A function that implements deletion of (all or part of) group offsets. This function is called while
   *                 a group lock is held, therefore there is no need for the caller to also obtain a group lock.
   * @return The cumulative number of offsets removed
   */
  def cleanupGroupMetadata(groups: Iterable[GroupMetadata], selector: GroupMetadata => Map[TopicPartition, OffsetAndMetadata]): Int = {
=======
    * This function is used to clean up group offsets given the groups and also a function that performs the offset deletion.
    * @param groups Groups whose metadata are to be cleaned up
    * @param selector A function that implements deletion of (all or part of) group offsets. This function is called while
    *                 a group lock is held, therefore there is no need for the caller to also obtain a group lock.
    * @return The cumulative number of offsets removed
    */
  def cleanupGroupMetadata(groups: Iterable[GroupMetadata], requestLocal: RequestLocal,
                           selector: GroupMetadata => Map[TopicPartition, OffsetAndMetadata]): Int = {
>>>>>>> a842e0e0
    var offsetsRemoved = 0

    groups.foreach { group =>
      val groupId = group.groupId
      val (removedOffsets, groupIsDead, generation) = group.inLock {
        val removedOffsets = selector(group)
        if (group.is(Empty) && !group.hasOffsets) {
          info(s"Group $groupId transitioned to Dead in generation ${group.generationId}")
          group.transitionTo(Dead)
        }
        (removedOffsets, group.is(Dead), group.generationId)
      }

      val offsetsPartition = partitionFor(groupId)
      val appendPartition = new TopicPartition(Topic.GROUP_METADATA_TOPIC_NAME, offsetsPartition)
      getMagic(offsetsPartition) match {
        case Some(magicValue) =>
          // We always use CREATE_TIME, like the producer. The conversion to LOG_APPEND_TIME (if necessary) happens automatically.
          val timestampType = TimestampType.CREATE_TIME
          val timestamp = time.milliseconds()

          replicaManager.onlinePartition(appendPartition).foreach { partition =>
            val tombstones = ArrayBuffer.empty[SimpleRecord]
            removedOffsets.forKeyValue { (topicPartition, offsetAndMetadata) =>
              trace(s"Removing expired/deleted offset and metadata for $groupId, $topicPartition: $offsetAndMetadata")
              val commitKey = GroupMetadataManager.offsetCommitKey(groupId, topicPartition)
              tombstones += new SimpleRecord(timestamp, commitKey, null)
            }
            trace(s"Marked ${removedOffsets.size} offsets in $appendPartition for deletion.")

            // We avoid writing the tombstone when the generationId is 0, since this group is only using
            // Kafka for offset storage.
            if (groupIsDead && groupMetadataCache.remove(groupId, group) && generation > 0) {
              // Append the tombstone messages to the partition. It is okay if the replicas don't receive these (say,
              // if we crash or leaders move) since the new leaders will still expire the consumers with heartbeat and
              // retry removing this group.
              val groupMetadataKey = GroupMetadataManager.groupMetadataKey(group.groupId)
              tombstones += new SimpleRecord(timestamp, groupMetadataKey, null)
              trace(s"Group $groupId removed from the metadata cache and marked for deletion in $appendPartition.")
            }

            if (tombstones.nonEmpty) {
              try {
                // do not need to require acks since even if the tombstone is lost,
                // it will be appended again in the next purge cycle
                val records = MemoryRecords.withRecords(magicValue, 0L, compressionType, timestampType, tombstones.toArray: _*)
                partition.appendRecordsToLeader(records, origin = AppendOrigin.Coordinator, requiredAcks = 0,
                  requestLocal = requestLocal)

                offsetsRemoved += removedOffsets.size
                trace(s"Successfully appended ${tombstones.size} tombstones to $appendPartition for expired/deleted " +
                  s"offsets and/or metadata for group $groupId")
              } catch {
                case t: Throwable =>
                  error(s"Failed to append ${tombstones.size} tombstones to $appendPartition for expired/deleted " +
                    s"offsets and/or metadata for group $groupId.", t)
                // ignore and continue
              }
            }
          }

        case None =>
          info(s"BrokerId $brokerId is no longer a coordinator for the group $groupId. Proceeding cleanup for other alive groups")
      }
    }

    offsetsRemoved
  }

  /**
   * Complete pending transactional offset commits of the groups of `producerId` from the provided
   * `completedPartitions`. This method is invoked when a commit or abort marker is fully written
   * to the log. It may be invoked when a group lock is held by the caller, for instance when delayed
   * operations are completed while appending offsets for a group. Since we need to acquire one or
   * more group metadata locks to handle transaction completion, this operation is scheduled on
   * the scheduler thread to avoid deadlocks.
   */
  def scheduleHandleTxnCompletion(producerId: Long, completedPartitions: Set[Int], isCommit: Boolean): Unit = {
    scheduler.schedule(s"handleTxnCompletion-$producerId", () =>
      handleTxnCompletion(producerId, completedPartitions, isCommit))
  }

  private[group] def handleTxnCompletion(producerId: Long, completedPartitions: Set[Int], isCommit: Boolean): Unit = {
    val pendingGroups = groupsBelongingToPartitions(producerId, completedPartitions)
    pendingGroups.foreach { groupId =>
      getGroup(groupId) match {
        case Some(group) => group.inLock {
          if (!group.is(Dead)) {
            group.completePendingTxnOffsetCommit(producerId, isCommit)
            removeProducerGroup(producerId, groupId)
          }
        }
        case _ =>
          info(s"Group $groupId has moved away from $brokerId after transaction marker was written but before the " +
            s"cache was updated. The cache on the new group owner will be updated instead.")
      }
    }
  }

  private def addProducerGroup(producerId: Long, groupId: String) = openGroupsForProducer synchronized {
    openGroupsForProducer.getOrElseUpdate(producerId, mutable.Set.empty[String]).add(groupId)
  }

  private def removeProducerGroup(producerId: Long, groupId: String) = openGroupsForProducer synchronized {
    openGroupsForProducer.getOrElseUpdate(producerId, mutable.Set.empty[String]).remove(groupId)
    if (openGroupsForProducer(producerId).isEmpty)
      openGroupsForProducer.remove(producerId)
  }

  private def groupsBelongingToPartitions(producerId: Long, partitions: Set[Int]) = openGroupsForProducer synchronized {
    val (ownedGroups, _) = openGroupsForProducer.getOrElse(producerId, mutable.Set.empty[String])
      .partition { case (group) => partitions.contains(partitionFor(group)) }
    ownedGroups
  }

  private def removeGroupFromAllProducers(groupId: String) = openGroupsForProducer synchronized {
    openGroupsForProducer.forKeyValue { (_, groups) =>
      groups.remove(groupId)
    }
  }

  /*
   * Check if the offset metadata length is valid
   */
  private def validateOffsetMetadataLength(metadata: String): Boolean = {
    metadata == null || metadata.length() <= config.maxMetadataSize
  }


  def shutdown(): Unit = {
    shuttingDown.set(true)
    if (scheduler.isStarted)
      scheduler.shutdown()

    // TODO: clear the caches
  }

  /**
   * Check if the replica is local and return the message format version
   *
   * @param partition Partition of GroupMetadataTopic
   * @return Some(MessageFormatVersion) if replica is local, None otherwise
   */
  private def getMagic(partition: Int): Option[Byte] =
    replicaManager.getMagic(new TopicPartition(Topic.GROUP_METADATA_TOPIC_NAME, partition))

  /**
   * Add the partition into the owned list
   *
   * NOTE: this is for test only
   */
  private[group] def addPartitionOwnership(partition: Int): Unit = {
    inLock(partitionLock) {
      ownedPartitions.add(partition)
    }
  }

  /**
   * Add a partition to the loading partitions set. Return true if the partition was not
   * already loading.
   *
   * Visible for testing
   */
  private[group] def addLoadingPartition(partition: Int): Boolean = {
    inLock(partitionLock) {
      loadingPartitions.add(partition)
    }
  }

}

/**
 * Messages stored for the group topic has versions for both the key and value fields. Key
 * version is used to indicate the type of the message (also to differentiate different types
 * of messages from being compacted together if they have the same field values); and value
 * version is used to evolve the messages within their data types:
 *
 * key version 0:       group consumption offset
 * -> value version 0:       [offset, metadata, timestamp]
 *
 * key version 1:       group consumption offset
 * -> value version 1:       [offset, metadata, commit_timestamp, expire_timestamp]
 *
 * key version 2:       group metadata
 * -> value version 0:       [protocol_type, generation, protocol, leader, members]
 */
object GroupMetadataManager {
  // Metrics names
  val MetricsGroup: String = "group-coordinator-metrics"
  val LoadTimeSensor: String = "GroupPartitionLoadTime"

  /**
   * Generates the key for offset commit message for given (group, topic, partition)
   *
   * @param groupId        the ID of the group to generate the key
   * @param topicPartition the TopicPartition to generate the key
   * @return key for offset commit message
   */
  def offsetCommitKey(groupId: String, topicPartition: TopicPartition): Array[Byte] = {
    MessageUtil.toVersionPrefixedBytes(OffsetCommitKey.HIGHEST_SUPPORTED_VERSION,
      new OffsetCommitKey()
        .setGroup(groupId)
        .setTopic(topicPartition.topic)
        .setPartition(topicPartition.partition))
  }

  /**
   * Generates the key for group metadata message for given group
   *
   * @param groupId the ID of the group to generate the key
   * @return key bytes for group metadata message
   */
  def groupMetadataKey(groupId: String): Array[Byte] = {
    MessageUtil.toVersionPrefixedBytes(GroupMetadataKeyData.HIGHEST_SUPPORTED_VERSION,
      new GroupMetadataKeyData()
        .setGroup(groupId))
  }

  /**
   * Generates the payload for offset commit message from given offset and metadata
   *
   * @param offsetAndMetadata consumer's current offset and metadata
   * @param apiVersion        the api version
   * @return payload for offset commit message
   */
  def offsetCommitValue(offsetAndMetadata: OffsetAndMetadata,
                        apiVersion: ApiVersion): Array[Byte] = {
    val version =
      if (apiVersion < KAFKA_2_1_IV0 || offsetAndMetadata.expireTimestamp.nonEmpty) 1.toShort
      else if (apiVersion < KAFKA_2_1_IV1) 2.toShort
      else 3.toShort
    MessageUtil.toVersionPrefixedBytes(version, new OffsetCommitValue()
      .setOffset(offsetAndMetadata.offset)
      .setMetadata(offsetAndMetadata.metadata)
      .setCommitTimestamp(offsetAndMetadata.commitTimestamp)
      .setLeaderEpoch(offsetAndMetadata.leaderEpoch.orElse(RecordBatch.NO_PARTITION_LEADER_EPOCH))
      // version 1 has a non empty expireTimestamp field
      .setExpireTimestamp(offsetAndMetadata.expireTimestamp.getOrElse(OffsetCommitRequest.DEFAULT_TIMESTAMP))
    )
  }

  /**
   * Generates the payload for group metadata message from given offset and metadata
   * assuming the generation id, selected protocol, leader and member assignment are all available
   *
   * @param groupMetadata current group metadata
   * @param assignment    the assignment for the rebalancing generation
   * @param apiVersion    the api version
   * @return payload for offset commit message
   */
  def groupMetadataValue(groupMetadata: GroupMetadata,
                         assignment: Map[String, Array[Byte]],
                         apiVersion: ApiVersion): Array[Byte] = {

    val version =
      if (apiVersion < KAFKA_0_10_1_IV0) 0.toShort
      else if (apiVersion < KAFKA_2_1_IV0) 1.toShort
      else if (apiVersion < KAFKA_2_3_IV0) 2.toShort
      else 3.toShort

    MessageUtil.toVersionPrefixedBytes(version, new GroupMetadataValue()
      .setProtocolType(groupMetadata.protocolType.getOrElse(""))
      .setGeneration(groupMetadata.generationId)
      .setProtocol(groupMetadata.protocolName.orNull)
      .setLeader(groupMetadata.leaderOrNull)
      .setCurrentStateTimestamp(groupMetadata.currentStateTimestampOrDefault)
      .setMembers(groupMetadata.allMemberMetadata.map { memberMetadata =>
        new GroupMetadataValue.MemberMetadata()
          .setMemberId(memberMetadata.memberId)
          .setClientId(memberMetadata.clientId)
          .setClientHost(memberMetadata.clientHost)
          .setSessionTimeout(memberMetadata.sessionTimeoutMs)
          .setRebalanceTimeout(memberMetadata.rebalanceTimeoutMs)
          .setGroupInstanceId(memberMetadata.groupInstanceId.orNull)
          // The group is non-empty, so the current protocol must be defined
          .setSubscription(groupMetadata.protocolName.map(memberMetadata.metadata)
            .getOrElse(throw new IllegalStateException("Attempted to write non-empty group metadata with no defined protocol.")))
          .setAssignment(assignment.getOrElse(memberMetadata.memberId,
            throw new IllegalStateException(s"Attempted to write member ${memberMetadata.memberId} of group ${groupMetadata.groupId} with no assignment.")))
      }.asJava))
  }

  /**
   * Decodes the offset messages' key
   *
   * @param buffer input byte-buffer
   * @return an OffsetKey or GroupMetadataKey object from the message
   */
  def readMessageKey(buffer: ByteBuffer): BaseKey = {
    val version = buffer.getShort
    if (version >= OffsetCommitKey.LOWEST_SUPPORTED_VERSION && version <= OffsetCommitKey.HIGHEST_SUPPORTED_VERSION) {
      // version 0 and 1 refer to offset
      val key = new OffsetCommitKey(new ByteBufferAccessor(buffer), version)
      OffsetKey(version, GroupTopicPartition(key.group, new TopicPartition(key.topic, key.partition)))
    } else if (version >= GroupMetadataKeyData.LOWEST_SUPPORTED_VERSION && version <= GroupMetadataKeyData.HIGHEST_SUPPORTED_VERSION) {
      // version 2 refers to group metadata
      val key = new GroupMetadataKeyData(new ByteBufferAccessor(buffer), version)
      GroupMetadataKey(version, key.group)
    } else throw new IllegalStateException(s"Unknown group metadata message version: $version")
  }

  /**
   * Decodes the offset messages' payload and retrieves offset and metadata from it
   *
   * @param buffer input byte-buffer
   * @return an offset-metadata object from the message
   */
  def readOffsetMessageValue(buffer: ByteBuffer): OffsetAndMetadata = {
    // tombstone
    if (buffer == null) null
    else {
      val version = buffer.getShort
      if (version >= OffsetCommitValue.LOWEST_SUPPORTED_VERSION && version <= OffsetCommitValue.HIGHEST_SUPPORTED_VERSION) {
        val value = new OffsetCommitValue(new ByteBufferAccessor(buffer), version)
        OffsetAndMetadata(
          offset = value.offset,
          leaderEpoch = if (value.leaderEpoch == RecordBatch.NO_PARTITION_LEADER_EPOCH) Optional.empty() else Optional.of(value.leaderEpoch),
          metadata = value.metadata,
          commitTimestamp = value.commitTimestamp,
          expireTimestamp = if (value.expireTimestamp == OffsetCommitRequest.DEFAULT_TIMESTAMP) None else Some(value.expireTimestamp))
      } else throw new IllegalStateException(s"Unknown offset message version: $version")
    }
  }

  /**
   * Decodes the group metadata messages' payload and retrieves its member metadata from it
   *
   * @param groupId The ID of the group to be read
   * @param buffer  input byte-buffer
   * @param time    the time instance to use
   * @return a group metadata object from the message
   */
  def readGroupMessageValue(groupId: String, buffer: ByteBuffer, time: Time): GroupMetadata = {
    // tombstone
    if (buffer == null) null
    else {
      val version = buffer.getShort
      if (version >= GroupMetadataValue.LOWEST_SUPPORTED_VERSION && version <= GroupMetadataValue.HIGHEST_SUPPORTED_VERSION) {
        val value = new GroupMetadataValue(new ByteBufferAccessor(buffer), version)
        val members = value.members.asScala.map { memberMetadata =>
          new MemberMetadata(
            memberId = memberMetadata.memberId,
            groupInstanceId = Option(memberMetadata.groupInstanceId),
            clientId = memberMetadata.clientId,
            clientHost = memberMetadata.clientHost,
            rebalanceTimeoutMs = if (version == 0) memberMetadata.sessionTimeout else memberMetadata.rebalanceTimeout,
            sessionTimeoutMs = memberMetadata.sessionTimeout,
            protocolType = value.protocolType,
            supportedProtocols = List((value.protocol, memberMetadata.subscription)),
            assignment = memberMetadata.assignment)
        }
        GroupMetadata.loadGroup(
          groupId = groupId,
          initialState = if (members.isEmpty) Empty else Stable,
          generationId = value.generation,
          protocolType = value.protocolType,
          protocolName = value.protocol,
          leaderId = value.leader,
          currentStateTimestamp = if (value.currentStateTimestamp == -1) None else Some(value.currentStateTimestamp),
          members = members,
          time = time)
      } else throw new IllegalStateException(s"Unknown group metadata message version: $version")
    }
  }

  // Formatter for use with tools such as console consumer: Consumer should also set exclude.internal.topics to false.
  // (specify --formatter "kafka.coordinator.group.GroupMetadataManager\$OffsetsMessageFormatter" when consuming __consumer_offsets)
  class OffsetsMessageFormatter extends MessageFormatter {
    def writeTo(consumerRecord: ConsumerRecord[Array[Byte], Array[Byte]], output: PrintStream): Unit = {
      Option(consumerRecord.key).map(key => GroupMetadataManager.readMessageKey(ByteBuffer.wrap(key))).foreach {
        // Only print if the message is an offset record.
        // We ignore the timestamp of the message because GroupMetadataMessage has its own timestamp.
        case offsetKey: OffsetKey =>
          val groupTopicPartition = offsetKey.key
          val value = consumerRecord.value
          val formattedValue =
            if (value == null) "NULL"
            else GroupMetadataManager.readOffsetMessageValue(ByteBuffer.wrap(value)).toString
          output.write(groupTopicPartition.toString.getBytes(StandardCharsets.UTF_8))
          output.write("::".getBytes(StandardCharsets.UTF_8))
          output.write(formattedValue.getBytes(StandardCharsets.UTF_8))
          output.write("\n".getBytes(StandardCharsets.UTF_8))
        case _ => // no-op
      }
    }
  }

  // Formatter for use with tools to read group metadata history
  class GroupMetadataMessageFormatter extends MessageFormatter {
    def writeTo(consumerRecord: ConsumerRecord[Array[Byte], Array[Byte]], output: PrintStream): Unit = {
      Option(consumerRecord.key).map(key => GroupMetadataManager.readMessageKey(ByteBuffer.wrap(key))).foreach {
        // Only print if the message is a group metadata record.
        // We ignore the timestamp of the message because GroupMetadataMessage has its own timestamp.
        case groupMetadataKey: GroupMetadataKey =>
          val groupId = groupMetadataKey.key
          val value = consumerRecord.value
          val formattedValue =
            if (value == null) "NULL"
            else GroupMetadataManager.readGroupMessageValue(groupId, ByteBuffer.wrap(value), Time.SYSTEM).toString
          output.write(groupId.getBytes(StandardCharsets.UTF_8))
          output.write("::".getBytes(StandardCharsets.UTF_8))
          output.write(formattedValue.getBytes(StandardCharsets.UTF_8))
          output.write("\n".getBytes(StandardCharsets.UTF_8))
        case _ => // no-op
      }
    }
  }

  /**
   * Exposed for printing records using [[kafka.tools.DumpLogSegments]]
   */
  def formatRecordKeyAndValue(record: Record): (Option[String], Option[String]) = {
    if (!record.hasKey) {
      throw new KafkaException("Failed to decode message using offset topic decoder (message had a missing key)")
    } else {
      GroupMetadataManager.readMessageKey(record.key) match {
        case offsetKey: OffsetKey => parseOffsets(offsetKey, record.value)
        case groupMetadataKey: GroupMetadataKey => parseGroupMetadata(groupMetadataKey, record.value)
        case _ => throw new KafkaException("Failed to decode message using offset topic decoder (message had an invalid key)")
      }
    }
  }

  private def parseOffsets(offsetKey: OffsetKey, payload: ByteBuffer): (Option[String], Option[String]) = {
    val groupId = offsetKey.key.group
    val topicPartition = offsetKey.key.topicPartition
    val keyString = s"offset_commit::group=$groupId,partition=$topicPartition"

    val offset = GroupMetadataManager.readOffsetMessageValue(payload)
    val valueString = if (offset == null) {
      "<DELETE>"
    } else {
      if (offset.metadata.isEmpty)
        s"offset=${offset.offset}"
      else
        s"offset=${offset.offset},metadata=${offset.metadata}"
    }

    (Some(keyString), Some(valueString))
  }

  private def parseGroupMetadata(groupMetadataKey: GroupMetadataKey, payload: ByteBuffer): (Option[String], Option[String]) = {
    val groupId = groupMetadataKey.key
    val keyString = s"group_metadata::group=$groupId"

    val group = GroupMetadataManager.readGroupMessageValue(groupId, payload, Time.SYSTEM)
    val valueString = if (group == null)
      "<DELETE>"
    else {
      val protocolType = group.protocolType.getOrElse("")

      val assignment = group.allMemberMetadata.map { member =>
        if (protocolType == ConsumerProtocol.PROTOCOL_TYPE) {
          val partitionAssignment = ConsumerProtocol.deserializeAssignment(ByteBuffer.wrap(member.assignment))
          val userData = Option(partitionAssignment.userData)
            .map(Utils.toArray)
            .map(hex)
            .getOrElse("")

          if (userData.isEmpty)
            s"${member.memberId}=${partitionAssignment.partitions}"
          else
            s"${member.memberId}=${partitionAssignment.partitions}:$userData"
        } else {
          s"${member.memberId}=${hex(member.assignment)}"
        }
      }.mkString("{", ",", "}")

      Json.encodeAsString(Map(
        "protocolType" -> protocolType,
        "protocol" -> group.protocolName.orNull,
        "generationId" -> group.generationId,
        "assignment" -> assignment
      ).asJava)
    }
    (Some(keyString), Some(valueString))
  }

  private def hex(bytes: Array[Byte]): String = {
    if (bytes.isEmpty)
      ""
    else
      "%X".format(BigInt(1, bytes))
  }

}

case class GroupTopicPartition(group: String, topicPartition: TopicPartition) {

  def this(group: String, topic: String, partition: Int) =
    this(group, new TopicPartition(topic, partition))

  override def toString: String =
    "[%s,%s,%d]".format(group, topicPartition.topic, topicPartition.partition)
}

trait BaseKey {
  def version: Short

  def key: Any
}

case class OffsetKey(version: Short, key: GroupTopicPartition) extends BaseKey {

  override def toString: String = key.toString
}

case class GroupMetadataKey(version: Short, key: String) extends BaseKey {

  override def toString: String = key
}
<|MERGE_RESOLUTION|>--- conflicted
+++ resolved
@@ -316,12 +316,7 @@
 
           responseCallback(responseError)
         }
-<<<<<<< HEAD
-
-        appendForGroup(group, groupMetadataRecords, putCacheCallback)
-=======
         appendForGroup(group, groupMetadataRecords, requestLocal, putCacheCallback)
->>>>>>> a842e0e0
 
       case None =>
         responseCallback(Errors.NOT_COORDINATOR)
@@ -803,16 +798,6 @@
   }
 
   /**
-<<<<<<< HEAD
-   * This function is used to clean up group offsets given the groups and also a function that performs the offset deletion.
-   *
-   * @param groups   Groups whose metadata are to be cleaned up
-   * @param selector A function that implements deletion of (all or part of) group offsets. This function is called while
-   *                 a group lock is held, therefore there is no need for the caller to also obtain a group lock.
-   * @return The cumulative number of offsets removed
-   */
-  def cleanupGroupMetadata(groups: Iterable[GroupMetadata], selector: GroupMetadata => Map[TopicPartition, OffsetAndMetadata]): Int = {
-=======
     * This function is used to clean up group offsets given the groups and also a function that performs the offset deletion.
     * @param groups Groups whose metadata are to be cleaned up
     * @param selector A function that implements deletion of (all or part of) group offsets. This function is called while
@@ -821,7 +806,6 @@
     */
   def cleanupGroupMetadata(groups: Iterable[GroupMetadata], requestLocal: RequestLocal,
                            selector: GroupMetadata => Map[TopicPartition, OffsetAndMetadata]): Int = {
->>>>>>> a842e0e0
     var offsetsRemoved = 0
 
     groups.foreach { group =>
