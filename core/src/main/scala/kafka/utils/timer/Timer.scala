--- conflicted
+++ resolved
@@ -146,14 +146,6 @@
     }
   }
 
-<<<<<<< HEAD
-  /**
-   * 调用 addTimerTaskEntry 重新将定时任务插入回时间轮
-   */
-  private[this] val reinsert = (timerTaskEntry: TimerTaskEntry) => addTimerTaskEntry(timerTaskEntry)
-
-=======
->>>>>>> 8e211eb7
   /*
    * Advances the clock if there is an expired bucket. If there isn't any expired bucket when called,
    * waits up to timeoutMs before giving up.
@@ -172,13 +164,9 @@
         while (bucket != null) {
           // 推动时间轮向前"滚动"到Bucket的过期时间点
           timingWheel.advanceClock(bucket.getExpiration)
-<<<<<<< HEAD
           // 将该Bucket下的所有定时任务重写回到时间轮
-          bucket.flush(reinsert)
+          bucket.flush(addTimerTaskEntry)
           // 读取下一个Bucket对象
-=======
-          bucket.flush(addTimerTaskEntry)
->>>>>>> 8e211eb7
           bucket = delayQueue.poll()
         }
       } finally {
@@ -204,9 +192,4 @@
   override def shutdown(): Unit = {
     taskExecutor.shutdown()
   }
-<<<<<<< HEAD
-}
-=======
-
-}
->>>>>>> 8e211eb7
+}