--- conflicted
+++ resolved
@@ -26,13 +26,9 @@
 import com.yammer.metrics.core.Meter
 import kafka.metrics.KafkaMetricsGroup
 import kafka.server.KafkaConfig
+import kafka.utils.{Logging, NotNothing, Pool}
 import kafka.utils.Implicits._
-<<<<<<< HEAD
-import kafka.utils.{Logging, NotNothing, Pool}
-=======
->>>>>>> 8716ba1f
 import org.apache.kafka.common.config.ConfigResource
-import org.apache.kafka.common.config.types.Password
 import org.apache.kafka.common.memory.MemoryPool
 import org.apache.kafka.common.message.IncrementalAlterConfigsRequestData
 import org.apache.kafka.common.message.IncrementalAlterConfigsRequestData._
@@ -192,11 +188,7 @@
         case alterConfigs: AlterConfigsRequest =>
           val loggableConfigs = alterConfigs.configs().asScala.map { case (resource, config) =>
             val loggableEntries = new AlterConfigsRequest.Config(config.entries.asScala.map { entry =>
-<<<<<<< HEAD
-              new AlterConfigsRequest.ConfigEntry(entry.name, loggableValue(resource.`type`, entry.name, entry.value))
-=======
                 new AlterConfigsRequest.ConfigEntry(entry.name, KafkaConfig.loggableValue(resource.`type`, entry.name, entry.value))
->>>>>>> 8716ba1f
             }.asJavaCollection)
             (resource, loggableEntries)
           }.asJava
