/**
 * Licensed to the Apache Software Foundation (ASF) under one or more
 * contributor license agreements.  See the NOTICE file distributed with
 * this work for additional information regarding copyright ownership.
 * The ASF licenses this file to You under the Apache License, Version 2.0
 * (the "License"); you may not use this file except in compliance with
 * the License.  You may obtain a copy of the License at
 *
 * http://www.apache.org/licenses/LICENSE-2.0
 *
 * Unless required by applicable law or agreed to in writing, software
 * distributed under the License is distributed on an "AS IS" BASIS,
 * WITHOUT WARRANTIES OR CONDITIONS OF ANY KIND, either express or implied.
 * See the License for the specific language governing permissions and
 * limitations under the License.
 */

package kafka.network

import java.net.InetAddress
import java.nio.ByteBuffer
import java.util.concurrent._

import com.fasterxml.jackson.databind.JsonNode
import com.typesafe.scalalogging.Logger
import com.yammer.metrics.core.Meter
import kafka.log.LogConfig
import kafka.metrics.KafkaMetricsGroup
import kafka.server.KafkaConfig
import kafka.utils.Implicits._
import kafka.utils.{Logging, NotNothing, Pool}
import org.apache.kafka.common.config.ConfigResource
import org.apache.kafka.common.config.types.Password
import org.apache.kafka.common.memory.MemoryPool
import org.apache.kafka.common.message.IncrementalAlterConfigsRequestData
import org.apache.kafka.common.message.IncrementalAlterConfigsRequestData._
import org.apache.kafka.common.network.Send
import org.apache.kafka.common.protocol.{ApiKeys, Errors, ObjectSerializationCache}
import org.apache.kafka.common.requests._
import org.apache.kafka.common.security.auth.KafkaPrincipal
import org.apache.kafka.common.utils.{Sanitizer, Time}

import scala.annotation.nowarn
import scala.collection.mutable
import scala.jdk.CollectionConverters._
import scala.reflect.ClassTag

object RequestChannel extends Logging {
  private val requestLogger = Logger("kafka.request.logger")

  val RequestQueueSizeMetric = "RequestQueueSize"
  val ResponseQueueSizeMetric = "ResponseQueueSize"
  val ProcessorMetricTag = "processor"

  def isRequestLoggingEnabled: Boolean = requestLogger.underlying.isDebugEnabled

  sealed trait BaseRequest // trait关键字类似于Java中的Interface关键字
  // 仅仅起到标志位的作用
  // 当Broker进程关闭时 请求处理器(RequestHandler)会发送 ShutdownRequest 到专属的请求处理线程 该线程接收到此请求后会主动触发一系列的 Broker 关闭逻辑
  case object ShutdownRequest extends BaseRequest

  case class Session(principal: KafkaPrincipal, clientAddress: InetAddress) {
    val sanitizedUser: String = Sanitizer.sanitize(principal.getName)
  }

  /**
   * Request相关的各种监控指标的一个管理类 它里面构建了一个Map 封装了所有的请求JMX指标
   *
   * @param allowDisabledApis
   */
  class Metrics(allowDisabledApis: Boolean = false) {

    private val metricsMap = mutable.Map[String, RequestMetrics]()

    (ApiKeys.values.toSeq.filter(_.isEnabled || allowDisabledApis).map(_.name) ++
      Seq(RequestMetrics.consumerFetchMetricName, RequestMetrics.followFetchMetricName)).foreach { name =>
      metricsMap.put(name, new RequestMetrics(name))
    }

    def apply(metricName: String) = metricsMap(metricName)

    def close(): Unit = {
      metricsMap.values.foreach(_.removeMetrics())
    }
  }

  /**
   * Request 真正定义各类 Clients 端或 Broker 端请求的实现类
   *
   * @param processor      Processor 线程的序号
   *                       即这个请求是由哪个Processor线程接收处理的 Broker端参数num.network.threads控制了Broker每个监听器上创建的Processor线程数
   *                       假设listeners配置为 PLAINTEXT://localhost:9092 SSL://localhost:9093
   *                       那么在默认情况下Broker启动时会创建6个Processor线程 每3个为一组 分别给listeners参数中设置的两个监听器使用 每组的序号分别是 0 | 1 | 2
   *                       Processor线程仅仅是网络接收线程 不会执行真正的Request请求处理逻辑
   * @param context        用来标识请求上下文信息的 保存了有关 Request 的所有上下文信息
   * @param startTimeNanos 记录了Request对象被创建的时间 主要用于各种时间统计指标的计算
   *                       请求对象中的很多JMX指标 特别是时间类的统计指标 都需要使用startTimeNanos字段 需要注意的是它是以纳秒为单位的时间戳信息 可以实现非常细粒度的时间统计精度
   * @param memoryPool     源码定义的一个非阻塞式的内存缓冲区 主要作用是避免Request对象无限使用内存
   * @param buffer         真正保存Request对象内容的字节缓冲区 Request发送方必须按照Kafka RPC协议规定的格式向该缓冲区写入字节
   * @param metrics
   */
  class Request(val processor: Int,
                val context: RequestContext,
                val startTimeNanos: Long,
                memoryPool: MemoryPool,
                @volatile var buffer: ByteBuffer,
                metrics: RequestChannel.Metrics,
                val envelope: Option[RequestChannel.Request] = None) extends BaseRequest {
    // These need to be volatile because the readers are in the network thread and the writers are in the request
    // handler threads or the purgatory threads
    @volatile var requestDequeueTimeNanos = -1L
    @volatile var apiLocalCompleteTimeNanos = -1L
    @volatile var responseCompleteTimeNanos = -1L
    @volatile var responseDequeueTimeNanos = -1L
    @volatile var messageConversionsTimeNanos = 0L
    @volatile var apiThrottleTimeMs = 0L
    @volatile var temporaryMemoryBytes = 0L
    @volatile var recordNetworkThreadTimeCallback: Option[Long => Unit] = None

    val session = Session(context.principal, context.clientAddress)

    private val bodyAndSize: RequestAndSize = context.parseRequest(buffer)

    // This is constructed on creation of a Request so that the JSON representation is computed before the request is
    // processed by the api layer. Otherwise, a ProduceRequest can occur without its data (ie. it goes into purgatory).
    val requestLog: Option[JsonNode] =
      if (RequestChannel.isRequestLoggingEnabled) Some(RequestConvertToJson.request(loggableRequest))
      else None

    def header: RequestHeader = context.header

    def sizeOfBodyInBytes: Int = bodyAndSize.size

    def sizeInBytes: Int = header.size(new ObjectSerializationCache) + sizeOfBodyInBytes

    //most request types are parsed entirely into objects at this point. for those we can release the underlying buffer.
    //some (like produce, or any time the schema contains fields of types BYTES or NULLABLE_BYTES) retain a reference
    //to the buffer. for those requests we cannot release the buffer early, but only when request processing is done.
    if (!header.apiKey.requiresDelayedAllocation) {
      releaseBuffer()
    }

    def isForwarded: Boolean = envelope.isDefined

    def buildResponseSend(abstractResponse: AbstractResponse): Send = {
      envelope match {
        case Some(request) =>
          val responseBytes = context.buildResponseEnvelopePayload(abstractResponse)
          val envelopeResponse = new EnvelopeResponse(responseBytes, Errors.NONE)
          request.context.buildResponseSend(envelopeResponse)
        case None =>
          context.buildResponseSend(abstractResponse)
      }
    }

    def responseNode(response: AbstractResponse): Option[JsonNode] = {
      if (RequestChannel.isRequestLoggingEnabled)
        Some(RequestConvertToJson.response(response, context.apiVersion))
      else
        None
    }

    def headerForLoggingOrThrottling(): RequestHeader = {
      envelope match {
        case Some(request) =>
          request.context.header
        case None =>
          context.header
      }
    }

    def requestDesc(details: Boolean): String = {
      val forwardDescription = envelope.map { request =>
        s"Forwarded request: ${request.context} "
      }.getOrElse("")
      s"$forwardDescription$header -- ${loggableRequest.toString(details)}"
    }

    def body[T <: AbstractRequest](implicit classTag: ClassTag[T], @nowarn("cat=unused") nn: NotNothing[T]): T = {
      bodyAndSize.request match {
        case r: T => r
        case r =>
          throw new ClassCastException(s"Expected request with type ${classTag.runtimeClass}, but found ${r.getClass}")
      }
    }

    def loggableRequest: AbstractRequest = {

      def loggableValue(resourceType: ConfigResource.Type, name: String, value: String): String = {
        val maybeSensitive = resourceType match {
          case ConfigResource.Type.BROKER => KafkaConfig.maybeSensitive(KafkaConfig.configType(name))
          case ConfigResource.Type.TOPIC => KafkaConfig.maybeSensitive(LogConfig.configType(name))
          case ConfigResource.Type.BROKER_LOGGER => false
          case _ => true
        }
        if (maybeSensitive) Password.HIDDEN else value
      }

      bodyAndSize.request match {
        case alterConfigs: AlterConfigsRequest =>
          val loggableConfigs = alterConfigs.configs().asScala.map { case (resource, config) =>
            val loggableEntries = new AlterConfigsRequest.Config(config.entries.asScala.map { entry =>
              new AlterConfigsRequest.ConfigEntry(entry.name, loggableValue(resource.`type`, entry.name, entry.value))
            }.asJavaCollection)
            (resource, loggableEntries)
          }.asJava
          new AlterConfigsRequest.Builder(loggableConfigs, alterConfigs.validateOnly).build(alterConfigs.version())

        case alterConfigs: IncrementalAlterConfigsRequest =>
          val resources = new AlterConfigsResourceCollection(alterConfigs.data.resources.size)
          alterConfigs.data.resources.forEach { resource =>
            val newResource = new AlterConfigsResource()
              .setResourceName(resource.resourceName)
              .setResourceType(resource.resourceType)
            resource.configs.forEach { config =>
              newResource.configs.add(new AlterableConfig()
                .setName(config.name)
                .setValue(loggableValue(ConfigResource.Type.forId(resource.resourceType), config.name, config.value))
                .setConfigOperation(config.configOperation))
            }
            resources.add(newResource)
          }
          val data = new IncrementalAlterConfigsRequestData()
            .setValidateOnly(alterConfigs.data().validateOnly())
            .setResources(resources)
          new IncrementalAlterConfigsRequest.Builder(data).build(alterConfigs.version)

        case _ =>
          bodyAndSize.request
      }
    }

    trace(s"Processor $processor received request: ${requestDesc(true)}")

    def requestThreadTimeNanos: Long = {
      if (apiLocalCompleteTimeNanos == -1L) apiLocalCompleteTimeNanos = Time.SYSTEM.nanoseconds
      math.max(apiLocalCompleteTimeNanos - requestDequeueTimeNanos, 0L)
    }

    def updateRequestMetrics(networkThreadTimeNanos: Long, response: Response): Unit = {
      val endTimeNanos = Time.SYSTEM.nanoseconds

      /**
       * Converts nanos to millis with micros precision as additional decimal places in the request log have low
       * signal to noise ratio. When it comes to metrics, there is little difference either way as we round the value
       * to the nearest long.
       */
      def nanosToMs(nanos: Long): Double = {
        val positiveNanos = math.max(nanos, 0)
        TimeUnit.NANOSECONDS.toMicros(positiveNanos).toDouble / TimeUnit.MILLISECONDS.toMicros(1)
      }

      val requestQueueTimeMs = nanosToMs(requestDequeueTimeNanos - startTimeNanos)
      val apiLocalTimeMs = nanosToMs(apiLocalCompleteTimeNanos - requestDequeueTimeNanos)
      val apiRemoteTimeMs = nanosToMs(responseCompleteTimeNanos - apiLocalCompleteTimeNanos)
      val responseQueueTimeMs = nanosToMs(responseDequeueTimeNanos - responseCompleteTimeNanos)
      val responseSendTimeMs = nanosToMs(endTimeNanos - responseDequeueTimeNanos)
      val messageConversionsTimeMs = nanosToMs(messageConversionsTimeNanos)
      val totalTimeMs = nanosToMs(endTimeNanos - startTimeNanos)
      val fetchMetricNames =
        if (header.apiKey == ApiKeys.FETCH) {
          val isFromFollower = body[FetchRequest].isFromFollower
          Seq(
            if (isFromFollower) RequestMetrics.followFetchMetricName
            else RequestMetrics.consumerFetchMetricName
          )
        }
        else Seq.empty
      val metricNames = fetchMetricNames :+ header.apiKey.name
      metricNames.foreach { metricName =>
        val m = metrics(metricName)
        m.requestRate(header.apiVersion).mark()
        m.requestQueueTimeHist.update(Math.round(requestQueueTimeMs))
        m.localTimeHist.update(Math.round(apiLocalTimeMs))
        m.remoteTimeHist.update(Math.round(apiRemoteTimeMs))
        m.throttleTimeHist.update(apiThrottleTimeMs)
        m.responseQueueTimeHist.update(Math.round(responseQueueTimeMs))
        m.responseSendTimeHist.update(Math.round(responseSendTimeMs))
        m.totalTimeHist.update(Math.round(totalTimeMs))
        m.requestBytesHist.update(sizeOfBodyInBytes)
        m.messageConversionsTimeHist.foreach(_.update(Math.round(messageConversionsTimeMs)))
        m.tempMemoryBytesHist.foreach(_.update(temporaryMemoryBytes))
      }

      // Records network handler thread usage. This is included towards the request quota for the
      // user/client. Throttling is only performed when request handler thread usage
      // is recorded, just before responses are queued for delivery.
      // The time recorded here is the time spent on the network thread for receiving this request
      // and sending the response. Note that for the first request on a connection, the time includes
      // the total time spent on authentication, which may be significant for SASL/SSL.
      recordNetworkThreadTimeCallback.foreach(record => record(networkThreadTimeNanos))

      if (isRequestLoggingEnabled) {
        val desc = RequestConvertToJson.requestDescMetrics(header, requestLog, response.responseLog,
          context, session, isForwarded,
          totalTimeMs, requestQueueTimeMs, apiLocalTimeMs,
          apiRemoteTimeMs, apiThrottleTimeMs, responseQueueTimeMs,
          responseSendTimeMs, temporaryMemoryBytes,
          messageConversionsTimeMs)
        requestLogger.debug("Completed request:" + desc.toString)
      }
    }

    def releaseBuffer(): Unit = {
      envelope match {
        case Some(request) =>
          request.releaseBuffer()
        case None =>
          if (buffer != null) {
            memoryPool.release(buffer)
            buffer = null
          }
      }
    }

    override def toString = s"Request(processor=$processor, " +
      s"connectionId=${context.connectionId}, " +
      s"session=$session, " +
      s"listenerName=${context.listenerName}, " +
      s"securityProtocol=${context.securityProtocol}, " +
      s"buffer=$buffer, " +
      s"envelope=$envelope)"

  }

  /**
   * Response的抽象基类 每个Response对象都包含了对应的Request对象
   * 这个类里最重要的方法是onComplete方法 用来实现每类Response被处理后需要执行的回调逻辑
   *
   * @param request
   */
  sealed abstract class Response(val request: Request) {

    def processor: Int = request.processor

    def responseLog: Option[JsonNode] = None

    def onComplete: Option[Send => Unit] = None

    override def toString: String
  }

<<<<<<< HEAD
  /** responseAsString should only be defined if request logging is enabled */
  /**
   * Kafka大多数Request处理完成后都需要执行一段回调逻辑
   * SendResponse就是保存返回结果的Response子类 里面最重要的字段是onCompletionCallback 即指定处理完成之后的回调逻辑
   *
   * @param request
   * @param responseSend
   * @param responseAsString
   * @param onCompleteCallback
   */
=======
  /** responseLogValue should only be defined if request logging is enabled */
>>>>>>> 42272f0a
  class SendResponse(request: Request,
                     val responseSend: Send,
                     val responseLogValue: Option[JsonNode],
                     val onCompleteCallback: Option[Send => Unit]) extends Response(request) {
    override def responseLog: Option[JsonNode] = responseLogValue

    override def onComplete: Option[Send => Unit] = onCompleteCallback

    override def toString: String =
      s"Response(type=Send, request=$request, send=$responseSend, asString=$responseLogValue)"
  }

  /**
   * 有些Request处理完成后无需单独执行额外的回调逻辑 NoResponse就是为这类Response准备的
   *
   * @param request
   */
  class NoOpResponse(request: Request) extends Response(request) {
    override def toString: String =
      s"Response(type=NoOp, request=$request)"
  }

  /**
   * 用于出错后需要关闭TCP连接的场景 此时返回CloseConnectionResponse给Request发送方 显式地通知它关闭连接
   *
   * @param request
   */
  class CloseConnectionResponse(request: Request) extends Response(request) {
    override def toString: String =
      s"Response(type=CloseConnection, request=$request)"
  }

  /**
   * 用于通知Broker的SocketServer组件某个TCP连接通信通道开始被限流(throttling)
   *
   * @param request
   */
  class StartThrottlingResponse(request: Request) extends Response(request) {
    override def toString: String =
      s"Response(type=StartThrottling, request=$request)"
  }

  /**
   * 与StartThrottlingResponse对应 通知Broker的SocketServer组件某个TCP连接通信通道的限流已结束
   *
   * @param request
   */
  class EndThrottlingResponse(request: Request) extends Response(request) {
    override def toString: String =
      s"Response(type=EndThrottling, request=$request)"
  }

}

class RequestChannel(val queueSize: Int, /*Request队列的最大长度 当Broker启动时 SocketServer组件会创建RequestChannel对象 并把Broker端参数queued.max.requests赋值给queueSize 因此在默认情况下 每个RequestChannel上的队列长度是500*/
                     val metricNamePrefix: String,
                     time: Time,
                     allowDisabledApis: Boolean = false) extends KafkaMetricsGroup /*KafkaMetricsGroup封装了许多实用的指标监控方法*/ {

  import RequestChannel._

  val metrics = new RequestChannel.Metrics(allowDisabledApis)
  // 每个RequestChannel对象实例创建时 会定义一个队列来保存Broker接收到的各类请求 这个队列被称为请求队列(或Request队列)
  private val requestQueue = new ArrayBlockingQueue[BaseRequest](queueSize)
  // RequestChannel下辖的Processor线程池 每个Processor线程负责具体的请求处理逻辑
  // Map中的Key就是processor序号 而Value则对应具体的Processor线程对象
  private val processors = new ConcurrentHashMap[Int, Processor]()
  val requestQueueSizeMetricName = metricNamePrefix.concat(RequestQueueSizeMetric)
  val responseQueueSizeMetricName = metricNamePrefix.concat(ResponseQueueSizeMetric)

  newGauge(requestQueueSizeMetricName, () => requestQueue.size)

  newGauge(responseQueueSizeMetricName, () => {
    processors.values.asScala.foldLeft(0) { (total, processor) =>
      total + processor.responseQueueSize
    }
  })

  /**
   * 每当Broker启动时 都会调用addProcessor方法 向RequestChannel对象添加num.network.threads个Processor线程
   *
   * @param processor
   */
  def addProcessor(processor: Processor): Unit = {
    // 添加Processor到Processor线程池
    if (processors.putIfAbsent(processor.id, processor) != null)
      warn(s"Unexpected processor with processorId ${processor.id}")

    newGauge(responseQueueSizeMetricName, () => processor.responseQueueSize,
      // 为给定Processor对象创建对应的监控指标
      Map(ProcessorMetricTag -> processor.id.toString))
  }

  def removeProcessor(processorId: Int): Unit = {
    // 从Processor线程池中移除给定Processor线程
    processors.remove(processorId)
    // 移除对应Processor的监控指标
    removeMetric(responseQueueSizeMetricName, Map(ProcessorMetricTag -> processorId.toString))
  }

  /** Send a request to be handled, potentially blocking until there is room in the queue for the request */
  // 发送Request 仅仅是将Request对象放置在Request队列中
  def sendRequest(request: RequestChannel.Request): Unit = {
    requestQueue.put(request)
  }

  /** Send a response back to the socket server to be sent over the network */
  // 没有所谓的接收Response 只有发送Response
  // 将Response对象发送出去 也就是将Response添加到Response队列的过程
  def sendResponse(response: RequestChannel.Response): Unit = {

    if (isTraceEnabled) { // 构造Trace日志输出字符串
      val requestHeader = response.request.headerForLoggingOrThrottling()
      val message = response match {
        case sendResponse: SendResponse =>
          s"Sending ${requestHeader.apiKey} response to client ${requestHeader.clientId} of ${sendResponse.responseSend.size} bytes."
        case _: NoOpResponse =>
          s"Not sending ${requestHeader.apiKey} response to client ${requestHeader.clientId} as it's not required."
        case _: CloseConnectionResponse =>
          s"Closing connection for client ${requestHeader.clientId} due to error during ${requestHeader.apiKey}."
        case _: StartThrottlingResponse =>
          s"Notifying channel throttling has started for client ${requestHeader.clientId} for ${requestHeader.apiKey}"
        case _: EndThrottlingResponse =>
          s"Notifying channel throttling has ended for client ${requestHeader.clientId} for ${requestHeader.apiKey}"
      }
      trace(message)
    }

    response match {
      // We should only send one of the following per request
      case _: SendResponse | _: NoOpResponse | _: CloseConnectionResponse =>
        val request = response.request
        val timeNanos = time.nanoseconds()
        request.responseCompleteTimeNanos = timeNanos
        if (request.apiLocalCompleteTimeNanos == -1L)
          request.apiLocalCompleteTimeNanos = timeNanos
      // For a given request, these may happen in addition to one in the previous section, skip updating the metrics
      case _: StartThrottlingResponse | _: EndThrottlingResponse => ()
    }

    // 找出response对应的Processor线程 即request当初是由哪个Processor线程处理的
    val processor = processors.get(response.processor)
    // The processor may be null if it was shutdown. In this case, the connections
    // are closed, so the response is dropped.
    if (processor != null) {
      // 将response对象放置到对应Processor线程的Response队列中
      processor.enqueueResponse(response)
    }
  }

  /** Get the next request or block until specified time has elapsed */
  // 接收Request则是从队列中取出Request
  def receiveRequest(timeout: Long): RequestChannel.BaseRequest =
    requestQueue.poll(timeout, TimeUnit.MILLISECONDS)

  /** Get the next request or block until there is one */
  def receiveRequest(): RequestChannel.BaseRequest =
    requestQueue.take()

  def updateErrorMetrics(apiKey: ApiKeys, errors: collection.Map[Errors, Integer]): Unit = {
    errors.forKeyValue { (error, count) =>
      metrics(apiKey.name).markErrorMeter(error, count)
    }
  }

  def clear(): Unit = {
    requestQueue.clear()
  }

  def shutdown(): Unit = {
    clear()
    metrics.close()
  }

  def sendShutdownRequest(): Unit = requestQueue.put(ShutdownRequest)

}

object RequestMetrics {
  val consumerFetchMetricName = ApiKeys.FETCH.name + "Consumer"
  val followFetchMetricName = ApiKeys.FETCH.name + "Follower"

  // 每秒处理的Request数 用来评估Broker的繁忙状态
  val RequestsPerSec = "RequestsPerSec"
  // 计算Request在Request队列中的平均等候时间 单位是毫秒 倘若Request在队列的等待时间过长 你通常需要增加后端I/O线程的数量 来加快队列中Request的拿取速度
  val RequestQueueTimeMs = "RequestQueueTimeMs"
  // 计算Request实际被处理的时间 单位是毫秒 一旦定位到这个监控项的值很大 就需要进一步研究Request被处理的逻辑了 具体分析到底是哪一步消耗了过多的时间
  val LocalTimeMs = "LocalTimeMs"
  // Kafka的读写请求(PRODUCE请求和FETCH请求)逻辑涉及等待其他Broker操作的步骤
  // RemoteTimeMs计算的就是等待其他Broker完成指定逻辑的时间 因为等待的是其他Broker 因此被称为Remote Time 这个监控项非常重要
  // Kafka 生产环境中设置acks = all的Producer程序发送消息延时高的主要原因 往往就是Remote Time高
  val RemoteTimeMs = "RemoteTimeMs"
  val ThrottleTimeMs = "ThrottleTimeMs"
  val ResponseQueueTimeMs = "ResponseQueueTimeMs"
  val ResponseSendTimeMs = "ResponseSendTimeMs"
  // 计算Request被处理的完整流程时间 这是最实用的监控指标
  val TotalTimeMs = "TotalTimeMs"
  val RequestBytes = "RequestBytes"
  val MessageConversionsTimeMs = "MessageConversionsTimeMs"
  val TemporaryMemoryBytes = "TemporaryMemoryBytes"
  val ErrorsPerSec = "ErrorsPerSec"
}

class RequestMetrics(name: String) extends KafkaMetricsGroup {

  import RequestMetrics._

  val tags = Map("request" -> name)
  val requestRateInternal = new Pool[Short, Meter]()
  // time a request spent in a request queue
  val requestQueueTimeHist = newHistogram(RequestQueueTimeMs, biased = true, tags)
  // time a request takes to be processed at the local broker
  val localTimeHist = newHistogram(LocalTimeMs, biased = true, tags)
  // time a request takes to wait on remote brokers (currently only relevant to fetch and produce requests)
  val remoteTimeHist = newHistogram(RemoteTimeMs, biased = true, tags)
  // time a request is throttled, not part of the request processing time (throttling is done at the client level
  // for clients that support KIP-219 and by muting the channel for the rest)
  val throttleTimeHist = newHistogram(ThrottleTimeMs, biased = true, tags)
  // time a response spent in a response queue
  val responseQueueTimeHist = newHistogram(ResponseQueueTimeMs, biased = true, tags)
  // time to send the response to the requester
  val responseSendTimeHist = newHistogram(ResponseSendTimeMs, biased = true, tags)
  val totalTimeHist = newHistogram(TotalTimeMs, biased = true, tags)
  // request size in bytes
  val requestBytesHist = newHistogram(RequestBytes, biased = true, tags)
  // time for message conversions (only relevant to fetch and produce requests)
  val messageConversionsTimeHist =
    if (name == ApiKeys.FETCH.name || name == ApiKeys.PRODUCE.name)
      Some(newHistogram(MessageConversionsTimeMs, biased = true, tags))
    else
      None
  // Temporary memory allocated for processing request (only populated for fetch and produce requests)
  // This shows the memory allocated for compression/conversions excluding the actual request size
  val tempMemoryBytesHist =
  if (name == ApiKeys.FETCH.name || name == ApiKeys.PRODUCE.name)
    Some(newHistogram(TemporaryMemoryBytes, biased = true, tags))
  else
    None

  private val errorMeters = mutable.Map[Errors, ErrorMeter]()
  Errors.values.foreach(error => errorMeters.put(error, new ErrorMeter(name, error)))

  def requestRate(version: Short): Meter = {
    requestRateInternal.getAndMaybePut(version, newMeter("RequestsPerSec", "requests", TimeUnit.SECONDS, tags + ("version" -> version.toString)))
  }

  class ErrorMeter(name: String, error: Errors) {
    private val tags = Map("request" -> name, "error" -> error.name)

    @volatile private var meter: Meter = null

    def getOrCreateMeter(): Meter = {
      if (meter != null)
        meter
      else {
        synchronized {
          if (meter == null)
            meter = newMeter(ErrorsPerSec, "requests", TimeUnit.SECONDS, tags)
          meter
        }
      }
    }

    def removeMeter(): Unit = {
      synchronized {
        if (meter != null) {
          removeMetric(ErrorsPerSec, tags)
          meter = null
        }
      }
    }
  }

  def markErrorMeter(error: Errors, count: Int): Unit = {
    errorMeters(error).getOrCreateMeter().mark(count.toLong)
  }

  def removeMetrics(): Unit = {
    for (version <- requestRateInternal.keys) removeMetric(RequestsPerSec, tags + ("version" -> version.toString))
    removeMetric(RequestQueueTimeMs, tags)
    removeMetric(LocalTimeMs, tags)
    removeMetric(RemoteTimeMs, tags)
    removeMetric(RequestsPerSec, tags)
    removeMetric(ThrottleTimeMs, tags)
    removeMetric(ResponseQueueTimeMs, tags)
    removeMetric(TotalTimeMs, tags)
    removeMetric(ResponseSendTimeMs, tags)
    removeMetric(RequestBytes, tags)
    removeMetric(ResponseSendTimeMs, tags)
    if (name == ApiKeys.FETCH.name || name == ApiKeys.PRODUCE.name) {
      removeMetric(MessageConversionsTimeMs, tags)
      removeMetric(TemporaryMemoryBytes, tags)
    }
    errorMeters.values.foreach(_.removeMeter())
    errorMeters.clear()
  }
}<|MERGE_RESOLUTION|>--- conflicted
+++ resolved
@@ -340,20 +340,18 @@
     override def toString: String
   }
 
-<<<<<<< HEAD
   /** responseAsString should only be defined if request logging is enabled */
   /**
    * Kafka大多数Request处理完成后都需要执行一段回调逻辑
    * SendResponse就是保存返回结果的Response子类 里面最重要的字段是onCompletionCallback 即指定处理完成之后的回调逻辑
+   *
+   * responseLogValue should only be defined if request logging is enabled
    *
    * @param request
    * @param responseSend
    * @param responseAsString
    * @param onCompleteCallback
    */
-=======
-  /** responseLogValue should only be defined if request logging is enabled */
->>>>>>> 42272f0a
   class SendResponse(request: Request,
                      val responseSend: Send,
                      val responseLogValue: Option[JsonNode],
