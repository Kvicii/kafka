--- conflicted
+++ resolved
@@ -19,13 +19,9 @@
 
 import java.io.IOException
 import java.net._
-<<<<<<< HEAD
-import java.nio.channels.{Selector => NSelector, _}
-=======
 import java.nio.ByteBuffer
 import java.nio.channels._
 import java.nio.channels.{Selector => NSelector}
->>>>>>> bd462df2
 import java.util
 import java.util.Optional
 import java.util.concurrent._
@@ -41,11 +37,8 @@
 import kafka.utils._
 import kafka.utils.Implicits._
 import org.apache.kafka.common.config.ConfigException
-<<<<<<< HEAD
-=======
 import org.apache.kafka.common.errors.InvalidRequestException
 import org.apache.kafka.common.{Endpoint, KafkaException, MetricName, Reconfigurable}
->>>>>>> bd462df2
 import org.apache.kafka.common.memory.{MemoryPool, SimpleMemoryPool}
 import org.apache.kafka.common.metrics._
 import org.apache.kafka.common.metrics.stats.{CumulativeSum, Meter, Rate}
@@ -1086,11 +1079,9 @@
     }
   }
 
-<<<<<<< HEAD
   /**
    * Process线程从Socket中不断读取已经接收到的网络请求 然后转换成Request实例 放入Request的队列
    */
-=======
   protected def parseRequestHeader(buffer: ByteBuffer): RequestHeader = {
     val header = RequestHeader.parse(buffer)
     if (!header.apiKey.isEnabled) {
@@ -1099,7 +1090,6 @@
     header
   }
 
->>>>>>> bd462df2
   private def processCompletedReceives(): Unit = {
     // 遍历所有已经接收的Request
     selector.completedReceives.forEach { receive =>
