/**
 * Licensed to the Apache Software Foundation (ASF) under one or more
 * contributor license agreements.  See the NOTICE file distributed with
 * this work for additional information regarding copyright ownership.
 * The ASF licenses this file to You under the Apache License, Version 2.0
 * (the "License"); you may not use this file except in compliance with
 * the License.  You may obtain a copy of the License at
 *
 * http://www.apache.org/licenses/LICENSE-2.0
 *
 * Unless required by applicable law or agreed to in writing, software
 * distributed under the License is distributed on an "AS IS" BASIS,
 * WITHOUT WARRANTIES OR CONDITIONS OF ANY KIND, either express or implied.
 * See the License for the specific language governing permissions and
 * limitations under the License.
 */

package kafka.network

import java.io.IOException
import java.net._
import java.nio.ByteBuffer
import java.nio.channels.{Selector => NSelector, _}
import java.util
import java.util.Optional
import java.util.concurrent._
import java.util.concurrent.atomic._
import kafka.cluster.{BrokerEndPoint, EndPoint}
import kafka.metrics.KafkaMetricsGroup
import kafka.network.ConnectionQuotas._
import kafka.network.Processor._
import kafka.network.RequestChannel.{CloseConnectionResponse, EndThrottlingResponse, NoOpResponse, SendResponse, StartThrottlingResponse}
import kafka.network.SocketServer._
import kafka.security.CredentialProvider
import kafka.server.{BrokerReconfigurable, DynamicConfig, KafkaConfig}
import kafka.utils._
import kafka.utils.Implicits._
import org.apache.kafka.common.config.ConfigException
import org.apache.kafka.common.errors.InvalidRequestException
import org.apache.kafka.common.memory.{MemoryPool, SimpleMemoryPool}
import org.apache.kafka.common.metrics._
import org.apache.kafka.common.metrics.stats.{Avg, CumulativeSum, Meter, Rate}
import org.apache.kafka.common.network.KafkaChannel.ChannelMuteEvent
import org.apache.kafka.common.network.{ChannelBuilder, ChannelBuilders, ClientInformation, NetworkSend, KafkaChannel, ListenerName, ListenerReconfigurable, Selectable, Send, Selector => KSelector}
import org.apache.kafka.common.protocol.{ApiKeys, Errors}
import org.apache.kafka.common.requests.{ApiVersionsRequest, EnvelopeRequest, EnvelopeResponse, RequestContext, RequestHeader}
import org.apache.kafka.common.security.auth.{KafkaPrincipal, KafkaPrincipalSerde, SecurityProtocol}
import org.apache.kafka.common.utils.{KafkaThread, LogContext, Time}
import org.apache.kafka.common.{Endpoint, KafkaException, MetricName, Reconfigurable}
import org.slf4j.event.Level

import scala.collection._
import scala.collection.mutable.{ArrayBuffer, Buffer}
import scala.compat.java8.OptionConverters._
import scala.jdk.CollectionConverters._
import scala.util.control.ControlThrowable

/**
 * Handles new connections, requests and responses to and from broker.
 * Kafka supports two types of request planes :
 *  - data-plane :
 *    - Handles requests from clients and other brokers in the cluster.
 *    - The threading model is
 *      1 Acceptor thread per listener, that handles new connections.
 *      It is possible to configure multiple data-planes by specifying multiple "," separated endpoints for "listeners" in KafkaConfig.
 *      Acceptor has N Processor threads that each have their own selector and read requests from sockets
 *      M Handler threads that handle requests and produce responses back to the processor threads for writing.
 *  - control-plane :
 *    - Handles requests from controller. This is optional and can be configured by specifying "control.plane.listener.name".
 *      If not configured, the controller requests are handled by the data-plane.
 *    - The threading model is
 *      1 Acceptor thread that handles new connections
 *      Acceptor has 1 Processor thread that has its own selector and read requests from the socket.
 *      1 Handler thread that handles requests and produce responses back to the processor thread for writing.
 *
 * Broker端参数 control.plane.listener.name 就是用于设置Control Plane监听器的地方 该参数默认为Null Null的意思是告知Kafka不要启用请求优先级区分机制 但是如果设置了该参数 Kafka就会利用它去listeners中寻找对应的监听器
 *
 * 实现了Reactor模式 用于处理外部多个Client(可能是Producer 也可能是Consumer或其他Broker)的并发请求
 * 并负责将结果封装到Response中 返还给客户端
 * 此组件是Kafka网络通信层中最重要的子模块 其管理的RequestChannel/Acceptor/Processor都是实施网络通信的重要组成部分
 *
 * SocketServer类实现了对其他组件的管理 比如 创建和关闭Acceptor线程和Processor线程
 *
 * 关于 Control Plane 和 Data Plane 两种类型请求优先级的说明:
 * Kafka 没有为请求设置数值型的优先级 因此并不能把所有请求按照所谓的优先级进行排序 到目前为止Kafka 仅仅实现了粗粒度的优先级处理
 * 即整体上把请求分为数据类请求和控制类请求两类 而且没有为这两类定义可相互比较的优先级
 *
 * 社区定义了多套监听器以及底层处理线程的方式来区分这两大类请求 虽然很难直接比较这两大类请求的优先级
 * 但在实际应用中 由于数据类请求的数量要远多于控制类请求 因此为控制类请求单独定义处理资源的做法 实际上就等同于拔高了控制类请求的优先处理权
 */
class SocketServer(val config: KafkaConfig,
                   val metrics: Metrics,
                   val time: Time,
                   val credentialProvider: CredentialProvider,
                   val allowDisabledApis: Boolean = false)
  extends Logging with KafkaMetricsGroup with BrokerReconfigurable { // SocketServer实现了BrokerReconfigurable BrokerReconfigurable使用trait表明SocketServer的一些参数配置是允许动态修改的 即在不停机的状态下可以动态修改相关参数

  // SocketServer请求队列的最大长度 由Broker端参数queued.max.requests指定 默认500
  private val maxQueuedRequests = config.queuedMaxRequests

  private val logContext = new LogContext(s"[SocketServer brokerId=${config.brokerId}] ")
  this.logIdent = logContext.logPrefix

  private val memoryPoolSensor = metrics.sensor("MemoryPoolUtilization")
  private val memoryPoolDepletedPercentMetricName = metrics.metricName("MemoryPoolAvgDepletedPercent", MetricsGroup)
  private val memoryPoolDepletedTimeMetricName = metrics.metricName("MemoryPoolDepletedTimeTotal", MetricsGroup)
  memoryPoolSensor.add(new Meter(TimeUnit.MILLISECONDS, memoryPoolDepletedPercentMetricName, memoryPoolDepletedTimeMetricName))
  private val memoryPool = if (config.queuedMaxBytes > 0) new SimpleMemoryPool(config.queuedMaxBytes, config.socketRequestMaxBytes, false, memoryPoolSensor) else MemoryPool.NONE
  // data-plane
  // Processor线程负责将请求高速地放入到请求队列中
  private val dataPlaneProcessors = new ConcurrentHashMap[Int, Processor]()
  // 处理数据类请求的Acceptor线程池 每套监听器对应一个Acceptor线程
  // Acceptor线程 保存了 SocketServer 为每个监听器定义的 Acceptor 线程 线程负责分发该监听器上的入站连接建立请求
  // Acceptor 可能有多个的原因是  SocketServer 会为每个 EndPoint(监听器)创建一个对应的 Acceptor 线程
  private[network] val dataPlaneAcceptors = new ConcurrentHashMap[EndPoint, Acceptor]()

  // -------------------------------------------------------------------------------------------------------------------
  // 控制类请求的数量应该远远小于数据类请求 因而不需要为它创建线程池和较深的请求队列
  // 处理数据类请求专属的RequestChannel对象
  // 承载请求队列的请求处理通道
  val dataPlaneRequestChannel = new RequestChannel(maxQueuedRequests, DataPlaneMetricPrefix, time, allowDisabledApis)
  // control-plane
  // 用于处理控制类请求的Processor线程 目前只是定义了专属的Processor线程而非线程池处理控制类请求
  // 只有一个Processor线程和Acceptor线程
  private var controlPlaneProcessorOpt: Option[Processor] = None
  private[network] var controlPlaneAcceptorOpt: Option[Acceptor] = None
  // 处理控制类请求专属的RequestChannel对象
  // RequestChannel的长度被硬编码为20
  val controlPlaneRequestChannelOpt: Option[RequestChannel] = config.controlPlaneListenerName.map(_ =>
    new RequestChannel(20, ControlPlaneMetricPrefix, time, allowDisabledApis))

  private var nextProcessorId = 0
  val connectionQuotas = new ConnectionQuotas(config, time, metrics)
  private var startedProcessingRequests = false
  private var stoppedProcessingRequests = false

  /**
   * Starts the socket server and creates all the Acceptors and the Processors. The Acceptors
   * start listening at this stage so that the bound port is known when this method completes
   * even when ephemeral ports are used. Acceptors and Processors are started if `startProcessingRequests`
   * is true. If not, acceptors and processors are only started when [[kafka.network.SocketServer#startProcessingRequests()]]
   * is invoked. Delayed starting of acceptors and processors is used to delay processing client
   * connections until server is fully initialized, e.g. to ensure that all credentials have been
   * loaded before authentications are performed. Incoming connections on this server are processed
   * when processors start up and invoke [[org.apache.kafka.common.network.Selector#poll]].
   *
   * @param startProcessingRequests Flag indicating whether `Processor`s must be started.
   */
  def startup(startProcessingRequests: Boolean = true): Unit = {
    this.synchronized {
      createControlPlaneAcceptorAndProcessor(config.controlPlaneListener)
      createDataPlaneAcceptorsAndProcessors(config.numNetworkThreads, config.dataPlaneListeners)
      if (startProcessingRequests) {
        this.startProcessingRequests()
      }
    }

    newGauge(s"${DataPlaneMetricPrefix}NetworkProcessorAvgIdlePercent", () => SocketServer.this.synchronized {
      val ioWaitRatioMetricNames = dataPlaneProcessors.values.asScala.iterator.map { p =>
        metrics.metricName("io-wait-ratio", MetricsGroup, p.metricTags)
      }
      ioWaitRatioMetricNames.map { metricName =>
        Option(metrics.metric(metricName)).fold(0.0)(m => Math.min(m.metricValue.asInstanceOf[Double], 1.0))
      }.sum / dataPlaneProcessors.size
    })
    newGauge(s"${ControlPlaneMetricPrefix}NetworkProcessorAvgIdlePercent", () => SocketServer.this.synchronized {
      val ioWaitRatioMetricName = controlPlaneProcessorOpt.map { p =>
        metrics.metricName("io-wait-ratio", MetricsGroup, p.metricTags)
      }
      ioWaitRatioMetricName.map { metricName =>
        Option(metrics.metric(metricName)).fold(0.0)(m => Math.min(m.metricValue.asInstanceOf[Double], 1.0))
      }.getOrElse(Double.NaN)
    })
    newGauge("MemoryPoolAvailable", () => memoryPool.availableMemory)
    newGauge("MemoryPoolUsed", () => memoryPool.size() - memoryPool.availableMemory)
    newGauge(s"${DataPlaneMetricPrefix}ExpiredConnectionsKilledCount", () => SocketServer.this.synchronized {
      val expiredConnectionsKilledCountMetricNames = dataPlaneProcessors.values.asScala.iterator.map { p =>
        metrics.metricName("expired-connections-killed-count", MetricsGroup, p.metricTags)
      }
      expiredConnectionsKilledCountMetricNames.map { metricName =>
        Option(metrics.metric(metricName)).fold(0.0)(m => m.metricValue.asInstanceOf[Double])
      }.sum
    })
    newGauge(s"${ControlPlaneMetricPrefix}ExpiredConnectionsKilledCount", () => SocketServer.this.synchronized {
      val expiredConnectionsKilledCountMetricNames = controlPlaneProcessorOpt.map { p =>
        metrics.metricName("expired-connections-killed-count", MetricsGroup, p.metricTags)
      }
      expiredConnectionsKilledCountMetricNames.map { metricName =>
        Option(metrics.metric(metricName)).fold(0.0)(m => m.metricValue.asInstanceOf[Double])
      }.getOrElse(0.0)
    })
  }

  /**
   * Start processing requests and new connections. This method is used for delayed starting of
   * all the acceptors and processors if [[kafka.network.SocketServer#startup]] was invoked with
   * `startProcessingRequests=false`.
   *
   * Before starting processors for each endpoint, we ensure that authorizer has all the metadata
   * to authorize requests on that endpoint by waiting on the provided future. We start inter-broker
   * listener before other listeners. This allows authorization metadata for other listeners to be
   * stored in Kafka topics in this cluster.
   *
   * 启动Acceptor和Processor线程
   *
   * @param authorizerFutures Future per [[EndPoint]] used to wait before starting the processor
   *                          corresponding to the [[EndPoint]]
   */
  def startProcessingRequests(authorizerFutures: Map[Endpoint, CompletableFuture[Void]] = Map.empty): Unit = {
    info("Starting socket server acceptors and processors")
    this.synchronized {
      if (!startedProcessingRequests) { // 是否是首次启动 Broker启动时该变量默认为false
        // 启动处理控制类请求的Processor线程和Acceptor线程
        startControlPlaneProcessorAndAcceptor(authorizerFutures)
        // 启动处理数据类请求的Processor线程和Acceptor线程
        startDataPlaneProcessorsAndAcceptors(authorizerFutures)
        startedProcessingRequests = true
      } else {
        info("Socket server acceptors and processors already started")
      }
    }
    info("Started socket server acceptors and processors")
  }

  /**
   * Starts processors of the provided acceptor and the acceptor itself.
   *
   * Before starting them, we ensure that authorizer has all the metadata to authorize
   * requests on that endpoint by waiting on the provided future.
   */
  private def startAcceptorAndProcessors(threadPrefix: String,
                                         endpoint: EndPoint,
                                         acceptor: Acceptor,
                                         authorizerFutures: Map[Endpoint, CompletableFuture[Void]] = Map.empty): Unit = {
    debug(s"Wait for authorizer to complete start up on listener ${endpoint.listenerName}")
    waitForAuthorizerFuture(acceptor, authorizerFutures)
    debug(s"Start processors on listener ${endpoint.listenerName}")
    acceptor.startProcessors(threadPrefix)
    debug(s"Start acceptor thread on listener ${endpoint.listenerName}")
    if (!acceptor.isStarted()) {
      KafkaThread.nonDaemon(
        s"${threadPrefix}-kafka-socket-acceptor-${endpoint.listenerName}-${endpoint.securityProtocol}-${endpoint.port}",
        acceptor
      ).start()
      acceptor.awaitStartup()
    }
    info(s"Started $threadPrefix acceptor and processor(s) for endpoint : ${endpoint.listenerName}")
  }

  /**
   * Starts processors of all the data-plane acceptors and all the acceptors of this server.
   * 启动数据类请求的Processor和Acceptor线程
   *
   * We start inter-broker listener before other listeners. This allows authorization metadata for
   * other listeners to be stored in Kafka topics in this cluster.
   */
  private def startDataPlaneProcessorsAndAcceptors(authorizerFutures: Map[Endpoint, CompletableFuture[Void]]): Unit = {
    // 获取Broker间通讯所用的监听器 默认是PLAINTEXT
    val interBrokerListener = dataPlaneAcceptors.asScala.keySet
      .find(_.listenerName == config.interBrokerListenerName)
      .getOrElse(throw new IllegalStateException(s"Inter-broker listener ${config.interBrokerListenerName} not found, endpoints=${dataPlaneAcceptors.keySet}"))
    val orderedAcceptors = List(dataPlaneAcceptors.get(interBrokerListener)) ++
      dataPlaneAcceptors.asScala.filter { case (k, _) => k != interBrokerListener }.values
    orderedAcceptors.foreach { acceptor =>
      val endpoint = acceptor.endPoint
      startAcceptorAndProcessors(DataPlaneThreadPrefix, endpoint, acceptor, authorizerFutures) // 真正的启动Acceptor线程和Processor线程
    }
  }

  /**
   * Start the processor of control-plane acceptor and the acceptor of this server.
   * 启动控制类请求的Processor和Acceptor线程
   */
  private def startControlPlaneProcessorAndAcceptor(authorizerFutures: Map[Endpoint, CompletableFuture[Void]]): Unit = {
    controlPlaneAcceptorOpt.foreach { controlPlaneAcceptor =>
      val endpoint = config.controlPlaneListener.get
      startAcceptorAndProcessors(ControlPlaneThreadPrefix, endpoint, controlPlaneAcceptor, authorizerFutures)
    }
  }

  private def endpoints = config.listeners.map(l => l.listenerName -> l).toMap

  /**
   * 为Data Plane创建所需资源
   * 可以有多套Data Plane监听器
   *
   * @param dataProcessorsPerListener
   * @param endpoints
   */
  private def createDataPlaneAcceptorsAndProcessors(dataProcessorsPerListener: Int,
                                                    endpoints: Seq[EndPoint]): Unit = {
    // 遍历endpoint监听器集合
    endpoints.foreach { endpoint =>
      // 将监听器纳入到连接配额管理之下
      connectionQuotas.addListener(config, endpoint.listenerName)
      // 为监听器创建对应的Acceptor线程
      val dataPlaneAcceptor = createAcceptor(endpoint, DataPlaneMetricPrefix)
      // 为监听器创建多个Processor线程 具体数目由Broker端参数num.networks.threads决定
      addDataPlaneProcessors(dataPlaneAcceptor, endpoint, dataProcessorsPerListener)
      // 将 <监听器, Acceptor线程> 放入Acceptor线程池统一管理
      dataPlaneAcceptors.put(endpoint, dataPlaneAcceptor)
      info(s"Created data-plane acceptor and processors for endpoint : ${endpoint.listenerName}")
    }
  }

  /**
   * 为Control Plane创建所需资源
   * Kafka目前规定只能有一套Control Plane监听器
   *
   * @param endpointOpt
   */
  private def createControlPlaneAcceptorAndProcessor(endpointOpt: Option[EndPoint]): Unit = {
    endpointOpt.foreach { endpoint =>
      // 将监听器纳入到连接配额管理之下
      connectionQuotas.addListener(config, endpoint.listenerName)
      // 为监听器创建Acceptor线程
      val controlPlaneAcceptor = createAcceptor(endpoint, ControlPlaneMetricPrefix)
      // 为监听器创建Processor线程
      val controlPlaneProcessor = newProcessor(nextProcessorId, controlPlaneRequestChannelOpt.get,
        connectionQuotas, endpoint.listenerName, endpoint.securityProtocol, memoryPool, isPrivilegedListener = true)
      controlPlaneAcceptorOpt = Some(controlPlaneAcceptor)
      controlPlaneProcessorOpt = Some(controlPlaneProcessor)
      val listenerProcessors = new ArrayBuffer[Processor]()
      // 将Processor线程添加到控制类请求专属的RequestChannel中 即添加到RequestChannel实例保存的Processor线程池中
      listenerProcessors += controlPlaneProcessor
      controlPlaneRequestChannelOpt.foreach(_.addProcessor(controlPlaneProcessor))
      nextProcessorId += 1
      // 将Processor对象添加到Acceptor线程管理的Processor线程池中
      controlPlaneAcceptor.addProcessors(listenerProcessors, ControlPlaneThreadPrefix)
      info(s"Created control-plane acceptor and processor for endpoint : ${endpoint.listenerName}")
    }
  }

  private def createAcceptor(endPoint: EndPoint, metricPrefix: String): Acceptor = {
    val sendBufferSize = config.socketSendBufferBytes
    val recvBufferSize = config.socketReceiveBufferBytes
    val brokerId = config.brokerId
    new Acceptor(endPoint, sendBufferSize, recvBufferSize, brokerId, connectionQuotas, metricPrefix, time)
  }

  private def addDataPlaneProcessors(acceptor: Acceptor, endpoint: EndPoint, newProcessorsPerListener: Int): Unit = {
    val listenerName = endpoint.listenerName
    val securityProtocol = endpoint.securityProtocol
    val listenerProcessors = new ArrayBuffer[Processor]()
    val isPrivilegedListener = controlPlaneRequestChannelOpt.isEmpty && config.interBrokerListenerName == listenerName

    for (_ <- 0 until newProcessorsPerListener) {
      val processor = newProcessor(nextProcessorId, dataPlaneRequestChannel, connectionQuotas,
        listenerName, securityProtocol, memoryPool, isPrivilegedListener)
      listenerProcessors += processor
      dataPlaneRequestChannel.addProcessor(processor)
      nextProcessorId += 1
    }
    listenerProcessors.foreach(p => dataPlaneProcessors.put(p.id, p))
    acceptor.addProcessors(listenerProcessors, DataPlaneThreadPrefix)
  }


  /**
   * Stop processing requests and new connections.
   */
  def stopProcessingRequests(): Unit = {
    info("Stopping socket server request processors")
    this.synchronized {
      dataPlaneAcceptors.asScala.values.foreach(_.initiateShutdown())
      dataPlaneAcceptors.asScala.values.foreach(_.awaitShutdown())
      controlPlaneAcceptorOpt.foreach(_.initiateShutdown())
      controlPlaneAcceptorOpt.foreach(_.awaitShutdown())
      dataPlaneRequestChannel.clear()
      controlPlaneRequestChannelOpt.foreach(_.clear())
      stoppedProcessingRequests = true
    }
    info("Stopped socket server request processors")
  }

  def resizeThreadPool(oldNumNetworkThreads: Int, newNumNetworkThreads: Int): Unit = synchronized {
    info(s"Resizing network thread pool size for each data-plane listener from $oldNumNetworkThreads to $newNumNetworkThreads")
    if (newNumNetworkThreads > oldNumNetworkThreads) {
      dataPlaneAcceptors.forEach { (endpoint, acceptor) =>
        addDataPlaneProcessors(acceptor, endpoint, newNumNetworkThreads - oldNumNetworkThreads)
      }
    } else if (newNumNetworkThreads < oldNumNetworkThreads)
      dataPlaneAcceptors.asScala.values.foreach(_.removeProcessors(oldNumNetworkThreads - newNumNetworkThreads, dataPlaneRequestChannel))
  }

  /**
   * Shutdown the socket server. If still processing requests, shutdown
   * acceptors and processors first.
   */
  def shutdown(): Unit = {
    info("Shutting down socket server")
    this.synchronized {
      if (!stoppedProcessingRequests)
        stopProcessingRequests()
      dataPlaneRequestChannel.shutdown()
      controlPlaneRequestChannelOpt.foreach(_.shutdown())
      connectionQuotas.close()
    }
    info("Shutdown completed")
  }

  def boundPort(listenerName: ListenerName): Int = {
    try {
      val acceptor = dataPlaneAcceptors.get(endpoints(listenerName))
      if (acceptor != null) {
        acceptor.serverChannel.socket.getLocalPort
      } else {
        controlPlaneAcceptorOpt.map(_.serverChannel.socket().getLocalPort).getOrElse(throw new KafkaException("Could not find listenerName : " + listenerName + " in data-plane or control-plane"))
      }
    } catch {
      case e: Exception =>
        throw new KafkaException("Tried to check server's port before server was started or checked for port of non-existing protocol", e)
    }
  }

  def addListeners(listenersAdded: Seq[EndPoint]): Unit = synchronized {
    info(s"Adding data-plane listeners for endpoints $listenersAdded")
    createDataPlaneAcceptorsAndProcessors(config.numNetworkThreads, listenersAdded)
    listenersAdded.foreach { endpoint =>
      val acceptor = dataPlaneAcceptors.get(endpoint)
      startAcceptorAndProcessors(DataPlaneThreadPrefix, endpoint, acceptor)
    }
  }

  def removeListeners(listenersRemoved: Seq[EndPoint]): Unit = synchronized {
    info(s"Removing data-plane listeners for endpoints $listenersRemoved")
    listenersRemoved.foreach { endpoint =>
      connectionQuotas.removeListener(config, endpoint.listenerName)
      dataPlaneAcceptors.asScala.remove(endpoint).foreach { acceptor =>
        acceptor.initiateShutdown()
        acceptor.awaitShutdown()
      }
    }
  }

  override def reconfigurableConfigs: Set[String] = SocketServer.ReconfigurableConfigs

  override def validateReconfiguration(newConfig: KafkaConfig): Unit = {

  }

  override def reconfigure(oldConfig: KafkaConfig, newConfig: KafkaConfig): Unit = {
    val maxConnectionsPerIp = newConfig.maxConnectionsPerIp
    if (maxConnectionsPerIp != oldConfig.maxConnectionsPerIp) {
      info(s"Updating maxConnectionsPerIp: $maxConnectionsPerIp")
      connectionQuotas.updateMaxConnectionsPerIp(maxConnectionsPerIp)
    }
    val maxConnectionsPerIpOverrides = newConfig.maxConnectionsPerIpOverrides
    if (maxConnectionsPerIpOverrides != oldConfig.maxConnectionsPerIpOverrides) {
      info(s"Updating maxConnectionsPerIpOverrides: ${maxConnectionsPerIpOverrides.map { case (k, v) => s"$k=$v" }.mkString(",")}")
      connectionQuotas.updateMaxConnectionsPerIpOverride(maxConnectionsPerIpOverrides)
    }
    val maxConnections = newConfig.maxConnections
    if (maxConnections != oldConfig.maxConnections) {
      info(s"Updating broker-wide maxConnections: $maxConnections")
      connectionQuotas.updateBrokerMaxConnections(maxConnections)
    }
    val maxConnectionRate = newConfig.maxConnectionCreationRate
    if (maxConnectionRate != oldConfig.maxConnectionCreationRate) {
      info(s"Updating broker-wide maxConnectionCreationRate: $maxConnectionRate")
      connectionQuotas.updateBrokerMaxConnectionRate(maxConnectionRate)
    }
  }

  private def waitForAuthorizerFuture(acceptor: Acceptor,
                                      authorizerFutures: Map[Endpoint, CompletableFuture[Void]]): Unit = {
    //we can't rely on authorizerFutures.get() due to ephemeral ports. Get the future using listener name
    authorizerFutures.forKeyValue { (endpoint, future) =>
      if (endpoint.listenerName == Optional.of(acceptor.endPoint.listenerName.value))
        future.join()
    }
  }

  // `protected` for test usage
  protected[network] def newProcessor(id: Int, requestChannel: RequestChannel, connectionQuotas: ConnectionQuotas, listenerName: ListenerName,
                                      securityProtocol: SecurityProtocol, memoryPool: MemoryPool, isPrivilegedListener: Boolean): Processor = {
    new Processor(id,
      time,
      config.socketRequestMaxBytes,
      requestChannel,
      connectionQuotas,
      config.connectionsMaxIdleMs,
      config.failedAuthenticationDelayMs,
      listenerName,
      securityProtocol,
      config,
      metrics,
      credentialProvider,
      memoryPool,
      logContext,
      isPrivilegedListener = isPrivilegedListener,
      allowDisabledApis = allowDisabledApis
    )
  }

  // For test usage
  private[network] def connectionCount(address: InetAddress): Int =
    Option(connectionQuotas).fold(0)(_.get(address))

  // For test usage
  private[network] def dataPlaneProcessor(index: Int): Processor = dataPlaneProcessors.get(index)

}

/**
 * SocketServer伴生对象类 定义常量 指明SocketServer中哪些参数是可以动态修改的
 */
object SocketServer {
  val MetricsGroup = "socket-server-metrics"
  val DataPlaneThreadPrefix = "data-plane"
  val ControlPlaneThreadPrefix = "control-plane"
  val DataPlaneMetricPrefix = ""
  val ControlPlaneMetricPrefix = "ControlPlane"

  // 被trait修改 可以动态被修改
  // Broker端参数 max.connections.per.ip max.connections.per.ip.overrides 和 max.connections 是可以动态修改的
  val ReconfigurableConfigs = Set(
    KafkaConfig.MaxConnectionsPerIpProp,
    KafkaConfig.MaxConnectionsPerIpOverridesProp,
    KafkaConfig.MaxConnectionsProp,
    KafkaConfig.MaxConnectionCreationRateProp)

  val ListenerReconfigurableConfigs = Set(KafkaConfig.MaxConnectionsProp, KafkaConfig.MaxConnectionCreationRateProp)
}

/**
 * A base class with some helper variables and methods
 * Acceptor和Processor线程的抽象基类 定义了两个线程的公有方法
 */
private[kafka] abstract class AbstractServerThread(connectionQuotas: ConnectionQuotas) extends Runnable with Logging {

  private val startupLatch = new CountDownLatch(1)

  // `shutdown()` is invoked before `startupComplete` and `shutdownComplete` if an exception is thrown in the constructor
  // (e.g. if the address is already in use). We want `shutdown` to proceed in such cases, so we first assign an open
  // latch and then replace it in `startupComplete()`.
  @volatile private var shutdownLatch = new CountDownLatch(0)

  private val alive = new AtomicBoolean(true)

  def wakeup(): Unit

  /**
   * Initiates a graceful shutdown by signaling to stop
   */
  def initiateShutdown(): Unit = {
    if (alive.getAndSet(false))
      wakeup()
  }

  /**
   * Wait for the thread to completely shutdown
   */
  def awaitShutdown(): Unit = shutdownLatch.await

  /**
   * Returns true if the thread is completely started
   */
  def isStarted(): Boolean = startupLatch.getCount == 0

  /**
   * Wait for the thread to completely start up
   */
  def awaitStartup(): Unit = startupLatch.await

  /**
   * Record that the thread startup is complete
   */
  protected def startupComplete(): Unit = {
    // Replace the open latch with a closed one
    shutdownLatch = new CountDownLatch(1)
    startupLatch.countDown()
  }

  /**
   * Record that the thread shutdown is complete
   */
  protected def shutdownComplete(): Unit = shutdownLatch.countDown()

  /**
   * Is the server still running?
   */
  protected def isRunning: Boolean = alive.get

  /**
   * Close `channel` and decrement the connection count.
   */
  def close(listenerName: ListenerName, channel: SocketChannel): Unit = {
    if (channel != null) {
      debug(s"Closing connection from ${channel.socket.getRemoteSocketAddress}")
      connectionQuotas.dec(listenerName, channel.socket.getInetAddress)
      closeSocket(channel)
    }
  }

  protected def closeSocket(channel: SocketChannel): Unit = {
    CoreUtils.swallow(channel.socket().close(), this, Level.ERROR)
    CoreUtils.swallow(channel.close(), this, Level.ERROR)
  }
}

/**
 * Thread that accepts and configures new connections. There is one of these per endpoint.
 * 接收和创建外部TCP连接的线程 每个SocketServer实例只会创建一个Acceptor线程
 * 目的是创建连接 并将接收到的Request对象传递给下游的Processor线程处理
 *
 * 如果在生产环境中Clients与Broker的通信网络延迟很大(比如 RTT>10ms)
 * 建议调大控制缓冲区大小的两个参数 也就是sendBufferSize和recvBufferSize 100KB太小了
 */
private[kafka] class Acceptor(val endPoint: EndPoint, // 定义的Kafka Broker连接信息Acceptor需要用到连接信息中的主机名和端口创建ServerSocket
                              val sendBufferSize: Int, // 设置的是SocketOptions的SO_SNDBUF 用于设置出站(Outbound)网络IO的底层缓冲存区大小 默认是Broker端参数socket.receive.buffer.bytes的值 即100KB
                              val recvBufferSize: Int, // 设置的是SocketOptions的SO_RCVBUF 用于设置入站(Inbound)网络IO的底层缓冲区大小 默认是Broker端参数 socket.receive.buffer.bytes的值 即100KB
                              brokerId: Int,
                              connectionQuotas: ConnectionQuotas,
                              metricPrefix: String,
                              time: Time) extends AbstractServerThread(connectionQuotas) with KafkaMetricsGroup {

  // Java NIO库的Selector对象实例 是后续所有网络通信组件实现Java NIO机制的基础
  private val nioSelector = NSelector.open()
  val serverChannel = openServerSocket(endPoint.host, endPoint.port)
  // Processor线程池 Acceptor线程初始化时 需要创建对应的网络Processor线程池 所以Processor的管理和维护是在Acceptor线程中进行的
  private val processors = new ArrayBuffer[Processor]()
  private val processorsStarted = new AtomicBoolean
  private val blockedPercentMeter = newMeter(s"${metricPrefix}AcceptorBlockedPercent",
    "blocked time", TimeUnit.NANOSECONDS, Map(ListenerMetricTag -> endPoint.listenerName.value))
  private var currentProcessorIndex = 0
  private[network] val throttledSockets = new mutable.PriorityQueue[DelayedCloseSocket]()

  // -----------------------------------------------------------------Acceptor线程管理Processor线程池的主要方法start--------------------------------------------------------------------------
  private[network] case class DelayedCloseSocket(socket: SocketChannel, endThrottleTimeMs: Long) extends Ordered[DelayedCloseSocket] {
    override def compare(that: DelayedCloseSocket): Int = endThrottleTimeMs compare that.endThrottleTimeMs
  }

  private[network] def addProcessors(newProcessors: Buffer[Processor], processorThreadPrefix: String): Unit = synchronized {
    processors ++= newProcessors // 添加一组新的Processor线程
    if (processorsStarted.get)
    // 如果Processor线程池已经启动 启动新的Processor线程
      startProcessors(newProcessors, processorThreadPrefix)
  }

  private[network] def startProcessors(processorThreadPrefix: String): Unit = synchronized {
    if (!processorsStarted.getAndSet(true)) {
      // 如果processor线程池未启动 直接启动给定的processor线程
      startProcessors(processors, processorThreadPrefix)
    }
  }

  private def startProcessors(processors: Seq[Processor], processorThreadPrefix: String): Unit = synchronized {
    // 遍历一组Processor线程 依次创建并启动
    processors.foreach { processor =>
      KafkaThread.nonDaemon(
        // 线程命名规范 processor线程前缀-kafka-network-thread-broker序号-监听器名称-安全协议-processor序号
        // 如data-plane-kafka-network-thread-0-ListenerName(PLAINTEXT)-PLAINTEXT-0
        s"${processorThreadPrefix}-kafka-network-thread-$brokerId-${endPoint.listenerName}-${endPoint.securityProtocol}-${processor.id}", processor
      ).start()
    }
  }

  private[network] def removeProcessors(removeCount: Int, requestChannel: RequestChannel): Unit = synchronized {
    // 移除最后removeCount个processor线程
    // Shutdown `removeCount` processors. Remove them from the processor list first so that no more
    // connections are assigned. Shutdown the removed processors, closing the selector and its connections.
    // The processors are then removed from `requestChannel` and any pending responses to these processors are dropped.
    // 获取processor线程池中最后removeCount个线程
    val toRemove = processors.takeRight(removeCount)
    processors.remove(processors.size - removeCount, removeCount)
    // 关闭最后removeCount个processor线程
    toRemove.foreach(_.initiateShutdown())
    toRemove.foreach(_.awaitShutdown())
    // 在RequestChannel中移除这些processor
    toRemove.foreach(processor => requestChannel.removeProcessor(processor.id))
  }

  // -----------------------------------------------------------------Acceptor线程管理Processor线程池的主要方法end--------------------------------------------------------------------------

  override def initiateShutdown(): Unit = {
    super.initiateShutdown()
    synchronized {
      processors.foreach(_.initiateShutdown())
    }
  }

  override def awaitShutdown(): Unit = {
    super.awaitShutdown()
    synchronized {
      processors.foreach(_.awaitShutdown())
    }
  }

  /**
   * Accept loop that checks for new connection attempts
   * 处理Reactor模式中分发逻辑的主要实现方法
   */
  def run(): Unit = {
    // 向Selector注册OP_ACCEPT事件 表明该ServerSocketChannel只用来接收Socket连接请求
    serverChannel.register(nioSelector, SelectionKey.OP_ACCEPT)
    // 设置Acceptor线程的的启动标识 等待Acceptor线程启动完毕
    startupComplete()
    try {
      // 当前使用的processor线程序号 默认从0开始 最大值是num.network.threads - 1
      // var currentProcessorIndex = 0
      while (isRunning) {
        try {
          acceptNewConnections()
          closeThrottledConnections()
          // 每500ms检查一次是否有准备好的Socket连接等待建立
          //          val ready = nioSelector.select(500)
          //          if (ready > 0) {
          //            // 如果有准备好的Socket连接
          //            val keys = nioSelector.selectedKeys()
          //            val iter = keys.iterator()
          //            while (iter.hasNext && isRunning) {
          //              try {
          //                val key = iter.next
          //                iter.remove()
          //
          //                if (key.isAcceptable) {
          //                  // 依次为Socket连接建立SocketChannel实例
          //                  accept(key).foreach { socketChannel =>
          //                    // Assign the channel to the next processor (using round-robin) to which the
          //                    // channel can be added without blocking. If newConnections queue is full on
          //                    // all processors, block until the last one is able to accept a connection.
          //                    var retriesLeft = synchronized(processors.length)
          //                    var processor: Processor = null
          //                    do {
          //                      retriesLeft -= 1
          //                      // 指定由哪个Processor线程处理SocketChannel
          //                      processor = synchronized {
          //                        // adjust the index (if necessary) and retrieve the processor atomically for
          //                        // correct behaviour in case the number of processors is reduced dynamically
          //                        currentProcessorIndex = currentProcessorIndex % processors.length
          //                        processors(currentProcessorIndex)
          //                      }
          //                      // 更新Processor线程序号
          //                      // 最终的效果就是Processor线程池中的每个线程以轮询的方式处理这些等待建立的Socket连接
          //                      currentProcessorIndex += 1
          //                    } while (!assignNewConnection(socketChannel, processor, retriesLeft == 0)) // 令Processor线程创建与发送方的连接
          //                    // assignNewConnection方法的作用是将新建的SocketChannel对象存入Processor线程的newConnection队列中 后续Processor线程不断轮询该队列中待处理的Channel 并向这些Channel注册基于Java NIO的Selector 用于真正获取和响应发送IO操作
          //                  }
          //                } else
          //                  throw new IllegalStateException("Unrecognized key state for acceptor thread.")
          //              } catch {
          //                case e: Throwable => error("Error while accepting connection", e)
          //              }
          //            }
          //          }
        }
        catch {
          // We catch all the throwables to prevent the acceptor thread from exiting on exceptions due
          // to a select operation on a specific channel or a bad request. We don't want
          // the broker to stop responding to requests from other clients in these scenarios.
          case e: ControlThrowable => throw e
          case e: Throwable => error("Error occurred", e)
        }
      }
    } finally {
      // 执行各种资源关闭的逻辑
      debug("Closing server socket, selector, and any throttled sockets.")
      CoreUtils.swallow(serverChannel.close(), this, Level.ERROR)
      CoreUtils.swallow(nioSelector.close(), this, Level.ERROR)
      throttledSockets.foreach(throttledSocket => closeSocket(throttledSocket.socket))
      throttledSockets.clear()
      shutdownComplete()
    }
  }

  /**
   * Create a server socket to listen for connections on.
   */
  private def openServerSocket(host: String, port: Int): ServerSocketChannel = {
    val socketAddress =
      if (host == null || host.trim.isEmpty)
        new InetSocketAddress(port)
      else
        new InetSocketAddress(host, port)
    val serverChannel = ServerSocketChannel.open()
    serverChannel.configureBlocking(false)
    if (recvBufferSize != Selectable.USE_DEFAULT_BUFFER_SIZE)
      serverChannel.socket().setReceiveBufferSize(recvBufferSize)

    try {
      serverChannel.socket.bind(socketAddress)
      info(s"Awaiting socket connections on ${socketAddress.getHostString}:${serverChannel.socket.getLocalPort}.")
    } catch {
      case e: SocketException =>
        throw new KafkaException(s"Socket server failed to bind to ${socketAddress.getHostString}:$port: ${e.getMessage}.", e)
    }
    serverChannel
  }

  /**
   * Listen for new connections and assign accepted connections to processors using round-robin.
   */
  private def acceptNewConnections(): Unit = {
    val ready = nioSelector.select(500)
    if (ready > 0) {
      val keys = nioSelector.selectedKeys()
      val iter = keys.iterator()
      while (iter.hasNext && isRunning) {
        try {
          val key = iter.next
          iter.remove()

          if (key.isAcceptable) {
            accept(key).foreach { socketChannel =>
              // Assign the channel to the next processor (using round-robin) to which the
              // channel can be added without blocking. If newConnections queue is full on
              // all processors, block until the last one is able to accept a connection.
              var retriesLeft = synchronized(processors.length)
              var processor: Processor = null
              do {
                retriesLeft -= 1
                processor = synchronized {
                  // adjust the index (if necessary) and retrieve the processor atomically for
                  // correct behaviour in case the number of processors is reduced dynamically
                  currentProcessorIndex = currentProcessorIndex % processors.length
                  processors(currentProcessorIndex)
                }
                currentProcessorIndex += 1
              } while (!assignNewConnection(socketChannel, processor, retriesLeft == 0))
            }
          } else
            throw new IllegalStateException("Unrecognized key state for acceptor thread.")
        } catch {
          case e: Throwable => error("Error while accepting connection", e)
        }
      }
    }
  }

  /**
   * Accept a new connection
   */
  private def accept(key: SelectionKey): Option[SocketChannel] = {
    val serverSocketChannel = key.channel().asInstanceOf[ServerSocketChannel]
    val socketChannel = serverSocketChannel.accept()
    try {
      connectionQuotas.inc(endPoint.listenerName, socketChannel.socket.getInetAddress, blockedPercentMeter)
      socketChannel.configureBlocking(false)
      socketChannel.socket().setTcpNoDelay(true)
      socketChannel.socket().setKeepAlive(true)
      if (sendBufferSize != Selectable.USE_DEFAULT_BUFFER_SIZE)
        socketChannel.socket().setSendBufferSize(sendBufferSize)
      Some(socketChannel)
    } catch {
      case e: TooManyConnectionsException =>
        info(s"Rejected connection from ${e.ip}, address already has the configured maximum of ${e.count} connections.")
        close(endPoint.listenerName, socketChannel)
        None
      case e: ConnectionThrottledException =>
        val ip = socketChannel.socket.getInetAddress
        debug(s"Delaying closing of connection from $ip for ${e.throttleTimeMs} ms")
        val endThrottleTimeMs = e.startThrottleTimeMs + e.throttleTimeMs
        throttledSockets += DelayedCloseSocket(socketChannel, endThrottleTimeMs)
        None
    }
  }

  /**
   * Close sockets for any connections that have been throttled.
   */
  private def closeThrottledConnections(): Unit = {
    val timeMs = time.milliseconds
    while (throttledSockets.headOption.exists(_.endThrottleTimeMs < timeMs)) {
      val closingSocket = throttledSockets.dequeue()
      debug(s"Closing socket from ip ${closingSocket.socket.getRemoteAddress}")
      closeSocket(closingSocket.socket)
    }
  }

  private def assignNewConnection(socketChannel: SocketChannel, processor: Processor, mayBlock: Boolean): Boolean = {
    if (processor.accept(socketChannel, mayBlock, blockedPercentMeter)) {
      debug(s"Accepted connection from ${socketChannel.socket.getRemoteSocketAddress} on" +
        s" ${socketChannel.socket.getLocalSocketAddress} and assigned it to processor ${processor.id}," +
        s" sendBufferSize [actual|requested]: [${socketChannel.socket.getSendBufferSize}|$sendBufferSize]" +
        s" recvBufferSize [actual|requested]: [${socketChannel.socket.getReceiveBufferSize}|$recvBufferSize]")
      true
    } else
      false
  }

  /**
   * Wakeup the thread for selection.
   */
  @Override
  def wakeup(): Unit = nioSelector.wakeup()

}

/**
 * Processor伴生对象类 仅仅定义了一些与Processor线程相关的常见监控指标和常量
 */
private[kafka] object Processor {
  // Processor线程空闲率
  val IdlePercentMetricName = "IdlePercent"
  val NetworkProcessorMetricTag = "networkProcessor"
  val ListenerMetricTag = "listener"

  val ConnectionQueueSize = 20
}

/**
 * Thread that processes all requests from a single connection. There are N of these running in parallel
 * each of which has its own selector
 *
 * 处理单个TCP连接上所有请求的线程 每个SocketServer默认创建若干个(num.network.threads指定)Processor线程
 * Processor线程负责将接收到的Request加入到RequestChannel的队列中
 * 也负责将处理后的Response返还给Request的发送方
 *
 * @param isPrivilegedListener The privileged listener flag is used as one factor to determine whether
 *                             a certain request is forwarded or not. When the control plane is defined,
 *                             the control plane processor would be fellow broker's choice for sending
 *                             forwarding requests; if the control plane is not defined, the processor
 *                             relying on the inter broker listener would be acting as the privileged listener.
 */
private[kafka] class Processor(val id: Int,
                               time: Time,
                               maxRequestSize: Int,
                               requestChannel: RequestChannel,
                               connectionQuotas: ConnectionQuotas,
                               connectionsMaxIdleMs: Long,
                               failedAuthenticationDelayMs: Int,
                               listenerName: ListenerName,
                               securityProtocol: SecurityProtocol,
                               config: KafkaConfig,
                               metrics: Metrics,
                               credentialProvider: CredentialProvider,
                               memoryPool: MemoryPool,
                               logContext: LogContext,
                               connectionQueueSize: Int = ConnectionQueueSize,
                               isPrivilegedListener: Boolean = false,
                               allowDisabledApis: Boolean = false) extends AbstractServerThread(connectionQuotas) with KafkaMetricsGroup {

  private object ConnectionId {
    def fromString(s: String): Option[ConnectionId] = s.split("-") match {
      case Array(local, remote, index) => BrokerEndPoint.parseHostPort(local).flatMap { case (localHost, localPort) =>
        BrokerEndPoint.parseHostPort(remote).map { case (remoteHost, remotePort) =>
          ConnectionId(localHost, localPort, remoteHost, remotePort, Integer.parseInt(index))
        }
      }
      case _ => None
    }
  }

  private[network] case class ConnectionId(localHost: String, localPort: Int, remoteHost: String, remotePort: Int, index: Int) {
    override def toString: String = s"$localHost:$localPort-$remoteHost:$remotePort-$index"
  }

  // 每个Processor线程创建的时候都会创建以下三个队列结构
  // 保存要创建的新连接信息(即SocketChannel对象) 默认上限20 由于是硬编码了队列的长度 所以无法从外部修改
  // 每当Processor接收新的连接请求时都会将SocketChannel放入到该队列 后续调用configureNewConnections创建连接时 再从该队列取出SocketChannel 注册新的连接
  private val newConnections = new ArrayBlockingQueue[SocketChannel](connectionQueueSize)
  // 临时Response队列 当Processor将Response发送给Request的发送方时 会将Response放入到该队列
  // 有些Response需要在发送回发送方时执行回调逻辑 所以需要该队列临时存储
  private val inflightResponses = mutable.Map[String, RequestChannel.Response]()
  // Response队列 每个Processor线程都会维护自己的Response队列 该队列里保存着需要发送给发送方的所有Response对象
  private val responseQueue = new LinkedBlockingDeque[RequestChannel.Response]()

  private[kafka] val metricTags = mutable.LinkedHashMap(
    ListenerMetricTag -> listenerName.value,
    NetworkProcessorMetricTag -> id.toString
  ).asJava

  newGauge(IdlePercentMetricName, () => {
    Option(metrics.metric(metrics.metricName("io-wait-ratio", MetricsGroup, metricTags))).fold(0.0)(m =>
      Math.min(m.metricValue.asInstanceOf[Double], 1.0))
  },
    // for compatibility, only add a networkProcessor tag to the Yammer Metrics alias (the equivalent Selector metric
    // also includes the listener name)
    Map(NetworkProcessorMetricTag -> id.toString)
  )

  val expiredConnectionsKilledCount = new CumulativeSum()
  private val expiredConnectionsKilledCountMetricName = metrics.metricName("expired-connections-killed-count", "socket-server-metrics", metricTags)
  metrics.addMetric(expiredConnectionsKilledCountMetricName, expiredConnectionsKilledCount)

  // 每个Processor线程都维护了一个Selector实例 用于执行非阻塞多通道的网络 I/O 操作
  private val selector = createSelector(
    ChannelBuilders.serverChannelBuilder(listenerName,
      listenerName == config.interBrokerListenerName,
      securityProtocol,
      config,
      credentialProvider.credentialCache,
      credentialProvider.tokenCache,
      time,
      logContext))

  // Visible to override for testing
  protected[network] def createSelector(channelBuilder: ChannelBuilder): KSelector = {
    channelBuilder match {
      case reconfigurable: Reconfigurable => config.addReconfigurable(reconfigurable)
      case _ =>
    }
    new KSelector(
      maxRequestSize,
      connectionsMaxIdleMs,
      failedAuthenticationDelayMs,
      metrics,
      time,
      "socket-server",
      metricTags,
      false,
      true,
      channelBuilder,
      memoryPool,
      logContext)
  }

  // Connection ids have the format `localAddr:localPort-remoteAddr:remotePort-index`. The index is a
  // non-negative incrementing value that ensures that even if remotePort is reused after a connection is
  // closed, connection ids are not reused while requests from the closed connection are being processed.
  private var nextConnectionIndex = 0

  override def run(): Unit = {
    // 设置Processor线程的启动标识 等待Processor线程启动完毕
    startupComplete()
    try {
      while (isRunning) {
        try {
          // setup any new connections that have been queued up
          // 创建新连接
          configureNewConnections()
          // register any new responses for writing
          // 发送Response并将Response放入到inflightResponses临时队列
          processNewResponses()
          // 执行NIO的poll(执行真正的发送逻辑) 获取对应SocketChannel上准备就绪的IO操作
          poll()
          // 将接收到的Request放入到Request队列
          processCompletedReceives()
          // 为临时Response队列中Response执行回调逻辑
          processCompletedSends()
          // 处理因发送失败而导致的连接断开
          processDisconnected()
          // 关闭超过配额限制部分的连接
          closeExcessConnections()
        } catch {
          // We catch all the throwables here to prevent the processor thread from exiting. We do this because
          // letting a processor exit might cause a bigger impact on the broker. This behavior might need to be
          // reviewed if we see an exception that needs the entire broker to stop. Usually the exceptions thrown would
          // be either associated with a specific socket channel or a bad request. These exceptions are caught and
          // processed by the individual methods above which close the failing channel and continue processing other
          // channels. So this catch block should only ever see ControlThrowables.
          case e: Throwable => processException("Processor got uncaught exception.", e)
        }
      }
    } finally {
      // 关闭资源
      debug(s"Closing selector - processor $id")
      CoreUtils.swallow(closeAll(), this, Level.ERROR)
      shutdownComplete()
    }
  }

  private[network] def processException(errorMessage: String, throwable: Throwable): Unit = {
    throwable match {
      case e: ControlThrowable => throw e
      case e => error(errorMessage, e)
    }
  }

  private def processChannelException(channelId: String, errorMessage: String, throwable: Throwable): Unit = {
    if (openOrClosingChannel(channelId).isDefined) {
      error(s"Closing socket for $channelId because of error", throwable)
      close(channelId)
    }
    processException(errorMessage, throwable)
  }

  /**
   * 负责发送Response给Request的发送方 并将Response放入临时Response队列
   */
  private def processNewResponses(): Unit = {
    var currentResponse: RequestChannel.Response = null
    while ( {
      currentResponse = dequeueResponse()
      currentResponse != null
    }) {
      // 获取channelId
      val channelId = currentResponse.request.context.connectionId
      try {
        currentResponse match {
          // 无需发送Response
          case response: NoOpResponse =>
            // There is no response to send to the client, we need to read more pipelined requests
            // that are sitting in the server's socket buffer
            updateRequestMetrics(response)
            trace(s"Socket server received empty response to send, registering for read: $response")
            // Try unmuting the channel. If there was no quota violation and the channel has not been throttled,
            // it will be unmuted immediately. If the channel has been throttled, it will be unmuted only if the
            // throttling delay has already passed by now.
            handleChannelMuteEvent(channelId, ChannelMuteEvent.RESPONSE_SENT)
            tryUnmuteChannel(channelId)
          // 发送Response并将Response放入inflightResponses队列
          case response: SendResponse =>
            sendResponse(response, response.responseSend)
          // 关闭对应的连接
          case response: CloseConnectionResponse =>
            updateRequestMetrics(response)
            trace("Closing socket connection actively according to the response code.")
            close(channelId)
          case _: StartThrottlingResponse =>
            handleChannelMuteEvent(channelId, ChannelMuteEvent.THROTTLE_STARTED)
          case _: EndThrottlingResponse =>
            // Try unmuting the channel. The channel will be unmuted only if the response has already been sent out to
            // the client.
            handleChannelMuteEvent(channelId, ChannelMuteEvent.THROTTLE_ENDED)
            tryUnmuteChannel(channelId)
          case _ =>
            throw new IllegalArgumentException(s"Unknown response type: ${currentResponse.getClass}")
        }
      } catch {
        case e: Throwable =>
          processChannelException(channelId, s"Exception while processing response for $channelId", e)
      }
    }
  }

  // `protected` for test usage
  protected[network] def sendResponse(response: RequestChannel.Response, responseSend: Send): Unit = {
    val connectionId = response.request.context.connectionId
    trace(s"Socket server received response to send to $connectionId, registering for write and sending data: $response")
    // `channel` can be None if the connection was closed remotely or if selector closed it for being idle for too long
    if (channel(connectionId).isEmpty) {
      warn(s"Attempting to send response via channel for which there is no open connection, connection id $connectionId")
      response.request.updateRequestMetrics(0L, response)
    }
    // Invoke send for closingChannel as well so that the send is failed and the channel closed properly and
    // removed from the Selector after discarding any pending staged receives.
    // `openOrClosingChannel` can be None if the selector closed the connection because it was idle for too long
<<<<<<< HEAD
    if (openOrClosingChannel(connectionId).isDefined) { // 判断连接是否处于打开状态
      // 发送Response
      selector.send(responseSend)
      // 将Response放入临时队列
=======
    if (openOrClosingChannel(connectionId).isDefined) {
      selector.send(new NetworkSend(connectionId, responseSend))
>>>>>>> 42272f0a
      inflightResponses += (connectionId -> response)
    }
  }

  /**
   * 真正执行IO操作的逻辑
   */
  private def poll(): Unit = {
    val pollTimeout = if (newConnections.isEmpty) 300 else 0
    // 调用NIO Selector的select方法执行准备就绪的IO操作 不管是接收Request还是发送Response
    try selector.poll(pollTimeout)
    catch {
      case e@(_: IllegalStateException | _: IOException) =>
        // The exception is not re-thrown and any completed sends/receives/connections/disconnections
        // from this poll will be processed.
        error(s"Processor $id poll failed", e)
    }
  }

  /**
   * Process线程从Socket中不断读取已经接收到的网络请求 然后转换成Request实例 放入Request的队列
   */
  protected def parseRequestHeader(buffer: ByteBuffer): RequestHeader = {
    val header = RequestHeader.parse(buffer)
    if (header.apiKey.isEnabled || allowDisabledApis) {
      header
    } else {
      throw new InvalidRequestException("Received request for disabled api key " + header.apiKey)
    }
  }

  /**
   * 接收和处理Request
   */
  private def processCompletedReceives(): Unit = {
    // 遍历所有已经接收的Request
    selector.completedReceives.forEach { receive =>
      try {
        // 保证对应的SocketChannel已经建立
        openOrClosingChannel(receive.source) match {
          case Some(channel) =>
            val header = parseRequestHeader(receive.payload)
            if (header.apiKey == ApiKeys.SASL_HANDSHAKE && channel.maybeBeginServerReauthentication(receive,
              () => time.nanoseconds()))
              trace(s"Begin re-authentication: $channel")
            else {
              val nowNanos = time.nanoseconds()
              // 如果认证会话过期 关闭连接
              if (channel.serverAuthenticationSessionExpired(nowNanos)) {
                // be sure to decrease connection count and drop any in-flight responses
                debug(s"Disconnecting expired channel: $channel : $header")
                close(channel.id)
                expiredConnectionsKilledCount.record(null, 1, 0)
              } else {
                val connectionId = receive.source
                val context = new RequestContext(header, connectionId, channel.socketAddress,
                  channel.principal, listenerName, securityProtocol,
                  channel.channelMetadataRegistry.clientInformation, isPrivilegedListener, channel.principalSerde)

                var req = new RequestChannel.Request(processor = id, context = context,
                  startTimeNanos = nowNanos, memoryPool, receive.payload, requestChannel.metrics, None)

                if (req.header.apiKey == ApiKeys.ENVELOPE) {
                  // Override the request context with the forwarded request context.
                  // The envelope's context will be preserved in the forwarded context

                  req = parseForwardedPrincipal(req, channel.principalSerde.asScala) match {
                    case Some(forwardedPrincipal) =>
                      buildForwardedRequestContext(req, forwardedPrincipal)

                    case None =>
                      val envelopeResponse = new EnvelopeResponse(Errors.PRINCIPAL_DESERIALIZATION_FAILURE)
                      sendEnvelopeResponse(req, envelopeResponse)
                      null
                  }
                }

                if (req != null) {
                  // KIP-511: ApiVersionsRequest is intercepted here to catch the client software name
                  // and version. It is done here to avoid wiring things up to the api layer.
                  if (header.apiKey == ApiKeys.API_VERSIONS) {
                    val apiVersionsRequest = req.body[ApiVersionsRequest]
                    if (apiVersionsRequest.isValid) {
                      channel.channelMetadataRegistry.registerClientInformation(new ClientInformation(
                        apiVersionsRequest.data.clientSoftwareName,
                        apiVersionsRequest.data.clientSoftwareVersion))
                    }
                  }
                  // 将Request放入到Request队列
                  requestChannel.sendRequest(req)
                  selector.mute(connectionId)
                  handleChannelMuteEvent(connectionId, ChannelMuteEvent.REQUEST_RECEIVED)
                }
              }
            }
          case None =>
            // This should never happen since completed receives are processed immediately after `poll()`
            throw new IllegalStateException(s"Channel ${receive.source} removed from selector before processing completed receive")
        }
      } catch {
        // note that even though we got an exception, we can assume that receive.source is valid.
        // Issues with constructing a valid receive object were handled earlier
        case e: Throwable =>
          processChannelException(receive.source, s"Exception while processing request from ${receive.source}", e)
      }
    }
    selector.clearCompletedReceives()
  }

  /**
   * 负责处理Response的回调逻辑
   */
  private def sendEnvelopeResponse(
                                    envelopeRequest: RequestChannel.Request,
                                    envelopeResponse: EnvelopeResponse
                                  ): Unit = {
    val envelopResponseSend = envelopeRequest.context.buildResponseSend(envelopeResponse)
    enqueueResponse(new RequestChannel.SendResponse(
      envelopeRequest,
      envelopResponseSend,
      None,
      None
    ))
  }

  private def parseForwardedPrincipal(
                                       envelopeRequest: RequestChannel.Request,
                                       principalSerde: Option[KafkaPrincipalSerde]
                                     ): Option[KafkaPrincipal] = {
    val envelope = envelopeRequest.body[EnvelopeRequest]
    try {
      principalSerde.map { serde =>
        serde.deserialize(envelope.requestPrincipal())
      }
    } catch {
      case e: Exception =>
        warn(s"Failed to deserialize principal from envelope request $envelope", e)
        None
    }
  }

  private def buildForwardedRequestContext(
                                            envelopeRequest: RequestChannel.Request,
                                            forwardedPrincipal: KafkaPrincipal
                                          ): RequestChannel.Request = {
    val envelope = envelopeRequest.body[EnvelopeRequest]
    val forwardedRequestBuffer = envelope.requestData.duplicate()
    val forwardedHeader = parseRequestHeader(forwardedRequestBuffer)
    val forwardedClientAddress = InetAddress.getByAddress(envelope.clientAddress)

    val forwardedContext = new RequestContext(
      forwardedHeader,
      envelopeRequest.context.connectionId,
      forwardedClientAddress,
      forwardedPrincipal,
      listenerName,
      securityProtocol,
      ClientInformation.EMPTY,
      isPrivilegedListener
    )

    new RequestChannel.Request(
      processor = id,
      context = forwardedContext,
      startTimeNanos = envelopeRequest.startTimeNanos,
      memoryPool,
      forwardedRequestBuffer,
      requestChannel.metrics,
      Some(envelopeRequest)
    )
  }

  private def processCompletedSends(): Unit = {
    // 遍历SocketChannel已发送的Response
    selector.completedSends.forEach { send =>
      try {
<<<<<<< HEAD
        // 取出临时队列inflightResponses中的Response
        val response = inflightResponses.remove(send.destination).getOrElse {
          throw new IllegalStateException(s"Send for ${send.destination} completed, but not in `inflightResponses`")
=======
        val response = inflightResponses.remove(send.destinationId).getOrElse {
          throw new IllegalStateException(s"Send for ${send.destinationId} completed, but not in `inflightResponses`")
>>>>>>> 42272f0a
        }
        // 更新一些统计指标项
        updateRequestMetrics(response)

        // Invoke send completion callback
        // 执行回调逻辑
        response.onComplete.foreach(onComplete => onComplete(send))

        // Try unmuting the channel. If there was no quota violation and the channel has not been throttled,
        // it will be unmuted immediately. If the channel has been throttled, it will unmuted only if the throttling
        // delay has already passed by now.
        handleChannelMuteEvent(send.destinationId, ChannelMuteEvent.RESPONSE_SENT)
        tryUnmuteChannel(send.destinationId)
      } catch {
        case e: Throwable => processChannelException(send.destinationId,
          s"Exception while processing completed send to ${send.destinationId}", e)
      }
    }
    selector.clearCompletedSends()
  }

  private def updateRequestMetrics(response: RequestChannel.Response): Unit = {
    val request = response.request
    val networkThreadTimeNanos = openOrClosingChannel(request.context.connectionId).fold(0L)(_.getAndResetNetworkThreadTimeNanos())
    request.updateRequestMetrics(networkThreadTimeNanos, response)
  }

  /**
   * 是处理已断开连接的
   */
  private def processDisconnected(): Unit = {
    // 遍历SocketChannel的那些已经断开的连接
    selector.disconnected.keySet.forEach { connectionId =>
      try {
        // 获取断开连接的远端主机名信息
        val remoteHost = ConnectionId.fromString(connectionId).getOrElse {
          throw new IllegalStateException(s"connectionId has unexpected format: $connectionId")
        }.remoteHost
        // 将该连接从临时队列inflightResponses中移除 同时更新一些监控指标
        inflightResponses.remove(connectionId).foreach(updateRequestMetrics)
        // the channel has been closed by the selector but the quotas still need to be updated
        // 更新配额数据
        connectionQuotas.dec(listenerName, InetAddress.getByName(remoteHost))
      } catch {
        case e: Throwable => processException(s"Exception while processing disconnection of $connectionId", e)
      }
    }
  }

  /**
   * 关闭超限连接
   */
  private def closeExcessConnections(): Unit = {
    // 如果超过了配额限制
    if (connectionQuotas.maxConnectionsExceeded(listenerName)) {
      // 找出可以优先关闭的那个连接
      // 所谓优先关闭是指在诸多TCP连接中找出最近未被使用的那个
      // 这里"未被使用"就是说在最近一段时间内 没有任何Request经由这个连接被发送到Processor线程
      val channel = selector.lowestPriorityChannel()
      if (channel != null)
        close(channel.id) // 关闭连接
    }
  }

  /**
   * Close the connection identified by `connectionId` and decrement the connection count.
   * The channel will be immediately removed from the selector's `channels` or `closingChannels`
   * and no further disconnect notifications will be sent for this channel by the selector.
   * If responses are pending for the channel, they are dropped and metrics is updated.
   * If the channel has already been removed from selector, no action is taken.
   */
  private def close(connectionId: String): Unit = {
    openOrClosingChannel(connectionId).foreach { channel =>
      debug(s"Closing selector connection $connectionId")
      val address = channel.socketAddress
      if (address != null)
        connectionQuotas.dec(listenerName, address)
      selector.close(connectionId)

      inflightResponses.remove(connectionId).foreach(response => updateRequestMetrics(response))
    }
  }

  /**
   * Queue up a new connection for reading
   */
  def accept(socketChannel: SocketChannel,
             mayBlock: Boolean,
             acceptorIdlePercentMeter: com.yammer.metrics.core.Meter): Boolean = {
    val accepted = {
      if (newConnections.offer(socketChannel))
        true
      else if (mayBlock) {
        val startNs = time.nanoseconds
        newConnections.put(socketChannel)
        acceptorIdlePercentMeter.mark(time.nanoseconds() - startNs)
        true
      } else
        false
    }
    if (accepted)
      wakeup()
    accepted
  }

  /**
   * Register any new connections that have been queued up. The number of connections processed
   * in each iteration is limited to ensure that traffic and connection close notifications of
   * existing channels are handled promptly.
   *
   * 负责创建新的连接请求
   */
  private def configureNewConnections(): Unit = {
    var connectionsProcessed = 0
    while (connectionsProcessed < connectionQueueSize && !newConnections.isEmpty) {
      // 从队列中中取出SocketChannel对象
      val channel = newConnections.poll()
      try {
        debug(s"Processor $id listening to new connection from ${channel.socket.getRemoteSocketAddress}")
        // 调用NIO的register方法注册SocketChannel
        // 底层就是调用Java NIO的SocketChannel.register(selector, SelectionKey.OP_READ)
        selector.register(connectionId(channel.socket), channel)
        connectionsProcessed += 1
      } catch {
        // We explicitly catch all exceptions and close the socket to avoid a socket leak.
        case e: Throwable =>
          val remoteAddress = channel.socket.getRemoteSocketAddress
          // need to close the channel here to avoid a socket leak.
          close(listenerName, channel)
          processException(s"Processor $id closed connection from $remoteAddress", e)
      }
    }
  }

  /**
   * Close the selector and all open connections
   */
  private def closeAll(): Unit = {
    while (!newConnections.isEmpty) {
      newConnections.poll().close()
    }
    selector.channels.forEach { channel =>
      close(channel.id)
    }
    selector.close()
    removeMetric(IdlePercentMetricName, Map(NetworkProcessorMetricTag -> id.toString))
  }

  // 'protected` to allow override for testing
  protected[network] def connectionId(socket: Socket): String = {
    val localHost = socket.getLocalAddress.getHostAddress
    val localPort = socket.getLocalPort
    val remoteHost = socket.getInetAddress.getHostAddress
    val remotePort = socket.getPort
    val connId = ConnectionId(localHost, localPort, remoteHost, remotePort, nextConnectionIndex).toString
    nextConnectionIndex = if (nextConnectionIndex == Int.MaxValue) 0 else nextConnectionIndex + 1
    connId
  }

  private[network] def enqueueResponse(response: RequestChannel.Response): Unit = {
    responseQueue.put(response)
    wakeup()
  }

  private def dequeueResponse(): RequestChannel.Response = {
    val response = responseQueue.poll()
    if (response != null)
      response.request.responseDequeueTimeNanos = Time.SYSTEM.nanoseconds
    response
  }

  private[network] def responseQueueSize = responseQueue.size

  // Only for testing
  private[network] def inflightResponseCount: Int = inflightResponses.size

  // Visible for testing
  // Only methods that are safe to call on a disconnected channel should be invoked on 'openOrClosingChannel'.
  private[network] def openOrClosingChannel(connectionId: String): Option[KafkaChannel] =
    Option(selector.channel(connectionId)).orElse(Option(selector.closingChannel(connectionId)))

  // Indicate the specified channel that the specified channel mute-related event has happened so that it can change its
  // mute state.
  private def handleChannelMuteEvent(connectionId: String, event: ChannelMuteEvent): Unit = {
    openOrClosingChannel(connectionId).foreach(c => c.handleChannelMuteEvent(event))
  }

  private def tryUnmuteChannel(connectionId: String) = {
    openOrClosingChannel(connectionId).foreach(c => selector.unmute(c.id))
  }

  /* For test usage */
  private[network] def channel(connectionId: String): Option[KafkaChannel] =
    Option(selector.channel(connectionId))

  /**
   * Wakeup the thread for selection.
   */
  override def wakeup() = selector.wakeup()

  override def initiateShutdown(): Unit = {
    super.initiateShutdown()
    removeMetric("IdlePercent", Map("networkProcessor" -> id.toString))
    metrics.removeMetric(expiredConnectionsKilledCountMetricName)
  }
}

/**
 * Interface for connection quota configuration. Connection quotas can be configured at the
 * broker, listener or IP level.
 */
sealed trait ConnectionQuotaEntity {
  def sensorName: String

  def metricName: String

  def sensorExpiration: Long

  def metricTags: Map[String, String]
}

object ConnectionQuotas {
  private val InactiveSensorExpirationTimeSeconds = TimeUnit.HOURS.toSeconds(1)
  private val ConnectionRateSensorName = "Connection-Accept-Rate"
  private val ConnectionRateMetricName = "connection-accept-rate"
  private val IpMetricTag = "ip"
  private val ListenerThrottlePrefix = ""
  private val IpThrottlePrefix = "ip-"

  private case class ListenerQuotaEntity(listenerName: String) extends ConnectionQuotaEntity {
    override def sensorName: String = s"$ConnectionRateSensorName-$listenerName"

    override def sensorExpiration: Long = Long.MaxValue

    override def metricName: String = ConnectionRateMetricName

    override def metricTags: Map[String, String] = Map(ListenerMetricTag -> listenerName)
  }

  private case object BrokerQuotaEntity extends ConnectionQuotaEntity {
    override def sensorName: String = ConnectionRateSensorName

    override def sensorExpiration: Long = Long.MaxValue

    override def metricName: String = s"broker-$ConnectionRateMetricName"

    override def metricTags: Map[String, String] = Map.empty
  }

  private case class IpQuotaEntity(ip: InetAddress) extends ConnectionQuotaEntity {
    override def sensorName: String = s"$ConnectionRateSensorName-${ip.getHostAddress}"

    override def sensorExpiration: Long = InactiveSensorExpirationTimeSeconds

    override def metricName: String = ConnectionRateMetricName

    override def metricTags: Map[String, String] = Map(IpMetricTag -> ip.getHostAddress)
  }

}

/**
 * 控制连接数配额的类 可以设置单个IP创建Broker连接的最大数量 以及 单个Broker能够允许的最大连接数
 *
 * @param config
 * @param time
 */
class ConnectionQuotas(config: KafkaConfig, time: Time, metrics: Metrics) extends Logging with AutoCloseable {

  @volatile private var defaultMaxConnectionsPerIp: Int = config.maxConnectionsPerIp
  @volatile private var maxConnectionsPerIpOverrides = config.maxConnectionsPerIpOverrides.map { case (host, count) => (InetAddress.getByName(host), count) }
  @volatile private var brokerMaxConnections = config.maxConnections
  private val interBrokerListenerName = config.interBrokerListenerName
  private val counts = mutable.Map[InetAddress, Int]()

  // Listener counts and configs are synchronized on `counts`
  private val listenerCounts = mutable.Map[ListenerName, Int]()
  private[network] val maxConnectionsPerListener = mutable.Map[ListenerName, ListenerConnectionQuota]()
  @volatile private var totalCount = 0
  // updates to defaultConnectionRatePerIp or connectionRatePerIp must be synchronized on `counts`
  @volatile private var defaultConnectionRatePerIp = DynamicConfig.Ip.DefaultConnectionCreationRate
  private val connectionRatePerIp = new ConcurrentHashMap[InetAddress, Int]()
  // sensor that tracks broker-wide connection creation rate and limit (quota)
  private val brokerConnectionRateSensor = getOrCreateConnectionRateQuotaSensor(config.maxConnectionCreationRate, BrokerQuotaEntity)
  private val maxThrottleTimeMs = TimeUnit.SECONDS.toMillis(config.quotaWindowSizeSeconds.toLong)

  def inc(listenerName: ListenerName, address: InetAddress, acceptorBlockedPercentMeter: com.yammer.metrics.core.Meter): Unit = {
    counts.synchronized {
      waitForConnectionSlot(listenerName, acceptorBlockedPercentMeter)

      recordIpConnectionMaybeThrottle(listenerName, address)
      val count = counts.getOrElseUpdate(address, 0)
      counts.put(address, count + 1)
      totalCount += 1
      if (listenerCounts.contains(listenerName)) {
        listenerCounts.put(listenerName, listenerCounts(listenerName) + 1)
      }
      val max = maxConnectionsPerIpOverrides.getOrElse(address, defaultMaxConnectionsPerIp)
      if (count >= max)
        throw new TooManyConnectionsException(address, max)
    }
  }

  private[network] def updateMaxConnectionsPerIp(maxConnectionsPerIp: Int): Unit = {
    defaultMaxConnectionsPerIp = maxConnectionsPerIp
  }

  private[network] def updateMaxConnectionsPerIpOverride(overrideQuotas: Map[String, Int]): Unit = {
    maxConnectionsPerIpOverrides = overrideQuotas.map { case (host, count) => (InetAddress.getByName(host), count) }
  }

  private[network] def updateBrokerMaxConnections(maxConnections: Int): Unit = {
    counts.synchronized {
      brokerMaxConnections = maxConnections
      counts.notifyAll()
    }
  }

  private[network] def updateBrokerMaxConnectionRate(maxConnectionRate: Int): Unit = {
    // if there is a connection waiting on the rate throttle delay, we will let it wait the original delay even if
    // the rate limit increases, because it is just one connection per listener and the code is simpler that way
    updateConnectionRateQuota(maxConnectionRate, BrokerQuotaEntity)
  }

  /**
   * Update the connection rate quota for a given IP and updates quota configs for updated IPs.
   * If an IP is given, metric config will be updated only for the given IP, otherwise
   * all metric configs will be checked and updated if required.
   *
   * @param ip                ip to update or default if None
   * @param maxConnectionRate new connection rate, or resets entity to default if None
   */
  def updateIpConnectionRateQuota(ip: Option[InetAddress], maxConnectionRate: Option[Int]): Unit = synchronized {
    def isIpConnectionRateMetric(metricName: MetricName) = {
      metricName.name == ConnectionRateMetricName &&
        metricName.group == MetricsGroup &&
        metricName.tags.containsKey(IpMetricTag)
    }

    def shouldUpdateQuota(metric: KafkaMetric, quotaLimit: Int) = {
      quotaLimit != metric.config.quota.bound
    }

    ip match {
      case Some(address) =>
        // synchronize on counts to ensure reading an IP connection rate quota and creating a quota config is atomic
        counts.synchronized {
          maxConnectionRate match {
            case Some(rate) =>
              info(s"Updating max connection rate override for $address to $rate")
              connectionRatePerIp.put(address, rate)
            case None =>
              info(s"Removing max connection rate override for $address")
              connectionRatePerIp.remove(address)
          }
        }
        updateConnectionRateQuota(connectionRateForIp(address), IpQuotaEntity(address))
      case None =>
        // synchronize on counts to ensure reading an IP connection rate quota and creating a quota config is atomic
        counts.synchronized {
          defaultConnectionRatePerIp = maxConnectionRate.getOrElse(DynamicConfig.Ip.DefaultConnectionCreationRate)
        }
        info(s"Updated default max IP connection rate to $defaultConnectionRatePerIp")
        metrics.metrics.forEach { (metricName, metric) =>
          if (isIpConnectionRateMetric(metricName)) {
            val quota = connectionRateForIp(InetAddress.getByName(metricName.tags.get(IpMetricTag)))
            if (shouldUpdateQuota(metric, quota)) {
              debug(s"Updating existing connection rate quota config for ${metricName.tags} to $quota")
              metric.config(rateQuotaMetricConfig(quota))
            }
          }
        }
    }
  }

  // Visible for testing
  def connectionRateForIp(ip: InetAddress): Int = {
    connectionRatePerIp.getOrDefault(ip, defaultConnectionRatePerIp)
  }

  private[network] def addListener(config: KafkaConfig, listenerName: ListenerName): Unit = {
    counts.synchronized {
      if (!maxConnectionsPerListener.contains(listenerName)) {
        val newListenerQuota = new ListenerConnectionQuota(counts, listenerName)
        maxConnectionsPerListener.put(listenerName, newListenerQuota)
        listenerCounts.put(listenerName, 0)
        config.addReconfigurable(newListenerQuota)
        newListenerQuota.configure(config.valuesWithPrefixOverride(listenerName.configPrefix))
      }
      counts.notifyAll()
    }
  }

  private[network] def removeListener(config: KafkaConfig, listenerName: ListenerName): Unit = {
    counts.synchronized {
      maxConnectionsPerListener.remove(listenerName).foreach { listenerQuota =>
        listenerCounts.remove(listenerName)
        // once listener is removed from maxConnectionsPerListener, no metrics will be recorded into listener's sensor
        // so it is safe to remove sensor here
        listenerQuota.close()
        counts.notifyAll() // wake up any waiting acceptors to close cleanly
        config.removeReconfigurable(listenerQuota)
      }
    }
  }

  def dec(listenerName: ListenerName, address: InetAddress): Unit = {
    counts.synchronized {
      val count = counts.getOrElse(address,
        throw new IllegalArgumentException(s"Attempted to decrease connection count for address with no connections, address: $address"))
      if (count == 1)
        counts.remove(address)
      else
        counts.put(address, count - 1)

      if (totalCount <= 0)
        error(s"Attempted to decrease total connection count for broker with no connections")
      totalCount -= 1

      if (maxConnectionsPerListener.contains(listenerName)) {
        val listenerCount = listenerCounts(listenerName)
        if (listenerCount == 0)
          error(s"Attempted to decrease connection count for listener $listenerName with no connections")
        else
          listenerCounts.put(listenerName, listenerCount - 1)
      }
      counts.notifyAll() // wake up any acceptors waiting to process a new connection since listener connection limit was reached
    }
  }

  def get(address: InetAddress): Int = counts.synchronized {
    counts.getOrElse(address, 0)
  }

  private def waitForConnectionSlot(listenerName: ListenerName,
                                    acceptorBlockedPercentMeter: com.yammer.metrics.core.Meter): Unit = {
    counts.synchronized {
      val startThrottleTimeMs = time.milliseconds
      val throttleTimeMs = math.max(recordConnectionAndGetThrottleTimeMs(listenerName, startThrottleTimeMs), 0)

      if (throttleTimeMs > 0 || !connectionSlotAvailable(listenerName)) {
        val startNs = time.nanoseconds
        val endThrottleTimeMs = startThrottleTimeMs + throttleTimeMs
        var remainingThrottleTimeMs = throttleTimeMs
        do {
          counts.wait(remainingThrottleTimeMs)
          remainingThrottleTimeMs = math.max(endThrottleTimeMs - time.milliseconds, 0)
        } while (remainingThrottleTimeMs > 0 || !connectionSlotAvailable(listenerName))
        acceptorBlockedPercentMeter.mark(time.nanoseconds - startNs)
      }
    }
  }

  // This is invoked in every poll iteration and we close one LRU connection in an iteration
  // if necessary
  def maxConnectionsExceeded(listenerName: ListenerName): Boolean = {
    totalCount > brokerMaxConnections && !protectedListener(listenerName)
  }

  private def connectionSlotAvailable(listenerName: ListenerName): Boolean = {
    if (listenerCounts(listenerName) >= maxListenerConnections(listenerName))
      false
    else if (protectedListener(listenerName))
      true
    else
      totalCount < brokerMaxConnections
  }

  private def protectedListener(listenerName: ListenerName): Boolean =
    interBrokerListenerName == listenerName && listenerCounts.size > 1

  private def maxListenerConnections(listenerName: ListenerName): Int =
    maxConnectionsPerListener.get(listenerName).map(_.maxConnections).getOrElse(Int.MaxValue)

  /**
   * Calculates the delay needed to bring the observed connection creation rate to listener-level limit or to broker-wide
   * limit, whichever the longest. The delay is capped to the quota window size defined by QuotaWindowSizeSecondsProp
   *
   * @param listenerName listener for which calculate the delay
   * @param timeMs       current time in milliseconds
   * @return delay in milliseconds
   */
  private def recordConnectionAndGetThrottleTimeMs(listenerName: ListenerName, timeMs: Long): Long = {
    def recordAndGetListenerThrottleTime(minThrottleTimeMs: Int): Int = {
      maxConnectionsPerListener
        .get(listenerName)
        .map { listenerQuota =>
          val listenerThrottleTimeMs = recordAndGetThrottleTimeMs(listenerQuota.connectionRateSensor, timeMs)
          val throttleTimeMs = math.max(minThrottleTimeMs, listenerThrottleTimeMs)
          // record throttle time due to hitting connection rate quota
          if (throttleTimeMs > 0) {
            listenerQuota.listenerConnectionRateThrottleSensor.record(throttleTimeMs.toDouble, timeMs)
          }
          throttleTimeMs
        }
        .getOrElse(0)
    }

    if (protectedListener(listenerName)) {
      recordAndGetListenerThrottleTime(0)
    } else {
      val brokerThrottleTimeMs = recordAndGetThrottleTimeMs(brokerConnectionRateSensor, timeMs)
      recordAndGetListenerThrottleTime(brokerThrottleTimeMs)
    }
  }

  /**
   * Record IP throttle time on the corresponding listener. To avoid over-recording listener/broker connection rate, we
   * also un-record the listener and broker connection if the IP gets throttled.
   *
   * @param listenerName listener to un-record connection
<<<<<<< HEAD
   * @param timeMs       current time in milliseconds
=======
   * @param throttleMs IP throttle time to record for listener
   * @param timeMs current time in milliseconds
>>>>>>> 42272f0a
   */
  private def updateListenerMetrics(listenerName: ListenerName, throttleMs: Long, timeMs: Long): Unit = {
    if (!protectedListener(listenerName)) {
      brokerConnectionRateSensor.record(-1.0, timeMs, false)
    }
    maxConnectionsPerListener
      .get(listenerName)
      .foreach { listenerQuota =>
        listenerQuota.ipConnectionRateThrottleSensor.record(throttleMs.toDouble, timeMs)
        listenerQuota.connectionRateSensor.record(-1.0, timeMs, false)
      }
  }

  /**
   * Calculates the delay needed to bring the observed connection creation rate to the IP limit.
   * If the connection would cause an IP quota violation, un-record the connection for both IP,
   * listener, and broker connection rate and throw a ConnectionThrottledException. Calls to
   * this function must be performed with the counts lock to ensure that reading the IP
   * connection rate quota and creating the sensor's metric config is atomic.
   *
   * @param listenerName listener to unrecord connection if throttled
   * @param address      ip address to record connection
   */
  private def recordIpConnectionMaybeThrottle(listenerName: ListenerName, address: InetAddress): Unit = {
    val connectionRateQuota = connectionRateForIp(address)
    val quotaEnabled = connectionRateQuota != DynamicConfig.Ip.UnlimitedConnectionCreationRate
    if (quotaEnabled) {
      val sensor = getOrCreateConnectionRateQuotaSensor(connectionRateQuota, IpQuotaEntity(address))
      val timeMs = time.milliseconds
      val throttleMs = recordAndGetThrottleTimeMs(sensor, timeMs)
      if (throttleMs > 0) {
        trace(s"Throttling $address for $throttleMs ms")
        // unrecord the connection since we won't accept the connection
        sensor.record(-1.0, timeMs, false)
        updateListenerMetrics(listenerName, throttleMs, timeMs)
        throw new ConnectionThrottledException(address, timeMs, throttleMs)
      }
    }
  }

  /**
   * Records a new connection into a given connection acceptance rate sensor 'sensor' and returns throttle time
   * in milliseconds if quota got violated
   *
   * @param sensor sensor to record connection
   * @param timeMs current time in milliseconds
   * @return throttle time in milliseconds if quota got violated, otherwise 0
   */
  private def recordAndGetThrottleTimeMs(sensor: Sensor, timeMs: Long): Int = {
    try {
      sensor.record(1.0, timeMs)
      0
    } catch {
      case e: QuotaViolationException =>
        val throttleTimeMs = QuotaUtils.boundedThrottleTime(e, maxThrottleTimeMs, timeMs).toInt
        debug(s"Quota violated for sensor (${sensor.name}). Delay time: $throttleTimeMs ms")
        throttleTimeMs
    }
  }

  /**
   * Creates sensor for tracking the connection creation rate and corresponding connection rate quota for a given
   * listener or broker-wide, if listener is not provided.
   *
   * @param quotaLimit            connection creation rate quota
   * @param connectionQuotaEntity entity to create the sensor for
   */
  private def getOrCreateConnectionRateQuotaSensor(quotaLimit: Int, connectionQuotaEntity: ConnectionQuotaEntity): Sensor = {
    Option(metrics.getSensor(connectionQuotaEntity.sensorName)).getOrElse {
      val sensor = metrics.sensor(
        connectionQuotaEntity.sensorName,
        rateQuotaMetricConfig(quotaLimit),
        connectionQuotaEntity.sensorExpiration
      )
      sensor.add(connectionRateMetricName(connectionQuotaEntity), new Rate, null)
      sensor
    }
  }

  /**
   * Updates quota configuration for a given connection quota entity
   */
  private def updateConnectionRateQuota(quotaLimit: Int, connectionQuotaEntity: ConnectionQuotaEntity): Unit = {
    Option(metrics.metric(connectionRateMetricName(connectionQuotaEntity))).foreach { metric =>
      metric.config(rateQuotaMetricConfig(quotaLimit))
      info(s"Updated ${connectionQuotaEntity.metricName} max connection creation rate to $quotaLimit")
    }
  }

  private def connectionRateMetricName(connectionQuotaEntity: ConnectionQuotaEntity): MetricName = {
    metrics.metricName(
      connectionQuotaEntity.metricName,
      MetricsGroup,
      s"Tracking rate of accepting new connections (per second)",
      connectionQuotaEntity.metricTags.asJava)
  }

  private def rateQuotaMetricConfig(quotaLimit: Int): MetricConfig = {
    new MetricConfig()
      .timeWindow(config.quotaWindowSizeSeconds.toLong, TimeUnit.SECONDS)
      .samples(config.numQuotaSamples)
      .quota(new Quota(quotaLimit, true))
  }

  def close(): Unit = {
    metrics.removeSensor(brokerConnectionRateSensor.name)
    maxConnectionsPerListener.values.foreach(_.close())
  }

  class ListenerConnectionQuota(lock: Object, listener: ListenerName) extends ListenerReconfigurable with AutoCloseable {
    @volatile private var _maxConnections = Int.MaxValue
    private[network] val connectionRateSensor = getOrCreateConnectionRateQuotaSensor(Int.MaxValue, ListenerQuotaEntity(listener.value))
    private[network] val listenerConnectionRateThrottleSensor = createConnectionRateThrottleSensor(ListenerThrottlePrefix)
    private[network] val ipConnectionRateThrottleSensor = createConnectionRateThrottleSensor(IpThrottlePrefix)

    def maxConnections: Int = _maxConnections

    override def listenerName(): ListenerName = listener

    override def configure(configs: util.Map[String, _]): Unit = {
      _maxConnections = maxConnections(configs)
      updateConnectionRateQuota(maxConnectionCreationRate(configs), ListenerQuotaEntity(listener.value))
    }

    override def reconfigurableConfigs(): util.Set[String] = {
      SocketServer.ListenerReconfigurableConfigs.asJava
    }

    override def validateReconfiguration(configs: util.Map[String, _]): Unit = {
      val value = maxConnections(configs)
      if (value <= 0)
        throw new ConfigException(s"Invalid ${KafkaConfig.MaxConnectionsProp} $value")

      val rate = maxConnectionCreationRate(configs)
      if (rate <= 0)
        throw new ConfigException(s"Invalid ${KafkaConfig.MaxConnectionCreationRateProp} $rate")
    }

    override def reconfigure(configs: util.Map[String, _]): Unit = {
      lock.synchronized {
        _maxConnections = maxConnections(configs)
        updateConnectionRateQuota(maxConnectionCreationRate(configs), ListenerQuotaEntity(listener.value))
        lock.notifyAll()
      }
    }

    def close(): Unit = {
      metrics.removeSensor(connectionRateSensor.name)
      metrics.removeSensor(listenerConnectionRateThrottleSensor.name)
      metrics.removeSensor(ipConnectionRateThrottleSensor.name)
    }

    private def maxConnections(configs: util.Map[String, _]): Int = {
      Option(configs.get(KafkaConfig.MaxConnectionsProp)).map(_.toString.toInt).getOrElse(Int.MaxValue)
    }

    private def maxConnectionCreationRate(configs: util.Map[String, _]): Int = {
      Option(configs.get(KafkaConfig.MaxConnectionCreationRateProp)).map(_.toString.toInt).getOrElse(Int.MaxValue)
    }

    /**
     * Creates sensor for tracking the average throttle time on this listener due to hitting broker/listener connection
     * rate or IP connection rate quota. The average is out of all throttle times > 0, which is consistent with the
     * bandwidth and request quota throttle time metrics.
     */
    private def createConnectionRateThrottleSensor(throttlePrefix: String): Sensor = {
      val sensor = metrics.sensor(s"${throttlePrefix}ConnectionRateThrottleTime-${listener.value}")
      val metricName = metrics.metricName(s"${throttlePrefix}connection-accept-throttle-time",
        MetricsGroup,
        "Tracking average throttle-time, out of non-zero throttle times, per listener",
        Map(ListenerMetricTag -> listener.value).asJava)
      sensor.add(metricName, new Avg)
      sensor
    }
  }

}

/**
 * 异常类 用于标识连接数配额超限情况
 *
 * @param ip
 * @param count
 */
class TooManyConnectionsException(val ip: InetAddress, val count: Int) extends KafkaException(s"Too many connections from $ip (maximum = $count)")

class ConnectionThrottledException(val ip: InetAddress, val startThrottleTimeMs: Long, val throttleTimeMs: Long)
  extends KafkaException(s"$ip throttled for $throttleTimeMs")<|MERGE_RESOLUTION|>--- conflicted
+++ resolved
@@ -1127,15 +1127,10 @@
     // Invoke send for closingChannel as well so that the send is failed and the channel closed properly and
     // removed from the Selector after discarding any pending staged receives.
     // `openOrClosingChannel` can be None if the selector closed the connection because it was idle for too long
-<<<<<<< HEAD
     if (openOrClosingChannel(connectionId).isDefined) { // 判断连接是否处于打开状态
       // 发送Response
-      selector.send(responseSend)
+      selector.send(new NetworkSend(connectionId, responseSend))
       // 将Response放入临时队列
-=======
-    if (openOrClosingChannel(connectionId).isDefined) {
-      selector.send(new NetworkSend(connectionId, responseSend))
->>>>>>> 42272f0a
       inflightResponses += (connectionId -> response)
     }
   }
@@ -1312,14 +1307,9 @@
     // 遍历SocketChannel已发送的Response
     selector.completedSends.forEach { send =>
       try {
-<<<<<<< HEAD
         // 取出临时队列inflightResponses中的Response
-        val response = inflightResponses.remove(send.destination).getOrElse {
-          throw new IllegalStateException(s"Send for ${send.destination} completed, but not in `inflightResponses`")
-=======
         val response = inflightResponses.remove(send.destinationId).getOrElse {
           throw new IllegalStateException(s"Send for ${send.destinationId} completed, but not in `inflightResponses`")
->>>>>>> 42272f0a
         }
         // 更新一些统计指标项
         updateRequestMetrics(response)
@@ -1831,12 +1821,8 @@
    * also un-record the listener and broker connection if the IP gets throttled.
    *
    * @param listenerName listener to un-record connection
-<<<<<<< HEAD
-   * @param timeMs       current time in milliseconds
-=======
    * @param throttleMs IP throttle time to record for listener
    * @param timeMs current time in milliseconds
->>>>>>> 42272f0a
    */
   private def updateListenerMetrics(listenerName: ListenerName, throttleMs: Long, timeMs: Long): Unit = {
     if (!protectedListener(listenerName)) {
