--- conflicted
+++ resolved
@@ -34,24 +34,16 @@
 import kafka.server.{BrokerReconfigurable, KafkaConfig}
 import kafka.utils._
 import org.apache.kafka.common.config.ConfigException
-<<<<<<< HEAD
-import org.apache.kafka.common.memory.{MemoryPool, SimpleMemoryPool}
-import org.apache.kafka.common.metrics._
-import org.apache.kafka.common.metrics.stats.{CumulativeSum, Meter}
-=======
-import org.apache.kafka.common.{Endpoint, KafkaException, MetricName, Reconfigurable}
 import org.apache.kafka.common.memory.{MemoryPool, SimpleMemoryPool}
 import org.apache.kafka.common.metrics._
 import org.apache.kafka.common.metrics.stats.{CumulativeSum, Meter, Rate}
-import org.apache.kafka.common.network.ClientInformation
->>>>>>> 1a969743
 import org.apache.kafka.common.network.KafkaChannel.ChannelMuteEvent
 import org.apache.kafka.common.network.{ChannelBuilder, ChannelBuilders, ClientInformation, KafkaChannel, ListenerName, ListenerReconfigurable, Selectable, Send, Selector => KSelector}
 import org.apache.kafka.common.protocol.ApiKeys
 import org.apache.kafka.common.requests.{ApiVersionsRequest, RequestContext, RequestHeader}
 import org.apache.kafka.common.security.auth.SecurityProtocol
 import org.apache.kafka.common.utils.{KafkaThread, LogContext, Time}
-import org.apache.kafka.common.{Endpoint, KafkaException, Reconfigurable}
+import org.apache.kafka.common.{Endpoint, KafkaException, MetricName, Reconfigurable}
 import org.slf4j.event.Level
 
 import scala.collection._
@@ -65,17 +57,17 @@
  *  - data-plane :
  *    - Handles requests from clients and other brokers in the cluster.
  *    - The threading model is
- * 1 Acceptor thread per listener, that handles new connections.
- * It is possible to configure multiple data-planes by specifying multiple "," separated endpoints for "listeners" in KafkaConfig.
- * Acceptor has N Processor threads that each have their own selector and read requests from sockets
- * M Handler threads that handle requests and produce responses back to the processor threads for writing.
+ *      1 Acceptor thread per listener, that handles new connections.
+ *      It is possible to configure multiple data-planes by specifying multiple "," separated endpoints for "listeners" in KafkaConfig.
+ *      Acceptor has N Processor threads that each have their own selector and read requests from sockets
+ *      M Handler threads that handle requests and produce responses back to the processor threads for writing.
  *  - control-plane :
  *    - Handles requests from controller. This is optional and can be configured by specifying "control.plane.listener.name".
- * If not configured, the controller requests are handled by the data-plane.
+ *      If not configured, the controller requests are handled by the data-plane.
  *    - The threading model is
- * 1 Acceptor thread that handles new connections
- * Acceptor has 1 Processor thread that has its own selector and read requests from the socket.
- * 1 Handler thread that handles requests and produce responses back to the processor thread for writing.
+ *      1 Acceptor thread that handles new connections
+ *      Acceptor has 1 Processor thread that has its own selector and read requests from the socket.
+ *      1 Handler thread that handles requests and produce responses back to the processor thread for writing.
  *
  * Broker端参数 control.plane.listener.name 就是用于设置Control Plane监听器的地方 该参数默认为Null Null的意思是告知Kafka不要启用请求优先级区分机制 但是如果设置了该参数 Kafka就会利用它去listeners中寻找对应的监听器
  *
@@ -319,13 +311,9 @@
       connectionQuotas.addListener(config, endpoint.listenerName)
       // 为监听器创建Acceptor线程
       val controlPlaneAcceptor = createAcceptor(endpoint, ControlPlaneMetricPrefix)
-<<<<<<< HEAD
       // 为监听器创建Processor线程
-      val controlPlaneProcessor = newProcessor(nextProcessorId, controlPlaneRequestChannelOpt.get, connectionQuotas, endpoint.listenerName, endpoint.securityProtocol, memoryPool)
-=======
       val controlPlaneProcessor = newProcessor(nextProcessorId, controlPlaneRequestChannelOpt.get,
         connectionQuotas, endpoint.listenerName, endpoint.securityProtocol, memoryPool, isPrivilegedListener = true)
->>>>>>> 1a969743
       controlPlaneAcceptorOpt = Some(controlPlaneAcceptor)
       controlPlaneProcessorOpt = Some(controlPlaneProcessor)
       val listenerProcessors = new ArrayBuffer[Processor]()
@@ -631,7 +619,7 @@
     processors ++= newProcessors // 添加一组新的Processor线程
     if (processorsStarted.get)
     // 如果Processor线程池已经启动 启动新的Processor线程
-    startProcessors(newProcessors, processorThreadPrefix)
+      startProcessors(newProcessors, processorThreadPrefix)
   }
 
   private[network] def startProcessors(processorThreadPrefix: String): Unit = synchronized {
@@ -836,18 +824,19 @@
 /**
  * Thread that processes all requests from a single connection. There are N of these running in parallel
  * each of which has its own selector
-<<<<<<< HEAD
+ * <<<<<<< HEAD
  * 处理单个TCP连接上所有请求的线程 每个SocketServer默认创建若干个(num.network.threads指定)Processor线程
  * Processor线程负责将接收到的Request加入到RequestChannel的队列中
  * 也负责将处理后的Response返还给Request的发送方
-=======
+ * =======
+ *
  *
  * @param isPrivilegedListener The privileged listener flag is used as one factor to determine whether
  *                             a certain request is forwarded or not. When the control plane is defined,
  *                             the control plane processor would be fellow broker's choice for sending
  *                             forwarding requests; if the control plane is not defined, the processor
  *                             relying on the inter broker listener would be acting as the privileged listener.
->>>>>>> 1a969743
+ *                             >>>>>>> 1a9697430a8a6da575fdc7e96c1aa9a5640295df
  */
 private[kafka] class Processor(val id: Int,
                                time: Time,
@@ -1352,17 +1341,13 @@
   }
 }
 
-<<<<<<< HEAD
 /**
  * 控制连接数配额的类 可以设置单个IP创建Broker连接的最大数量 以及 单个Broker能够允许的最大连接数
  *
  * @param config
  * @param time
  */
-class ConnectionQuotas(config: KafkaConfig, time: Time) extends Logging {
-=======
 class ConnectionQuotas(config: KafkaConfig, time: Time, metrics: Metrics) extends Logging with AutoCloseable {
->>>>>>> 1a969743
 
   @volatile private var defaultMaxConnectionsPerIp: Int = config.maxConnectionsPerIp
   @volatile private var maxConnectionsPerIpOverrides = config.maxConnectionsPerIpOverrides.map { case (host, count) => (InetAddress.getByName(host), count) }
@@ -1513,7 +1498,7 @@
    * limit, whichever the longest. The delay is capped to the quota window size defined by QuotaWindowSizeSecondsProp
    *
    * @param listenerName listener for which calculate the delay
-   * @param timeMs current time in milliseconds
+   * @param timeMs       current time in milliseconds
    * @return delay in milliseconds
    */
   private def recordConnectionAndGetThrottleTimeMs(listenerName: ListenerName, timeMs: Long): Long = {
@@ -1533,6 +1518,7 @@
   /**
    * Records a new connection into a given connection acceptance rate sensor 'sensor' and returns throttle time
    * in milliseconds if quota got violated
+   *
    * @param sensor sensor to record connection
    * @param timeMs current time in milliseconds
    * @return throttle time in milliseconds if quota got violated, otherwise 0
@@ -1552,7 +1538,8 @@
   /**
    * Creates sensor for tracking the connection creation rate and corresponding connection rate quota for a given
    * listener or broker-wide, if listener is not provided.
-   * @param quotaLimit connection creation rate quota
+   *
+   * @param quotaLimit  connection creation rate quota
    * @param listenerOpt listener name if sensor is for a listener
    */
   private def createConnectionRateQuotaSensor(quotaLimit: Int, listenerOpt: Option[String] = None): Sensor = {
