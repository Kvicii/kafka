/**
 * Licensed to the Apache Software Foundation (ASF) under one or more
 * contributor license agreements.  See the NOTICE file distributed with
 * this work for additional information regarding copyright ownership.
 * The ASF licenses this file to You under the Apache License, Version 2.0
 * (the "License"); you may not use this file except in compliance with
 * the License.  You may obtain a copy of the License at
 *
 * http://www.apache.org/licenses/LICENSE-2.0
 *
 * Unless required by applicable law or agreed to in writing, software
 * distributed under the License is distributed on an "AS IS" BASIS,
 * WITHOUT WARRANTIES OR CONDITIONS OF ANY KIND, either express or implied.
 * See the License for the specific language governing permissions and
 * limitations under the License.
 */

package kafka.network

import java.io.IOException
import java.net._
import java.nio.ByteBuffer
import java.nio.channels.{Selector => NSelector, _}
import java.util
import java.util.Optional
import java.util.concurrent._
import java.util.concurrent.atomic._

import kafka.cluster.{BrokerEndPoint, EndPoint}
import kafka.metrics.KafkaMetricsGroup
import kafka.network.ConnectionQuotas._
import kafka.network.Processor._
import kafka.network.RequestChannel.{CloseConnectionResponse, EndThrottlingResponse, NoOpResponse, SendResponse, StartThrottlingResponse}
import kafka.network.SocketServer._
import kafka.security.CredentialProvider
import kafka.server.{ApiVersionManager, BrokerReconfigurable, KafkaConfig}
import kafka.utils.Implicits._
import kafka.utils._
import org.apache.kafka.common.config.ConfigException
import org.apache.kafka.common.config.internals.QuotaConfigs
import org.apache.kafka.common.errors.InvalidRequestException
import org.apache.kafka.common.memory.{MemoryPool, SimpleMemoryPool}
import org.apache.kafka.common.metrics._
import org.apache.kafka.common.metrics.stats.{Avg, CumulativeSum, Meter, Rate}
import org.apache.kafka.common.network.KafkaChannel.ChannelMuteEvent
import org.apache.kafka.common.network.{ChannelBuilder, ChannelBuilders, ClientInformation, KafkaChannel, ListenerName, ListenerReconfigurable, NetworkSend, Selectable, Send, Selector => KSelector}
import org.apache.kafka.common.protocol.ApiKeys
import org.apache.kafka.common.requests.{ApiVersionsRequest, RequestContext, RequestHeader}
import org.apache.kafka.common.security.auth.SecurityProtocol
import org.apache.kafka.common.utils.{KafkaThread, LogContext, Time, Utils}
import org.apache.kafka.common.{Endpoint, KafkaException, MetricName, Reconfigurable}
import org.slf4j.event.Level

import scala.collection._
import scala.collection.mutable.{ArrayBuffer, Buffer}
import scala.jdk.CollectionConverters._
import scala.util.control.ControlThrowable

/**
 * Handles new connections, requests and responses to and from broker.
 * Kafka supports two types of request planes :
 *  - data-plane :
 *    - Handles requests from clients and other brokers in the cluster.
 *    - The threading model is
 *      1 Acceptor thread per listener, that handles new connections.
 *      It is possible to configure multiple data-planes by specifying multiple "," separated endpoints for "listeners" in KafkaConfig.
 *      Acceptor has N Processor threads that each have their own selector and read requests from sockets
 *      M Handler threads that handle requests and produce responses back to the processor threads for writing.
 *  - control-plane :
 *    - Handles requests from controller. This is optional and can be configured by specifying "control.plane.listener.name".
 *      If not configured, the controller requests are handled by the data-plane.
 *    - The threading model is
 *      1 Acceptor thread that handles new connections
 *      Acceptor has 1 Processor thread that has its own selector and read requests from the socket.
 *      1 Handler thread that handles requests and produce responses back to the processor thread for writing.
 *
 * Broker端参数 control.plane.listener.name 就是用于设置Control Plane监听器的地方 该参数默认为Null Null的意思是告知Kafka不要启用请求优先级区分机制 但是如果设置了该参数 Kafka就会利用它去listeners中寻找对应的监听器
 *
 * 实现了Reactor模式 用于处理外部多个Client(可能是Producer 也可能是Consumer或其他Broker)的并发请求
 * 并负责将结果封装到Response中 返还给客户端
 * 此组件是Kafka网络通信层中最重要的子模块 其管理的RequestChannel/Acceptor/Processor都是实施网络通信的重要组成部分
 *
 * SocketServer类实现了对其他组件的管理 比如 创建和关闭Acceptor线程和Processor线程
 *
 * 关于 Control Plane 和 Data Plane 两种类型请求优先级的说明:
 * Kafka 没有为请求设置数值型的优先级 因此并不能把所有请求按照所谓的优先级进行排序 到目前为止Kafka 仅仅实现了粗粒度的优先级处理
 * 即整体上把请求分为数据类请求和控制类请求两类 而且没有为这两类定义可相互比较的优先级
 *
 * 社区定义了多套监听器以及底层处理线程的方式来区分这两大类请求 虽然很难直接比较这两大类请求的优先级
 * 但在实际应用中 由于数据类请求的数量要远多于控制类请求 因此为控制类请求单独定义处理资源的做法 实际上就等同于拔高了控制类请求的优先处理权
 */
class SocketServer(val config: KafkaConfig,
                   val metrics: Metrics,
                   val time: Time,
                   val credentialProvider: CredentialProvider,
<<<<<<< HEAD
                   val allowControllerOnlyApis: Boolean = false)
  extends Logging with KafkaMetricsGroup with BrokerReconfigurable { // SocketServer实现了BrokerReconfigurable BrokerReconfigurable使用trait表明SocketServer的一些参数配置是允许动态修改的 即在不停机的状态下可以动态修改相关参数
=======
                   val apiVersionManager: ApiVersionManager)
  extends Logging with KafkaMetricsGroup with BrokerReconfigurable {
>>>>>>> a74b5eb0

  // SocketServer请求队列的最大长度 由Broker端参数queued.max.requests指定 默认500
  private val maxQueuedRequests = config.queuedMaxRequests

  private val nodeId = config.brokerId

  private val logContext = new LogContext(s"[SocketServer listenerType=${apiVersionManager.listenerType}, nodeId=$nodeId] ")

  this.logIdent = logContext.logPrefix

  private val memoryPoolSensor = metrics.sensor("MemoryPoolUtilization")
  private val memoryPoolDepletedPercentMetricName = metrics.metricName("MemoryPoolAvgDepletedPercent", MetricsGroup)
  private val memoryPoolDepletedTimeMetricName = metrics.metricName("MemoryPoolDepletedTimeTotal", MetricsGroup)
  memoryPoolSensor.add(new Meter(TimeUnit.MILLISECONDS, memoryPoolDepletedPercentMetricName, memoryPoolDepletedTimeMetricName))
  private val memoryPool = if (config.queuedMaxBytes > 0) new SimpleMemoryPool(config.queuedMaxBytes, config.socketRequestMaxBytes, false, memoryPoolSensor) else MemoryPool.NONE
  // data-plane
  // Processor线程负责将请求高速地放入到请求队列中
  private val dataPlaneProcessors = new ConcurrentHashMap[Int, Processor]()
  // 处理数据类请求的Acceptor线程池 每套监听器对应一个Acceptor线程
  // Acceptor线程 保存了 SocketServer 为每个监听器定义的 Acceptor 线程 线程负责分发该监听器上的入站连接建立请求
  // Acceptor 可能有多个的原因是  SocketServer 会为每个 EndPoint(监听器)创建一个对应的 Acceptor 线程
  private[network] val dataPlaneAcceptors = new ConcurrentHashMap[EndPoint, Acceptor]()
<<<<<<< HEAD

  // -------------------------------------------------------------------------------------------------------------------
  // 控制类请求的数量应该远远小于数据类请求 因而不需要为它创建线程池和较深的请求队列
  // 处理数据类请求专属的RequestChannel对象
  // 承载请求队列的请求处理通道
  val dataPlaneRequestChannel = new RequestChannel(maxQueuedRequests, DataPlaneMetricPrefix, time, allowControllerOnlyApis)
=======
  val dataPlaneRequestChannel = new RequestChannel(maxQueuedRequests, DataPlaneMetricPrefix, time, apiVersionManager.newRequestMetrics)
>>>>>>> a74b5eb0
  // control-plane
  // 用于处理控制类请求的Processor线程 目前只是定义了专属的Processor线程而非线程池处理控制类请求
  // 只有一个Processor线程和Acceptor线程
  private var controlPlaneProcessorOpt: Option[Processor] = None
  private[network] var controlPlaneAcceptorOpt: Option[Acceptor] = None
  // 处理控制类请求专属的RequestChannel对象
  // RequestChannel的长度被硬编码为20
  val controlPlaneRequestChannelOpt: Option[RequestChannel] = config.controlPlaneListenerName.map(_ =>
    new RequestChannel(20, ControlPlaneMetricPrefix, time, apiVersionManager.newRequestMetrics))

  private var nextProcessorId = 0
  val connectionQuotas = new ConnectionQuotas(config, time, metrics)
  private var startedProcessingRequests = false
  private var stoppedProcessingRequests = false

  /**
   * Starts the socket server and creates all the Acceptors and the Processors. The Acceptors
   * start listening at this stage so that the bound port is known when this method completes
   * even when ephemeral ports are used. Acceptors and Processors are started if `startProcessingRequests`
   * is true. If not, acceptors and processors are only started when [[kafka.network.SocketServer#startProcessingRequests()]]
   * is invoked. Delayed starting of acceptors and processors is used to delay processing client
   * connections until server is fully initialized, e.g. to ensure that all credentials have been
   * loaded before authentications are performed. Incoming connections on this server are processed
   * when processors start up and invoke [[org.apache.kafka.common.network.Selector#poll]].
   *
   * @param startProcessingRequests Flag indicating whether `Processor`s must be started.
   * @param controlPlaneListener    The control plane listener, or None if there is none.
   * @param dataPlaneListeners      The data plane listeners.
   */
  def startup(startProcessingRequests: Boolean = true,
              controlPlaneListener: Option[EndPoint] = config.controlPlaneListener,
              dataPlaneListeners: Seq[EndPoint] = config.dataPlaneListeners): Unit = {
    this.synchronized {
<<<<<<< HEAD
      // 创建控制类请求的Acceptor线程和Processor线程
      createControlPlaneAcceptorAndProcessor(config.controlPlaneListener)
      // 创建数据类请求的Acceptor线程和Processor线程
      createDataPlaneAcceptorsAndProcessors(config.numNetworkThreads, config.dataPlaneListeners)
=======
      createControlPlaneAcceptorAndProcessor(controlPlaneListener)
      createDataPlaneAcceptorsAndProcessors(config.numNetworkThreads, dataPlaneListeners)
>>>>>>> a74b5eb0
      if (startProcessingRequests) {
        this.startProcessingRequests()
      }
    }

    newGauge(s"${DataPlaneMetricPrefix}NetworkProcessorAvgIdlePercent", () => SocketServer.this.synchronized {
      val ioWaitRatioMetricNames = dataPlaneProcessors.values.asScala.iterator.map { p =>
        metrics.metricName("io-wait-ratio", MetricsGroup, p.metricTags)
      }
      ioWaitRatioMetricNames.map { metricName =>
        Option(metrics.metric(metricName)).fold(0.0)(m => Math.min(m.metricValue.asInstanceOf[Double], 1.0))
      }.sum / dataPlaneProcessors.size
    })
    newGauge(s"${ControlPlaneMetricPrefix}NetworkProcessorAvgIdlePercent", () => SocketServer.this.synchronized {
      val ioWaitRatioMetricName = controlPlaneProcessorOpt.map { p =>
        metrics.metricName("io-wait-ratio", MetricsGroup, p.metricTags)
      }
      ioWaitRatioMetricName.map { metricName =>
        Option(metrics.metric(metricName)).fold(0.0)(m => Math.min(m.metricValue.asInstanceOf[Double], 1.0))
      }.getOrElse(Double.NaN)
    })
    newGauge("MemoryPoolAvailable", () => memoryPool.availableMemory)
    newGauge("MemoryPoolUsed", () => memoryPool.size() - memoryPool.availableMemory)
    newGauge(s"${DataPlaneMetricPrefix}ExpiredConnectionsKilledCount", () => SocketServer.this.synchronized {
      val expiredConnectionsKilledCountMetricNames = dataPlaneProcessors.values.asScala.iterator.map { p =>
        metrics.metricName("expired-connections-killed-count", MetricsGroup, p.metricTags)
      }
      expiredConnectionsKilledCountMetricNames.map { metricName =>
        Option(metrics.metric(metricName)).fold(0.0)(m => m.metricValue.asInstanceOf[Double])
      }.sum
    })
    newGauge(s"${ControlPlaneMetricPrefix}ExpiredConnectionsKilledCount", () => SocketServer.this.synchronized {
      val expiredConnectionsKilledCountMetricNames = controlPlaneProcessorOpt.map { p =>
        metrics.metricName("expired-connections-killed-count", MetricsGroup, p.metricTags)
      }
      expiredConnectionsKilledCountMetricNames.map { metricName =>
        Option(metrics.metric(metricName)).fold(0.0)(m => m.metricValue.asInstanceOf[Double])
      }.getOrElse(0.0)
    })
  }

  /**
   * Start processing requests and new connections. This method is used for delayed starting of
   * all the acceptors and processors if [[kafka.network.SocketServer#startup]] was invoked with
   * `startProcessingRequests=false`.
   *
   * Before starting processors for each endpoint, we ensure that authorizer has all the metadata
   * to authorize requests on that endpoint by waiting on the provided future. We start inter-broker
   * listener before other listeners. This allows authorization metadata for other listeners to be
   * stored in Kafka topics in this cluster.
   *
   * 启动Acceptor和Processor线程
   *
   * @param authorizerFutures Future per [[EndPoint]] used to wait before starting the processor
   *                          corresponding to the [[EndPoint]]
   */
  def startProcessingRequests(authorizerFutures: Map[Endpoint, CompletableFuture[Void]] = Map.empty): Unit = {
    info("Starting socket server acceptors and processors")
    this.synchronized {
      if (!startedProcessingRequests) { // 是否是首次启动 Broker启动时该变量默认为false
        // 启动处理控制类请求的Processor线程和Acceptor线程
        startControlPlaneProcessorAndAcceptor(authorizerFutures)
        // 启动处理数据类请求的Processor线程和Acceptor线程
        startDataPlaneProcessorsAndAcceptors(authorizerFutures)
        startedProcessingRequests = true
      } else {
        info("Socket server acceptors and processors already started")
      }
    }
    info("Started socket server acceptors and processors")
  }

  /**
   * Starts processors of the provided acceptor and the acceptor itself.
   *
   * Before starting them, we ensure that authorizer has all the metadata to authorize
   * requests on that endpoint by waiting on the provided future.
   */
  private def startAcceptorAndProcessors(threadPrefix: String,
                                         endpoint: EndPoint,
                                         acceptor: Acceptor,
                                         authorizerFutures: Map[Endpoint, CompletableFuture[Void]] = Map.empty): Unit = {
    debug(s"Wait for authorizer to complete start up on listener ${endpoint.listenerName}")
    waitForAuthorizerFuture(acceptor, authorizerFutures)
    debug(s"Start processors on listener ${endpoint.listenerName}")
    // 先对Processor线程进行启动
    acceptor.startProcessors(threadPrefix)
    debug(s"Start acceptor thread on listener ${endpoint.listenerName}")
    if (!acceptor.isStarted()) {
      // 对Acceptor线程进行启动 实际会执行Acceptor#run方法 在run方法中完成ServerSocketChannel到Selector的注册 只要注册完毕 就认为Acceptor线程启动成功
      KafkaThread.nonDaemon(
        s"${threadPrefix}-kafka-socket-acceptor-${endpoint.listenerName}-${endpoint.securityProtocol}-${endpoint.port}",
        acceptor
      ).start()
      // 阻塞等待直至Acceptor线程启动完成(CountDownLatch)
      acceptor.awaitStartup()
    }
    info(s"Started $threadPrefix acceptor and processor(s) for endpoint : ${endpoint.listenerName}")
  }

  /**
   * Starts processors of all the data-plane acceptors and all the acceptors of this server.
   * 启动数据类请求的Processor和Acceptor线程
   *
   * We start inter-broker listener before other listeners. This allows authorization metadata for
   * other listeners to be stored in Kafka topics in this cluster.
   */
  private def startDataPlaneProcessorsAndAcceptors(authorizerFutures: Map[Endpoint, CompletableFuture[Void]]): Unit = {
    // 获取Broker间通讯所用的监听器 默认是PLAINTEXT
    val interBrokerListener = dataPlaneAcceptors.asScala.keySet
      .find(_.listenerName == config.interBrokerListenerName)
    val orderedAcceptors = interBrokerListener match {
      case Some(interBrokerListener) => List(dataPlaneAcceptors.get(interBrokerListener)) ++
        dataPlaneAcceptors.asScala.filter { case (k, _) => k != interBrokerListener }.values
      case None => dataPlaneAcceptors.asScala.values
    }
    orderedAcceptors.foreach { acceptor =>
      val endpoint = acceptor.endPoint
      startAcceptorAndProcessors(DataPlaneThreadPrefix, endpoint, acceptor, authorizerFutures) // 真正的启动Acceptor线程和Processor线程
    }
  }

  /**
   * Start the processor of control-plane acceptor and the acceptor of this server.
   * 启动控制类请求的Processor和Acceptor线程
   */
  private def startControlPlaneProcessorAndAcceptor(authorizerFutures: Map[Endpoint, CompletableFuture[Void]]): Unit = {
    controlPlaneAcceptorOpt.foreach { controlPlaneAcceptor =>
      val endpoint = config.controlPlaneListener.get
      startAcceptorAndProcessors(ControlPlaneThreadPrefix, endpoint, controlPlaneAcceptor, authorizerFutures)
    }
  }

  private def endpoints = config.listeners.map(l => l.listenerName -> l).toMap

  /**
   * 为Data Plane创建所需资源
   * 可以有多套Data Plane监听器
   *
   * @param dataProcessorsPerListener
   * @param endpoints
   */
  private def createDataPlaneAcceptorsAndProcessors(dataProcessorsPerListener: Int,
                                                    endpoints: Seq[EndPoint]): Unit = {
    // 遍历endpoint监听器集合
    endpoints.foreach { endpoint =>
      // 将监听器纳入到连接配额管理之下
      connectionQuotas.addListener(config, endpoint.listenerName)
      // 为监听器创建对应的Acceptor线程
      val dataPlaneAcceptor = createAcceptor(endpoint, DataPlaneMetricPrefix)
      // 为监听器创建多个Processor线程 具体数目由Broker端参数num.networks.threads决定
      addDataPlaneProcessors(dataPlaneAcceptor, endpoint, dataProcessorsPerListener)
      // 将 <监听器, Acceptor线程> 放入Acceptor线程池统一管理
      dataPlaneAcceptors.put(endpoint, dataPlaneAcceptor)
      info(s"Created data-plane acceptor and processors for endpoint : ${endpoint.listenerName}")
    }
  }

  /**
   * 为Control Plane创建所需资源
   * Kafka目前规定只能有一套Control Plane监听器
   *
   * @param endpointOpt
   */
  private def createControlPlaneAcceptorAndProcessor(endpointOpt: Option[EndPoint]): Unit = {
    endpointOpt.foreach { endpoint =>
      // 将监听器纳入到连接配额管理之下
      connectionQuotas.addListener(config, endpoint.listenerName)
      // 为监听器创建Acceptor线程
      val controlPlaneAcceptor = createAcceptor(endpoint, ControlPlaneMetricPrefix)
      // 为监听器创建Processor线程
      val controlPlaneProcessor = newProcessor(nextProcessorId, controlPlaneRequestChannelOpt.get,
        connectionQuotas, endpoint.listenerName, endpoint.securityProtocol, memoryPool, isPrivilegedListener = true)
      controlPlaneAcceptorOpt = Some(controlPlaneAcceptor)
      controlPlaneProcessorOpt = Some(controlPlaneProcessor)
      val listenerProcessors = new ArrayBuffer[Processor]()
      // 将Processor线程添加到控制类请求专属的RequestChannel中 即添加到RequestChannel实例保存的Processor线程池中
      listenerProcessors += controlPlaneProcessor
      controlPlaneRequestChannelOpt.foreach(_.addProcessor(controlPlaneProcessor))
      nextProcessorId += 1
      // 将Processor对象添加到Acceptor线程管理的Processor线程池中
      controlPlaneAcceptor.addProcessors(listenerProcessors, ControlPlaneThreadPrefix)
      info(s"Created control-plane acceptor and processor for endpoint : ${endpoint.listenerName}")
    }
  }

  private def createAcceptor(endPoint: EndPoint, metricPrefix: String): Acceptor = {
    val sendBufferSize = config.socketSendBufferBytes
    val recvBufferSize = config.socketReceiveBufferBytes
<<<<<<< HEAD
    val brokerId = config.brokerId
    // 只是创建了Acceptor 初始化好了Selector和ServerSocketChannel(默认监听9092端口号) 后续对启动逻辑做了统一的封装
    new Acceptor(endPoint, sendBufferSize, recvBufferSize, brokerId, connectionQuotas, metricPrefix, time)
=======
    new Acceptor(endPoint, sendBufferSize, recvBufferSize, nodeId, connectionQuotas, metricPrefix, time)
>>>>>>> a74b5eb0
  }

  private def addDataPlaneProcessors(acceptor: Acceptor, endpoint: EndPoint, newProcessorsPerListener: Int): Unit = {
    val listenerName = endpoint.listenerName
    val securityProtocol = endpoint.securityProtocol
    val listenerProcessors = new ArrayBuffer[Processor]()
    val isPrivilegedListener = controlPlaneRequestChannelOpt.isEmpty && config.interBrokerListenerName == listenerName

    // 创建 num.network.threads 个数的Processor线程
    for (_ <- 0 until newProcessorsPerListener) {
      val processor = newProcessor(nextProcessorId, dataPlaneRequestChannel, connectionQuotas,
        listenerName, securityProtocol, memoryPool, isPrivilegedListener)
      listenerProcessors += processor
      dataPlaneRequestChannel.addProcessor(processor)
      nextProcessorId += 1
    }
    listenerProcessors.foreach(p => dataPlaneProcessors.put(p.id, p))
    acceptor.addProcessors(listenerProcessors, DataPlaneThreadPrefix)
  }


  /**
   * Stop processing requests and new connections.
   */
  def stopProcessingRequests(): Unit = {
    info("Stopping socket server request processors")
    this.synchronized {
      dataPlaneAcceptors.asScala.values.foreach(_.initiateShutdown())
      dataPlaneAcceptors.asScala.values.foreach(_.awaitShutdown())
      controlPlaneAcceptorOpt.foreach(_.initiateShutdown())
      controlPlaneAcceptorOpt.foreach(_.awaitShutdown())
      dataPlaneRequestChannel.clear()
      controlPlaneRequestChannelOpt.foreach(_.clear())
      stoppedProcessingRequests = true
    }
    info("Stopped socket server request processors")
  }

  def resizeThreadPool(oldNumNetworkThreads: Int, newNumNetworkThreads: Int): Unit = synchronized {
    info(s"Resizing network thread pool size for each data-plane listener from $oldNumNetworkThreads to $newNumNetworkThreads")
    if (newNumNetworkThreads > oldNumNetworkThreads) {
      dataPlaneAcceptors.forEach { (endpoint, acceptor) =>
        addDataPlaneProcessors(acceptor, endpoint, newNumNetworkThreads - oldNumNetworkThreads)
      }
    } else if (newNumNetworkThreads < oldNumNetworkThreads)
      dataPlaneAcceptors.asScala.values.foreach(_.removeProcessors(oldNumNetworkThreads - newNumNetworkThreads, dataPlaneRequestChannel))
  }

  /**
   * Shutdown the socket server. If still processing requests, shutdown
   * acceptors and processors first.
   */
  def shutdown(): Unit = {
    info("Shutting down socket server")
    this.synchronized {
      if (!stoppedProcessingRequests)
        stopProcessingRequests()
      dataPlaneRequestChannel.shutdown()
      controlPlaneRequestChannelOpt.foreach(_.shutdown())
      connectionQuotas.close()
    }
    info("Shutdown completed")
  }

  def boundPort(listenerName: ListenerName): Int = {
    try {
      val acceptor = dataPlaneAcceptors.get(endpoints(listenerName))
      if (acceptor != null) {
        acceptor.serverChannel.socket.getLocalPort
      } else {
        controlPlaneAcceptorOpt.map(_.serverChannel.socket().getLocalPort).getOrElse(throw new KafkaException("Could not find listenerName : " + listenerName + " in data-plane or control-plane"))
      }
    } catch {
      case e: Exception =>
        throw new KafkaException("Tried to check server's port before server was started or checked for port of non-existing protocol", e)
    }
  }

  def addListeners(listenersAdded: Seq[EndPoint]): Unit = synchronized {
    info(s"Adding data-plane listeners for endpoints $listenersAdded")
    createDataPlaneAcceptorsAndProcessors(config.numNetworkThreads, listenersAdded)
    listenersAdded.foreach { endpoint =>
      val acceptor = dataPlaneAcceptors.get(endpoint)
      startAcceptorAndProcessors(DataPlaneThreadPrefix, endpoint, acceptor)
    }
  }

  def removeListeners(listenersRemoved: Seq[EndPoint]): Unit = synchronized {
    info(s"Removing data-plane listeners for endpoints $listenersRemoved")
    listenersRemoved.foreach { endpoint =>
      connectionQuotas.removeListener(config, endpoint.listenerName)
      dataPlaneAcceptors.asScala.remove(endpoint).foreach { acceptor =>
        acceptor.initiateShutdown()
        acceptor.awaitShutdown()
      }
    }
  }

  override def reconfigurableConfigs: Set[String] = SocketServer.ReconfigurableConfigs

  override def validateReconfiguration(newConfig: KafkaConfig): Unit = {

  }

  override def reconfigure(oldConfig: KafkaConfig, newConfig: KafkaConfig): Unit = {
    val maxConnectionsPerIp = newConfig.maxConnectionsPerIp
    if (maxConnectionsPerIp != oldConfig.maxConnectionsPerIp) {
      info(s"Updating maxConnectionsPerIp: $maxConnectionsPerIp")
      connectionQuotas.updateMaxConnectionsPerIp(maxConnectionsPerIp)
    }
    val maxConnectionsPerIpOverrides = newConfig.maxConnectionsPerIpOverrides
    if (maxConnectionsPerIpOverrides != oldConfig.maxConnectionsPerIpOverrides) {
      info(s"Updating maxConnectionsPerIpOverrides: ${maxConnectionsPerIpOverrides.map { case (k, v) => s"$k=$v" }.mkString(",")}")
      connectionQuotas.updateMaxConnectionsPerIpOverride(maxConnectionsPerIpOverrides)
    }
    val maxConnections = newConfig.maxConnections
    if (maxConnections != oldConfig.maxConnections) {
      info(s"Updating broker-wide maxConnections: $maxConnections")
      connectionQuotas.updateBrokerMaxConnections(maxConnections)
    }
    val maxConnectionRate = newConfig.maxConnectionCreationRate
    if (maxConnectionRate != oldConfig.maxConnectionCreationRate) {
      info(s"Updating broker-wide maxConnectionCreationRate: $maxConnectionRate")
      connectionQuotas.updateBrokerMaxConnectionRate(maxConnectionRate)
    }
  }

  private def waitForAuthorizerFuture(acceptor: Acceptor,
                                      authorizerFutures: Map[Endpoint, CompletableFuture[Void]]): Unit = {
    //we can't rely on authorizerFutures.get() due to ephemeral ports. Get the future using listener name
    authorizerFutures.forKeyValue { (endpoint, future) =>
      if (endpoint.listenerName == Optional.of(acceptor.endPoint.listenerName.value))
        future.join()
    }
  }

  // `protected` for test usage
  protected[network] def newProcessor(id: Int, requestChannel: RequestChannel, connectionQuotas: ConnectionQuotas, listenerName: ListenerName,
                                      securityProtocol: SecurityProtocol, memoryPool: MemoryPool, isPrivilegedListener: Boolean): Processor = {
    new Processor(id,
      time,
      config.socketRequestMaxBytes,
      requestChannel,
      connectionQuotas,
      config.connectionsMaxIdleMs,
      config.failedAuthenticationDelayMs,
      listenerName,
      securityProtocol,
      config,
      metrics,
      credentialProvider,
      memoryPool,
      logContext,
      Processor.ConnectionQueueSize,
      isPrivilegedListener,
      apiVersionManager
    )
  }

  // For test usage
  private[network] def connectionCount(address: InetAddress): Int =
    Option(connectionQuotas).fold(0)(_.get(address))

  // For test usage
  private[network] def dataPlaneProcessor(index: Int): Processor = dataPlaneProcessors.get(index)

}

/**
 * SocketServer伴生对象类 定义常量 指明SocketServer中哪些参数是可以动态修改的
 */
object SocketServer {
  val MetricsGroup = "socket-server-metrics"
  val DataPlaneThreadPrefix = "data-plane"
  val ControlPlaneThreadPrefix = "control-plane"
  val DataPlaneMetricPrefix = ""
  val ControlPlaneMetricPrefix = "ControlPlane"

  // 被trait修改 可以动态被修改
  // Broker端参数 max.connections.per.ip max.connections.per.ip.overrides 和 max.connections 是可以动态修改的
  val ReconfigurableConfigs = Set(
    KafkaConfig.MaxConnectionsPerIpProp,
    KafkaConfig.MaxConnectionsPerIpOverridesProp,
    KafkaConfig.MaxConnectionsProp,
    KafkaConfig.MaxConnectionCreationRateProp)

  val ListenerReconfigurableConfigs = Set(KafkaConfig.MaxConnectionsProp, KafkaConfig.MaxConnectionCreationRateProp)
}

/**
 * A base class with some helper variables and methods
 * Acceptor和Processor线程的抽象基类 定义了两个线程的公有方法
 */
private[kafka] abstract class AbstractServerThread(connectionQuotas: ConnectionQuotas) extends Runnable with Logging {

  private val startupLatch = new CountDownLatch(1)

  // `shutdown()` is invoked before `startupComplete` and `shutdownComplete` if an exception is thrown in the constructor
  // (e.g. if the address is already in use). We want `shutdown` to proceed in such cases, so we first assign an open
  // latch and then replace it in `startupComplete()`.
  @volatile private var shutdownLatch = new CountDownLatch(0)

  private val alive = new AtomicBoolean(true)

  def wakeup(): Unit

  /**
   * Initiates a graceful shutdown by signaling to stop
   */
  def initiateShutdown(): Unit = {
    if (alive.getAndSet(false))
      wakeup()
  }

  /**
   * Wait for the thread to completely shutdown
   */
  def awaitShutdown(): Unit = shutdownLatch.await

  /**
   * Returns true if the thread is completely started
   */
  def isStarted(): Boolean = startupLatch.getCount == 0

  /**
   * Wait for the thread to completely start up
   */
  def awaitStartup(): Unit = startupLatch.await

  /**
   * Record that the thread startup is complete
   */
  protected def startupComplete(): Unit = {
    // Replace the open latch with a closed one
    shutdownLatch = new CountDownLatch(1)
    startupLatch.countDown()
  }

  /**
   * Record that the thread shutdown is complete
   */
  protected def shutdownComplete(): Unit = shutdownLatch.countDown()

  /**
   * Is the server still running?
   */
  protected def isRunning: Boolean = alive.get

  /**
   * Close `channel` and decrement the connection count.
   */
  def close(listenerName: ListenerName, channel: SocketChannel): Unit = {
    if (channel != null) {
      debug(s"Closing connection from ${channel.socket.getRemoteSocketAddress}")
      connectionQuotas.dec(listenerName, channel.socket.getInetAddress)
      closeSocket(channel)
    }
  }

  protected def closeSocket(channel: SocketChannel): Unit = {
    CoreUtils.swallow(channel.socket().close(), this, Level.ERROR)
    CoreUtils.swallow(channel.close(), this, Level.ERROR)
  }
}

/**
 * Thread that accepts and configures new connections. There is one of these per endpoint.
 * 接收和创建外部TCP连接的线程 每个SocketServer实例只会创建一个Acceptor线程
 * 目的是创建连接 并将接收到的Request对象传递给下游的Processor线程处理
 *
 * 如果在生产环境中Clients与Broker的通信网络延迟很大(比如 RTT>10ms)
 * 建议调大控制缓冲区大小的两个参数 也就是sendBufferSize和recvBufferSize 100KB太小了
 */
<<<<<<< HEAD
private[kafka] class Acceptor(val endPoint: EndPoint, // 定义的Kafka Broker连接信息Acceptor需要用到连接信息中的主机名和端口创建ServerSocket
                              val sendBufferSize: Int, // 设置的是SocketOptions的SO_SNDBUF 用于设置出站(Outbound)网络IO的底层缓冲存区大小 默认是Broker端参数socket.receive.buffer.bytes的值 即100KB
                              val recvBufferSize: Int, // 设置的是SocketOptions的SO_RCVBUF 用于设置入站(Inbound)网络IO的底层缓冲区大小 默认是Broker端参数 socket.receive.buffer.bytes的值 即100KB
                              brokerId: Int,
=======
private[kafka] class Acceptor(val endPoint: EndPoint,
                              val sendBufferSize: Int,
                              val recvBufferSize: Int,
                              nodeId: Int,
>>>>>>> a74b5eb0
                              connectionQuotas: ConnectionQuotas,
                              metricPrefix: String,
                              time: Time,
                              logPrefix: String = "") extends AbstractServerThread(connectionQuotas) with KafkaMetricsGroup {

<<<<<<< HEAD
  // Java NIO库的Selector对象实例 是后续所有网络通信组件实现Java NIO机制的基础
=======
  this.logIdent = logPrefix
>>>>>>> a74b5eb0
  private val nioSelector = NSelector.open()
  val serverChannel = openServerSocket(endPoint.host, endPoint.port)
  // Processor线程池 Acceptor线程初始化时 需要创建对应的网络Processor线程池 所以Processor的管理和维护是在Acceptor线程中进行的
  private val processors = new ArrayBuffer[Processor]()
  private val processorsStarted = new AtomicBoolean
  private val blockedPercentMeter = newMeter(s"${metricPrefix}AcceptorBlockedPercent",
    "blocked time", TimeUnit.NANOSECONDS, Map(ListenerMetricTag -> endPoint.listenerName.value))
  private var currentProcessorIndex = 0
  private[network] val throttledSockets = new mutable.PriorityQueue[DelayedCloseSocket]()

  // -----------------------------------------------------------------Acceptor线程管理Processor线程池的主要方法start--------------------------------------------------------------------------
  private[network] case class DelayedCloseSocket(socket: SocketChannel, endThrottleTimeMs: Long) extends Ordered[DelayedCloseSocket] {
    override def compare(that: DelayedCloseSocket): Int = endThrottleTimeMs compare that.endThrottleTimeMs
  }

  private[network] def addProcessors(newProcessors: Buffer[Processor], processorThreadPrefix: String): Unit = synchronized {
    processors ++= newProcessors // 添加一组新的Processor线程
    if (processorsStarted.get)
    // 如果Processor线程池已经启动 启动新的Processor线程
      startProcessors(newProcessors, processorThreadPrefix)
  }

  private[network] def startProcessors(processorThreadPrefix: String): Unit = synchronized {
    if (!processorsStarted.getAndSet(true)) {
      // 如果processor线程池未启动 直接启动给定的processor线程
      startProcessors(processors, processorThreadPrefix)
    }
  }

  private def startProcessors(processors: Seq[Processor], processorThreadPrefix: String): Unit = synchronized {
    // 遍历一组Processor线程 依次创建并启动
    processors.foreach { processor =>
      KafkaThread.nonDaemon(
<<<<<<< HEAD
        // 线程命名规范 processor线程前缀-kafka-network-thread-broker序号-监听器名称-安全协议-processor序号
        // 如data-plane-kafka-network-thread-0-ListenerName(PLAINTEXT)-PLAINTEXT-0
        s"${processorThreadPrefix}-kafka-network-thread-$brokerId-${endPoint.listenerName}-${endPoint.securityProtocol}-${processor.id}", processor
=======
        s"${processorThreadPrefix}-kafka-network-thread-$nodeId-${endPoint.listenerName}-${endPoint.securityProtocol}-${processor.id}",
        processor
>>>>>>> a74b5eb0
      ).start()
    }
  }

  private[network] def removeProcessors(removeCount: Int, requestChannel: RequestChannel): Unit = synchronized {
    // 移除最后removeCount个processor线程
    // Shutdown `removeCount` processors. Remove them from the processor list first so that no more
    // connections are assigned. Shutdown the removed processors, closing the selector and its connections.
    // The processors are then removed from `requestChannel` and any pending responses to these processors are dropped.
    // 获取processor线程池中最后removeCount个线程
    val toRemove = processors.takeRight(removeCount)
    processors.remove(processors.size - removeCount, removeCount)
    // 关闭最后removeCount个processor线程
    toRemove.foreach(_.initiateShutdown())
    toRemove.foreach(_.awaitShutdown())
    // 在RequestChannel中移除这些processor
    toRemove.foreach(processor => requestChannel.removeProcessor(processor.id))
  }

  // -----------------------------------------------------------------Acceptor线程管理Processor线程池的主要方法end--------------------------------------------------------------------------

  override def initiateShutdown(): Unit = {
    super.initiateShutdown()
    synchronized {
      processors.foreach(_.initiateShutdown())
    }
  }

  override def awaitShutdown(): Unit = {
    super.awaitShutdown()
    synchronized {
      processors.foreach(_.awaitShutdown())
    }
  }

  /**
   * Accept loop that checks for new connection attempts
   * 处理Reactor模式中分发逻辑的主要实现方法
   */
  def run(): Unit = {
    // 向Selector注册OP_ACCEPT事件 表明该ServerSocketChannel只用来接收Socket连接请求
    serverChannel.register(nioSelector, SelectionKey.OP_ACCEPT)
    // 设置Acceptor线程的的启动标识 等待Acceptor线程启动完毕
    startupComplete()
    try {
      // 当前使用的processor线程序号 默认从0开始 最大值是num.network.threads - 1
      // var currentProcessorIndex = 0
      while (isRunning) {
        try {
          acceptNewConnections()
          closeThrottledConnections()
        }
        catch {
          // We catch all the throwables to prevent the acceptor thread from exiting on exceptions due
          // to a select operation on a specific channel or a bad request. We don't want
          // the broker to stop responding to requests from other clients in these scenarios.
          case e: ControlThrowable => throw e
          case e: Throwable => error("Error occurred", e)
        }
      }
    } finally {
      // 执行各种资源关闭的逻辑
      debug("Closing server socket, selector, and any throttled sockets.")
      CoreUtils.swallow(serverChannel.close(), this, Level.ERROR)
      CoreUtils.swallow(nioSelector.close(), this, Level.ERROR)
      throttledSockets.foreach(throttledSocket => closeSocket(throttledSocket.socket))
      throttledSockets.clear()
      shutdownComplete()
    }
  }

  /**
   * Create a server socket to listen for connections on.
   */
  private def openServerSocket(host: String, port: Int): ServerSocketChannel = {
    // 构造地址
    val socketAddress =
      if (Utils.isBlank(host))
        new InetSocketAddress(port)
      else
        new InetSocketAddress(host, port)
    // 获取到ServerSocketChannel
    val serverChannel = ServerSocketChannel.open()
    // 配置非阻塞
    serverChannel.configureBlocking(false)
    // 配置接收缓冲区
    if (recvBufferSize != Selectable.USE_DEFAULT_BUFFER_SIZE)
      serverChannel.socket().setReceiveBufferSize(recvBufferSize)

    try {
      // 绑定操作
      serverChannel.socket.bind(socketAddress)
      info(s"Awaiting socket connections on ${socketAddress.getHostString}:${serverChannel.socket.getLocalPort}.")
    } catch {
      case e: SocketException =>
        throw new KafkaException(s"Socket server failed to bind to ${socketAddress.getHostString}:$port: ${e.getMessage}.", e)
    }
    serverChannel
  }

  /**
   * Listen for new connections and assign accepted connections to processors using round-robin.
   */
  private def acceptNewConnections(): Unit = {
    // 每500ms检查一次是否有准备好的Socket连接等待建立
    val ready = nioSelector.select(500)
    if (ready > 0) {  // 如果有准备好的Socket连接
      val keys = nioSelector.selectedKeys()
      val iter = keys.iterator()
      while (iter.hasNext && isRunning) { // 迭代处理SelectionKey
        try {
          val key = iter.next
          iter.remove()

          if (key.isAcceptable) { // 如果是连接请求(OP_ACCEPT事件) 调用accept方法处理
            accept(key).foreach { socketChannel =>
              // Assign the channel to the next processor (using round-robin) to which the
              // channel can be added without blocking. If newConnections queue is full on
              // all processors, block until the last one is able to accept a connection.
              var retriesLeft = synchronized(processors.length)
              var processor: Processor = null
              do {
                retriesLeft -= 1
                processor = synchronized {
                  // adjust the index (if necessary) and retrieve the processor atomically for
                  // correct behaviour in case the number of processors is reduced dynamically
                  // 控制currentProcessorIndex 使得每次建立好的SocketChannel轮询分发给每个Processor线程
                  currentProcessorIndex = currentProcessorIndex % processors.length
                  processors(currentProcessorIndex)
                }
                currentProcessorIndex += 1
              } while (!assignNewConnection(socketChannel, processor, retriesLeft == 0))
            }
          } else {  // 与9092端口通信的必须是连接请求 如果不是抛出异常
            throw new IllegalStateException("Unrecognized key state for acceptor thread.")
          }
        } catch {
          case e: Throwable => error("Error while accepting connection", e)
        }
      }
    }
  }

  /**
   * Accept a new connection
   */
  private def accept(key: SelectionKey): Option[SocketChannel] = {
    val serverSocketChannel = key.channel().asInstanceOf[ServerSocketChannel]
    // Server端与Client端通过三次握手建立Socket连接
    val socketChannel = serverSocketChannel.accept()
    try {
      // 更新connectionQuotas配额数 限制单个broker能够建立的最大连接数
      connectionQuotas.inc(endPoint.listenerName, socketChannel.socket.getInetAddress, blockedPercentMeter)
      // 设置非阻塞
      socketChannel.configureBlocking(false)
      // 禁用Nagle算法
      socketChannel.socket().setTcpNoDelay(true)
      socketChannel.socket().setKeepAlive(true)
      // 设置SND_BUF
      if (sendBufferSize != Selectable.USE_DEFAULT_BUFFER_SIZE)
        socketChannel.socket().setSendBufferSize(sendBufferSize)
      Some(socketChannel)
    } catch {
      case e: TooManyConnectionsException =>
        info(s"Rejected connection from ${e.ip}, address already has the configured maximum of ${e.count} connections.")
        close(endPoint.listenerName, socketChannel)
        None
      case e: ConnectionThrottledException =>
        val ip = socketChannel.socket.getInetAddress
        debug(s"Delaying closing of connection from $ip for ${e.throttleTimeMs} ms")
        val endThrottleTimeMs = e.startThrottleTimeMs + e.throttleTimeMs
        throttledSockets += DelayedCloseSocket(socketChannel, endThrottleTimeMs)
        None
    }
  }

  /**
   * Close sockets for any connections that have been throttled.
   */
  private def closeThrottledConnections(): Unit = {
    val timeMs = time.milliseconds
    while (throttledSockets.headOption.exists(_.endThrottleTimeMs < timeMs)) {
      val closingSocket = throttledSockets.dequeue()
      debug(s"Closing socket from ip ${closingSocket.socket.getRemoteAddress}")
      closeSocket(closingSocket.socket)
    }
  }

  private def assignNewConnection(socketChannel: SocketChannel, processor: Processor, mayBlock: Boolean): Boolean = {
    if (processor.accept(socketChannel, mayBlock, blockedPercentMeter)) {
      debug(s"Accepted connection from ${socketChannel.socket.getRemoteSocketAddress} on" +
        s" ${socketChannel.socket.getLocalSocketAddress} and assigned it to processor ${processor.id}," +
        s" sendBufferSize [actual|requested]: [${socketChannel.socket.getSendBufferSize}|$sendBufferSize]" +
        s" recvBufferSize [actual|requested]: [${socketChannel.socket.getReceiveBufferSize}|$recvBufferSize]")
      true
    } else
      false
  }

  /**
   * Wakeup the thread for selection.
   */
  @Override
  def wakeup(): Unit = nioSelector.wakeup()

}

/**
 * Processor伴生对象类 仅仅定义了一些与Processor线程相关的常见监控指标和常量
 */
private[kafka] object Processor {
  // Processor线程空闲率
  val IdlePercentMetricName = "IdlePercent"
  val NetworkProcessorMetricTag = "networkProcessor"
  val ListenerMetricTag = "listener"
  val ConnectionQueueSize = 20
}

/**
 * Thread that processes all requests from a single connection. There are N of these running in parallel
 * each of which has its own selector
 *
 * 处理单个TCP连接上所有请求的线程 每个SocketServer默认创建若干个(num.network.threads指定)Processor线程
 * Processor线程负责将接收到的Request加入到RequestChannel的队列中
 * 也负责将处理后的Response返还给Request的发送方
 *
 * @param isPrivilegedListener The privileged listener flag is used as one factor to determine whether
 *                             a certain request is forwarded or not. When the control plane is defined,
 *                             the control plane processor would be fellow broker's choice for sending
 *                             forwarding requests; if the control plane is not defined, the processor
 *                             relying on the inter broker listener would be acting as the privileged listener.
 */
private[kafka] class Processor(val id: Int,
                               time: Time,
                               maxRequestSize: Int,
                               requestChannel: RequestChannel,
                               connectionQuotas: ConnectionQuotas,
                               connectionsMaxIdleMs: Long,
                               failedAuthenticationDelayMs: Int,
                               listenerName: ListenerName,
                               securityProtocol: SecurityProtocol,
                               config: KafkaConfig,
                               metrics: Metrics,
                               credentialProvider: CredentialProvider,
                               memoryPool: MemoryPool,
                               logContext: LogContext,
                               connectionQueueSize: Int,
                               isPrivilegedListener: Boolean,
                               apiVersionManager: ApiVersionManager) extends AbstractServerThread(connectionQuotas) with KafkaMetricsGroup {

  private object ConnectionId {
    def fromString(s: String): Option[ConnectionId] = s.split("-") match {
      case Array(local, remote, index) => BrokerEndPoint.parseHostPort(local).flatMap { case (localHost, localPort) =>
        BrokerEndPoint.parseHostPort(remote).map { case (remoteHost, remotePort) =>
          ConnectionId(localHost, localPort, remoteHost, remotePort, Integer.parseInt(index))
        }
      }
      case _ => None
    }
  }

  private[network] case class ConnectionId(localHost: String, localPort: Int, remoteHost: String, remotePort: Int, index: Int) {
    override def toString: String = s"$localHost:$localPort-$remoteHost:$remotePort-$index"
  }

  // 每个Processor线程创建的时候都会创建以下三个队列结构
  // 保存要创建的新连接信息(即SocketChannel对象) 默认上限20 由于是硬编码了队列的长度 所以无法从外部修改
  // 每当Processor接收新的连接请求时都会将SocketChannel放入到该队列 后续调用configureNewConnections创建连接时 再从该队列取出SocketChannel 注册新的连接
  private val newConnections = new ArrayBlockingQueue[SocketChannel](connectionQueueSize)
  // 临时Response队列 当Processor将Response发送给Request的发送方时 会将Response放入到该队列
  // 有些Response需要在发送回发送方时执行回调逻辑 所以需要该队列临时存储
  private val inflightResponses = mutable.Map[String, RequestChannel.Response]()
  // Response队列 每个Processor线程都会维护自己的Response队列 该队列里保存着需要发送给发送方的所有Response对象
  private val responseQueue = new LinkedBlockingDeque[RequestChannel.Response]()

  private[kafka] val metricTags = mutable.LinkedHashMap(
    ListenerMetricTag -> listenerName.value,
    NetworkProcessorMetricTag -> id.toString
  ).asJava

  newGauge(IdlePercentMetricName, () => {
    Option(metrics.metric(metrics.metricName("io-wait-ratio", MetricsGroup, metricTags))).fold(0.0)(m =>
      Math.min(m.metricValue.asInstanceOf[Double], 1.0))
  },
    // for compatibility, only add a networkProcessor tag to the Yammer Metrics alias (the equivalent Selector metric
    // also includes the listener name)
    Map(NetworkProcessorMetricTag -> id.toString)
  )

  val expiredConnectionsKilledCount = new CumulativeSum()
  private val expiredConnectionsKilledCountMetricName = metrics.metricName("expired-connections-killed-count", "socket-server-metrics", metricTags)
  metrics.addMetric(expiredConnectionsKilledCountMetricName, expiredConnectionsKilledCount)

  // 每个Processor线程都维护了一个Selector实例 用于执行非阻塞多通道的网络 I/O 操作
  private val selector = createSelector(
    ChannelBuilders.serverChannelBuilder(
      listenerName,
      listenerName == config.interBrokerListenerName,
      securityProtocol,
      config,
      credentialProvider.credentialCache,
      credentialProvider.tokenCache,
      time,
<<<<<<< HEAD
      logContext))
=======
      logContext,
      () => apiVersionManager.apiVersionResponse(throttleTimeMs = 0)
    )
  )
>>>>>>> a74b5eb0

  // Visible to override for testing
  protected[network] def createSelector(channelBuilder: ChannelBuilder): KSelector = {
    channelBuilder match {
      case reconfigurable: Reconfigurable => config.addReconfigurable(reconfigurable)
      case _ =>
    }
    new KSelector(
      maxRequestSize,
      connectionsMaxIdleMs,
      failedAuthenticationDelayMs,
      metrics,
      time,
      "socket-server",
      metricTags,
      false,
      true,
      channelBuilder,
      memoryPool,
      logContext)
  }

  // Connection ids have the format `localAddr:localPort-remoteAddr:remotePort-index`. The index is a
  // non-negative incrementing value that ensures that even if remotePort is reused after a connection is
  // closed, connection ids are not reused while requests from the closed connection are being processed.
  private var nextConnectionIndex = 0

  override def run(): Unit = {
    // 设置Processor线程的启动标识 等待Processor线程启动完毕
    startupComplete()
    try {
      while (isRunning) {
        try {
          // setup any new connections that have been queued up
          // 会对在连接队列中的连接进行一定的处理 之后这个Processor就会去监听这个客户端建立的连接是否有请求发送过来
          // 同时返回给客户端对应的响应
          configureNewConnections()
          // register any new responses for writing
          // 请求处理完之后 会把响应放到每个Processor对应的响应队列 接着从响应队列里获取响应 接着发送给客户端
          processNewResponses()
          // 调用Selector监听各个SocketChannel是否有请求 包括查看各个SocketChannel是否做好准备可以输出响应
          poll()
          // 对已经接收完毕的请求进行处理
          processCompletedReceives()
          // 对已经发送完毕的响应进行处理
          processCompletedSends()
          // 如果在接收请求或发送响应的过程中 客户端如果挂了 此时通过该方法处理断开的连接
          processDisconnected()
          // 关闭超过配额限制部分的连接
          closeExcessConnections()
        } catch {
          // We catch all the throwables here to prevent the processor thread from exiting. We do this because
          // letting a processor exit might cause a bigger impact on the broker. This behavior might need to be
          // reviewed if we see an exception that needs the entire broker to stop. Usually the exceptions thrown would
          // be either associated with a specific socket channel or a bad request. These exceptions are caught and
          // processed by the individual methods above which close the failing channel and continue processing other
          // channels. So this catch block should only ever see ControlThrowables.
          case e: Throwable => processException("Processor got uncaught exception.", e)
        }
      }
    } finally {
      // 关闭资源
      debug(s"Closing selector - processor $id")
      CoreUtils.swallow(closeAll(), this, Level.ERROR)
      shutdownComplete()
    }
  }

  private[network] def processException(errorMessage: String, throwable: Throwable): Unit = {
    throwable match {
      case e: ControlThrowable => throw e
      case e => error(errorMessage, e)
    }
  }

  private def processChannelException(channelId: String, errorMessage: String, throwable: Throwable): Unit = {
    if (openOrClosingChannel(channelId).isDefined) {
      error(s"Closing socket for $channelId because of error", throwable)
      close(channelId)
    }
    processException(errorMessage, throwable)
  }

  /**
   * 负责发送Response给Request的发送方 并将Response放入临时Response队列
   */
  private def processNewResponses(): Unit = {
    var currentResponse: RequestChannel.Response = null
    while ( {
      currentResponse = dequeueResponse()
      currentResponse != null
    }) {
      // 获取channelId
      val channelId = currentResponse.request.context.connectionId
      try {
        currentResponse match {
          // 无需发送Response
          case response: NoOpResponse =>
            // There is no response to send to the client, we need to read more pipelined requests
            // that are sitting in the server's socket buffer
            updateRequestMetrics(response)
            trace(s"Socket server received empty response to send, registering for read: $response")
            // Try unmuting the channel. If there was no quota violation and the channel has not been throttled,
            // it will be unmuted immediately. If the channel has been throttled, it will be unmuted only if the
            // throttling delay has already passed by now.
            handleChannelMuteEvent(channelId, ChannelMuteEvent.RESPONSE_SENT)
            tryUnmuteChannel(channelId)
          // 发送Response并将Response放入inflightResponses队列
          case response: SendResponse =>
            sendResponse(response, response.responseSend)
          // 关闭对应的连接
          case response: CloseConnectionResponse =>
            updateRequestMetrics(response)
            trace("Closing socket connection actively according to the response code.")
            close(channelId)
          case _: StartThrottlingResponse =>
            handleChannelMuteEvent(channelId, ChannelMuteEvent.THROTTLE_STARTED)
          case _: EndThrottlingResponse =>
            // Try unmuting the channel. The channel will be unmuted only if the response has already been sent out to
            // the client.
            handleChannelMuteEvent(channelId, ChannelMuteEvent.THROTTLE_ENDED)
            tryUnmuteChannel(channelId)
          case _ =>
            throw new IllegalArgumentException(s"Unknown response type: ${currentResponse.getClass}")
        }
      } catch {
        case e: Throwable =>
          processChannelException(channelId, s"Exception while processing response for $channelId", e)
      }
    }
  }

  // `protected` for test usage
  protected[network] def sendResponse(response: RequestChannel.Response, responseSend: Send): Unit = {
    val connectionId = response.request.context.connectionId
    trace(s"Socket server received response to send to $connectionId, registering for write and sending data: $response")
    // `channel` can be None if the connection was closed remotely or if selector closed it for being idle for too long
    if (channel(connectionId).isEmpty) {
      warn(s"Attempting to send response via channel for which there is no open connection, connection id $connectionId")
      response.request.updateRequestMetrics(0L, response)
    }
    // Invoke send for closingChannel as well so that the send is failed and the channel closed properly and
    // removed from the Selector after discarding any pending staged receives.
    // `openOrClosingChannel` can be None if the selector closed the connection because it was idle for too long
    if (openOrClosingChannel(connectionId).isDefined) { // 判断连接是否处于打开状态
      // 发送Response
      selector.send(new NetworkSend(connectionId, responseSend))
      // 将Response放入临时队列
      inflightResponses += (connectionId -> response)
    }
  }

  /**
   * 真正执行IO操作的逻辑
   */
  private def poll(): Unit = {
    val pollTimeout = if (newConnections.isEmpty) 300 else 0
    // 调用NIO Selector的select方法执行准备就绪的IO操作 不管是接收Request还是发送Response
    try selector.poll(pollTimeout)
    catch {
      case e@(_: IllegalStateException | _: IOException) =>
        // The exception is not re-thrown and any completed sends/receives/connections/disconnections
        // from this poll will be processed.
        error(s"Processor $id poll failed", e)
    }
  }

  /**
   * Process线程从Socket中不断读取已经接收到的网络请求 然后转换成Request实例 放入Request的队列
   */
  protected def parseRequestHeader(buffer: ByteBuffer): RequestHeader = {
    val header = RequestHeader.parse(buffer)
    if (apiVersionManager.isApiEnabled(header.apiKey)) {
      header
    } else {
      throw new InvalidRequestException(s"Received request api key ${header.apiKey} which is not enabled")
    }
  }

  /**
   * 接收和处理Request
   */
  private def processCompletedReceives(): Unit = {
    // 遍历所有已经接收的Request
    selector.completedReceives.forEach { receive =>
      try {
        // 保证对应的SocketChannel已经建立
        openOrClosingChannel(receive.source) match {
          case Some(channel) =>
            val header = parseRequestHeader(receive.payload)
            if (header.apiKey == ApiKeys.SASL_HANDSHAKE && channel.maybeBeginServerReauthentication(receive,
              () => time.nanoseconds()))
              trace(s"Begin re-authentication: $channel")
            else {
              val nowNanos = time.nanoseconds()
              // 如果认证会话过期 关闭连接
              if (channel.serverAuthenticationSessionExpired(nowNanos)) {
                // be sure to decrease connection count and drop any in-flight responses
                debug(s"Disconnecting expired channel: $channel : $header")
                close(channel.id)
                expiredConnectionsKilledCount.record(null, 1, 0)
              } else {
                val connectionId = receive.source
                val context = new RequestContext(header, connectionId, channel.socketAddress,
                  channel.principal, listenerName, securityProtocol,
                  channel.channelMetadataRegistry.clientInformation, isPrivilegedListener, channel.principalSerde)

                val req = new RequestChannel.Request(processor = id, context = context,
                  startTimeNanos = nowNanos, memoryPool, receive.payload, requestChannel.metrics, None)

                // KIP-511: ApiVersionsRequest is intercepted here to catch the client software name
                // and version. It is done here to avoid wiring things up to the api layer.
                if (header.apiKey == ApiKeys.API_VERSIONS) {
                  val apiVersionsRequest = req.body[ApiVersionsRequest]
                  if (apiVersionsRequest.isValid) {
                    channel.channelMetadataRegistry.registerClientInformation(new ClientInformation(
                      apiVersionsRequest.data.clientSoftwareName,
                      apiVersionsRequest.data.clientSoftwareVersion))
                  }
                }
                // 将Request放入到Request队列
                requestChannel.sendRequest(req)
                // 取消对OP_READ事件的关注
                selector.mute(connectionId)
                handleChannelMuteEvent(connectionId, ChannelMuteEvent.REQUEST_RECEIVED)
              }
            }
          case None =>
            // This should never happen since completed receives are processed immediately after `poll()`
            throw new IllegalStateException(s"Channel ${receive.source} removed from selector before processing completed receive")
        }
      } catch {
        // note that even though we got an exception, we can assume that receive.source is valid.
        // Issues with constructing a valid receive object were handled earlier
        case e: Throwable =>
          processChannelException(receive.source, s"Exception while processing request from ${receive.source}", e)
      }
    }
    selector.clearCompletedReceives()
  }

  private def processCompletedSends(): Unit = {
    // 遍历SocketChannel已发送的Response
    selector.completedSends.forEach { send =>
      try {
        // 取出临时队列inflightResponses中的Response
        val response = inflightResponses.remove(send.destinationId).getOrElse {
          throw new IllegalStateException(s"Send for ${send.destinationId} completed, but not in `inflightResponses`")
        }
        // 更新一些统计指标项
        updateRequestMetrics(response)

        // Invoke send completion callback
        // 执行回调逻辑
        response.onComplete.foreach(onComplete => onComplete(send))

        // Try unmuting the channel. If there was no quota violation and the channel has not been throttled,
        // it will be unmuted immediately. If the channel has been throttled, it will unmuted only if the throttling
        // delay has already passed by now.
        handleChannelMuteEvent(send.destinationId, ChannelMuteEvent.RESPONSE_SENT)
        // 增加对OP_READ事件的关注
        tryUnmuteChannel(send.destinationId)
      } catch {
        case e: Throwable => processChannelException(send.destinationId,
          s"Exception while processing completed send to ${send.destinationId}", e)
      }
    }
    selector.clearCompletedSends()
  }

  private def updateRequestMetrics(response: RequestChannel.Response): Unit = {
    val request = response.request
    val networkThreadTimeNanos = openOrClosingChannel(request.context.connectionId).fold(0L)(_.getAndResetNetworkThreadTimeNanos())
    request.updateRequestMetrics(networkThreadTimeNanos, response)
  }

  /**
   * 是处理已断开连接的
   */
  private def processDisconnected(): Unit = {
    // 遍历SocketChannel的那些已经断开的连接
    selector.disconnected.keySet.forEach { connectionId =>
      try {
        // 获取断开连接的远端主机名信息
        val remoteHost = ConnectionId.fromString(connectionId).getOrElse {
          throw new IllegalStateException(s"connectionId has unexpected format: $connectionId")
        }.remoteHost
        // 将该连接从临时队列inflightResponses中移除 同时更新一些监控指标
        inflightResponses.remove(connectionId).foreach(updateRequestMetrics)
        // the channel has been closed by the selector but the quotas still need to be updated
        // 更新配额数据
        connectionQuotas.dec(listenerName, InetAddress.getByName(remoteHost))
      } catch {
        case e: Throwable => processException(s"Exception while processing disconnection of $connectionId", e)
      }
    }
  }

  /**
   * 关闭超限连接
   */
  private def closeExcessConnections(): Unit = {
    // 如果超过了配额限制
    if (connectionQuotas.maxConnectionsExceeded(listenerName)) {
      // 找出可以优先关闭的那个连接
      // 所谓优先关闭是指在诸多TCP连接中找出最近未被使用的那个
      // 这里"未被使用"就是说在最近一段时间内 没有任何Request经由这个连接被发送到Processor线程
      val channel = selector.lowestPriorityChannel()
      if (channel != null)
        close(channel.id) // 关闭连接
    }
  }

  /**
   * Close the connection identified by `connectionId` and decrement the connection count.
   * The channel will be immediately removed from the selector's `channels` or `closingChannels`
   * and no further disconnect notifications will be sent for this channel by the selector.
   * If responses are pending for the channel, they are dropped and metrics is updated.
   * If the channel has already been removed from selector, no action is taken.
   */
  private def close(connectionId: String): Unit = {
    openOrClosingChannel(connectionId).foreach { channel =>
      debug(s"Closing selector connection $connectionId")
      val address = channel.socketAddress
      if (address != null)
        connectionQuotas.dec(listenerName, address)
      selector.close(connectionId)

      inflightResponses.remove(connectionId).foreach(response => updateRequestMetrics(response))
    }
  }

  /**
   * Queue up a new connection for reading
   */
  def accept(socketChannel: SocketChannel,
             mayBlock: Boolean,
             acceptorIdlePercentMeter: com.yammer.metrics.core.Meter): Boolean = {
    val accepted = {
      // 放入队列
      if (newConnections.offer(socketChannel)) {
        true
      } else if (mayBlock) {
        val startNs = time.nanoseconds
        newConnections.put(socketChannel)
        acceptorIdlePercentMeter.mark(time.nanoseconds() - startNs)
        true
      } else {
        false
      }
    }
    if (accepted) { // 立即唤醒Processor处理新连接 避免掉Processor#run#poll中的300ms的阻塞
      wakeup()
    }
    accepted
  }

  /**
   * Register any new connections that have been queued up. The number of connections processed
   * in each iteration is limited to ensure that traffic and connection close notifications of
   * existing channels are handled promptly.
   *
   * 负责创建新的连接请求
   */
  private def configureNewConnections(): Unit = {
    var connectionsProcessed = 0
    while (connectionsProcessed < connectionQueueSize && !newConnections.isEmpty) {
      // 从队列中中取出SocketChannel对象
      val channel = newConnections.poll()
      try {
        debug(s"Processor $id listening to new connection from ${channel.socket.getRemoteSocketAddress}")
        // 调用NIO的register方法注册SocketChannel
        // 底层就是调用Java NIO的SocketChannel.register(selector, SelectionKey.OP_READ)
        selector.register(connectionId(channel.socket), channel)
        connectionsProcessed += 1
      } catch {
        // We explicitly catch all exceptions and close the socket to avoid a socket leak.
        case e: Throwable =>
          val remoteAddress = channel.socket.getRemoteSocketAddress
          // need to close the channel here to avoid a socket leak.
          close(listenerName, channel)
          processException(s"Processor $id closed connection from $remoteAddress", e)
      }
    }
  }

  /**
   * Close the selector and all open connections
   */
  private def closeAll(): Unit = {
    while (!newConnections.isEmpty) {
      newConnections.poll().close()
    }
    selector.channels.forEach { channel =>
      close(channel.id)
    }
    selector.close()
    removeMetric(IdlePercentMetricName, Map(NetworkProcessorMetricTag -> id.toString))
  }

  // 'protected` to allow override for testing
  protected[network] def connectionId(socket: Socket): String = {
    val localHost = socket.getLocalAddress.getHostAddress
    val localPort = socket.getLocalPort
    val remoteHost = socket.getInetAddress.getHostAddress
    val remotePort = socket.getPort
    val connId = ConnectionId(localHost, localPort, remoteHost, remotePort, nextConnectionIndex).toString
    nextConnectionIndex = if (nextConnectionIndex == Int.MaxValue) 0 else nextConnectionIndex + 1
    connId
  }

  private[network] def enqueueResponse(response: RequestChannel.Response): Unit = {
    responseQueue.put(response)
    wakeup()
  }

  private def dequeueResponse(): RequestChannel.Response = {
    val response = responseQueue.poll()
    if (response != null)
      response.request.responseDequeueTimeNanos = Time.SYSTEM.nanoseconds
    response
  }

  private[network] def responseQueueSize = responseQueue.size

  // Only for testing
  private[network] def inflightResponseCount: Int = inflightResponses.size

  // Visible for testing
  // Only methods that are safe to call on a disconnected channel should be invoked on 'openOrClosingChannel'.
  private[network] def openOrClosingChannel(connectionId: String): Option[KafkaChannel] =
    Option(selector.channel(connectionId)).orElse(Option(selector.closingChannel(connectionId)))

  // Indicate the specified channel that the specified channel mute-related event has happened so that it can change its
  // mute state.
  private def handleChannelMuteEvent(connectionId: String, event: ChannelMuteEvent): Unit = {
    openOrClosingChannel(connectionId).foreach(c => c.handleChannelMuteEvent(event))
  }

  private def tryUnmuteChannel(connectionId: String) = {
    openOrClosingChannel(connectionId).foreach(c => selector.unmute(c.id))
  }

  /* For test usage */
  private[network] def channel(connectionId: String): Option[KafkaChannel] =
    Option(selector.channel(connectionId))

  /**
   * Wakeup the thread for selection.
   */
  override def wakeup() = selector.wakeup()

  override def initiateShutdown(): Unit = {
    super.initiateShutdown()
    removeMetric("IdlePercent", Map("networkProcessor" -> id.toString))
    metrics.removeMetric(expiredConnectionsKilledCountMetricName)
  }
}

/**
 * Interface for connection quota configuration. Connection quotas can be configured at the
 * broker, listener or IP level.
 */
sealed trait ConnectionQuotaEntity {
  def sensorName: String

  def metricName: String

  def sensorExpiration: Long

  def metricTags: Map[String, String]
}

object ConnectionQuotas {
  private val InactiveSensorExpirationTimeSeconds = TimeUnit.HOURS.toSeconds(1)
  private val ConnectionRateSensorName = "Connection-Accept-Rate"
  private val ConnectionRateMetricName = "connection-accept-rate"
  private val IpMetricTag = "ip"
  private val ListenerThrottlePrefix = ""
  private val IpThrottlePrefix = "ip-"

  private case class ListenerQuotaEntity(listenerName: String) extends ConnectionQuotaEntity {
    override def sensorName: String = s"$ConnectionRateSensorName-$listenerName"

    override def sensorExpiration: Long = Long.MaxValue

    override def metricName: String = ConnectionRateMetricName

    override def metricTags: Map[String, String] = Map(ListenerMetricTag -> listenerName)
  }

  private case object BrokerQuotaEntity extends ConnectionQuotaEntity {
    override def sensorName: String = ConnectionRateSensorName

    override def sensorExpiration: Long = Long.MaxValue

    override def metricName: String = s"broker-$ConnectionRateMetricName"

    override def metricTags: Map[String, String] = Map.empty
  }

  private case class IpQuotaEntity(ip: InetAddress) extends ConnectionQuotaEntity {
    override def sensorName: String = s"$ConnectionRateSensorName-${ip.getHostAddress}"

    override def sensorExpiration: Long = InactiveSensorExpirationTimeSeconds

    override def metricName: String = ConnectionRateMetricName

    override def metricTags: Map[String, String] = Map(IpMetricTag -> ip.getHostAddress)
  }

}

/**
 * 控制连接数配额的类 可以设置单个IP创建Broker连接的最大数量 以及 单个Broker能够允许的最大连接数
 *
 * @param config
 * @param time
 */
class ConnectionQuotas(config: KafkaConfig, time: Time, metrics: Metrics) extends Logging with AutoCloseable {

  @volatile private var defaultMaxConnectionsPerIp: Int = config.maxConnectionsPerIp
  @volatile private var maxConnectionsPerIpOverrides = config.maxConnectionsPerIpOverrides.map { case (host, count) => (InetAddress.getByName(host), count) }
  @volatile private var brokerMaxConnections = config.maxConnections
  private val interBrokerListenerName = config.interBrokerListenerName
  private val counts = mutable.Map[InetAddress, Int]()

  // Listener counts and configs are synchronized on `counts`
  private val listenerCounts = mutable.Map[ListenerName, Int]()
  private[network] val maxConnectionsPerListener = mutable.Map[ListenerName, ListenerConnectionQuota]()
  @volatile private var totalCount = 0
  // updates to defaultConnectionRatePerIp or connectionRatePerIp must be synchronized on `counts`
  @volatile private var defaultConnectionRatePerIp = QuotaConfigs.IP_CONNECTION_RATE_DEFAULT.intValue()
  private val connectionRatePerIp = new ConcurrentHashMap[InetAddress, Int]()
  // sensor that tracks broker-wide connection creation rate and limit (quota)
  private val brokerConnectionRateSensor = getOrCreateConnectionRateQuotaSensor(config.maxConnectionCreationRate, BrokerQuotaEntity)
  private val maxThrottleTimeMs = TimeUnit.SECONDS.toMillis(config.quotaWindowSizeSeconds.toLong)

  def inc(listenerName: ListenerName, address: InetAddress, acceptorBlockedPercentMeter: com.yammer.metrics.core.Meter): Unit = {
    counts.synchronized {
      waitForConnectionSlot(listenerName, acceptorBlockedPercentMeter)

      recordIpConnectionMaybeThrottle(listenerName, address)
      val count = counts.getOrElseUpdate(address, 0)
      counts.put(address, count + 1)
      totalCount += 1
      if (listenerCounts.contains(listenerName)) {
        listenerCounts.put(listenerName, listenerCounts(listenerName) + 1)
      }
      val max = maxConnectionsPerIpOverrides.getOrElse(address, defaultMaxConnectionsPerIp)
      if (count >= max)
        throw new TooManyConnectionsException(address, max)
    }
  }

  private[network] def updateMaxConnectionsPerIp(maxConnectionsPerIp: Int): Unit = {
    defaultMaxConnectionsPerIp = maxConnectionsPerIp
  }

  private[network] def updateMaxConnectionsPerIpOverride(overrideQuotas: Map[String, Int]): Unit = {
    maxConnectionsPerIpOverrides = overrideQuotas.map { case (host, count) => (InetAddress.getByName(host), count) }
  }

  private[network] def updateBrokerMaxConnections(maxConnections: Int): Unit = {
    counts.synchronized {
      brokerMaxConnections = maxConnections
      counts.notifyAll()
    }
  }

  private[network] def updateBrokerMaxConnectionRate(maxConnectionRate: Int): Unit = {
    // if there is a connection waiting on the rate throttle delay, we will let it wait the original delay even if
    // the rate limit increases, because it is just one connection per listener and the code is simpler that way
    updateConnectionRateQuota(maxConnectionRate, BrokerQuotaEntity)
  }

  /**
   * Update the connection rate quota for a given IP and updates quota configs for updated IPs.
   * If an IP is given, metric config will be updated only for the given IP, otherwise
   * all metric configs will be checked and updated if required.
   *
   * @param ip                ip to update or default if None
   * @param maxConnectionRate new connection rate, or resets entity to default if None
   */
  def updateIpConnectionRateQuota(ip: Option[InetAddress], maxConnectionRate: Option[Int]): Unit = synchronized {
    def isIpConnectionRateMetric(metricName: MetricName) = {
      metricName.name == ConnectionRateMetricName &&
        metricName.group == MetricsGroup &&
        metricName.tags.containsKey(IpMetricTag)
    }

    def shouldUpdateQuota(metric: KafkaMetric, quotaLimit: Int) = {
      quotaLimit != metric.config.quota.bound
    }

    ip match {
      case Some(address) =>
        // synchronize on counts to ensure reading an IP connection rate quota and creating a quota config is atomic
        counts.synchronized {
          maxConnectionRate match {
            case Some(rate) =>
              info(s"Updating max connection rate override for $address to $rate")
              connectionRatePerIp.put(address, rate)
            case None =>
              info(s"Removing max connection rate override for $address")
              connectionRatePerIp.remove(address)
          }
        }
        updateConnectionRateQuota(connectionRateForIp(address), IpQuotaEntity(address))
      case None =>
        // synchronize on counts to ensure reading an IP connection rate quota and creating a quota config is atomic
        counts.synchronized {
          defaultConnectionRatePerIp = maxConnectionRate.getOrElse(QuotaConfigs.IP_CONNECTION_RATE_DEFAULT.intValue())
        }
        info(s"Updated default max IP connection rate to $defaultConnectionRatePerIp")
        metrics.metrics.forEach { (metricName, metric) =>
          if (isIpConnectionRateMetric(metricName)) {
            val quota = connectionRateForIp(InetAddress.getByName(metricName.tags.get(IpMetricTag)))
            if (shouldUpdateQuota(metric, quota)) {
              debug(s"Updating existing connection rate quota config for ${metricName.tags} to $quota")
              metric.config(rateQuotaMetricConfig(quota))
            }
          }
        }
    }
  }

  // Visible for testing
  def connectionRateForIp(ip: InetAddress): Int = {
    connectionRatePerIp.getOrDefault(ip, defaultConnectionRatePerIp)
  }

  private[network] def addListener(config: KafkaConfig, listenerName: ListenerName): Unit = {
    counts.synchronized {
      if (!maxConnectionsPerListener.contains(listenerName)) {
        val newListenerQuota = new ListenerConnectionQuota(counts, listenerName)
        maxConnectionsPerListener.put(listenerName, newListenerQuota)
        listenerCounts.put(listenerName, 0)
        config.addReconfigurable(newListenerQuota)
        newListenerQuota.configure(config.valuesWithPrefixOverride(listenerName.configPrefix))
      }
      counts.notifyAll()
    }
  }

  private[network] def removeListener(config: KafkaConfig, listenerName: ListenerName): Unit = {
    counts.synchronized {
      maxConnectionsPerListener.remove(listenerName).foreach { listenerQuota =>
        listenerCounts.remove(listenerName)
        // once listener is removed from maxConnectionsPerListener, no metrics will be recorded into listener's sensor
        // so it is safe to remove sensor here
        listenerQuota.close()
        counts.notifyAll() // wake up any waiting acceptors to close cleanly
        config.removeReconfigurable(listenerQuota)
      }
    }
  }

  def dec(listenerName: ListenerName, address: InetAddress): Unit = {
    counts.synchronized {
      val count = counts.getOrElse(address,
        throw new IllegalArgumentException(s"Attempted to decrease connection count for address with no connections, address: $address"))
      if (count == 1)
        counts.remove(address)
      else
        counts.put(address, count - 1)

      if (totalCount <= 0)
        error(s"Attempted to decrease total connection count for broker with no connections")
      totalCount -= 1

      if (maxConnectionsPerListener.contains(listenerName)) {
        val listenerCount = listenerCounts(listenerName)
        if (listenerCount == 0)
          error(s"Attempted to decrease connection count for listener $listenerName with no connections")
        else
          listenerCounts.put(listenerName, listenerCount - 1)
      }
      counts.notifyAll() // wake up any acceptors waiting to process a new connection since listener connection limit was reached
    }
  }

  def get(address: InetAddress): Int = counts.synchronized {
    counts.getOrElse(address, 0)
  }

  private def waitForConnectionSlot(listenerName: ListenerName,
                                    acceptorBlockedPercentMeter: com.yammer.metrics.core.Meter): Unit = {
    counts.synchronized {
      val startThrottleTimeMs = time.milliseconds
      val throttleTimeMs = math.max(recordConnectionAndGetThrottleTimeMs(listenerName, startThrottleTimeMs), 0)

      if (throttleTimeMs > 0 || !connectionSlotAvailable(listenerName)) {
        val startNs = time.nanoseconds
        val endThrottleTimeMs = startThrottleTimeMs + throttleTimeMs
        var remainingThrottleTimeMs = throttleTimeMs
        do {
          counts.wait(remainingThrottleTimeMs)
          remainingThrottleTimeMs = math.max(endThrottleTimeMs - time.milliseconds, 0)
        } while (remainingThrottleTimeMs > 0 || !connectionSlotAvailable(listenerName))
        acceptorBlockedPercentMeter.mark(time.nanoseconds - startNs)
      }
    }
  }

  // This is invoked in every poll iteration and we close one LRU connection in an iteration
  // if necessary
  def maxConnectionsExceeded(listenerName: ListenerName): Boolean = {
    totalCount > brokerMaxConnections && !protectedListener(listenerName)
  }

  private def connectionSlotAvailable(listenerName: ListenerName): Boolean = {
    if (listenerCounts(listenerName) >= maxListenerConnections(listenerName))
      false
    else if (protectedListener(listenerName))
      true
    else
      totalCount < brokerMaxConnections
  }

  private def protectedListener(listenerName: ListenerName): Boolean =
    interBrokerListenerName == listenerName && listenerCounts.size > 1

  private def maxListenerConnections(listenerName: ListenerName): Int =
    maxConnectionsPerListener.get(listenerName).map(_.maxConnections).getOrElse(Int.MaxValue)

  /**
   * Calculates the delay needed to bring the observed connection creation rate to listener-level limit or to broker-wide
   * limit, whichever the longest. The delay is capped to the quota window size defined by QuotaWindowSizeSecondsProp
   *
   * @param listenerName listener for which calculate the delay
   * @param timeMs       current time in milliseconds
   * @return delay in milliseconds
   */
  private def recordConnectionAndGetThrottleTimeMs(listenerName: ListenerName, timeMs: Long): Long = {
    def recordAndGetListenerThrottleTime(minThrottleTimeMs: Int): Int = {
      maxConnectionsPerListener
        .get(listenerName)
        .map { listenerQuota =>
          val listenerThrottleTimeMs = recordAndGetThrottleTimeMs(listenerQuota.connectionRateSensor, timeMs)
          val throttleTimeMs = math.max(minThrottleTimeMs, listenerThrottleTimeMs)
          // record throttle time due to hitting connection rate quota
          if (throttleTimeMs > 0) {
            listenerQuota.listenerConnectionRateThrottleSensor.record(throttleTimeMs.toDouble, timeMs)
          }
          throttleTimeMs
        }
        .getOrElse(0)
    }

    if (protectedListener(listenerName)) {
      recordAndGetListenerThrottleTime(0)
    } else {
      val brokerThrottleTimeMs = recordAndGetThrottleTimeMs(brokerConnectionRateSensor, timeMs)
      recordAndGetListenerThrottleTime(brokerThrottleTimeMs)
    }
  }

  /**
   * Record IP throttle time on the corresponding listener. To avoid over-recording listener/broker connection rate, we
   * also un-record the listener and broker connection if the IP gets throttled.
   *
   * @param listenerName listener to un-record connection
   * @param throttleMs IP throttle time to record for listener
   * @param timeMs current time in milliseconds
   */
  private def updateListenerMetrics(listenerName: ListenerName, throttleMs: Long, timeMs: Long): Unit = {
    if (!protectedListener(listenerName)) {
      brokerConnectionRateSensor.record(-1.0, timeMs, false)
    }
    maxConnectionsPerListener
      .get(listenerName)
      .foreach { listenerQuota =>
        listenerQuota.ipConnectionRateThrottleSensor.record(throttleMs.toDouble, timeMs)
        listenerQuota.connectionRateSensor.record(-1.0, timeMs, false)
      }
  }

  /**
   * Calculates the delay needed to bring the observed connection creation rate to the IP limit.
   * If the connection would cause an IP quota violation, un-record the connection for both IP,
   * listener, and broker connection rate and throw a ConnectionThrottledException. Calls to
   * this function must be performed with the counts lock to ensure that reading the IP
   * connection rate quota and creating the sensor's metric config is atomic.
   *
   * @param listenerName listener to unrecord connection if throttled
   * @param address      ip address to record connection
   */
  private def recordIpConnectionMaybeThrottle(listenerName: ListenerName, address: InetAddress): Unit = {
    val connectionRateQuota = connectionRateForIp(address)
    val quotaEnabled = connectionRateQuota != QuotaConfigs.IP_CONNECTION_RATE_DEFAULT
    if (quotaEnabled) {
      val sensor = getOrCreateConnectionRateQuotaSensor(connectionRateQuota, IpQuotaEntity(address))
      val timeMs = time.milliseconds
      val throttleMs = recordAndGetThrottleTimeMs(sensor, timeMs)
      if (throttleMs > 0) {
        trace(s"Throttling $address for $throttleMs ms")
        // unrecord the connection since we won't accept the connection
        sensor.record(-1.0, timeMs, false)
        updateListenerMetrics(listenerName, throttleMs, timeMs)
        throw new ConnectionThrottledException(address, timeMs, throttleMs)
      }
    }
  }

  /**
   * Records a new connection into a given connection acceptance rate sensor 'sensor' and returns throttle time
   * in milliseconds if quota got violated
   *
   * @param sensor sensor to record connection
   * @param timeMs current time in milliseconds
   * @return throttle time in milliseconds if quota got violated, otherwise 0
   */
  private def recordAndGetThrottleTimeMs(sensor: Sensor, timeMs: Long): Int = {
    try {
      sensor.record(1.0, timeMs)
      0
    } catch {
      case e: QuotaViolationException =>
        val throttleTimeMs = QuotaUtils.boundedThrottleTime(e, maxThrottleTimeMs, timeMs).toInt
        debug(s"Quota violated for sensor (${sensor.name}). Delay time: $throttleTimeMs ms")
        throttleTimeMs
    }
  }

  /**
   * Creates sensor for tracking the connection creation rate and corresponding connection rate quota for a given
   * listener or broker-wide, if listener is not provided.
   *
   * @param quotaLimit            connection creation rate quota
   * @param connectionQuotaEntity entity to create the sensor for
   */
  private def getOrCreateConnectionRateQuotaSensor(quotaLimit: Int, connectionQuotaEntity: ConnectionQuotaEntity): Sensor = {
    Option(metrics.getSensor(connectionQuotaEntity.sensorName)).getOrElse {
      val sensor = metrics.sensor(
        connectionQuotaEntity.sensorName,
        rateQuotaMetricConfig(quotaLimit),
        connectionQuotaEntity.sensorExpiration
      )
      sensor.add(connectionRateMetricName(connectionQuotaEntity), new Rate, null)
      sensor
    }
  }

  /**
   * Updates quota configuration for a given connection quota entity
   */
  private def updateConnectionRateQuota(quotaLimit: Int, connectionQuotaEntity: ConnectionQuotaEntity): Unit = {
    Option(metrics.metric(connectionRateMetricName(connectionQuotaEntity))).foreach { metric =>
      metric.config(rateQuotaMetricConfig(quotaLimit))
      info(s"Updated ${connectionQuotaEntity.metricName} max connection creation rate to $quotaLimit")
    }
  }

  private def connectionRateMetricName(connectionQuotaEntity: ConnectionQuotaEntity): MetricName = {
    metrics.metricName(
      connectionQuotaEntity.metricName,
      MetricsGroup,
      s"Tracking rate of accepting new connections (per second)",
      connectionQuotaEntity.metricTags.asJava)
  }

  private def rateQuotaMetricConfig(quotaLimit: Int): MetricConfig = {
    new MetricConfig()
      .timeWindow(config.quotaWindowSizeSeconds.toLong, TimeUnit.SECONDS)
      .samples(config.numQuotaSamples)
      .quota(new Quota(quotaLimit, true))
  }

  def close(): Unit = {
    metrics.removeSensor(brokerConnectionRateSensor.name)
    maxConnectionsPerListener.values.foreach(_.close())
  }

  class ListenerConnectionQuota(lock: Object, listener: ListenerName) extends ListenerReconfigurable with AutoCloseable {
    @volatile private var _maxConnections = Int.MaxValue
    private[network] val connectionRateSensor = getOrCreateConnectionRateQuotaSensor(Int.MaxValue, ListenerQuotaEntity(listener.value))
    private[network] val listenerConnectionRateThrottleSensor = createConnectionRateThrottleSensor(ListenerThrottlePrefix)
    private[network] val ipConnectionRateThrottleSensor = createConnectionRateThrottleSensor(IpThrottlePrefix)

    def maxConnections: Int = _maxConnections

    override def listenerName(): ListenerName = listener

    override def configure(configs: util.Map[String, _]): Unit = {
      _maxConnections = maxConnections(configs)
      updateConnectionRateQuota(maxConnectionCreationRate(configs), ListenerQuotaEntity(listener.value))
    }

    override def reconfigurableConfigs(): util.Set[String] = {
      SocketServer.ListenerReconfigurableConfigs.asJava
    }

    override def validateReconfiguration(configs: util.Map[String, _]): Unit = {
      val value = maxConnections(configs)
      if (value <= 0)
        throw new ConfigException(s"Invalid ${KafkaConfig.MaxConnectionsProp} $value")

      val rate = maxConnectionCreationRate(configs)
      if (rate <= 0)
        throw new ConfigException(s"Invalid ${KafkaConfig.MaxConnectionCreationRateProp} $rate")
    }

    override def reconfigure(configs: util.Map[String, _]): Unit = {
      lock.synchronized {
        _maxConnections = maxConnections(configs)
        updateConnectionRateQuota(maxConnectionCreationRate(configs), ListenerQuotaEntity(listener.value))
        lock.notifyAll()
      }
    }

    def close(): Unit = {
      metrics.removeSensor(connectionRateSensor.name)
      metrics.removeSensor(listenerConnectionRateThrottleSensor.name)
      metrics.removeSensor(ipConnectionRateThrottleSensor.name)
    }

    private def maxConnections(configs: util.Map[String, _]): Int = {
      Option(configs.get(KafkaConfig.MaxConnectionsProp)).map(_.toString.toInt).getOrElse(Int.MaxValue)
    }

    private def maxConnectionCreationRate(configs: util.Map[String, _]): Int = {
      Option(configs.get(KafkaConfig.MaxConnectionCreationRateProp)).map(_.toString.toInt).getOrElse(Int.MaxValue)
    }

    /**
     * Creates sensor for tracking the average throttle time on this listener due to hitting broker/listener connection
     * rate or IP connection rate quota. The average is out of all throttle times > 0, which is consistent with the
     * bandwidth and request quota throttle time metrics.
     */
    private def createConnectionRateThrottleSensor(throttlePrefix: String): Sensor = {
      val sensor = metrics.sensor(s"${throttlePrefix}ConnectionRateThrottleTime-${listener.value}")
      val metricName = metrics.metricName(s"${throttlePrefix}connection-accept-throttle-time",
        MetricsGroup,
        "Tracking average throttle-time, out of non-zero throttle times, per listener",
        Map(ListenerMetricTag -> listener.value).asJava)
      sensor.add(metricName, new Avg)
      sensor
    }
  }

}

/**
 * 异常类 用于标识连接数配额超限情况
 *
 * @param ip
 * @param count
 */
class TooManyConnectionsException(val ip: InetAddress, val count: Int) extends KafkaException(s"Too many connections from $ip (maximum = $count)")

class ConnectionThrottledException(val ip: InetAddress, val startThrottleTimeMs: Long, val throttleTimeMs: Long)
  extends KafkaException(s"$ip throttled for $throttleTimeMs")<|MERGE_RESOLUTION|>--- conflicted
+++ resolved
@@ -93,13 +93,8 @@
                    val metrics: Metrics,
                    val time: Time,
                    val credentialProvider: CredentialProvider,
-<<<<<<< HEAD
-                   val allowControllerOnlyApis: Boolean = false)
-  extends Logging with KafkaMetricsGroup with BrokerReconfigurable { // SocketServer实现了BrokerReconfigurable BrokerReconfigurable使用trait表明SocketServer的一些参数配置是允许动态修改的 即在不停机的状态下可以动态修改相关参数
-=======
                    val apiVersionManager: ApiVersionManager)
-  extends Logging with KafkaMetricsGroup with BrokerReconfigurable {
->>>>>>> a74b5eb0
+  extends Logging with KafkaMetricsGroup with BrokerReconfigurable {  // SocketServer实现了BrokerReconfigurable BrokerReconfigurable使用trait表明SocketServer的一些参数配置是允许动态修改的 即在不停机的状态下可以动态修改相关参数
 
   // SocketServer请求队列的最大长度 由Broker端参数queued.max.requests指定 默认500
   private val maxQueuedRequests = config.queuedMaxRequests
@@ -122,16 +117,12 @@
   // Acceptor线程 保存了 SocketServer 为每个监听器定义的 Acceptor 线程 线程负责分发该监听器上的入站连接建立请求
   // Acceptor 可能有多个的原因是  SocketServer 会为每个 EndPoint(监听器)创建一个对应的 Acceptor 线程
   private[network] val dataPlaneAcceptors = new ConcurrentHashMap[EndPoint, Acceptor]()
-<<<<<<< HEAD
 
   // -------------------------------------------------------------------------------------------------------------------
   // 控制类请求的数量应该远远小于数据类请求 因而不需要为它创建线程池和较深的请求队列
   // 处理数据类请求专属的RequestChannel对象
   // 承载请求队列的请求处理通道
-  val dataPlaneRequestChannel = new RequestChannel(maxQueuedRequests, DataPlaneMetricPrefix, time, allowControllerOnlyApis)
-=======
   val dataPlaneRequestChannel = new RequestChannel(maxQueuedRequests, DataPlaneMetricPrefix, time, apiVersionManager.newRequestMetrics)
->>>>>>> a74b5eb0
   // control-plane
   // 用于处理控制类请求的Processor线程 目前只是定义了专属的Processor线程而非线程池处理控制类请求
   // 只有一个Processor线程和Acceptor线程
@@ -165,15 +156,10 @@
               controlPlaneListener: Option[EndPoint] = config.controlPlaneListener,
               dataPlaneListeners: Seq[EndPoint] = config.dataPlaneListeners): Unit = {
     this.synchronized {
-<<<<<<< HEAD
       // 创建控制类请求的Acceptor线程和Processor线程
-      createControlPlaneAcceptorAndProcessor(config.controlPlaneListener)
+      createControlPlaneAcceptorAndProcessor(controlPlaneListener)
       // 创建数据类请求的Acceptor线程和Processor线程
-      createDataPlaneAcceptorsAndProcessors(config.numNetworkThreads, config.dataPlaneListeners)
-=======
-      createControlPlaneAcceptorAndProcessor(controlPlaneListener)
       createDataPlaneAcceptorsAndProcessors(config.numNetworkThreads, dataPlaneListeners)
->>>>>>> a74b5eb0
       if (startProcessingRequests) {
         this.startProcessingRequests()
       }
@@ -363,13 +349,9 @@
   private def createAcceptor(endPoint: EndPoint, metricPrefix: String): Acceptor = {
     val sendBufferSize = config.socketSendBufferBytes
     val recvBufferSize = config.socketReceiveBufferBytes
-<<<<<<< HEAD
     val brokerId = config.brokerId
     // 只是创建了Acceptor 初始化好了Selector和ServerSocketChannel(默认监听9092端口号) 后续对启动逻辑做了统一的封装
-    new Acceptor(endPoint, sendBufferSize, recvBufferSize, brokerId, connectionQuotas, metricPrefix, time)
-=======
     new Acceptor(endPoint, sendBufferSize, recvBufferSize, nodeId, connectionQuotas, metricPrefix, time)
->>>>>>> a74b5eb0
   }
 
   private def addDataPlaneProcessors(acceptor: Acceptor, endpoint: EndPoint, newProcessorsPerListener: Int): Unit = {
@@ -643,27 +625,17 @@
  * 如果在生产环境中Clients与Broker的通信网络延迟很大(比如 RTT>10ms)
  * 建议调大控制缓冲区大小的两个参数 也就是sendBufferSize和recvBufferSize 100KB太小了
  */
-<<<<<<< HEAD
 private[kafka] class Acceptor(val endPoint: EndPoint, // 定义的Kafka Broker连接信息Acceptor需要用到连接信息中的主机名和端口创建ServerSocket
                               val sendBufferSize: Int, // 设置的是SocketOptions的SO_SNDBUF 用于设置出站(Outbound)网络IO的底层缓冲存区大小 默认是Broker端参数socket.receive.buffer.bytes的值 即100KB
                               val recvBufferSize: Int, // 设置的是SocketOptions的SO_RCVBUF 用于设置入站(Inbound)网络IO的底层缓冲区大小 默认是Broker端参数 socket.receive.buffer.bytes的值 即100KB
-                              brokerId: Int,
-=======
-private[kafka] class Acceptor(val endPoint: EndPoint,
-                              val sendBufferSize: Int,
-                              val recvBufferSize: Int,
                               nodeId: Int,
->>>>>>> a74b5eb0
                               connectionQuotas: ConnectionQuotas,
                               metricPrefix: String,
                               time: Time,
                               logPrefix: String = "") extends AbstractServerThread(connectionQuotas) with KafkaMetricsGroup {
 
-<<<<<<< HEAD
+  this.logIdent = logPrefix
   // Java NIO库的Selector对象实例 是后续所有网络通信组件实现Java NIO机制的基础
-=======
-  this.logIdent = logPrefix
->>>>>>> a74b5eb0
   private val nioSelector = NSelector.open()
   val serverChannel = openServerSocket(endPoint.host, endPoint.port)
   // Processor线程池 Acceptor线程初始化时 需要创建对应的网络Processor线程池 所以Processor的管理和维护是在Acceptor线程中进行的
@@ -697,14 +669,10 @@
     // 遍历一组Processor线程 依次创建并启动
     processors.foreach { processor =>
       KafkaThread.nonDaemon(
-<<<<<<< HEAD
         // 线程命名规范 processor线程前缀-kafka-network-thread-broker序号-监听器名称-安全协议-processor序号
         // 如data-plane-kafka-network-thread-0-ListenerName(PLAINTEXT)-PLAINTEXT-0
-        s"${processorThreadPrefix}-kafka-network-thread-$brokerId-${endPoint.listenerName}-${endPoint.securityProtocol}-${processor.id}", processor
-=======
         s"${processorThreadPrefix}-kafka-network-thread-$nodeId-${endPoint.listenerName}-${endPoint.securityProtocol}-${processor.id}",
         processor
->>>>>>> a74b5eb0
       ).start()
     }
   }
@@ -1008,14 +976,10 @@
       credentialProvider.credentialCache,
       credentialProvider.tokenCache,
       time,
-<<<<<<< HEAD
-      logContext))
-=======
       logContext,
       () => apiVersionManager.apiVersionResponse(throttleTimeMs = 0)
     )
   )
->>>>>>> a74b5eb0
 
   // Visible to override for testing
   protected[network] def createSelector(channelBuilder: ChannelBuilder): KSelector = {
