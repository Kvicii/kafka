--- conflicted
+++ resolved
@@ -29,11 +29,7 @@
 import kafka.cluster.{BrokerEndPoint, EndPoint}
 import kafka.metrics.KafkaMetricsGroup
 import kafka.network.Processor._
-<<<<<<< HEAD
-import kafka.network.RequestChannel.{Metrics => _, _}
-=======
 import kafka.network.RequestChannel.{CloseConnectionResponse, EndThrottlingResponse, NoOpResponse, SendResponse, StartThrottlingResponse}
->>>>>>> 8e211eb7
 import kafka.network.SocketServer._
 import kafka.security.CredentialProvider
 import kafka.server.{BrokerReconfigurable, KafkaConfig}
@@ -43,31 +39,19 @@
 import org.apache.kafka.common.errors.InvalidRequestException
 import org.apache.kafka.common.memory.{MemoryPool, SimpleMemoryPool}
 import org.apache.kafka.common.metrics._
-<<<<<<< HEAD
-import org.apache.kafka.common.metrics.stats.{CumulativeSum, Meter, Rate}
-import org.apache.kafka.common.network.KafkaChannel.ChannelMuteEvent
-import org.apache.kafka.common.network.{ChannelBuilder, ChannelBuilders, ClientInformation, KafkaChannel, ListenerName, ListenerReconfigurable, Selectable, Send, Selector => KSelector}
-import org.apache.kafka.common.protocol.ApiKeys
-import org.apache.kafka.common.requests.{ApiVersionsRequest, RequestContext, RequestHeader}
-import org.apache.kafka.common.security.auth.SecurityProtocol
-=======
 import org.apache.kafka.common.metrics.stats.{Avg, CumulativeSum, Meter, Rate}
 import org.apache.kafka.common.network.KafkaChannel.ChannelMuteEvent
 import org.apache.kafka.common.network.{ChannelBuilder, ChannelBuilders, ClientInformation, KafkaChannel, ListenerName, ListenerReconfigurable, Selectable, Send, Selector => KSelector}
 import org.apache.kafka.common.protocol.{ApiKeys, Errors}
 import org.apache.kafka.common.requests.{ApiVersionsRequest, EnvelopeRequest, EnvelopeResponse, RequestContext, RequestHeader}
 import org.apache.kafka.common.security.auth.{KafkaPrincipal, KafkaPrincipalSerde, SecurityProtocol}
->>>>>>> 8e211eb7
 import org.apache.kafka.common.utils.{KafkaThread, LogContext, Time}
 import org.apache.kafka.common.{Endpoint, KafkaException, MetricName, Reconfigurable}
 import org.slf4j.event.Level
 
 import scala.collection._
 import scala.collection.mutable.{ArrayBuffer, Buffer}
-<<<<<<< HEAD
-=======
 import scala.compat.java8.OptionConverters._
->>>>>>> 8e211eb7
 import scala.jdk.CollectionConverters._
 import scala.util.control.ControlThrowable
 
@@ -1163,17 +1147,11 @@
                         apiVersionsRequest.data.clientSoftwareVersion))
                     }
                   }
+                  // 将Request放入到Request队列
                   requestChannel.sendRequest(req)
                   selector.mute(connectionId)
                   handleChannelMuteEvent(connectionId, ChannelMuteEvent.REQUEST_RECEIVED)
                 }
-<<<<<<< HEAD
-                // 将Request放入到Request队列
-                requestChannel.sendRequest(req)
-                selector.mute(connectionId)
-                handleChannelMuteEvent(connectionId, ChannelMuteEvent.REQUEST_RECEIVED)
-=======
->>>>>>> 8e211eb7
               }
             }
           case None =>
@@ -1190,15 +1168,13 @@
     selector.clearCompletedReceives()
   }
 
-<<<<<<< HEAD
   /**
    * 负责处理Response的回调逻辑
    */
-=======
   private def sendEnvelopeResponse(
-    envelopeRequest: RequestChannel.Request,
-    envelopeResponse: EnvelopeResponse
-  ): Unit = {
+                                    envelopeRequest: RequestChannel.Request,
+                                    envelopeResponse: EnvelopeResponse
+                                  ): Unit = {
     val envelopResponseSend = envelopeRequest.context.buildResponse(envelopeResponse)
     enqueueResponse(new RequestChannel.SendResponse(
       envelopeRequest,
@@ -1209,9 +1185,9 @@
   }
 
   private def parseForwardedPrincipal(
-    envelopeRequest: RequestChannel.Request,
-    principalSerde: Option[KafkaPrincipalSerde]
-  ): Option[KafkaPrincipal] = {
+                                       envelopeRequest: RequestChannel.Request,
+                                       principalSerde: Option[KafkaPrincipalSerde]
+                                     ): Option[KafkaPrincipal] = {
     val envelope = envelopeRequest.body[EnvelopeRequest]
     try {
       principalSerde.map { serde =>
@@ -1225,9 +1201,9 @@
   }
 
   private def buildForwardedRequestContext(
-    envelopeRequest: RequestChannel.Request,
-    forwardedPrincipal: KafkaPrincipal
-  ): RequestChannel.Request = {
+                                            envelopeRequest: RequestChannel.Request,
+                                            forwardedPrincipal: KafkaPrincipal
+                                          ): RequestChannel.Request = {
     val envelope = envelopeRequest.body[EnvelopeRequest]
     val forwardedRequestBuffer = envelope.requestData.duplicate()
     val forwardedHeader = parseRequestHeader(forwardedRequestBuffer)
@@ -1255,7 +1231,6 @@
     )
   }
 
->>>>>>> 8e211eb7
   private def processCompletedSends(): Unit = {
     // 遍历SocketChannel已发送的Response
     selector.completedSends.forEach { send =>
@@ -1537,6 +1512,7 @@
         maxConnectionsPerListener.put(listenerName, newListenerQuota)
         listenerCounts.put(listenerName, 0)
         config.addReconfigurable(newListenerQuota)
+        newListenerQuota.configure(config.valuesWithPrefixOverride(listenerName.configPrefix))
       }
       counts.notifyAll()
     }
@@ -1632,12 +1608,6 @@
    * @return delay in milliseconds
    */
   private def recordConnectionAndGetThrottleTimeMs(listenerName: ListenerName, timeMs: Long): Long = {
-<<<<<<< HEAD
-    val listenerThrottleTimeMs = maxConnectionsPerListener
-      .get(listenerName)
-      .map(listenerQuota => recordAndGetThrottleTimeMs(listenerQuota.connectionRateSensor, timeMs))
-      .getOrElse(0)
-=======
     def recordAndGetListenerThrottleTime(minThrottleTimeMs: Int): Int = {
       maxConnectionsPerListener
         .get(listenerName)
@@ -1652,13 +1622,12 @@
         }
         .getOrElse(0)
     }
->>>>>>> 8e211eb7
 
     if (protectedListener(listenerName)) {
-      listenerThrottleTimeMs
+      recordAndGetListenerThrottleTime(0)
     } else {
       val brokerThrottleTimeMs = recordAndGetThrottleTimeMs(brokerConnectionRateSensor, timeMs)
-      math.max(brokerThrottleTimeMs, listenerThrottleTimeMs)
+      recordAndGetListenerThrottleTime(brokerThrottleTimeMs)
     }
   }
 
@@ -1711,7 +1680,7 @@
     val namePrefix = listenerOpt.map(_ => "").getOrElse("broker-")
     metrics.metricName(
       s"${namePrefix}connection-accept-rate",
-      "socket-server-metrics",
+      MetricsGroup,
       s"Tracking rate of accepting new connections (per second)",
       tags.asJava)
   }
@@ -1725,11 +1694,13 @@
 
   def close(): Unit = {
     metrics.removeSensor("ConnectionAcceptRate")
-  }
-
-  class ListenerConnectionQuota(lock: Object, listener: ListenerName) extends ListenerReconfigurable {
+    maxConnectionsPerListener.values.foreach(_.close())
+  }
+
+  class ListenerConnectionQuota(lock: Object, listener: ListenerName) extends ListenerReconfigurable with AutoCloseable {
     @volatile private var _maxConnections = Int.MaxValue
-    val connectionRateSensor = createConnectionRateQuotaSensor(Int.MaxValue, Some(listener.value))
+    private[network] val connectionRateSensor = createConnectionRateQuotaSensor(Int.MaxValue, Some(listener.value))
+    private[network] val connectionRateThrottleSensor = createConnectionRateThrottleSensor()
 
     def maxConnections: Int = _maxConnections
 
@@ -1762,12 +1733,32 @@
       }
     }
 
+    def close(): Unit = {
+      metrics.removeSensor(connectionRateSensor.name)
+      metrics.removeSensor(connectionRateThrottleSensor.name)
+    }
+
     private def maxConnections(configs: util.Map[String, _]): Int = {
       Option(configs.get(KafkaConfig.MaxConnectionsProp)).map(_.toString.toInt).getOrElse(Int.MaxValue)
     }
 
     private def maxConnectionCreationRate(configs: util.Map[String, _]): Int = {
       Option(configs.get(KafkaConfig.MaxConnectionCreationRateProp)).map(_.toString.toInt).getOrElse(Int.MaxValue)
+    }
+
+    /**
+     * Creates sensor for tracking the average throttle time on this listener due to hitting connection rate quota.
+     * The average is out of all throttle times > 0, which is consistent with the bandwidth and request quota throttle
+     * time metrics.
+     */
+    private def createConnectionRateThrottleSensor(): Sensor = {
+      val sensor = metrics.sensor(s"ConnectionRateThrottleTime-${listener.value}")
+      val metricName = metrics.metricName("connection-accept-throttle-time",
+        MetricsGroup,
+        "Tracking average throttle-time, out of non-zero throttle times, per listener",
+        Map(ListenerMetricTag -> listener.value).asJava)
+      sensor.add(metricName, new Avg)
+      sensor
     }
   }
 
