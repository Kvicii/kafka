--- conflicted
+++ resolved
@@ -6,7 +6,7 @@
  * (the "License"); you may not use this file except in compliance with
  * the License.  You may obtain a copy of the License at
  *
- * http://www.apache.org/licenses/LICENSE-2.0
+ *    http://www.apache.org/licenses/LICENSE-2.0
  *
  * Unless required by applicable law or agreed to in writing, software
  * distributed under the License is distributed on an "AS IS" BASIS,
@@ -23,15 +23,10 @@
 import joptsimple._
 import kafka.common.Config
 import kafka.log.LogConfig
-<<<<<<< HEAD
-import kafka.server._
-=======
 import kafka.server.DynamicConfig.QuotaConfigs
 import kafka.server.{ConfigEntityName, ConfigType, Defaults, DynamicBrokerConfig, DynamicConfig, KafkaConfig}
 import kafka.utils.{CommandDefaultOptions, CommandLineUtils, Exit, PasswordEncoder}
->>>>>>> b988de28
 import kafka.utils.Implicits._
-import kafka.utils.{CommandDefaultOptions, CommandLineUtils, Exit, PasswordEncoder}
 import kafka.zk.{AdminZkClient, KafkaZkClient}
 import org.apache.kafka.clients.CommonClientConfigs
 import org.apache.kafka.clients.admin.{Admin, AlterClientQuotasOptions, AlterConfigOp, AlterConfigsOptions, ConfigEntry, DescribeClusterOptions, DescribeConfigsOptions, ListTopicsOptions, Config => JConfig}
@@ -46,20 +41,20 @@
 import org.apache.zookeeper.client.ZKClientConfig
 
 import scala.annotation.nowarn
+import scala.jdk.CollectionConverters._
 import scala.collection._
-import scala.jdk.CollectionConverters._
 
 /**
  * This script can be used to change configs for topics/clients/users/brokers dynamically
  * An entity described or altered by the command may be one of:
  * <ul>
- * <li> topic: --topic <topic> OR --entity-type topics --entity-name <topic>
- * <li> client: --client <client> OR --entity-type clients --entity-name <client-id>
- * <li> user: --user <user-principal> OR --entity-type users --entity-name <user-principal>
- * <li> <user, client>: --user <user-principal> --client <client-id> OR
- * --entity-type users --entity-name <user-principal> --entity-type clients --entity-name <client-id>
- * <li> broker: --broker <broker-id> OR --entity-type brokers --entity-name <broker-id>
- * <li> broker-logger: --broker-logger <broker-id> OR --entity-type broker-loggers --entity-name <broker-id>
+ *     <li> topic: --topic <topic> OR --entity-type topics --entity-name <topic>
+ *     <li> client: --client <client> OR --entity-type clients --entity-name <client-id>
+ *     <li> user: --user <user-principal> OR --entity-type users --entity-name <user-principal>
+ *     <li> <user, client>: --user <user-principal> --client <client-id> OR
+ *                          --entity-type users --entity-name <user-principal> --entity-type clients --entity-name <client-id>
+ *     <li> broker: --broker <broker-id> OR --entity-type brokers --entity-name <broker-id>
+ *     <li> broker-logger: --broker-logger <broker-id> OR --entity-type broker-loggers --entity-name <broker-id>
  * </ul>
  * --user-defaults, --client-defaults, or --broker-defaults may be when describing or altering default configuration for users,
  * clients, and brokers, respectively. Alternatively, --entity-default may be used instead of --entity-name.
@@ -99,7 +94,7 @@
         processCommand(opts)
       }
     } catch {
-      case e@(_: IllegalArgumentException | _: InvalidConfigurationException | _: OptionException) =>
+      case e @ (_: IllegalArgumentException | _: InvalidConfigurationException | _: OptionException) =>
         logger.debug(s"Failed config command with args '${args.mkString(" ")}'", e)
         System.err.println(e.getMessage)
         Exit.exit(1)
@@ -178,15 +173,14 @@
     def scramCredential(mechanism: ScramMechanism, credentialStr: String): String = {
       val pattern = "(?:iterations=([0-9]*),)?password=(.*)".r
       val (iterations, password) = credentialStr match {
-        case pattern(iterations, password) => (if (iterations != null) iterations.toInt else DefaultScramIterations, password)
-        case _ => throw new IllegalArgumentException(s"Invalid credential property $mechanism=$credentialStr")
-      }
+          case pattern(iterations, password) => (if (iterations != null) iterations.toInt else DefaultScramIterations, password)
+          case _ => throw new IllegalArgumentException(s"Invalid credential property $mechanism=$credentialStr")
+        }
       if (iterations < mechanism.minIterations())
         throw new IllegalArgumentException(s"Iterations $iterations is less than the minimum ${mechanism.minIterations()} required for $mechanism")
       val credential = new ScramFormatter(mechanism).generateCredential(password, iterations)
       ScramCredentialUtils.credentialToString(credential)
     }
-
     for (mechanism <- ScramMechanism.values) {
       configsToBeAdded.getProperty(mechanism.mechanismName) match {
         case null =>
@@ -334,7 +328,7 @@
         val alterOptions = new AlterConfigsOptions().timeoutMs(30000).validateOnly(false)
         val alterEntries = (configsToBeAdded.values.map(new AlterConfigOp(_, AlterConfigOp.OpType.SET))
           ++ configsToBeDeleted.map { k => new AlterConfigOp(new ConfigEntry(k, ""), AlterConfigOp.OpType.DELETE) }
-          ).asJavaCollection
+        ).asJavaCollection
         adminClient.incrementalAlterConfigs(Map(configResource -> alterEntries).asJava, alterOptions).all().get(60, TimeUnit.SECONDS)
 
       case ConfigType.Broker =>
@@ -367,7 +361,7 @@
         val alterOptions = new AlterConfigsOptions().timeoutMs(30000).validateOnly(false)
         val alterLogLevelEntries = (configsToBeAdded.values.map(new AlterConfigOp(_, AlterConfigOp.OpType.SET))
           ++ configsToBeDeleted.map { k => new AlterConfigOp(new ConfigEntry(k, ""), AlterConfigOp.OpType.DELETE) }
-          ).asJavaCollection
+        ).asJavaCollection
         adminClient.incrementalAlterConfigs(Map(configResource -> alterLogLevelEntries).asJava, alterOptions).all().get(60, TimeUnit.SECONDS)
 
       case ConfigType.User | ConfigType.Client =>
@@ -547,7 +541,6 @@
       case Some(n) => entityType + "/" + n
       case None => entityType
     }
-
     override def toString: String = {
       val typeName = entityType match {
         case ConfigType.User => "user-principal"
@@ -568,7 +561,7 @@
   case class ConfigEntity(root: Entity, child: Option[Entity]) {
     val fullSanitizedName = root.sanitizedName.getOrElse("") + child.map(s => "/" + s.entityPath).getOrElse("")
 
-    def getAllEntities(zkClient: KafkaZkClient): Seq[ConfigEntity] = {
+    def getAllEntities(zkClient: KafkaZkClient) : Seq[ConfigEntity] = {
       // Describe option examples:
       //   Describe entity with specified name:
       //     --entity-type topics --entity-name topic1 (topic1)
@@ -584,19 +577,19 @@
       (root.sanitizedName, child) match {
         case (None, _) =>
           val rootEntities = zkClient.getAllEntitiesWithConfig(root.entityType)
-            .map(name => ConfigEntity(Entity(root.entityType, Some(name)), child))
+                                   .map(name => ConfigEntity(Entity(root.entityType, Some(name)), child))
           child match {
             case Some(s) =>
-              rootEntities.flatMap(rootEntity =>
-                ConfigEntity(rootEntity.root, Some(Entity(s.entityType, None))).getAllEntities(zkClient))
+                rootEntities.flatMap(rootEntity =>
+                  ConfigEntity(rootEntity.root, Some(Entity(s.entityType, None))).getAllEntities(zkClient))
             case None => rootEntities
           }
         case (_, Some(childEntity)) =>
           childEntity.sanitizedName match {
             case Some(_) => Seq(this)
             case None =>
-              zkClient.getAllEntitiesWithConfig(root.entityPath + "/" + childEntity.entityType)
-                .map(name => ConfigEntity(root, Some(Entity(childEntity.entityType, Some(name)))))
+                zkClient.getAllEntitiesWithConfig(root.entityPath + "/" + childEntity.entityType)
+                       .map(name => ConfigEntity(root, Some(Entity(childEntity.entityType, Some(name)))))
 
           }
         case (_, None) =>
@@ -650,10 +643,10 @@
   class ConfigCommandOptions(args: Array[String]) extends CommandDefaultOptions(args) {
 
     val zkConnectOpt = parser.accepts("zookeeper", "DEPRECATED. The connection string for the zookeeper connection in the form host:port. " +
-      "Multiple URLS can be given to allow fail-over. Replaced by --bootstrap-server, REQUIRED unless --bootstrap-server is given.")
-      .withRequiredArg
-      .describedAs("urls")
-      .ofType(classOf[String])
+            "Multiple URLS can be given to allow fail-over. Replaced by --bootstrap-server, REQUIRED unless --bootstrap-server is given.")
+            .withRequiredArg
+            .describedAs("urls")
+            .ofType(classOf[String])
     val bootstrapServerOpt = parser.accepts("bootstrap-server", "The Kafka server to connect to. " +
       "This is required for describing and altering broker configs.")
       .withRequiredArg
@@ -669,29 +662,29 @@
     val allOpt = parser.accepts("all", "List all configs for the given entity (includes static configuration when the entity type is brokers)")
 
     val entityType = parser.accepts("entity-type", "Type of entity (topics/clients/users/brokers/broker-loggers)")
-      .withRequiredArg
-      .ofType(classOf[String])
+            .withRequiredArg
+            .ofType(classOf[String])
     val entityName = parser.accepts("entity-name", "Name of entity (topic name/client id/user principal name/broker id)")
-      .withRequiredArg
-      .ofType(classOf[String])
+            .withRequiredArg
+            .ofType(classOf[String])
     val entityDefault = parser.accepts("entity-default", "Default entity name for clients/users/brokers (applies to corresponding entity type in command line)")
 
     val nl = System.getProperty("line.separator")
     val addConfig = parser.accepts("add-config", "Key Value pairs of configs to add. Square brackets can be used to group values which contain commas: 'k1=v1,k2=[v1,v2,v2],k3=v3'. The following is a list of valid configurations: " +
-      "For entity-type '" + ConfigType.Topic + "': " + LogConfig.configNames.map("\t" + _).mkString(nl, nl, nl) +
-      "For entity-type '" + ConfigType.Broker + "': " + DynamicConfig.Broker.names.asScala.toSeq.sorted.map("\t" + _).mkString(nl, nl, nl) +
-      "For entity-type '" + ConfigType.User + "': " + DynamicConfig.User.names.asScala.toSeq.sorted.map("\t" + _).mkString(nl, nl, nl) +
-      "For entity-type '" + ConfigType.Client + "': " + DynamicConfig.Client.names.asScala.toSeq.sorted.map("\t" + _).mkString(nl, nl, nl) +
-      s"Entity types '${ConfigType.User}' and '${ConfigType.Client}' may be specified together to update config for clients of a specific user.")
-      .withRequiredArg
-      .ofType(classOf[String])
+            "For entity-type '" + ConfigType.Topic + "': " + LogConfig.configNames.map("\t" + _).mkString(nl, nl, nl) +
+            "For entity-type '" + ConfigType.Broker + "': " + DynamicConfig.Broker.names.asScala.toSeq.sorted.map("\t" + _).mkString(nl, nl, nl) +
+            "For entity-type '" + ConfigType.User + "': " + DynamicConfig.User.names.asScala.toSeq.sorted.map("\t" + _).mkString(nl, nl, nl) +
+            "For entity-type '" + ConfigType.Client + "': " + DynamicConfig.Client.names.asScala.toSeq.sorted.map("\t" + _).mkString(nl, nl, nl) +
+            s"Entity types '${ConfigType.User}' and '${ConfigType.Client}' may be specified together to update config for clients of a specific user.")
+            .withRequiredArg
+            .ofType(classOf[String])
     val addConfigFile = parser.accepts("add-config-file", "Path to a properties file with configs to add. See add-config for a list of valid configurations.")
-      .withRequiredArg
-      .ofType(classOf[String])
+            .withRequiredArg
+            .ofType(classOf[String])
     val deleteConfig = parser.accepts("delete-config", "config keys to remove 'k1,k2'")
-      .withRequiredArg
-      .ofType(classOf[String])
-      .withValuesSeparatedBy(',')
+            .withRequiredArg
+            .ofType(classOf[String])
+            .withValuesSeparatedBy(',')
     val forceOpt = parser.accepts("force", "Suppress console prompts")
     val topic = parser.accepts("topic", "The topic's name.")
       .withRequiredArg
@@ -715,7 +708,7 @@
       "Identifies the file where ZooKeeper client TLS connectivity properties are defined.  Any properties other than " +
         KafkaConfig.ZkSslConfigToSystemPropertyMap.keys.toList.sorted.mkString(", ") + " are ignored.")
       .withRequiredArg().describedAs("ZooKeeper TLS configuration").ofType(classOf[String])
-    options = parser.parse(args: _*)
+    options = parser.parse(args : _*)
 
     private val entityFlags = List((topic, ConfigType.Topic),
       (client, ConfigType.Client),
@@ -737,12 +730,12 @@
       options.specs.asScala
         .filter(spec => spec.options.contains("entity-name") || spec.options.contains("entity-default"))
         .map(spec => if (spec.options.contains("entity-name")) namesIterator.next else "").toList ++
-        entityFlags
-          .filter(entity => options.has(entity._1))
-          .map(entity => options.valueOf(entity._1)) ++
-        entityDefaultsFlags
-          .filter(entity => options.has(entity._1))
-          .map(_ => "")
+      entityFlags
+        .filter(entity => options.has(entity._1))
+        .map(entity => options.valueOf(entity._1)) ++
+      entityDefaultsFlags
+        .filter(entity => options.has(entity._1))
+        .map(_ => "")
     }
 
     def checkArgs(): Unit = {
@@ -811,13 +804,12 @@
         val isAddConfigFilePresent = options.has(addConfigFile)
         val isDeleteConfigPresent = options.has(deleteConfig)
 
-        if (isAddConfigPresent && isAddConfigFilePresent)
+        if(isAddConfigPresent && isAddConfigFilePresent)
           throw new IllegalArgumentException("Only one of --add-config or --add-config-file must be specified")
 
-        if (!isAddConfigPresent && !isAddConfigFilePresent && !isDeleteConfigPresent)
+        if(!isAddConfigPresent && !isAddConfigFilePresent && !isDeleteConfigPresent)
           throw new IllegalArgumentException("At least one of --add-config, --add-config-file, or --delete-config must be specified with --alter")
       }
     }
   }
-
 }