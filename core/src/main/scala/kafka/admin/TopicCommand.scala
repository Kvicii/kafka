/**
 * Licensed to the Apache Software Foundation (ASF) under one or more
 * contributor license agreements.  See the NOTICE file distributed with
 * this work for additional information regarding copyright ownership.
 * The ASF licenses this file to You under the Apache License, Version 2.0
 * (the "License"); you may not use this file except in compliance with
 * the License.  You may obtain a copy of the License at
 *
 * http://www.apache.org/licenses/LICENSE-2.0
 *
 * Unless required by applicable law or agreed to in writing, software
 * distributed under the License is distributed on an "AS IS" BASIS,
 * WITHOUT WARRANTIES OR CONDITIONS OF ANY KIND, either express or implied.
 * See the License for the specific language governing permissions and
 * limitations under the License.
 */

package kafka.admin

import java.util
import java.util.{Collections, Properties}

import joptsimple._
import kafka.common.AdminCommandFailedException
import kafka.log.LogConfig
import kafka.server.ConfigType
import kafka.utils.Implicits._
import kafka.utils._
import kafka.zk.{AdminZkClient, KafkaZkClient}
import org.apache.kafka.clients.CommonClientConfigs
import org.apache.kafka.clients.admin.CreatePartitionsOptions
import org.apache.kafka.clients.admin.CreateTopicsOptions
import org.apache.kafka.clients.admin.DeleteTopicsOptions
import org.apache.kafka.clients.admin.{Admin, ConfigEntry, ListTopicsOptions, NewPartitions, NewTopic, PartitionReassignment, Config => JConfig}
import org.apache.kafka.common.{Node, TopicPartition, TopicPartitionInfo}
import org.apache.kafka.common.config.ConfigResource.Type
import org.apache.kafka.common.config.{ConfigResource, TopicConfig}
import org.apache.kafka.common.errors.{ClusterAuthorizationException, InvalidTopicException, TopicExistsException, UnsupportedVersionException}
import org.apache.kafka.common.internals.Topic
import org.apache.kafka.common.security.JaasUtils
import org.apache.kafka.common.utils.{Time, Utils}
import org.apache.zookeeper.KeeperException.NodeExistsException

import scala.jdk.CollectionConverters._
import scala.collection._
import scala.compat.java8.OptionConverters._
import scala.concurrent.ExecutionException
import scala.io.StdIn

object TopicCommand extends Logging {

  def main(args: Array[String]): Unit = {
<<<<<<< HEAD

    val opts = new TopicCommandOptions(args) // 解析kafka-topic脚本传递的参数
=======
    val opts = new TopicCommandOptions(args)
>>>>>>> bd462df2
    opts.checkArgs()

    val topicService = if (opts.zkConnect.isDefined)
      ZookeeperTopicService(opts.zkConnect)
    else
      AdminClientTopicService(opts.commandConfig, opts.bootstrapServer)

    var exitCode = 0
    try { // 按照脚本指令对Topic进行不同的操作
      if (opts.hasCreateOption)
        topicService.createTopic(opts)
      else if (opts.hasAlterOption)
        topicService.alterTopic(opts)
      else if (opts.hasListOption)
        topicService.listTopics(opts)
      else if (opts.hasDescribeOption)
        topicService.describeTopic(opts)
      else if (opts.hasDeleteOption)
        topicService.deleteTopic(opts)
    } catch {
      case e: ExecutionException =>
        if (e.getCause != null)
          printException(e.getCause)
        else
          printException(e)
        exitCode = 1
      case e: Throwable =>
        printException(e)
        exitCode = 1
    } finally {
      topicService.close()
      Exit.exit(exitCode)
    }
  }

  private def printException(e: Throwable): Unit = {
    println("Error while executing topic command : " + e.getMessage)
    error(Utils.stackTrace(e))
  }

  class CommandTopicPartition(opts: TopicCommandOptions) {
    val name: String = opts.topic.get
    val partitions: Option[Integer] = opts.partitions
    val replicationFactor: Option[Integer] = opts.replicationFactor
    val replicaAssignment: Option[Map[Int, List[Int]]] = opts.replicaAssignment
    val configsToAdd: Properties = parseTopicConfigsToBeAdded(opts)
    val configsToDelete: Seq[String] = parseTopicConfigsToBeDeleted(opts)
    val rackAwareMode: RackAwareMode = opts.rackAwareMode

    def hasReplicaAssignment: Boolean = replicaAssignment.isDefined

    def hasPartitions: Boolean = partitions.isDefined

    def ifTopicDoesntExist(): Boolean = opts.ifNotExists
  }

  case class TopicDescription(topic: String,
                              numPartitions: Int,
                              replicationFactor: Int,
                              config: JConfig,
                              markedForDeletion: Boolean) {

    def printDescription(): Unit = {
      val configsAsString = config.entries.asScala.filter(!_.isDefault).map { ce => s"${ce.name}=${ce.value}" }.mkString(",")
      print(s"Topic: $topic")
      print(s"\tPartitionCount: $numPartitions")
      print(s"\tReplicationFactor: $replicationFactor")
      print(s"\tConfigs: $configsAsString")
      print(if (markedForDeletion) "\tMarkedForDeletion: true" else "")
      println()
    }
  }

  case class PartitionDescription(topic: String,
                                  info: TopicPartitionInfo,
                                  config: Option[JConfig],
                                  markedForDeletion: Boolean,
                                  reassignment: Option[PartitionReassignment]) {

    private def minIsrCount: Option[Int] = {
      config.map(_.get(TopicConfig.MIN_IN_SYNC_REPLICAS_CONFIG).value.toInt)
    }

    def isUnderReplicated: Boolean = {
      getReplicationFactor(info, reassignment) - info.isr.size > 0
    }

    private def hasLeader: Boolean = {
      info.leader != null
    }

    def isUnderMinIsr: Boolean = {
      !hasLeader || minIsrCount.exists(info.isr.size < _)
    }

    def isAtMinIsrPartitions: Boolean = {
      minIsrCount.contains(info.isr.size)
    }

    def hasUnavailablePartitions(liveBrokers: Set[Int]): Boolean = {
      !hasLeader || !liveBrokers.contains(info.leader.id)
    }

    def printDescription(): Unit = {
      print("\tTopic: " + topic)
      print("\tPartition: " + info.partition)
      print("\tLeader: " + (if (hasLeader) info.leader.id else "none"))
      print("\tReplicas: " + info.replicas.asScala.map(_.id).mkString(","))
      print("\tIsr: " + info.isr.asScala.map(_.id).mkString(","))
      if (reassignment.nonEmpty) {
        print("\tAdding Replicas: " + reassignment.get.addingReplicas().asScala.mkString(","))
        print("\tRemoving Replicas: " + reassignment.get.removingReplicas().asScala.mkString(","))
      }
      print(if (markedForDeletion) "\tMarkedForDeletion: true" else "")
      println()
    }

  }

  class DescribeOptions(opts: TopicCommandOptions, liveBrokers: Set[Int]) {
    val describeConfigs: Boolean =
      !opts.reportUnavailablePartitions &&
        !opts.reportUnderReplicatedPartitions &&
        !opts.reportUnderMinIsrPartitions &&
        !opts.reportAtMinIsrPartitions
    val describePartitions: Boolean = !opts.reportOverriddenConfigs

    private def shouldPrintUnderReplicatedPartitions(partitionDescription: PartitionDescription): Boolean = {
      opts.reportUnderReplicatedPartitions && partitionDescription.isUnderReplicated
    }

    private def shouldPrintUnavailablePartitions(partitionDescription: PartitionDescription): Boolean = {
      opts.reportUnavailablePartitions && partitionDescription.hasUnavailablePartitions(liveBrokers)
    }

    private def shouldPrintUnderMinIsrPartitions(partitionDescription: PartitionDescription): Boolean = {
      opts.reportUnderMinIsrPartitions && partitionDescription.isUnderMinIsr
    }

    private def shouldPrintAtMinIsrPartitions(partitionDescription: PartitionDescription): Boolean = {
      opts.reportAtMinIsrPartitions && partitionDescription.isAtMinIsrPartitions
    }

    private def shouldPrintTopicPartition(partitionDesc: PartitionDescription): Boolean = {
      describeConfigs ||
        shouldPrintUnderReplicatedPartitions(partitionDesc) ||
        shouldPrintUnavailablePartitions(partitionDesc) ||
        shouldPrintUnderMinIsrPartitions(partitionDesc) ||
        shouldPrintAtMinIsrPartitions(partitionDesc)
    }

    def maybePrintPartitionDescription(desc: PartitionDescription): Unit = {
      if (shouldPrintTopicPartition(desc))
        desc.printDescription()
    }
  }

  trait TopicService extends AutoCloseable {
    def createTopic(opts: TopicCommandOptions): Unit = {
      val topic = new CommandTopicPartition(opts) // 创建Topic所需要的参数 --config后的内容
      if (Topic.hasCollisionChars(topic.name)) { // 检查Topic名称是否符合规则
        println("WARNING: Due to limitations in metric names, topics with a period ('.') or underscore ('_') could " +
          "collide. To avoid issues it is best to use either, but not both.")
      }
      createTopic(topic)
    }

    def createTopic(topic: CommandTopicPartition): Unit

    def listTopics(opts: TopicCommandOptions): Unit

    def alterTopic(opts: TopicCommandOptions): Unit

    def describeTopic(opts: TopicCommandOptions): Unit

    def deleteTopic(opts: TopicCommandOptions): Unit

    def getTopics(topicWhitelist: Option[String], excludeInternalTopics: Boolean = false): Seq[String]
  }

  object AdminClientTopicService {
    def createAdminClient(commandConfig: Properties, bootstrapServer: Option[String]): Admin = {
      bootstrapServer match {
        case Some(serverList) => commandConfig.put(CommonClientConfigs.BOOTSTRAP_SERVERS_CONFIG, serverList)
        case None =>
      }
      Admin.create(commandConfig)
    }

    def apply(commandConfig: Properties, bootstrapServer: Option[String]): AdminClientTopicService =
      new AdminClientTopicService(createAdminClient(commandConfig, bootstrapServer))
  }

  case class AdminClientTopicService private(adminClient: Admin) extends TopicService {

    override def createTopic(topic: CommandTopicPartition): Unit = {
      if (topic.replicationFactor.exists(rf => rf > Short.MaxValue || rf < 1))
        throw new IllegalArgumentException(s"The replication factor must be between 1 and ${Short.MaxValue} inclusive")
      if (topic.partitions.exists(partitions => partitions < 1))
        throw new IllegalArgumentException(s"The partitions must be greater than 0")

      try {
        val newTopic = if (topic.hasReplicaAssignment)
          new NewTopic(topic.name, asJavaReplicaReassignment(topic.replicaAssignment.get))
        else {
          new NewTopic(
            topic.name,
            topic.partitions.asJava,
            topic.replicationFactor.map(_.toShort).map(Short.box).asJava)
        }

        val configsMap = topic.configsToAdd.stringPropertyNames()
          .asScala
          .map(name => name -> topic.configsToAdd.getProperty(name))
          .toMap.asJava

        newTopic.configs(configsMap)
        val createResult = adminClient.createTopics(Collections.singleton(newTopic),
          new CreateTopicsOptions().retryOnQuotaViolation(false))
        createResult.all().get()
        println(s"Created topic ${topic.name}.")
      } catch {
        case e: ExecutionException =>
          if (e.getCause == null)
            throw e
          if (!(e.getCause.isInstanceOf[TopicExistsException] && topic.ifTopicDoesntExist()))
            throw e.getCause
      }
    }

    override def listTopics(opts: TopicCommandOptions): Unit = {
      println(getTopics(opts.topic, opts.excludeInternalTopics).mkString("\n"))
    }

    override def alterTopic(opts: TopicCommandOptions): Unit = {
      val topic = new CommandTopicPartition(opts)
      val topics = getTopics(opts.topic, opts.excludeInternalTopics)
      ensureTopicExists(topics, opts.topic, !opts.ifExists)

      if (topics.nonEmpty) {
        val topicsInfo = adminClient.describeTopics(topics.asJavaCollection).values()
        val newPartitions = topics.map { topicName =>
          if (topic.hasReplicaAssignment) {
            val startPartitionId = topicsInfo.get(topicName).get().partitions().size()
            val newAssignment = {
              val replicaMap = topic.replicaAssignment.get.drop(startPartitionId)
              new util.ArrayList(replicaMap.map(p => p._2.asJava).asJavaCollection).asInstanceOf[util.List[util.List[Integer]]]
            }
            topicName -> NewPartitions.increaseTo(topic.partitions.get, newAssignment)
          } else {
            topicName -> NewPartitions.increaseTo(topic.partitions.get)
          }
        }.toMap
        adminClient.createPartitions(newPartitions.asJava,
          new CreatePartitionsOptions().retryOnQuotaViolation(false)).all().get()
      }
    }

    private def listAllReassignments(topicPartitions: util.Set[TopicPartition]): Map[TopicPartition, PartitionReassignment] = {
      try {
        adminClient.listPartitionReassignments(topicPartitions).reassignments().get().asScala
      } catch {
        case e: ExecutionException =>
          e.getCause match {
            case ex@(_: UnsupportedVersionException | _: ClusterAuthorizationException) =>
              logger.debug(s"Couldn't query reassignments through the AdminClient API: ${ex.getMessage}", ex)
              Map()
            case t => throw t
          }
      }
    }

    override def describeTopic(opts: TopicCommandOptions): Unit = {
      val topics = getTopics(opts.topic, opts.excludeInternalTopics)
      ensureTopicExists(topics, opts.topic, !opts.ifExists)

      if (topics.nonEmpty) {
        val allConfigs = adminClient.describeConfigs(topics.map(new ConfigResource(Type.TOPIC, _)).asJavaCollection).values()
        val liveBrokers = adminClient.describeCluster().nodes().get().asScala.map(_.id())
        val topicDescriptions = adminClient.describeTopics(topics.asJavaCollection).all().get().values().asScala
        val describeOptions = new DescribeOptions(opts, liveBrokers.toSet)
        val topicPartitions = topicDescriptions
          .flatMap(td => td.partitions.iterator().asScala.map(p => new TopicPartition(td.name(), p.partition())))
          .toSet.asJava
        val reassignments = listAllReassignments(topicPartitions)

        for (td <- topicDescriptions) {
          val topicName = td.name
          val config = allConfigs.get(new ConfigResource(Type.TOPIC, topicName)).get()
          val sortedPartitions = td.partitions.asScala.sortBy(_.partition)

          if (describeOptions.describeConfigs) {
            val hasNonDefault = config.entries().asScala.exists(!_.isDefault)
            if (!opts.reportOverriddenConfigs || hasNonDefault) {
              val numPartitions = td.partitions().size
              val firstPartition = td.partitions.iterator.next()
              val reassignment = reassignments.get(new TopicPartition(td.name, firstPartition.partition))
              val topicDesc = TopicDescription(topicName, numPartitions, getReplicationFactor(firstPartition, reassignment), config, markedForDeletion = false)
              topicDesc.printDescription()
            }
          }

          if (describeOptions.describePartitions) {
            for (partition <- sortedPartitions) {
              val reassignment = reassignments.get(new TopicPartition(td.name, partition.partition))
              val partitionDesc = PartitionDescription(topicName, partition, Some(config), markedForDeletion = false, reassignment)
              describeOptions.maybePrintPartitionDescription(partitionDesc)
            }
          }
        }
      }
    }

    override def deleteTopic(opts: TopicCommandOptions): Unit = {
      val topics = getTopics(opts.topic, opts.excludeInternalTopics)
      ensureTopicExists(topics, opts.topic, !opts.ifExists)
      adminClient.deleteTopics(topics.asJavaCollection, new DeleteTopicsOptions().retryOnQuotaViolation(false))
        .all().get()
    }

    override def getTopics(topicWhitelist: Option[String], excludeInternalTopics: Boolean = false): Seq[String] = {
      val allTopics = if (excludeInternalTopics) {
        adminClient.listTopics()
      } else {
        adminClient.listTopics(new ListTopicsOptions().listInternal(true))
      }
      doGetTopics(allTopics.names().get().asScala.toSeq.sorted, topicWhitelist, excludeInternalTopics)
    }

    override def close(): Unit = adminClient.close()
  }

  object ZookeeperTopicService {
    def apply(zkConnect: Option[String]): ZookeeperTopicService =
      new ZookeeperTopicService(KafkaZkClient(zkConnect.get, JaasUtils.isZkSaslEnabled, 30000, 30000,
        Int.MaxValue, Time.SYSTEM))
  }

  case class ZookeeperTopicService(zkClient: KafkaZkClient) extends TopicService {

    override def createTopic(topic: CommandTopicPartition): Unit = {
      val adminZkClient = new AdminZkClient(zkClient)
      try {
        if (topic.hasReplicaAssignment) { // 是否指定了副本数
          adminZkClient.createTopicWithAssignment(topic.name, topic.configsToAdd, topic.replicaAssignment.get)
        } else {
          adminZkClient.createTopic(topic.name, topic.partitions.get, topic.replicationFactor.get, topic.configsToAdd, topic.rackAwareMode)
        }
        println(s"Created topic ${topic.name}.")
      } catch {
        case e: TopicExistsException => if (!topic.ifTopicDoesntExist()) throw e
      }
    }

    override def listTopics(opts: TopicCommandOptions): Unit = {
      val topics = getTopics(opts.topic, opts.excludeInternalTopics)
      for (topic <- topics) {
        if (zkClient.isTopicMarkedForDeletion(topic))
          println(s"$topic - marked for deletion")
        else
          println(topic)
      }
    }

    override def alterTopic(opts: TopicCommandOptions): Unit = {
      val topics = getTopics(opts.topic, opts.excludeInternalTopics)
      val tp = new CommandTopicPartition(opts)
      ensureTopicExists(topics, opts.topic, !opts.ifExists)
      val adminZkClient = new AdminZkClient(zkClient)
      topics.foreach { topic =>
        val configs = adminZkClient.fetchEntityConfig(ConfigType.Topic, topic)
        if (opts.topicConfig.isDefined || opts.configsToDelete.isDefined) {
          println("WARNING: Altering topic configuration from this script has been deprecated and may be removed in future releases.")
          println("         Going forward, please use kafka-configs.sh for this functionality")

          // compile the final set of configs
          configs ++= tp.configsToAdd
          tp.configsToDelete.foreach(config => configs.remove(config))
          adminZkClient.changeTopicConfig(topic, configs)
          println(s"Updated config for topic $topic.")
        }

        if (tp.hasPartitions) {
          if (Topic.isInternal(topic)) {
            throw new IllegalArgumentException(s"The number of partitions for the internal topic $topic cannot be changed.")
          }
          println("WARNING: If partitions are increased for a topic that has a key, the partition " +
            "logic or ordering of the messages will be affected")
          val existingAssignment = zkClient.getFullReplicaAssignmentForTopics(immutable.Set(topic)).map {
            case (topicPartition, assignment) => topicPartition.partition -> assignment
          }
          if (existingAssignment.isEmpty)
            throw new InvalidTopicException(s"The topic $topic does not exist")
          val newAssignment = tp.replicaAssignment.getOrElse(Map()).drop(existingAssignment.size)
          val allBrokers = adminZkClient.getBrokerMetadatas()
          val partitions: Integer = tp.partitions.getOrElse(1)
          adminZkClient.addPartitions(topic, existingAssignment, allBrokers, partitions, Option(newAssignment).filter(_.nonEmpty))
          println("Adding partitions succeeded!")
        }
      }
    }

    override def describeTopic(opts: TopicCommandOptions): Unit = {
      val topics = getTopics(opts.topic, opts.excludeInternalTopics)
      ensureTopicExists(topics, opts.topic, !opts.ifExists)
      val liveBrokers = zkClient.getAllBrokersInCluster.map(broker => broker.id -> broker).toMap
      val liveBrokerIds = liveBrokers.keySet
      val describeOptions = new DescribeOptions(opts, liveBrokerIds)
      val adminZkClient = new AdminZkClient(zkClient)

      for (topic <- topics) {
        zkClient.getPartitionAssignmentForTopics(immutable.Set(topic)).get(topic) match {
          case Some(topicPartitionAssignment) =>
            val markedForDeletion = zkClient.isTopicMarkedForDeletion(topic)
            if (describeOptions.describeConfigs) {
              val configs = adminZkClient.fetchEntityConfig(ConfigType.Topic, topic).asScala
              if (!opts.reportOverriddenConfigs || configs.nonEmpty) {
                val numPartitions = topicPartitionAssignment.size
                val replicationFactor = topicPartitionAssignment.head._2.replicas.size
                val config = new JConfig(configs.map { case (k, v) => new ConfigEntry(k, v) }.asJavaCollection)
                val topicDesc = TopicDescription(topic, numPartitions, replicationFactor, config, markedForDeletion)
                topicDesc.printDescription()
              }
            }
            if (describeOptions.describePartitions) {
              for ((partitionId, replicaAssignment) <- topicPartitionAssignment.toSeq.sortBy(_._1)) {
                val assignedReplicas = replicaAssignment.replicas
                val tp = new TopicPartition(topic, partitionId)
                val (leaderOpt, isr) = zkClient.getTopicPartitionState(tp).map(_.leaderAndIsr) match {
                  case Some(leaderAndIsr) => (leaderAndIsr.leaderOpt, leaderAndIsr.isr)
                  case None => (None, Seq.empty[Int])
                }

                def asNode(brokerId: Int): Node = {
                  liveBrokers.get(brokerId) match {
                    case Some(broker) => broker.node(broker.endPoints.head.listenerName)
                    case None => new Node(brokerId, "", -1)
                  }
                }

                val info = new TopicPartitionInfo(partitionId, leaderOpt.map(asNode).orNull,
                  assignedReplicas.map(asNode).toList.asJava,
                  isr.map(asNode).toList.asJava)

                val partitionDesc = PartitionDescription(topic, info, config = None, markedForDeletion, reassignment = None)
                describeOptions.maybePrintPartitionDescription(partitionDesc)
              }
            }
          case None =>
            println("Topic " + topic + " doesn't exist!")
        }
      }
    }

    override def deleteTopic(opts: TopicCommandOptions): Unit = {
      val topics = getTopics(opts.topic, opts.excludeInternalTopics)
      ensureTopicExists(topics, opts.topic, !opts.ifExists)
      topics.foreach { topic =>
        try {
          if (Topic.isInternal(topic)) {
            throw new AdminOperationException(s"Topic $topic is a kafka internal topic and is not allowed to be marked for deletion.")
          } else {
            zkClient.createDeleteTopicPath(topic)
            println(s"Topic $topic is marked for deletion.")
            println("Note: This will have no impact if delete.topic.enable is not set to true.")
          }
        } catch {
          case _: NodeExistsException =>
            println(s"Topic $topic is already marked for deletion.")
          case e: AdminOperationException =>
            throw e
          case e: Throwable =>
            throw new AdminOperationException(s"Error while deleting topic $topic", e)
        }
      }
    }

    override def getTopics(topicWhitelist: Option[String], excludeInternalTopics: Boolean = false): Seq[String] = {
      val allTopics = zkClient.getAllTopicsInCluster().toSeq.sorted
      doGetTopics(allTopics, topicWhitelist, excludeInternalTopics)
    }

    override def close(): Unit = zkClient.close()
  }

  /**
   * ensures topic existence and throws exception if topic doesn't exist
   *
   * @param foundTopics        Topics that were found to match the requested topic name.
   * @param requestedTopic     Name of the topic that was requested.
   * @param requireTopicExists Indicates if the topic needs to exist for the operation to be successful.
   *                           If set to true, the command will throw an exception if the topic with the
   *                           requested name does not exist.
   */
  private def ensureTopicExists(foundTopics: Seq[String], requestedTopic: Option[String], requireTopicExists: Boolean): Unit = {
    // If no topic name was mentioned, do not need to throw exception.
    if (requestedTopic.isDefined && requireTopicExists && foundTopics.isEmpty) {
      // If given topic doesn't exist then throw exception
      throw new IllegalArgumentException(s"Topic '${requestedTopic.get}' does not exist as expected")
    }
  }

  private def doGetTopics(allTopics: Seq[String], topicWhitelist: Option[String], excludeInternalTopics: Boolean): Seq[String] = {
    if (topicWhitelist.isDefined) {
      val topicsFilter = Whitelist(topicWhitelist.get)
      allTopics.filter(topicsFilter.isTopicAllowed(_, excludeInternalTopics))
    } else
      allTopics.filterNot(Topic.isInternal(_) && excludeInternalTopics)
  }


  def parseTopicConfigsToBeAdded(opts: TopicCommandOptions): Properties = {
    val configsToBeAdded = opts.topicConfig.getOrElse(Collections.emptyList()).asScala.map(_.split("""\s*=\s*"""))
    require(configsToBeAdded.forall(config => config.length == 2),
      "Invalid topic config: all configs to be added must be in the format \"key=val\".")
    val props = new Properties
    configsToBeAdded.foreach(pair => props.setProperty(pair(0).trim, pair(1).trim))
    LogConfig.validate(props)
    if (props.containsKey(LogConfig.MessageFormatVersionProp)) {
      println(s"WARNING: The configuration ${LogConfig.MessageFormatVersionProp}=${props.getProperty(LogConfig.MessageFormatVersionProp)} is specified. " +
        s"This configuration will be ignored if the version is newer than the inter.broker.protocol.version specified in the broker.")
    }
    props
  }

  def parseTopicConfigsToBeDeleted(opts: TopicCommandOptions): Seq[String] = {
    val configsToBeDeleted = opts.configsToDelete.getOrElse(Collections.emptyList()).asScala.map(_.trim())
    val propsToBeDeleted = new Properties
    configsToBeDeleted.foreach(propsToBeDeleted.setProperty(_, ""))
    LogConfig.validateNames(propsToBeDeleted)
    configsToBeDeleted
  }

  def parseReplicaAssignment(replicaAssignmentList: String): Map[Int, List[Int]] = {
    val partitionList = replicaAssignmentList.split(",")
    val ret = new mutable.LinkedHashMap[Int, List[Int]]()
    for (i <- 0 until partitionList.size) {
      val brokerList = partitionList(i).split(":").map(s => s.trim().toInt)
      val duplicateBrokers = CoreUtils.duplicates(brokerList)
      if (duplicateBrokers.nonEmpty)
        throw new AdminCommandFailedException(s"Partition replica lists may not contain duplicate entries: ${duplicateBrokers.mkString(",")}")
      ret.put(i, brokerList.toList)
      if (ret(i).size != ret(0).size)
        throw new AdminOperationException("Partition " + i + " has different replication factor: " + brokerList)
    }
    ret
  }

  def asJavaReplicaReassignment(original: Map[Int, List[Int]]): util.Map[Integer, util.List[Integer]] = {
    original.map(f => Integer.valueOf(f._1) -> f._2.map(e => Integer.valueOf(e)).asJava).asJava
  }

  private def getReplicationFactor(tpi: TopicPartitionInfo, reassignment: Option[PartitionReassignment]): Int = {
    // It is possible for a reassignment to complete between the time we have fetched its state and the time
    // we fetch partition metadata. In ths case, we ignore the reassignment when determining replication factor.
    def isReassignmentInProgress(ra: PartitionReassignment): Boolean = {
      // Reassignment is still in progress as long as the removing and adding replicas are still present
      val allReplicaIds = tpi.replicas.asScala.map(_.id).toSet
      val changingReplicaIds = ra.removingReplicas.asScala.map(_.intValue).toSet ++ ra.addingReplicas.asScala.map(_.intValue).toSet
      allReplicaIds.exists(changingReplicaIds.contains)
    }

    reassignment match {
      case Some(ra) if isReassignmentInProgress(ra) => ra.replicas.asScala.diff(ra.addingReplicas.asScala).size
      case _ => tpi.replicas.size
    }
  }

  class TopicCommandOptions(args: Array[String]) extends CommandDefaultOptions(args) {
    private val bootstrapServerOpt = parser.accepts("bootstrap-server", "REQUIRED: The Kafka server to connect to. In case of providing this, a direct Zookeeper connection won't be required.")
      .withRequiredArg
      .describedAs("server to connect to")
      .ofType(classOf[String])
    private val commandConfigOpt = parser.accepts("command-config", "Property file containing configs to be passed to Admin Client. " +
      "This is used only with --bootstrap-server option for describing and altering broker configs.")
      .withRequiredArg
      .describedAs("command config property file")
      .ofType(classOf[String])
    private val zkConnectOpt = parser.accepts("zookeeper", "DEPRECATED, The connection string for the zookeeper connection in the form host:port. " +
      "Multiple hosts can be given to allow fail-over.")
      .withRequiredArg
      .describedAs("hosts")
      .ofType(classOf[String])
    private val listOpt = parser.accepts("list", "List all available topics.")
    private val createOpt = parser.accepts("create", "Create a new topic.")
    private val deleteOpt = parser.accepts("delete", "Delete a topic")
    private val alterOpt = parser.accepts("alter", "Alter the number of partitions, replica assignment, and/or configuration for the topic.")
    private val describeOpt = parser.accepts("describe", "List details for the given topics.")
    private val topicOpt = parser.accepts("topic", "The topic to create, alter, describe or delete. It also accepts a regular " +
      "expression, except for --create option. Put topic name in double quotes and use the '\\' prefix " +
      "to escape regular expression symbols; e.g. \"test\\.topic\".")
      .withRequiredArg
      .describedAs("topic")
      .ofType(classOf[String])
    private val nl = System.getProperty("line.separator")
    private val kafkaConfigsCanAlterTopicConfigsViaBootstrapServer =
      " (the kafka-configs CLI supports altering topic configs with a --bootstrap-server option)"
    private val configOpt = parser.accepts("config", "A topic configuration override for the topic being created or altered." +
      " The following is a list of valid configurations: " + nl + LogConfig.configNames.map("\t" + _).mkString(nl) + nl +
      "See the Kafka documentation for full details on the topic configs." +
      " It is supported only in combination with --create if --bootstrap-server option is used" +
      kafkaConfigsCanAlterTopicConfigsViaBootstrapServer + ".")
      .withRequiredArg
      .describedAs("name=value")
      .ofType(classOf[String])
    private val deleteConfigOpt = parser.accepts("delete-config", "A topic configuration override to be removed for an existing topic (see the list of configurations under the --config option). " +
      "Not supported with the --bootstrap-server option.")
      .withRequiredArg
      .describedAs("name")
      .ofType(classOf[String])
    private val partitionsOpt = parser.accepts("partitions", "The number of partitions for the topic being created or " +
      "altered (WARNING: If partitions are increased for a topic that has a key, the partition logic or ordering of the messages will be affected). If not supplied for create, defaults to the cluster default.")
      .withRequiredArg
      .describedAs("# of partitions")
      .ofType(classOf[java.lang.Integer])
    private val replicationFactorOpt = parser.accepts("replication-factor", "The replication factor for each partition in the topic being created. If not supplied, defaults to the cluster default.")
      .withRequiredArg
      .describedAs("replication factor")
      .ofType(classOf[java.lang.Integer])
    private val replicaAssignmentOpt = parser.accepts("replica-assignment", "A list of manual partition-to-broker assignments for the topic being created or altered.")
      .withRequiredArg
      .describedAs("broker_id_for_part1_replica1 : broker_id_for_part1_replica2 , " +
        "broker_id_for_part2_replica1 : broker_id_for_part2_replica2 , ...")
      .ofType(classOf[String])
    private val reportUnderReplicatedPartitionsOpt = parser.accepts("under-replicated-partitions",
      "if set when describing topics, only show under replicated partitions")
    private val reportUnavailablePartitionsOpt = parser.accepts("unavailable-partitions",
      "if set when describing topics, only show partitions whose leader is not available")
    private val reportUnderMinIsrPartitionsOpt = parser.accepts("under-min-isr-partitions",
      "if set when describing topics, only show partitions whose isr count is less than the configured minimum. Not supported with the --zookeeper option.")
    private val reportAtMinIsrPartitionsOpt = parser.accepts("at-min-isr-partitions",
      "if set when describing topics, only show partitions whose isr count is equal to the configured minimum. Not supported with the --zookeeper option.")
    private val topicsWithOverridesOpt = parser.accepts("topics-with-overrides",
      "if set when describing topics, only show topics that have overridden configs")
    private val ifExistsOpt = parser.accepts("if-exists",
      "if set when altering or deleting or describing topics, the action will only execute if the topic exists.")
    private val ifNotExistsOpt = parser.accepts("if-not-exists",
      "if set when creating topics, the action will only execute if the topic does not already exist.")

    private val disableRackAware = parser.accepts("disable-rack-aware", "Disable rack aware replica assignment")

    // This is not currently used, but we keep it for compatibility
    parser.accepts("force", "Suppress console prompts")

    private val excludeInternalTopicOpt = parser.accepts("exclude-internal",
      "exclude internal topics when running list or describe command. The internal topics will be listed by default")

    options = parser.parse(args: _*)

    private val allTopicLevelOpts = immutable.Set[OptionSpec[_]](alterOpt, createOpt, describeOpt, listOpt, deleteOpt)

    private val allReplicationReportOpts: Set[OptionSpec[_]] = Set(reportUnderReplicatedPartitionsOpt, reportUnderMinIsrPartitionsOpt, reportAtMinIsrPartitionsOpt, reportUnavailablePartitionsOpt)

    def has(builder: OptionSpec[_]): Boolean = options.has(builder)

    def valueAsOption[A](option: OptionSpec[A], defaultValue: Option[A] = None): Option[A] = if (has(option)) Some(options.valueOf(option)) else defaultValue

    def valuesAsOption[A](option: OptionSpec[A], defaultValue: Option[util.List[A]] = None): Option[util.List[A]] = if (has(option)) Some(options.valuesOf(option)) else defaultValue

    def hasCreateOption: Boolean = has(createOpt)

    def hasAlterOption: Boolean = has(alterOpt)

    def hasListOption: Boolean = has(listOpt)

    def hasDescribeOption: Boolean = has(describeOpt)

    def hasDeleteOption: Boolean = has(deleteOpt)

    def zkConnect: Option[String] = valueAsOption(zkConnectOpt)

    def bootstrapServer: Option[String] = valueAsOption(bootstrapServerOpt)

    def commandConfig: Properties = if (has(commandConfigOpt)) Utils.loadProps(options.valueOf(commandConfigOpt)) else new Properties()

    def topic: Option[String] = valueAsOption(topicOpt)

    def partitions: Option[Integer] = valueAsOption(partitionsOpt)

    def replicationFactor: Option[Integer] = valueAsOption(replicationFactorOpt)

    def replicaAssignment: Option[Map[Int, List[Int]]] =
      if (has(replicaAssignmentOpt) && !Option(options.valueOf(replicaAssignmentOpt)).getOrElse("").isEmpty)
        Some(parseReplicaAssignment(options.valueOf(replicaAssignmentOpt)))
      else
        None

    def rackAwareMode: RackAwareMode = if (has(disableRackAware)) RackAwareMode.Disabled else RackAwareMode.Enforced

    def reportUnderReplicatedPartitions: Boolean = has(reportUnderReplicatedPartitionsOpt)

    def reportUnavailablePartitions: Boolean = has(reportUnavailablePartitionsOpt)

    def reportUnderMinIsrPartitions: Boolean = has(reportUnderMinIsrPartitionsOpt)

    def reportAtMinIsrPartitions: Boolean = has(reportAtMinIsrPartitionsOpt)

    def reportOverriddenConfigs: Boolean = has(topicsWithOverridesOpt)

    def ifExists: Boolean = has(ifExistsOpt)

    def ifNotExists: Boolean = has(ifNotExistsOpt)

    def excludeInternalTopics: Boolean = has(excludeInternalTopicOpt)

    def topicConfig: Option[util.List[String]] = valuesAsOption(configOpt)

    def configsToDelete: Option[util.List[String]] = valuesAsOption(deleteConfigOpt)

    def checkArgs(): Unit = {
      if (args.length == 0)
        CommandLineUtils.printUsageAndDie(parser, "Create, delete, describe, or change a topic.")

      CommandLineUtils.printHelpAndExitIfNeeded(this, "This tool helps to create, delete, describe, or change a topic.")

      // should have exactly one action
      val actions = Seq(createOpt, listOpt, alterOpt, describeOpt, deleteOpt).count(options.has)
      if (actions != 1)
        CommandLineUtils.printUsageAndDie(parser, "Command must include exactly one action: --list, --describe, --create, --alter or --delete")

      // check required args
      if (has(bootstrapServerOpt) == has(zkConnectOpt))
        throw new IllegalArgumentException("Only one of --bootstrap-server or --zookeeper must be specified")

      if (!has(bootstrapServerOpt))
        CommandLineUtils.checkRequiredArgs(parser, options, zkConnectOpt)
      if (has(describeOpt) && has(ifExistsOpt))
        CommandLineUtils.checkRequiredArgs(parser, options, topicOpt)
      if (!has(listOpt) && !has(describeOpt))
        CommandLineUtils.checkRequiredArgs(parser, options, topicOpt)
      if (has(createOpt) && !has(replicaAssignmentOpt) && has(zkConnectOpt))
        CommandLineUtils.checkRequiredArgs(parser, options, partitionsOpt, replicationFactorOpt)
      if (has(bootstrapServerOpt) && has(alterOpt)) {
        CommandLineUtils.checkInvalidArgsSet(parser, options, Set(bootstrapServerOpt, configOpt), Set(alterOpt),
          Some(kafkaConfigsCanAlterTopicConfigsViaBootstrapServer))
        CommandLineUtils.checkRequiredArgs(parser, options, partitionsOpt)
      }

      // check invalid args
      CommandLineUtils.checkInvalidArgs(parser, options, configOpt, allTopicLevelOpts -- Set(alterOpt, createOpt))
      CommandLineUtils.checkInvalidArgs(parser, options, deleteConfigOpt, allTopicLevelOpts -- Set(alterOpt) ++ Set(bootstrapServerOpt))
      CommandLineUtils.checkInvalidArgs(parser, options, partitionsOpt, allTopicLevelOpts -- Set(alterOpt, createOpt))
      CommandLineUtils.checkInvalidArgs(parser, options, replicationFactorOpt, allTopicLevelOpts -- Set(createOpt))
      CommandLineUtils.checkInvalidArgs(parser, options, replicaAssignmentOpt, allTopicLevelOpts -- Set(createOpt, alterOpt))
      if (options.has(createOpt))
        CommandLineUtils.checkInvalidArgs(parser, options, replicaAssignmentOpt, Set(partitionsOpt, replicationFactorOpt))
      CommandLineUtils.checkInvalidArgs(parser, options, reportUnderReplicatedPartitionsOpt,
        allTopicLevelOpts -- Set(describeOpt) ++ allReplicationReportOpts - reportUnderReplicatedPartitionsOpt + topicsWithOverridesOpt)
      CommandLineUtils.checkInvalidArgs(parser, options, reportUnderMinIsrPartitionsOpt,
        allTopicLevelOpts -- Set(describeOpt) ++ allReplicationReportOpts - reportUnderMinIsrPartitionsOpt + topicsWithOverridesOpt + zkConnectOpt)
      CommandLineUtils.checkInvalidArgs(parser, options, reportAtMinIsrPartitionsOpt,
        allTopicLevelOpts -- Set(describeOpt) ++ allReplicationReportOpts - reportAtMinIsrPartitionsOpt + topicsWithOverridesOpt + zkConnectOpt)
      CommandLineUtils.checkInvalidArgs(parser, options, reportUnavailablePartitionsOpt,
        allTopicLevelOpts -- Set(describeOpt) ++ allReplicationReportOpts - reportUnavailablePartitionsOpt + topicsWithOverridesOpt)
      CommandLineUtils.checkInvalidArgs(parser, options, topicsWithOverridesOpt,
        allTopicLevelOpts -- Set(describeOpt) ++ allReplicationReportOpts)
      CommandLineUtils.checkInvalidArgs(parser, options, ifExistsOpt, allTopicLevelOpts -- Set(alterOpt, deleteOpt, describeOpt))
      CommandLineUtils.checkInvalidArgs(parser, options, ifNotExistsOpt, allTopicLevelOpts -- Set(createOpt))
      CommandLineUtils.checkInvalidArgs(parser, options, excludeInternalTopicOpt, allTopicLevelOpts -- Set(listOpt, describeOpt))
    }
  }

  def askToProceed(): Unit = {
    println("Are you sure you want to continue? [y/n]")
    if (!StdIn.readLine().equalsIgnoreCase("y")) {
      println("Ending your session")
      Exit.exit(0)
    }
  }

}
<|MERGE_RESOLUTION|>--- conflicted
+++ resolved
@@ -50,12 +50,8 @@
 object TopicCommand extends Logging {
 
   def main(args: Array[String]): Unit = {
-<<<<<<< HEAD
 
     val opts = new TopicCommandOptions(args) // 解析kafka-topic脚本传递的参数
-=======
-    val opts = new TopicCommandOptions(args)
->>>>>>> bd462df2
     opts.checkArgs()
 
     val topicService = if (opts.zkConnect.isDefined)
