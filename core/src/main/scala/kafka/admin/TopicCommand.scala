/**
 * Licensed to the Apache Software Foundation (ASF) under one or more
 * contributor license agreements.  See the NOTICE file distributed with
 * this work for additional information regarding copyright ownership.
 * The ASF licenses this file to You under the Apache License, Version 2.0
 * (the "License"); you may not use this file except in compliance with
 * the License.  You may obtain a copy of the License at
 *
 * http://www.apache.org/licenses/LICENSE-2.0
 *
 * Unless required by applicable law or agreed to in writing, software
 * distributed under the License is distributed on an "AS IS" BASIS,
 * WITHOUT WARRANTIES OR CONDITIONS OF ANY KIND, either express or implied.
 * See the License for the specific language governing permissions and
 * limitations under the License.
 */

package kafka.admin

import java.util
import java.util.{Collections, Properties}

import joptsimple._
import kafka.common.AdminCommandFailedException
import kafka.log.LogConfig
import kafka.server.ConfigType
import kafka.utils.Implicits._
import kafka.utils._
import kafka.zk.{AdminZkClient, KafkaZkClient}
import org.apache.kafka.clients.CommonClientConfigs
import org.apache.kafka.clients.admin.CreatePartitionsOptions
import org.apache.kafka.clients.admin.CreateTopicsOptions
import org.apache.kafka.clients.admin.DeleteTopicsOptions
import org.apache.kafka.clients.admin.{Admin, ConfigEntry, ListTopicsOptions, NewPartitions, NewTopic, PartitionReassignment, Config => JConfig}
import org.apache.kafka.common.{Node, TopicPartition, TopicPartitionInfo}
import org.apache.kafka.common.config.ConfigResource.Type
import org.apache.kafka.common.config.{ConfigResource, TopicConfig}
import org.apache.kafka.common.errors.{ClusterAuthorizationException, InvalidTopicException, TopicExistsException, UnsupportedVersionException}
import org.apache.kafka.common.internals.Topic
import org.apache.kafka.common.security.JaasUtils
import org.apache.kafka.common.utils.{Time, Utils}
import org.apache.zookeeper.KeeperException.NodeExistsException

import scala.jdk.CollectionConverters._
import scala.collection._
import scala.compat.java8.OptionConverters._
import scala.concurrent.ExecutionException
import scala.io.StdIn

object TopicCommand extends Logging {

  def main(args: Array[String]): Unit = {

    val opts = new TopicCommandOptions(args) // 解析kafka-topic脚本传递的参数
    opts.checkArgs()

    val topicService = if (opts.zkConnect.isDefined)
      ZookeeperTopicService(opts.zkConnect)
    else
      AdminClientTopicService(opts.commandConfig, opts.bootstrapServer)

    var exitCode = 0
    try { // 按照脚本指令对Topic进行不同的操作
      if (opts.hasCreateOption)
        topicService.createTopic(opts)
      else if (opts.hasAlterOption)
        topicService.alterTopic(opts)
      else if (opts.hasListOption)
        topicService.listTopics(opts)
      else if (opts.hasDescribeOption)
        topicService.describeTopic(opts)
      else if (opts.hasDeleteOption)
        topicService.deleteTopic(opts)
    } catch {
      case e: ExecutionException =>
        if (e.getCause != null)
          printException(e.getCause)
        else
          printException(e)
        exitCode = 1
      case e: Throwable =>
        printException(e)
        exitCode = 1
    } finally {
      topicService.close()
      Exit.exit(exitCode)
    }
  }

  private def printException(e: Throwable): Unit = {
    println("Error while executing topic command : " + e.getMessage)
    error(Utils.stackTrace(e))
  }

  class CommandTopicPartition(opts: TopicCommandOptions) {
    val name: String = opts.topic.get
    val partitions: Option[Integer] = opts.partitions
    val replicationFactor: Option[Integer] = opts.replicationFactor
    val replicaAssignment: Option[Map[Int, List[Int]]] = opts.replicaAssignment
    val configsToAdd: Properties = parseTopicConfigsToBeAdded(opts)
    val configsToDelete: Seq[String] = parseTopicConfigsToBeDeleted(opts)
    val rackAwareMode: RackAwareMode = opts.rackAwareMode

    def hasReplicaAssignment: Boolean = replicaAssignment.isDefined

    def hasPartitions: Boolean = partitions.isDefined

    def ifTopicDoesntExist(): Boolean = opts.ifNotExists
  }

  case class TopicDescription(topic: String,
                              numPartitions: Int,
                              replicationFactor: Int,
                              config: JConfig,
                              markedForDeletion: Boolean) {

    def printDescription(): Unit = {
      val configsAsString = config.entries.asScala.filter(!_.isDefault).map { ce => s"${ce.name}=${ce.value}" }.mkString(",")
      print(s"Topic: $topic")
      print(s"\tPartitionCount: $numPartitions")
      print(s"\tReplicationFactor: $replicationFactor")
      print(s"\tConfigs: $configsAsString")
      print(if (markedForDeletion) "\tMarkedForDeletion: true" else "")
      println()
    }
  }

  case class PartitionDescription(topic: String,
                                  info: TopicPartitionInfo,
                                  config: Option[JConfig],
                                  markedForDeletion: Boolean,
                                  reassignment: Option[PartitionReassignment]) {

    private def minIsrCount: Option[Int] = {
      config.map(_.get(TopicConfig.MIN_IN_SYNC_REPLICAS_CONFIG).value.toInt)
    }

    def isUnderReplicated: Boolean = {
      getReplicationFactor(info, reassignment) - info.isr.size > 0
    }

    private def hasLeader: Boolean = {
      info.leader != null
    }

    def isUnderMinIsr: Boolean = {
      !hasLeader || minIsrCount.exists(info.isr.size < _)
    }

    def isAtMinIsrPartitions: Boolean = {
      minIsrCount.contains(info.isr.size)
    }

    def hasUnavailablePartitions(liveBrokers: Set[Int]): Boolean = {
      !hasLeader || !liveBrokers.contains(info.leader.id)
    }

    def printDescription(): Unit = {
      print("\tTopic: " + topic)
      print("\tPartition: " + info.partition)
      print("\tLeader: " + (if (hasLeader) info.leader.id else "none"))
      print("\tReplicas: " + info.replicas.asScala.map(_.id).mkString(","))
      print("\tIsr: " + info.isr.asScala.map(_.id).mkString(","))
      if (reassignment.nonEmpty) {
        print("\tAdding Replicas: " + reassignment.get.addingReplicas().asScala.mkString(","))
        print("\tRemoving Replicas: " + reassignment.get.removingReplicas().asScala.mkString(","))
      }
      print(if (markedForDeletion) "\tMarkedForDeletion: true" else "")
      println()
    }

  }

  class DescribeOptions(opts: TopicCommandOptions, liveBrokers: Set[Int]) {
    val describeConfigs: Boolean =
      !opts.reportUnavailablePartitions &&
        !opts.reportUnderReplicatedPartitions &&
        !opts.reportUnderMinIsrPartitions &&
        !opts.reportAtMinIsrPartitions
    val describePartitions: Boolean = !opts.reportOverriddenConfigs

    private def shouldPrintUnderReplicatedPartitions(partitionDescription: PartitionDescription): Boolean = {
      opts.reportUnderReplicatedPartitions && partitionDescription.isUnderReplicated
    }

    private def shouldPrintUnavailablePartitions(partitionDescription: PartitionDescription): Boolean = {
      opts.reportUnavailablePartitions && partitionDescription.hasUnavailablePartitions(liveBrokers)
    }

    private def shouldPrintUnderMinIsrPartitions(partitionDescription: PartitionDescription): Boolean = {
      opts.reportUnderMinIsrPartitions && partitionDescription.isUnderMinIsr
    }

    private def shouldPrintAtMinIsrPartitions(partitionDescription: PartitionDescription): Boolean = {
      opts.reportAtMinIsrPartitions && partitionDescription.isAtMinIsrPartitions
    }

    private def shouldPrintTopicPartition(partitionDesc: PartitionDescription): Boolean = {
      describeConfigs ||
        shouldPrintUnderReplicatedPartitions(partitionDesc) ||
        shouldPrintUnavailablePartitions(partitionDesc) ||
        shouldPrintUnderMinIsrPartitions(partitionDesc) ||
        shouldPrintAtMinIsrPartitions(partitionDesc)
    }

    def maybePrintPartitionDescription(desc: PartitionDescription): Unit = {
      if (shouldPrintTopicPartition(desc))
        desc.printDescription()
    }
  }

  trait TopicService extends AutoCloseable {
    def createTopic(opts: TopicCommandOptions): Unit = {
      val topic = new CommandTopicPartition(opts) // 创建Topic所需要的参数 --config后的内容
      if (Topic.hasCollisionChars(topic.name)) { // 检查Topic名称是否符合规则
        println("WARNING: Due to limitations in metric names, topics with a period ('.') or underscore ('_') could " +
          "collide. To avoid issues it is best to use either, but not both.")
      }
      createTopic(topic)
    }

    def createTopic(topic: CommandTopicPartition): Unit

    def listTopics(opts: TopicCommandOptions): Unit

    def alterTopic(opts: TopicCommandOptions): Unit

    def describeTopic(opts: TopicCommandOptions): Unit

    def deleteTopic(opts: TopicCommandOptions): Unit
<<<<<<< HEAD

    def getTopics(topicWhitelist: Option[String], excludeInternalTopics: Boolean = false): Seq[String]
=======
    def getTopics(topicIncludelist: Option[String], excludeInternalTopics: Boolean = false): Seq[String]
>>>>>>> cf202cb6
  }

  object AdminClientTopicService {
    def createAdminClient(commandConfig: Properties, bootstrapServer: Option[String]): Admin = {
      bootstrapServer match {
        case Some(serverList) => commandConfig.put(CommonClientConfigs.BOOTSTRAP_SERVERS_CONFIG, serverList)
        case None =>
      }
      Admin.create(commandConfig)
    }

    def apply(commandConfig: Properties, bootstrapServer: Option[String]): AdminClientTopicService =
      new AdminClientTopicService(createAdminClient(commandConfig, bootstrapServer))
  }

  case class AdminClientTopicService private(adminClient: Admin) extends TopicService {

    override def createTopic(topic: CommandTopicPartition): Unit = {
      if (topic.replicationFactor.exists(rf => rf > Short.MaxValue || rf < 1))
        throw new IllegalArgumentException(s"The replication factor must be between 1 and ${Short.MaxValue} inclusive")
      if (topic.partitions.exists(partitions => partitions < 1))
        throw new IllegalArgumentException(s"The partitions must be greater than 0")

      try {
        val newTopic = if (topic.hasReplicaAssignment)
          new NewTopic(topic.name, asJavaReplicaReassignment(topic.replicaAssignment.get))
        else {
          new NewTopic(
            topic.name,
            topic.partitions.asJava,
            topic.replicationFactor.map(_.toShort).map(Short.box).asJava)
        }

        val configsMap = topic.configsToAdd.stringPropertyNames()
          .asScala
          .map(name => name -> topic.configsToAdd.getProperty(name))
          .toMap.asJava

        newTopic.configs(configsMap)
        val createResult = adminClient.createTopics(Collections.singleton(newTopic),
          new CreateTopicsOptions().retryOnQuotaViolation(false))
        createResult.all().get()
        println(s"Created topic ${topic.name}.")
      } catch {
        case e: ExecutionException =>
          if (e.getCause == null)
            throw e
          if (!(e.getCause.isInstanceOf[TopicExistsException] && topic.ifTopicDoesntExist()))
            throw e.getCause
      }
    }

    override def listTopics(opts: TopicCommandOptions): Unit = {
      println(getTopics(opts.topic, opts.excludeInternalTopics).mkString("\n"))
    }

    override def alterTopic(opts: TopicCommandOptions): Unit = {
      val topic = new CommandTopicPartition(opts)
      val topics = getTopics(opts.topic, opts.excludeInternalTopics)
      ensureTopicExists(topics, opts.topic, !opts.ifExists)

      if (topics.nonEmpty) {
        val topicsInfo = adminClient.describeTopics(topics.asJavaCollection).values()
        val newPartitions = topics.map { topicName =>
          if (topic.hasReplicaAssignment) {
            val startPartitionId = topicsInfo.get(topicName).get().partitions().size()
            val newAssignment = {
              val replicaMap = topic.replicaAssignment.get.drop(startPartitionId)
              new util.ArrayList(replicaMap.map(p => p._2.asJava).asJavaCollection).asInstanceOf[util.List[util.List[Integer]]]
            }
            topicName -> NewPartitions.increaseTo(topic.partitions.get, newAssignment)
          } else {
            topicName -> NewPartitions.increaseTo(topic.partitions.get)
          }
        }.toMap
        adminClient.createPartitions(newPartitions.asJava,
          new CreatePartitionsOptions().retryOnQuotaViolation(false)).all().get()
      }
    }

    private def listAllReassignments(topicPartitions: util.Set[TopicPartition]): Map[TopicPartition, PartitionReassignment] = {
      try {
        adminClient.listPartitionReassignments(topicPartitions).reassignments().get().asScala
      } catch {
        case e: ExecutionException =>
          e.getCause match {
            case ex@(_: UnsupportedVersionException | _: ClusterAuthorizationException) =>
              logger.debug(s"Couldn't query reassignments through the AdminClient API: ${ex.getMessage}", ex)
              Map()
            case t => throw t
          }
      }
    }

    override def describeTopic(opts: TopicCommandOptions): Unit = {
      val topics = getTopics(opts.topic, opts.excludeInternalTopics)
      ensureTopicExists(topics, opts.topic, !opts.ifExists)

      if (topics.nonEmpty) {
        val allConfigs = adminClient.describeConfigs(topics.map(new ConfigResource(Type.TOPIC, _)).asJavaCollection).values()
        val liveBrokers = adminClient.describeCluster().nodes().get().asScala.map(_.id())
        val topicDescriptions = adminClient.describeTopics(topics.asJavaCollection).all().get().values().asScala
        val describeOptions = new DescribeOptions(opts, liveBrokers.toSet)
        val topicPartitions = topicDescriptions
          .flatMap(td => td.partitions.iterator().asScala.map(p => new TopicPartition(td.name(), p.partition())))
          .toSet.asJava
        val reassignments = listAllReassignments(topicPartitions)

        for (td <- topicDescriptions) {
          val topicName = td.name
          val config = allConfigs.get(new ConfigResource(Type.TOPIC, topicName)).get()
          val sortedPartitions = td.partitions.asScala.sortBy(_.partition)

          if (describeOptions.describeConfigs) {
            val hasNonDefault = config.entries().asScala.exists(!_.isDefault)
            if (!opts.reportOverriddenConfigs || hasNonDefault) {
              val numPartitions = td.partitions().size
              val firstPartition = td.partitions.iterator.next()
              val reassignment = reassignments.get(new TopicPartition(td.name, firstPartition.partition))
              val topicDesc = TopicDescription(topicName, numPartitions, getReplicationFactor(firstPartition, reassignment), config, markedForDeletion = false)
              topicDesc.printDescription()
            }
          }

          if (describeOptions.describePartitions) {
            for (partition <- sortedPartitions) {
              val reassignment = reassignments.get(new TopicPartition(td.name, partition.partition))
              val partitionDesc = PartitionDescription(topicName, partition, Some(config), markedForDeletion = false, reassignment)
              describeOptions.maybePrintPartitionDescription(partitionDesc)
            }
          }
        }
      }
    }

    override def deleteTopic(opts: TopicCommandOptions): Unit = {
      val topics = getTopics(opts.topic, opts.excludeInternalTopics)
      ensureTopicExists(topics, opts.topic, !opts.ifExists)
      adminClient.deleteTopics(topics.asJavaCollection, new DeleteTopicsOptions().retryOnQuotaViolation(false))
        .all().get()
    }

    override def getTopics(topicIncludelist: Option[String], excludeInternalTopics: Boolean = false): Seq[String] = {
      val allTopics = if (excludeInternalTopics) {
        adminClient.listTopics()
      } else {
        adminClient.listTopics(new ListTopicsOptions().listInternal(true))
      }
      doGetTopics(allTopics.names().get().asScala.toSeq.sorted, topicIncludelist, excludeInternalTopics)
    }

    override def close(): Unit = adminClient.close()
  }

  object ZookeeperTopicService {
    def apply(zkConnect: Option[String]): ZookeeperTopicService =
      new ZookeeperTopicService(KafkaZkClient(zkConnect.get, JaasUtils.isZkSaslEnabled, 30000, 30000,
        Int.MaxValue, Time.SYSTEM))
  }

  case class ZookeeperTopicService(zkClient: KafkaZkClient) extends TopicService {

    override def createTopic(topic: CommandTopicPartition): Unit = {
      val adminZkClient = new AdminZkClient(zkClient)
      try {
        if (topic.hasReplicaAssignment) { // 是否指定了副本数
          adminZkClient.createTopicWithAssignment(topic.name, topic.configsToAdd, topic.replicaAssignment.get)
        } else {
          adminZkClient.createTopic(topic.name, topic.partitions.get, topic.replicationFactor.get, topic.configsToAdd, topic.rackAwareMode)
        }
        println(s"Created topic ${topic.name}.")
      } catch {
        case e: TopicExistsException => if (!topic.ifTopicDoesntExist()) throw e
      }
    }

    override def listTopics(opts: TopicCommandOptions): Unit = {
      val topics = getTopics(opts.topic, opts.excludeInternalTopics)
      for (topic <- topics) {
        if (zkClient.isTopicMarkedForDeletion(topic))
          println(s"$topic - marked for deletion")
        else
          println(topic)
      }
    }

    override def alterTopic(opts: TopicCommandOptions): Unit = {
      val topics = getTopics(opts.topic, opts.excludeInternalTopics)
      val tp = new CommandTopicPartition(opts)
      ensureTopicExists(topics, opts.topic, !opts.ifExists)
      val adminZkClient = new AdminZkClient(zkClient)
      topics.foreach { topic =>
        val configs = adminZkClient.fetchEntityConfig(ConfigType.Topic, topic)
        if (opts.topicConfig.isDefined || opts.configsToDelete.isDefined) {
          println("WARNING: Altering topic configuration from this script has been deprecated and may be removed in future releases.")
          println("         Going forward, please use kafka-configs.sh for this functionality")

          // compile the final set of configs
          configs ++= tp.configsToAdd
          tp.configsToDelete.foreach(config => configs.remove(config))
          adminZkClient.changeTopicConfig(topic, configs)
          println(s"Updated config for topic $topic.")
        }

        if (tp.hasPartitions) {
          if (Topic.isInternal(topic)) {
            throw new IllegalArgumentException(s"The number of partitions for the internal topic $topic cannot be changed.")
          }
          println("WARNING: If partitions are increased for a topic that has a key, the partition " +
            "logic or ordering of the messages will be affected")
          val existingAssignment = zkClient.getFullReplicaAssignmentForTopics(immutable.Set(topic)).map {
            case (topicPartition, assignment) => topicPartition.partition -> assignment
          }
          if (existingAssignment.isEmpty)
            throw new InvalidTopicException(s"The topic $topic does not exist")
          val newAssignment = tp.replicaAssignment.getOrElse(Map()).drop(existingAssignment.size)
          val allBrokers = adminZkClient.getBrokerMetadatas()
          val partitions: Integer = tp.partitions.getOrElse(1)
          adminZkClient.addPartitions(topic, existingAssignment, allBrokers, partitions, Option(newAssignment).filter(_.nonEmpty))
          println("Adding partitions succeeded!")
        }
      }
    }

    override def describeTopic(opts: TopicCommandOptions): Unit = {
      val topics = getTopics(opts.topic, opts.excludeInternalTopics)
      ensureTopicExists(topics, opts.topic, !opts.ifExists)
      val liveBrokers = zkClient.getAllBrokersInCluster.map(broker => broker.id -> broker).toMap
      val liveBrokerIds = liveBrokers.keySet
      val describeOptions = new DescribeOptions(opts, liveBrokerIds)
      val adminZkClient = new AdminZkClient(zkClient)

      for (topic <- topics) {
        zkClient.getPartitionAssignmentForTopics(immutable.Set(topic)).get(topic) match {
          case Some(topicPartitionAssignment) =>
            val markedForDeletion = zkClient.isTopicMarkedForDeletion(topic)
            if (describeOptions.describeConfigs) {
              val configs = adminZkClient.fetchEntityConfig(ConfigType.Topic, topic).asScala
              if (!opts.reportOverriddenConfigs || configs.nonEmpty) {
                val numPartitions = topicPartitionAssignment.size
                val replicationFactor = topicPartitionAssignment.head._2.replicas.size
                val config = new JConfig(configs.map { case (k, v) => new ConfigEntry(k, v) }.asJavaCollection)
                val topicDesc = TopicDescription(topic, numPartitions, replicationFactor, config, markedForDeletion)
                topicDesc.printDescription()
              }
            }
            if (describeOptions.describePartitions) {
              for ((partitionId, replicaAssignment) <- topicPartitionAssignment.toSeq.sortBy(_._1)) {
                val assignedReplicas = replicaAssignment.replicas
                val tp = new TopicPartition(topic, partitionId)
                val (leaderOpt, isr) = zkClient.getTopicPartitionState(tp).map(_.leaderAndIsr) match {
                  case Some(leaderAndIsr) => (leaderAndIsr.leaderOpt, leaderAndIsr.isr)
                  case None => (None, Seq.empty[Int])
                }

                def asNode(brokerId: Int): Node = {
                  liveBrokers.get(brokerId) match {
                    case Some(broker) => broker.node(broker.endPoints.head.listenerName)
                    case None => new Node(brokerId, "", -1)
                  }
                }

                val info = new TopicPartitionInfo(partitionId, leaderOpt.map(asNode).orNull,
                  assignedReplicas.map(asNode).toList.asJava,
                  isr.map(asNode).toList.asJava)

                val partitionDesc = PartitionDescription(topic, info, config = None, markedForDeletion, reassignment = None)
                describeOptions.maybePrintPartitionDescription(partitionDesc)
              }
            }
          case None =>
            println("Topic " + topic + " doesn't exist!")
        }
      }
    }

    override def deleteTopic(opts: TopicCommandOptions): Unit = {
      val topics = getTopics(opts.topic, opts.excludeInternalTopics)
      ensureTopicExists(topics, opts.topic, !opts.ifExists)
      topics.foreach { topic =>
        try {
          if (Topic.isInternal(topic)) {
            throw new AdminOperationException(s"Topic $topic is a kafka internal topic and is not allowed to be marked for deletion.")
          } else {
            zkClient.createDeleteTopicPath(topic)
            println(s"Topic $topic is marked for deletion.")
            println("Note: This will have no impact if delete.topic.enable is not set to true.")
          }
        } catch {
          case _: NodeExistsException =>
            println(s"Topic $topic is already marked for deletion.")
          case e: AdminOperationException =>
            throw e
          case e: Throwable =>
            throw new AdminOperationException(s"Error while deleting topic $topic", e)
        }
      }
    }

    override def getTopics(topicIncludelist: Option[String], excludeInternalTopics: Boolean = false): Seq[String] = {
      val allTopics = zkClient.getAllTopicsInCluster().toSeq.sorted
      doGetTopics(allTopics, topicIncludelist, excludeInternalTopics)
    }

    override def close(): Unit = zkClient.close()
  }

  /**
   * ensures topic existence and throws exception if topic doesn't exist
   *
   * @param foundTopics        Topics that were found to match the requested topic name.
   * @param requestedTopic     Name of the topic that was requested.
   * @param requireTopicExists Indicates if the topic needs to exist for the operation to be successful.
   *                           If set to true, the command will throw an exception if the topic with the
   *                           requested name does not exist.
   */
  private def ensureTopicExists(foundTopics: Seq[String], requestedTopic: Option[String], requireTopicExists: Boolean): Unit = {
    // If no topic name was mentioned, do not need to throw exception.
    if (requestedTopic.isDefined && requireTopicExists && foundTopics.isEmpty) {
      // If given topic doesn't exist then throw exception
      throw new IllegalArgumentException(s"Topic '${requestedTopic.get}' does not exist as expected")
    }
  }

  private def doGetTopics(allTopics: Seq[String], topicIncludeList: Option[String], excludeInternalTopics: Boolean): Seq[String] = {
    if (topicIncludeList.isDefined) {
      val topicsFilter = IncludeList(topicIncludeList.get)
      allTopics.filter(topicsFilter.isTopicAllowed(_, excludeInternalTopics))
    } else
      allTopics.filterNot(Topic.isInternal(_) && excludeInternalTopics)
  }


  def parseTopicConfigsToBeAdded(opts: TopicCommandOptions): Properties = {
    val configsToBeAdded = opts.topicConfig.getOrElse(Collections.emptyList()).asScala.map(_.split("""\s*=\s*"""))
    require(configsToBeAdded.forall(config => config.length == 2),
      "Invalid topic config: all configs to be added must be in the format \"key=val\".")
    val props = new Properties
    configsToBeAdded.foreach(pair => props.setProperty(pair(0).trim, pair(1).trim))
    LogConfig.validate(props)
    if (props.containsKey(LogConfig.MessageFormatVersionProp)) {
      println(s"WARNING: The configuration ${LogConfig.MessageFormatVersionProp}=${props.getProperty(LogConfig.MessageFormatVersionProp)} is specified. " +
        s"This configuration will be ignored if the version is newer than the inter.broker.protocol.version specified in the broker.")
    }
    props
  }

  def parseTopicConfigsToBeDeleted(opts: TopicCommandOptions): Seq[String] = {
    val configsToBeDeleted = opts.configsToDelete.getOrElse(Collections.emptyList()).asScala.map(_.trim())
    val propsToBeDeleted = new Properties
    configsToBeDeleted.foreach(propsToBeDeleted.setProperty(_, ""))
    LogConfig.validateNames(propsToBeDeleted)
    configsToBeDeleted
  }

  def parseReplicaAssignment(replicaAssignmentList: String): Map[Int, List[Int]] = {
    val partitionList = replicaAssignmentList.split(",")
    val ret = new mutable.LinkedHashMap[Int, List[Int]]()
    for (i <- 0 until partitionList.size) {
      val brokerList = partitionList(i).split(":").map(s => s.trim().toInt)
      val duplicateBrokers = CoreUtils.duplicates(brokerList)
      if (duplicateBrokers.nonEmpty)
        throw new AdminCommandFailedException(s"Partition replica lists may not contain duplicate entries: ${duplicateBrokers.mkString(",")}")
      ret.put(i, brokerList.toList)
      if (ret(i).size != ret(0).size)
        throw new AdminOperationException("Partition " + i + " has different replication factor: " + brokerList)
    }
    ret
  }

  def asJavaReplicaReassignment(original: Map[Int, List[Int]]): util.Map[Integer, util.List[Integer]] = {
    original.map(f => Integer.valueOf(f._1) -> f._2.map(e => Integer.valueOf(e)).asJava).asJava
  }

  private def getReplicationFactor(tpi: TopicPartitionInfo, reassignment: Option[PartitionReassignment]): Int = {
    // It is possible for a reassignment to complete between the time we have fetched its state and the time
    // we fetch partition metadata. In ths case, we ignore the reassignment when determining replication factor.
    def isReassignmentInProgress(ra: PartitionReassignment): Boolean = {
      // Reassignment is still in progress as long as the removing and adding replicas are still present
      val allReplicaIds = tpi.replicas.asScala.map(_.id).toSet
      val changingReplicaIds = ra.removingReplicas.asScala.map(_.intValue).toSet ++ ra.addingReplicas.asScala.map(_.intValue).toSet
      allReplicaIds.exists(changingReplicaIds.contains)
    }

    reassignment match {
      case Some(ra) if isReassignmentInProgress(ra) => ra.replicas.asScala.diff(ra.addingReplicas.asScala).size
      case _ => tpi.replicas.size
    }
  }

  class TopicCommandOptions(args: Array[String]) extends CommandDefaultOptions(args) {
    private val bootstrapServerOpt = parser.accepts("bootstrap-server", "REQUIRED: The Kafka server to connect to. In case of providing this, a direct Zookeeper connection won't be required.")
      .withRequiredArg
      .describedAs("server to connect to")
      .ofType(classOf[String])
    private val commandConfigOpt = parser.accepts("command-config", "Property file containing configs to be passed to Admin Client. " +
      "This is used only with --bootstrap-server option for describing and altering broker configs.")
      .withRequiredArg
      .describedAs("command config property file")
      .ofType(classOf[String])
    private val zkConnectOpt = parser.accepts("zookeeper", "DEPRECATED, The connection string for the zookeeper connection in the form host:port. " +
      "Multiple hosts can be given to allow fail-over.")
      .withRequiredArg
      .describedAs("hosts")
      .ofType(classOf[String])
    private val listOpt = parser.accepts("list", "List all available topics.")
    private val createOpt = parser.accepts("create", "Create a new topic.")
    private val deleteOpt = parser.accepts("delete", "Delete a topic")
    private val alterOpt = parser.accepts("alter", "Alter the number of partitions, replica assignment, and/or configuration for the topic.")
    private val describeOpt = parser.accepts("describe", "List details for the given topics.")
    private val topicOpt = parser.accepts("topic", "The topic to create, alter, describe or delete. It also accepts a regular " +
      "expression, except for --create option. Put topic name in double quotes and use the '\\' prefix " +
      "to escape regular expression symbols; e.g. \"test\\.topic\".")
      .withRequiredArg
      .describedAs("topic")
      .ofType(classOf[String])
    private val nl = System.getProperty("line.separator")
    private val kafkaConfigsCanAlterTopicConfigsViaBootstrapServer =
      " (the kafka-configs CLI supports altering topic configs with a --bootstrap-server option)"
    private val configOpt = parser.accepts("config", "A topic configuration override for the topic being created or altered." +
      " The following is a list of valid configurations: " + nl + LogConfig.configNames.map("\t" + _).mkString(nl) + nl +
      "See the Kafka documentation for full details on the topic configs." +
      " It is supported only in combination with --create if --bootstrap-server option is used" +
      kafkaConfigsCanAlterTopicConfigsViaBootstrapServer + ".")
      .withRequiredArg
      .describedAs("name=value")
      .ofType(classOf[String])
    private val deleteConfigOpt = parser.accepts("delete-config", "A topic configuration override to be removed for an existing topic (see the list of configurations under the --config option). " +
      "Not supported with the --bootstrap-server option.")
      .withRequiredArg
      .describedAs("name")
      .ofType(classOf[String])
    private val partitionsOpt = parser.accepts("partitions", "The number of partitions for the topic being created or " +
      "altered (WARNING: If partitions are increased for a topic that has a key, the partition logic or ordering of the messages will be affected). If not supplied for create, defaults to the cluster default.")
      .withRequiredArg
      .describedAs("# of partitions")
      .ofType(classOf[java.lang.Integer])
    private val replicationFactorOpt = parser.accepts("replication-factor", "The replication factor for each partition in the topic being created. If not supplied, defaults to the cluster default.")
      .withRequiredArg
      .describedAs("replication factor")
      .ofType(classOf[java.lang.Integer])
    private val replicaAssignmentOpt = parser.accepts("replica-assignment", "A list of manual partition-to-broker assignments for the topic being created or altered.")
      .withRequiredArg
      .describedAs("broker_id_for_part1_replica1 : broker_id_for_part1_replica2 , " +
        "broker_id_for_part2_replica1 : broker_id_for_part2_replica2 , ...")
      .ofType(classOf[String])
    private val reportUnderReplicatedPartitionsOpt = parser.accepts("under-replicated-partitions",
      "if set when describing topics, only show under replicated partitions")
    private val reportUnavailablePartitionsOpt = parser.accepts("unavailable-partitions",
      "if set when describing topics, only show partitions whose leader is not available")
    private val reportUnderMinIsrPartitionsOpt = parser.accepts("under-min-isr-partitions",
      "if set when describing topics, only show partitions whose isr count is less than the configured minimum. Not supported with the --zookeeper option.")
    private val reportAtMinIsrPartitionsOpt = parser.accepts("at-min-isr-partitions",
      "if set when describing topics, only show partitions whose isr count is equal to the configured minimum. Not supported with the --zookeeper option.")
    private val topicsWithOverridesOpt = parser.accepts("topics-with-overrides",
      "if set when describing topics, only show topics that have overridden configs")
    private val ifExistsOpt = parser.accepts("if-exists",
      "if set when altering or deleting or describing topics, the action will only execute if the topic exists.")
    private val ifNotExistsOpt = parser.accepts("if-not-exists",
      "if set when creating topics, the action will only execute if the topic does not already exist.")

    private val disableRackAware = parser.accepts("disable-rack-aware", "Disable rack aware replica assignment")

    // This is not currently used, but we keep it for compatibility
    parser.accepts("force", "Suppress console prompts")

    private val excludeInternalTopicOpt = parser.accepts("exclude-internal",
      "exclude internal topics when running list or describe command. The internal topics will be listed by default")

    options = parser.parse(args: _*)

    private val allTopicLevelOpts = immutable.Set[OptionSpec[_]](alterOpt, createOpt, describeOpt, listOpt, deleteOpt)

    private val allReplicationReportOpts: Set[OptionSpec[_]] = Set(reportUnderReplicatedPartitionsOpt, reportUnderMinIsrPartitionsOpt, reportAtMinIsrPartitionsOpt, reportUnavailablePartitionsOpt)

    def has(builder: OptionSpec[_]): Boolean = options.has(builder)

    def valueAsOption[A](option: OptionSpec[A], defaultValue: Option[A] = None): Option[A] = if (has(option)) Some(options.valueOf(option)) else defaultValue

    def valuesAsOption[A](option: OptionSpec[A], defaultValue: Option[util.List[A]] = None): Option[util.List[A]] = if (has(option)) Some(options.valuesOf(option)) else defaultValue

    def hasCreateOption: Boolean = has(createOpt)

    def hasAlterOption: Boolean = has(alterOpt)

    def hasListOption: Boolean = has(listOpt)

    def hasDescribeOption: Boolean = has(describeOpt)

    def hasDeleteOption: Boolean = has(deleteOpt)

    def zkConnect: Option[String] = valueAsOption(zkConnectOpt)

    def bootstrapServer: Option[String] = valueAsOption(bootstrapServerOpt)

    def commandConfig: Properties = if (has(commandConfigOpt)) Utils.loadProps(options.valueOf(commandConfigOpt)) else new Properties()

    def topic: Option[String] = valueAsOption(topicOpt)

    def partitions: Option[Integer] = valueAsOption(partitionsOpt)

    def replicationFactor: Option[Integer] = valueAsOption(replicationFactorOpt)

    def replicaAssignment: Option[Map[Int, List[Int]]] =
      if (has(replicaAssignmentOpt) && !Option(options.valueOf(replicaAssignmentOpt)).getOrElse("").isEmpty)
        Some(parseReplicaAssignment(options.valueOf(replicaAssignmentOpt)))
      else
        None

    def rackAwareMode: RackAwareMode = if (has(disableRackAware)) RackAwareMode.Disabled else RackAwareMode.Enforced

    def reportUnderReplicatedPartitions: Boolean = has(reportUnderReplicatedPartitionsOpt)

    def reportUnavailablePartitions: Boolean = has(reportUnavailablePartitionsOpt)

    def reportUnderMinIsrPartitions: Boolean = has(reportUnderMinIsrPartitionsOpt)

    def reportAtMinIsrPartitions: Boolean = has(reportAtMinIsrPartitionsOpt)

    def reportOverriddenConfigs: Boolean = has(topicsWithOverridesOpt)

    def ifExists: Boolean = has(ifExistsOpt)

    def ifNotExists: Boolean = has(ifNotExistsOpt)

    def excludeInternalTopics: Boolean = has(excludeInternalTopicOpt)

    def topicConfig: Option[util.List[String]] = valuesAsOption(configOpt)

    def configsToDelete: Option[util.List[String]] = valuesAsOption(deleteConfigOpt)

    def checkArgs(): Unit = {
      if (args.length == 0)
        CommandLineUtils.printUsageAndDie(parser, "Create, delete, describe, or change a topic.")

      CommandLineUtils.printHelpAndExitIfNeeded(this, "This tool helps to create, delete, describe, or change a topic.")

      // should have exactly one action
      val actions = Seq(createOpt, listOpt, alterOpt, describeOpt, deleteOpt).count(options.has)
      if (actions != 1)
        CommandLineUtils.printUsageAndDie(parser, "Command must include exactly one action: --list, --describe, --create, --alter or --delete")

      // check required args
      if (has(bootstrapServerOpt) == has(zkConnectOpt))
        throw new IllegalArgumentException("Only one of --bootstrap-server or --zookeeper must be specified")

      if (!has(bootstrapServerOpt))
        CommandLineUtils.checkRequiredArgs(parser, options, zkConnectOpt)
      if (has(describeOpt) && has(ifExistsOpt))
        CommandLineUtils.checkRequiredArgs(parser, options, topicOpt)
      if (!has(listOpt) && !has(describeOpt))
        CommandLineUtils.checkRequiredArgs(parser, options, topicOpt)
      if (has(createOpt) && !has(replicaAssignmentOpt) && has(zkConnectOpt))
        CommandLineUtils.checkRequiredArgs(parser, options, partitionsOpt, replicationFactorOpt)
      if (has(bootstrapServerOpt) && has(alterOpt)) {
        CommandLineUtils.checkInvalidArgsSet(parser, options, Set(bootstrapServerOpt, configOpt), Set(alterOpt),
          Some(kafkaConfigsCanAlterTopicConfigsViaBootstrapServer))
        CommandLineUtils.checkRequiredArgs(parser, options, partitionsOpt)
      }

      // check invalid args
      CommandLineUtils.checkInvalidArgs(parser, options, configOpt, allTopicLevelOpts -- Set(alterOpt, createOpt))
      CommandLineUtils.checkInvalidArgs(parser, options, deleteConfigOpt, allTopicLevelOpts -- Set(alterOpt) ++ Set(bootstrapServerOpt))
      CommandLineUtils.checkInvalidArgs(parser, options, partitionsOpt, allTopicLevelOpts -- Set(alterOpt, createOpt))
      CommandLineUtils.checkInvalidArgs(parser, options, replicationFactorOpt, allTopicLevelOpts -- Set(createOpt))
      CommandLineUtils.checkInvalidArgs(parser, options, replicaAssignmentOpt, allTopicLevelOpts -- Set(createOpt, alterOpt))
      if (options.has(createOpt))
        CommandLineUtils.checkInvalidArgs(parser, options, replicaAssignmentOpt, Set(partitionsOpt, replicationFactorOpt))
      CommandLineUtils.checkInvalidArgs(parser, options, reportUnderReplicatedPartitionsOpt,
        allTopicLevelOpts -- Set(describeOpt) ++ allReplicationReportOpts - reportUnderReplicatedPartitionsOpt + topicsWithOverridesOpt)
      CommandLineUtils.checkInvalidArgs(parser, options, reportUnderMinIsrPartitionsOpt,
        allTopicLevelOpts -- Set(describeOpt) ++ allReplicationReportOpts - reportUnderMinIsrPartitionsOpt + topicsWithOverridesOpt + zkConnectOpt)
      CommandLineUtils.checkInvalidArgs(parser, options, reportAtMinIsrPartitionsOpt,
        allTopicLevelOpts -- Set(describeOpt) ++ allReplicationReportOpts - reportAtMinIsrPartitionsOpt + topicsWithOverridesOpt + zkConnectOpt)
      CommandLineUtils.checkInvalidArgs(parser, options, reportUnavailablePartitionsOpt,
        allTopicLevelOpts -- Set(describeOpt) ++ allReplicationReportOpts - reportUnavailablePartitionsOpt + topicsWithOverridesOpt)
      CommandLineUtils.checkInvalidArgs(parser, options, topicsWithOverridesOpt,
        allTopicLevelOpts -- Set(describeOpt) ++ allReplicationReportOpts)
      CommandLineUtils.checkInvalidArgs(parser, options, ifExistsOpt, allTopicLevelOpts -- Set(alterOpt, deleteOpt, describeOpt))
      CommandLineUtils.checkInvalidArgs(parser, options, ifNotExistsOpt, allTopicLevelOpts -- Set(createOpt))
      CommandLineUtils.checkInvalidArgs(parser, options, excludeInternalTopicOpt, allTopicLevelOpts -- Set(listOpt, describeOpt))
    }
  }

  def askToProceed(): Unit = {
    println("Are you sure you want to continue? [y/n]")
    if (!StdIn.readLine().equalsIgnoreCase("y")) {
      println("Ending your session")
      Exit.exit(0)
    }
  }

}
<|MERGE_RESOLUTION|>--- conflicted
+++ resolved
@@ -228,12 +228,8 @@
     def describeTopic(opts: TopicCommandOptions): Unit
 
     def deleteTopic(opts: TopicCommandOptions): Unit
-<<<<<<< HEAD
-
-    def getTopics(topicWhitelist: Option[String], excludeInternalTopics: Boolean = false): Seq[String]
-=======
+
     def getTopics(topicIncludelist: Option[String], excludeInternalTopics: Boolean = false): Seq[String]
->>>>>>> cf202cb6
   }
 
   object AdminClientTopicService {
