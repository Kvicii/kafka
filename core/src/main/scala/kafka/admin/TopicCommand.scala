/**
 * Licensed to the Apache Software Foundation (ASF) under one or more
 * contributor license agreements.  See the NOTICE file distributed with
 * this work for additional information regarding copyright ownership.
 * The ASF licenses this file to You under the Apache License, Version 2.0
 * (the "License"); you may not use this file except in compliance with
 * the License.  You may obtain a copy of the License at
 *
 * http://www.apache.org/licenses/LICENSE-2.0
 *
 * Unless required by applicable law or agreed to in writing, software
 * distributed under the License is distributed on an "AS IS" BASIS,
 * WITHOUT WARRANTIES OR CONDITIONS OF ANY KIND, either express or implied.
 * See the License for the specific language governing permissions and
 * limitations under the License.
 */

package kafka.admin

import java.util
import java.util.{Collections, Properties}

import joptsimple._
import kafka.common.AdminCommandFailedException
import kafka.log.LogConfig
import kafka.server.ConfigType
import kafka.utils.Implicits._
import kafka.utils._
import kafka.zk.{AdminZkClient, KafkaZkClient}
import org.apache.kafka.clients.CommonClientConfigs
import org.apache.kafka.clients.admin.CreatePartitionsOptions
import org.apache.kafka.clients.admin.CreateTopicsOptions
import org.apache.kafka.clients.admin.DeleteTopicsOptions
import org.apache.kafka.clients.admin.{Admin, ConfigEntry, ListTopicsOptions, NewPartitions, NewTopic, PartitionReassignment, Config => JConfig}
import org.apache.kafka.common.{Node, TopicPartition, TopicPartitionInfo, Uuid}
import org.apache.kafka.common.config.ConfigResource.Type
import org.apache.kafka.common.config.{ConfigResource, TopicConfig}
import org.apache.kafka.common.errors.{ClusterAuthorizationException, InvalidTopicException, TopicExistsException, UnsupportedVersionException}
import org.apache.kafka.common.internals.Topic
import org.apache.kafka.common.security.JaasUtils
import org.apache.kafka.common.utils.{Time, Utils}
import org.apache.zookeeper.KeeperException.NodeExistsException

import scala.jdk.CollectionConverters._
import scala.collection._
import scala.compat.java8.OptionConverters._
import scala.concurrent.ExecutionException

object TopicCommand extends Logging {

  def main(args: Array[String]): Unit = {

    val opts = new TopicCommandOptions(args) // 解析kafka-topic脚本传递的参数
    opts.checkArgs()

    val topicService = if (opts.zkConnect.isDefined)
      ZookeeperTopicService(opts.zkConnect)
    else
      AdminClientTopicService(opts.commandConfig, opts.bootstrapServer)

    var exitCode = 0
    try { // 按照脚本指令对Topic进行不同的操作
      if (opts.hasCreateOption)
        topicService.createTopic(opts)
      else if (opts.hasAlterOption)
        topicService.alterTopic(opts)
      else if (opts.hasListOption)
        topicService.listTopics(opts)
      else if (opts.hasDescribeOption)
        topicService.describeTopic(opts)
      else if (opts.hasDeleteOption)
        topicService.deleteTopic(opts)
    } catch {
      case e: ExecutionException =>
        if (e.getCause != null)
          printException(e.getCause)
        else
          printException(e)
        exitCode = 1
      case e: Throwable =>
        printException(e)
        exitCode = 1
    } finally {
      topicService.close()
      Exit.exit(exitCode)
    }
  }

  private def printException(e: Throwable): Unit = {
    println("Error while executing topic command : " + e.getMessage)
    error(Utils.stackTrace(e))
  }

  class CommandTopicPartition(opts: TopicCommandOptions) {
    val name = opts.topic.get
    val partitions = opts.partitions
    val replicationFactor = opts.replicationFactor
    val replicaAssignment = opts.replicaAssignment
    val configsToAdd = parseTopicConfigsToBeAdded(opts)
    val configsToDelete = parseTopicConfigsToBeDeleted(opts)
    val rackAwareMode = opts.rackAwareMode

    def hasReplicaAssignment: Boolean = replicaAssignment.isDefined

    def hasPartitions: Boolean = partitions.isDefined

    def ifTopicDoesntExist(): Boolean = opts.ifNotExists
  }

  case class TopicDescription(topic: String,
                              topicId: Uuid,
                              numPartitions: Int,
                              replicationFactor: Int,
                              config: JConfig,
                              markedForDeletion: Boolean) {

    def printDescription(): Unit = {
      val configsAsString = config.entries.asScala.filter(!_.isDefault).map { ce => s"${ce.name}=${ce.value}" }.mkString(",")
      print(s"Topic: $topic")
      if(topicId != Uuid.ZERO_UUID) print(s"\tTopicId: $topicId")
      print(s"\tPartitionCount: $numPartitions")
      print(s"\tReplicationFactor: $replicationFactor")
      print(s"\tConfigs: $configsAsString")
      print(if (markedForDeletion) "\tMarkedForDeletion: true" else "")
      println()
    }
  }

  case class PartitionDescription(topic: String,
                                  info: TopicPartitionInfo,
                                  config: Option[JConfig],
                                  markedForDeletion: Boolean,
                                  reassignment: Option[PartitionReassignment]) {

    private def minIsrCount: Option[Int] = {
      config.map(_.get(TopicConfig.MIN_IN_SYNC_REPLICAS_CONFIG).value.toInt)
    }

    def isUnderReplicated: Boolean = {
      getReplicationFactor(info, reassignment) - info.isr.size > 0
    }

    private def hasLeader: Boolean = {
      info.leader != null
    }

    def isUnderMinIsr: Boolean = {
      !hasLeader || minIsrCount.exists(info.isr.size < _)
    }

    def isAtMinIsrPartitions: Boolean = {
      minIsrCount.contains(info.isr.size)
    }

    def hasUnavailablePartitions(liveBrokers: Set[Int]): Boolean = {
      !hasLeader || !liveBrokers.contains(info.leader.id)
    }

    def printDescription(): Unit = {
      print("\tTopic: " + topic)
      print("\tPartition: " + info.partition)
      print("\tLeader: " + (if (hasLeader) info.leader.id else "none"))
      print("\tReplicas: " + info.replicas.asScala.map(_.id).mkString(","))
      print("\tIsr: " + info.isr.asScala.map(_.id).mkString(","))
      if (reassignment.nonEmpty) {
        print("\tAdding Replicas: " + reassignment.get.addingReplicas().asScala.mkString(","))
        print("\tRemoving Replicas: " + reassignment.get.removingReplicas().asScala.mkString(","))
      }
      print(if (markedForDeletion) "\tMarkedForDeletion: true" else "")
      println()
    }

  }

  class DescribeOptions(opts: TopicCommandOptions, liveBrokers: Set[Int]) {
    val describeConfigs =
      !opts.reportUnavailablePartitions &&
<<<<<<< HEAD
        !opts.reportUnderReplicatedPartitions &&
        !opts.reportUnderMinIsrPartitions &&
        !opts.reportAtMinIsrPartitions
    val describePartitions: Boolean = !opts.reportOverriddenConfigs
=======
      !opts.reportUnderReplicatedPartitions &&
      !opts.reportUnderMinIsrPartitions &&
      !opts.reportAtMinIsrPartitions
    val describePartitions = !opts.reportOverriddenConfigs
>>>>>>> 13b4ca87

    private def shouldPrintUnderReplicatedPartitions(partitionDescription: PartitionDescription): Boolean = {
      opts.reportUnderReplicatedPartitions && partitionDescription.isUnderReplicated
    }

    private def shouldPrintUnavailablePartitions(partitionDescription: PartitionDescription): Boolean = {
      opts.reportUnavailablePartitions && partitionDescription.hasUnavailablePartitions(liveBrokers)
    }

    private def shouldPrintUnderMinIsrPartitions(partitionDescription: PartitionDescription): Boolean = {
      opts.reportUnderMinIsrPartitions && partitionDescription.isUnderMinIsr
    }

    private def shouldPrintAtMinIsrPartitions(partitionDescription: PartitionDescription): Boolean = {
      opts.reportAtMinIsrPartitions && partitionDescription.isAtMinIsrPartitions
    }

    private def shouldPrintTopicPartition(partitionDesc: PartitionDescription): Boolean = {
      describeConfigs ||
        shouldPrintUnderReplicatedPartitions(partitionDesc) ||
        shouldPrintUnavailablePartitions(partitionDesc) ||
        shouldPrintUnderMinIsrPartitions(partitionDesc) ||
        shouldPrintAtMinIsrPartitions(partitionDesc)
    }

    def maybePrintPartitionDescription(desc: PartitionDescription): Unit = {
      if (shouldPrintTopicPartition(desc))
        desc.printDescription()
    }
  }

  trait TopicService extends AutoCloseable {
    def createTopic(opts: TopicCommandOptions): Unit = {
      val topic = new CommandTopicPartition(opts) // 创建Topic所需要的参数 --config后的内容
      if (Topic.hasCollisionChars(topic.name)) { // 检查Topic名称是否符合规则
        println("WARNING: Due to limitations in metric names, topics with a period ('.') or underscore ('_') could " +
          "collide. To avoid issues it is best to use either, but not both.")
      }
      // 自动分配副本到Broker
      createTopic(topic)
    }

    def createTopic(topic: CommandTopicPartition): Unit

    def listTopics(opts: TopicCommandOptions): Unit

    def alterTopic(opts: TopicCommandOptions): Unit

    def describeTopic(opts: TopicCommandOptions): Unit

    def deleteTopic(opts: TopicCommandOptions): Unit

    def getTopics(topicIncludelist: Option[String], excludeInternalTopics: Boolean = false): Seq[String]
  }

  object AdminClientTopicService {
    def createAdminClient(commandConfig: Properties, bootstrapServer: Option[String]): Admin = {
      bootstrapServer match {
        case Some(serverList) => commandConfig.put(CommonClientConfigs.BOOTSTRAP_SERVERS_CONFIG, serverList)
        case None =>
      }
      Admin.create(commandConfig)
    }

    def apply(commandConfig: Properties, bootstrapServer: Option[String]): AdminClientTopicService =
      new AdminClientTopicService(createAdminClient(commandConfig, bootstrapServer))
  }

  case class AdminClientTopicService private(adminClient: Admin) extends TopicService {

    override def createTopic(topic: CommandTopicPartition): Unit = {
      if (topic.replicationFactor.exists(rf => rf > Short.MaxValue || rf < 1))
        throw new IllegalArgumentException(s"The replication factor must be between 1 and ${Short.MaxValue} inclusive")
      if (topic.partitions.exists(partitions => partitions < 1))
        throw new IllegalArgumentException(s"The partitions must be greater than 0")

      try {
        val newTopic = if (topic.hasReplicaAssignment)
          new NewTopic(topic.name, asJavaReplicaReassignment(topic.replicaAssignment.get))
        else {
          new NewTopic(
            topic.name,
            topic.partitions.asJava,
            topic.replicationFactor.map(_.toShort).map(Short.box).asJava)
        }

        val configsMap = topic.configsToAdd.stringPropertyNames()
          .asScala
          .map(name => name -> topic.configsToAdd.getProperty(name))
          .toMap.asJava

        newTopic.configs(configsMap)
        val createResult = adminClient.createTopics(Collections.singleton(newTopic),
          new CreateTopicsOptions().retryOnQuotaViolation(false))
        createResult.all().get()
        println(s"Created topic ${topic.name}.")
      } catch {
        case e: ExecutionException =>
          if (e.getCause == null)
            throw e
          if (!(e.getCause.isInstanceOf[TopicExistsException] && topic.ifTopicDoesntExist()))
            throw e.getCause
      }
    }

    override def listTopics(opts: TopicCommandOptions): Unit = {
      println(getTopics(opts.topic, opts.excludeInternalTopics).mkString("\n"))
    }

    override def alterTopic(opts: TopicCommandOptions): Unit = {
      val topic = new CommandTopicPartition(opts)
      val topics = getTopics(opts.topic, opts.excludeInternalTopics)
      ensureTopicExists(topics, opts.topic, !opts.ifExists)

      if (topics.nonEmpty) {
        val topicsInfo = adminClient.describeTopics(topics.asJavaCollection).values()
        val newPartitions = topics.map { topicName =>
          if (topic.hasReplicaAssignment) {
            val startPartitionId = topicsInfo.get(topicName).get().partitions().size()
            val newAssignment = {
              val replicaMap = topic.replicaAssignment.get.drop(startPartitionId)
              new util.ArrayList(replicaMap.map(p => p._2.asJava).asJavaCollection).asInstanceOf[util.List[util.List[Integer]]]
            }
            topicName -> NewPartitions.increaseTo(topic.partitions.get, newAssignment)
          } else {
            topicName -> NewPartitions.increaseTo(topic.partitions.get)
          }
        }.toMap
        adminClient.createPartitions(newPartitions.asJava,
          new CreatePartitionsOptions().retryOnQuotaViolation(false)).all().get()
      }
    }

    private def listAllReassignments(topicPartitions: util.Set[TopicPartition]): Map[TopicPartition, PartitionReassignment] = {
      try {
        adminClient.listPartitionReassignments(topicPartitions).reassignments().get().asScala
      } catch {
        case e: ExecutionException =>
          e.getCause match {
            case ex@(_: UnsupportedVersionException | _: ClusterAuthorizationException) =>
              logger.debug(s"Couldn't query reassignments through the AdminClient API: ${ex.getMessage}", ex)
              Map()
            case t => throw t
          }
      }
    }

    override def describeTopic(opts: TopicCommandOptions): Unit = {
      val topics = getTopics(opts.topic, opts.excludeInternalTopics)
      ensureTopicExists(topics, opts.topic, !opts.ifExists)

      if (topics.nonEmpty) {
        val allConfigs = adminClient.describeConfigs(topics.map(new ConfigResource(Type.TOPIC, _)).asJavaCollection).values()
        val liveBrokers = adminClient.describeCluster().nodes().get().asScala.map(_.id())
        val topicDescriptions = adminClient.describeTopics(topics.asJavaCollection).all().get().values().asScala
        val describeOptions = new DescribeOptions(opts, liveBrokers.toSet)
        val topicPartitions = topicDescriptions
          .flatMap(td => td.partitions.iterator().asScala.map(p => new TopicPartition(td.name(), p.partition())))
          .toSet.asJava
        val reassignments = listAllReassignments(topicPartitions)

        for (td <- topicDescriptions) {
          val topicName = td.name
          val topicId = td.topicId()
          val config = allConfigs.get(new ConfigResource(Type.TOPIC, topicName)).get()
          val sortedPartitions = td.partitions.asScala.sortBy(_.partition)

          if (describeOptions.describeConfigs) {
            val hasNonDefault = config.entries().asScala.exists(!_.isDefault)
            if (!opts.reportOverriddenConfigs || hasNonDefault) {
              val numPartitions = td.partitions().size
              val firstPartition = td.partitions.iterator.next()
              val reassignment = reassignments.get(new TopicPartition(td.name, firstPartition.partition))
              val topicDesc = TopicDescription(topicName, topicId, numPartitions, getReplicationFactor(firstPartition, reassignment), config, markedForDeletion = false)
              topicDesc.printDescription()
            }
          }

          if (describeOptions.describePartitions) {
            for (partition <- sortedPartitions) {
              val reassignment = reassignments.get(new TopicPartition(td.name, partition.partition))
              val partitionDesc = PartitionDescription(topicName, partition, Some(config), markedForDeletion = false, reassignment)
              describeOptions.maybePrintPartitionDescription(partitionDesc)
            }
          }
        }
      }
    }

    override def deleteTopic(opts: TopicCommandOptions): Unit = {
      val topics = getTopics(opts.topic, opts.excludeInternalTopics)
      ensureTopicExists(topics, opts.topic, !opts.ifExists)
      adminClient.deleteTopics(topics.asJavaCollection, new DeleteTopicsOptions().retryOnQuotaViolation(false))
        .all().get()
    }

    override def getTopics(topicIncludelist: Option[String], excludeInternalTopics: Boolean = false): Seq[String] = {
      val allTopics = if (excludeInternalTopics) {
        adminClient.listTopics()
      } else {
        adminClient.listTopics(new ListTopicsOptions().listInternal(true))
      }
      doGetTopics(allTopics.names().get().asScala.toSeq.sorted, topicIncludelist, excludeInternalTopics)
    }

    override def close(): Unit = adminClient.close()
  }

  object ZookeeperTopicService {
    def apply(zkConnect: Option[String]): ZookeeperTopicService =
      new ZookeeperTopicService(KafkaZkClient(zkConnect.get, JaasUtils.isZkSaslEnabled, 30000, 30000,
        Int.MaxValue, Time.SYSTEM))
  }

  case class ZookeeperTopicService(zkClient: KafkaZkClient) extends TopicService {

    override def createTopic(topic: CommandTopicPartition): Unit = {
      val adminZkClient = new AdminZkClient(zkClient)
      try {
        if (topic.hasReplicaAssignment) { // 是否指定了副本数
          adminZkClient.createTopicWithAssignment(topic.name, topic.configsToAdd, topic.replicaAssignment.get)
        } else {
          adminZkClient.createTopic(topic.name, topic.partitions.get, topic.replicationFactor.get, topic.configsToAdd, topic.rackAwareMode)
        }
        println(s"Created topic ${topic.name}.")
      } catch {
        case e: TopicExistsException => if (!topic.ifTopicDoesntExist()) throw e
      }
    }

    override def listTopics(opts: TopicCommandOptions): Unit = {
      val topics = getTopics(opts.topic, opts.excludeInternalTopics)
      for (topic <- topics) {
        if (zkClient.isTopicMarkedForDeletion(topic))
          println(s"$topic - marked for deletion")
        else
          println(topic)
      }
    }

    override def alterTopic(opts: TopicCommandOptions): Unit = {
      val topics = getTopics(opts.topic, opts.excludeInternalTopics)
      val tp = new CommandTopicPartition(opts)
      ensureTopicExists(topics, opts.topic, !opts.ifExists)
      val adminZkClient = new AdminZkClient(zkClient)
      topics.foreach { topic =>
        val configs = adminZkClient.fetchEntityConfig(ConfigType.Topic, topic)
        if (opts.topicConfig.isDefined || opts.configsToDelete.isDefined) {
          println("WARNING: Altering topic configuration from this script has been deprecated and may be removed in future releases.")
          println("         Going forward, please use kafka-configs.sh for this functionality")

          // compile the final set of configs
          configs ++= tp.configsToAdd
          tp.configsToDelete.foreach(config => configs.remove(config))
          adminZkClient.changeTopicConfig(topic, configs)
          println(s"Updated config for topic $topic.")
        }

        if (tp.hasPartitions) {
          if (Topic.isInternal(topic)) {
            throw new IllegalArgumentException(s"The number of partitions for the internal topic $topic cannot be changed.")
          }
          println("WARNING: If partitions are increased for a topic that has a key, the partition " +
            "logic or ordering of the messages will be affected")
          val existingAssignment = zkClient.getFullReplicaAssignmentForTopics(immutable.Set(topic)).map {
            case (topicPartition, assignment) => topicPartition.partition -> assignment
          }
          if (existingAssignment.isEmpty)
            throw new InvalidTopicException(s"The topic $topic does not exist")
          val newAssignment = tp.replicaAssignment.getOrElse(Map()).drop(existingAssignment.size)
          val allBrokers = adminZkClient.getBrokerMetadatas()
          val partitions: Integer = tp.partitions.getOrElse(1)
          adminZkClient.addPartitions(topic, existingAssignment, allBrokers, partitions, Option(newAssignment).filter(_.nonEmpty))
          println("Adding partitions succeeded!")
        }
      }
    }

    override def describeTopic(opts: TopicCommandOptions): Unit = {
      val topics = getTopics(opts.topic, opts.excludeInternalTopics)
      ensureTopicExists(topics, opts.topic, !opts.ifExists)
      val liveBrokers = zkClient.getAllBrokersInCluster.map(broker => broker.id -> broker).toMap
      val liveBrokerIds = liveBrokers.keySet
      val describeOptions = new DescribeOptions(opts, liveBrokerIds)
      val adminZkClient = new AdminZkClient(zkClient)

      for (topic <- topics) {
        zkClient.getReplicaAssignmentAndTopicIdForTopics(immutable.Set(topic)).headOption match {
          case Some(replicaAssignmentAndTopicId) =>
            val markedForDeletion = zkClient.isTopicMarkedForDeletion(topic)
            if (describeOptions.describeConfigs) {
              val configs = adminZkClient.fetchEntityConfig(ConfigType.Topic, topic).asScala
              if (!opts.reportOverriddenConfigs || configs.nonEmpty) {
                val numPartitions = replicaAssignmentAndTopicId.assignment.size
                val replicationFactor = replicaAssignmentAndTopicId.assignment.head._2.replicas.size
                val config = new JConfig(configs.map{ case (k, v) => new ConfigEntry(k, v) }.asJavaCollection)

                val topicDesc = TopicDescription(topic,
                  replicaAssignmentAndTopicId.topicId.getOrElse(Uuid.ZERO_UUID), numPartitions, replicationFactor, config, markedForDeletion)
                topicDesc.printDescription()
              }
            }
            if (describeOptions.describePartitions) {
              for ((tp, replicaAssignment) <- replicaAssignmentAndTopicId.assignment.toSeq.sortBy(_._1.partition())) {
                val assignedReplicas = replicaAssignment.replicas
                val (leaderOpt, isr) =  zkClient.getTopicPartitionState(tp).map(_.leaderAndIsr) match {
                  case Some(leaderAndIsr) => (leaderAndIsr.leaderOpt, leaderAndIsr.isr)
                  case None => (None, Seq.empty[Int])
                }

                def asNode(brokerId: Int): Node = {
                  liveBrokers.get(brokerId) match {
                    case Some(broker) => broker.node(broker.endPoints.head.listenerName)
                    case None => new Node(brokerId, "", -1)
                  }
                }

                val info = new TopicPartitionInfo(tp.partition(), leaderOpt.map(asNode).orNull,
                  assignedReplicas.map(asNode).toList.asJava,
                  isr.map(asNode).toList.asJava)

                val partitionDesc = PartitionDescription(topic, info, config = None, markedForDeletion, reassignment = None)
                describeOptions.maybePrintPartitionDescription(partitionDesc)
              }
            }
          case None =>
            println("Topic " + topic + " doesn't exist!")
        }
      }
    }

    override def deleteTopic(opts: TopicCommandOptions): Unit = {
      val topics = getTopics(opts.topic, opts.excludeInternalTopics)
      ensureTopicExists(topics, opts.topic, !opts.ifExists)
      topics.foreach { topic =>
        try {
          if (Topic.isInternal(topic)) {
            throw new AdminOperationException(s"Topic $topic is a kafka internal topic and is not allowed to be marked for deletion.")
          } else {
            zkClient.createDeleteTopicPath(topic)
            println(s"Topic $topic is marked for deletion.")
            println("Note: This will have no impact if delete.topic.enable is not set to true.")
          }
        } catch {
          case _: NodeExistsException =>
            println(s"Topic $topic is already marked for deletion.")
          case e: AdminOperationException =>
            throw e
          case e: Throwable =>
            throw new AdminOperationException(s"Error while deleting topic $topic", e)
        }
      }
    }

    override def getTopics(topicIncludelist: Option[String], excludeInternalTopics: Boolean = false): Seq[String] = {
      val allTopics = zkClient.getAllTopicsInCluster().toSeq.sorted
      doGetTopics(allTopics, topicIncludelist, excludeInternalTopics)
    }

    override def close(): Unit = zkClient.close()
  }

  /**
   * ensures topic existence and throws exception if topic doesn't exist
   *
   * @param foundTopics        Topics that were found to match the requested topic name.
   * @param requestedTopic     Name of the topic that was requested.
   * @param requireTopicExists Indicates if the topic needs to exist for the operation to be successful.
   *                           If set to true, the command will throw an exception if the topic with the
   *                           requested name does not exist.
   */
  private def ensureTopicExists(foundTopics: Seq[String], requestedTopic: Option[String], requireTopicExists: Boolean): Unit = {
    // If no topic name was mentioned, do not need to throw exception.
    if (requestedTopic.isDefined && requireTopicExists && foundTopics.isEmpty) {
      // If given topic doesn't exist then throw exception
      throw new IllegalArgumentException(s"Topic '${requestedTopic.get}' does not exist as expected")
    }
  }

  private def doGetTopics(allTopics: Seq[String], topicIncludeList: Option[String], excludeInternalTopics: Boolean): Seq[String] = {
    if (topicIncludeList.isDefined) {
      val topicsFilter = IncludeList(topicIncludeList.get)
      allTopics.filter(topicsFilter.isTopicAllowed(_, excludeInternalTopics))
    } else
      allTopics.filterNot(Topic.isInternal(_) && excludeInternalTopics)
  }


  def parseTopicConfigsToBeAdded(opts: TopicCommandOptions): Properties = {
    val configsToBeAdded = opts.topicConfig.getOrElse(Collections.emptyList()).asScala.map(_.split("""\s*=\s*"""))
    require(configsToBeAdded.forall(config => config.length == 2),
      "Invalid topic config: all configs to be added must be in the format \"key=val\".")
    val props = new Properties
    configsToBeAdded.foreach(pair => props.setProperty(pair(0).trim, pair(1).trim))
    LogConfig.validate(props)
    if (props.containsKey(LogConfig.MessageFormatVersionProp)) {
      println(s"WARNING: The configuration ${LogConfig.MessageFormatVersionProp}=${props.getProperty(LogConfig.MessageFormatVersionProp)} is specified. " +
        s"This configuration will be ignored if the version is newer than the inter.broker.protocol.version specified in the broker.")
    }
    props
  }

  def parseTopicConfigsToBeDeleted(opts: TopicCommandOptions): Seq[String] = {
    val configsToBeDeleted = opts.configsToDelete.getOrElse(Collections.emptyList()).asScala.map(_.trim())
    val propsToBeDeleted = new Properties
    configsToBeDeleted.foreach(propsToBeDeleted.setProperty(_, ""))
    LogConfig.validateNames(propsToBeDeleted)
    configsToBeDeleted
  }

  def parseReplicaAssignment(replicaAssignmentList: String): Map[Int, List[Int]] = {
    val partitionList = replicaAssignmentList.split(",")
    val ret = new mutable.LinkedHashMap[Int, List[Int]]()
    for (i <- 0 until partitionList.size) {
      val brokerList = partitionList(i).split(":").map(s => s.trim().toInt)
      val duplicateBrokers = CoreUtils.duplicates(brokerList)
      if (duplicateBrokers.nonEmpty)
        throw new AdminCommandFailedException(s"Partition replica lists may not contain duplicate entries: ${duplicateBrokers.mkString(",")}")
      ret.put(i, brokerList.toList)
      if (ret(i).size != ret(0).size)
        throw new AdminOperationException("Partition " + i + " has different replication factor: " + brokerList)
    }
    ret
  }

  def asJavaReplicaReassignment(original: Map[Int, List[Int]]): util.Map[Integer, util.List[Integer]] = {
    original.map(f => Integer.valueOf(f._1) -> f._2.map(e => Integer.valueOf(e)).asJava).asJava
  }

  private def getReplicationFactor(tpi: TopicPartitionInfo, reassignment: Option[PartitionReassignment]): Int = {
    // It is possible for a reassignment to complete between the time we have fetched its state and the time
    // we fetch partition metadata. In ths case, we ignore the reassignment when determining replication factor.
    def isReassignmentInProgress(ra: PartitionReassignment): Boolean = {
      // Reassignment is still in progress as long as the removing and adding replicas are still present
      val allReplicaIds = tpi.replicas.asScala.map(_.id).toSet
      val changingReplicaIds = ra.removingReplicas.asScala.map(_.intValue).toSet ++ ra.addingReplicas.asScala.map(_.intValue).toSet
      allReplicaIds.exists(changingReplicaIds.contains)
    }

    reassignment match {
      case Some(ra) if isReassignmentInProgress(ra) => ra.replicas.asScala.diff(ra.addingReplicas.asScala).size
      case _ => tpi.replicas.size
    }
  }

  class TopicCommandOptions(args: Array[String]) extends CommandDefaultOptions(args) {
    private val bootstrapServerOpt = parser.accepts("bootstrap-server", "REQUIRED: The Kafka server to connect to. In case of providing this, a direct Zookeeper connection won't be required.")
      .withRequiredArg
      .describedAs("server to connect to")
      .ofType(classOf[String])
    private val commandConfigOpt = parser.accepts("command-config", "Property file containing configs to be passed to Admin Client. " +
      "This is used only with --bootstrap-server option for describing and altering broker configs.")
      .withRequiredArg
      .describedAs("command config property file")
      .ofType(classOf[String])
    private val zkConnectOpt = parser.accepts("zookeeper", "DEPRECATED, The connection string for the zookeeper connection in the form host:port. " +
      "Multiple hosts can be given to allow fail-over.")
      .withRequiredArg
      .describedAs("hosts")
      .ofType(classOf[String])
    private val listOpt = parser.accepts("list", "List all available topics.")
    private val createOpt = parser.accepts("create", "Create a new topic.")
    private val deleteOpt = parser.accepts("delete", "Delete a topic")
    private val alterOpt = parser.accepts("alter", "Alter the number of partitions, replica assignment, and/or configuration for the topic.")
    private val describeOpt = parser.accepts("describe", "List details for the given topics.")
    private val topicOpt = parser.accepts("topic", "The topic to create, alter, describe or delete. It also accepts a regular " +
      "expression, except for --create option. Put topic name in double quotes and use the '\\' prefix " +
      "to escape regular expression symbols; e.g. \"test\\.topic\".")
      .withRequiredArg
      .describedAs("topic")
      .ofType(classOf[String])
    private val nl = System.getProperty("line.separator")
    private val kafkaConfigsCanAlterTopicConfigsViaBootstrapServer =
      " (the kafka-configs CLI supports altering topic configs with a --bootstrap-server option)"
    private val configOpt = parser.accepts("config", "A topic configuration override for the topic being created or altered." +
      " The following is a list of valid configurations: " + nl + LogConfig.configNames.map("\t" + _).mkString(nl) + nl +
      "See the Kafka documentation for full details on the topic configs." +
      " It is supported only in combination with --create if --bootstrap-server option is used" +
      kafkaConfigsCanAlterTopicConfigsViaBootstrapServer + ".")
      .withRequiredArg
      .describedAs("name=value")
      .ofType(classOf[String])
    private val deleteConfigOpt = parser.accepts("delete-config", "A topic configuration override to be removed for an existing topic (see the list of configurations under the --config option). " +
      "Not supported with the --bootstrap-server option.")
      .withRequiredArg
      .describedAs("name")
      .ofType(classOf[String])
    private val partitionsOpt = parser.accepts("partitions", "The number of partitions for the topic being created or " +
      "altered (WARNING: If partitions are increased for a topic that has a key, the partition logic or ordering of the messages will be affected). If not supplied for create, defaults to the cluster default.")
      .withRequiredArg
      .describedAs("# of partitions")
      .ofType(classOf[java.lang.Integer])
    private val replicationFactorOpt = parser.accepts("replication-factor", "The replication factor for each partition in the topic being created. If not supplied, defaults to the cluster default.")
      .withRequiredArg
      .describedAs("replication factor")
      .ofType(classOf[java.lang.Integer])
    private val replicaAssignmentOpt = parser.accepts("replica-assignment", "A list of manual partition-to-broker assignments for the topic being created or altered.")
      .withRequiredArg
      .describedAs("broker_id_for_part1_replica1 : broker_id_for_part1_replica2 , " +
        "broker_id_for_part2_replica1 : broker_id_for_part2_replica2 , ...")
      .ofType(classOf[String])
    private val reportUnderReplicatedPartitionsOpt = parser.accepts("under-replicated-partitions",
      "if set when describing topics, only show under replicated partitions")
    private val reportUnavailablePartitionsOpt = parser.accepts("unavailable-partitions",
      "if set when describing topics, only show partitions whose leader is not available")
    private val reportUnderMinIsrPartitionsOpt = parser.accepts("under-min-isr-partitions",
      "if set when describing topics, only show partitions whose isr count is less than the configured minimum. Not supported with the --zookeeper option.")
    private val reportAtMinIsrPartitionsOpt = parser.accepts("at-min-isr-partitions",
      "if set when describing topics, only show partitions whose isr count is equal to the configured minimum. Not supported with the --zookeeper option.")
    private val topicsWithOverridesOpt = parser.accepts("topics-with-overrides",
      "if set when describing topics, only show topics that have overridden configs")
    private val ifExistsOpt = parser.accepts("if-exists",
      "if set when altering or deleting or describing topics, the action will only execute if the topic exists.")
    private val ifNotExistsOpt = parser.accepts("if-not-exists",
      "if set when creating topics, the action will only execute if the topic does not already exist.")

    private val disableRackAware = parser.accepts("disable-rack-aware", "Disable rack aware replica assignment")

    // This is not currently used, but we keep it for compatibility
    parser.accepts("force", "Suppress console prompts")

    private val excludeInternalTopicOpt = parser.accepts("exclude-internal",
      "exclude internal topics when running list or describe command. The internal topics will be listed by default")

    options = parser.parse(args: _*)

    private val allTopicLevelOpts = immutable.Set[OptionSpec[_]](alterOpt, createOpt, describeOpt, listOpt, deleteOpt)

    private val allReplicationReportOpts = Set(reportUnderReplicatedPartitionsOpt, reportUnderMinIsrPartitionsOpt, reportAtMinIsrPartitionsOpt, reportUnavailablePartitionsOpt)

    def has(builder: OptionSpec[_]): Boolean = options.has(builder)

    def valueAsOption[A](option: OptionSpec[A], defaultValue: Option[A] = None): Option[A] = if (has(option)) Some(options.valueOf(option)) else defaultValue

    def valuesAsOption[A](option: OptionSpec[A], defaultValue: Option[util.List[A]] = None): Option[util.List[A]] = if (has(option)) Some(options.valuesOf(option)) else defaultValue

    def hasCreateOption: Boolean = has(createOpt)

    def hasAlterOption: Boolean = has(alterOpt)

    def hasListOption: Boolean = has(listOpt)

    def hasDescribeOption: Boolean = has(describeOpt)

    def hasDeleteOption: Boolean = has(deleteOpt)

    def zkConnect: Option[String] = valueAsOption(zkConnectOpt)

    def bootstrapServer: Option[String] = valueAsOption(bootstrapServerOpt)

    def commandConfig: Properties = if (has(commandConfigOpt)) Utils.loadProps(options.valueOf(commandConfigOpt)) else new Properties()

    def topic: Option[String] = valueAsOption(topicOpt)

    def partitions: Option[Integer] = valueAsOption(partitionsOpt)

    def replicationFactor: Option[Integer] = valueAsOption(replicationFactorOpt)

    def replicaAssignment: Option[Map[Int, List[Int]]] =
      if (has(replicaAssignmentOpt) && !Option(options.valueOf(replicaAssignmentOpt)).getOrElse("").isEmpty)
        Some(parseReplicaAssignment(options.valueOf(replicaAssignmentOpt)))
      else
        None

    def rackAwareMode: RackAwareMode = if (has(disableRackAware)) RackAwareMode.Disabled else RackAwareMode.Enforced

    def reportUnderReplicatedPartitions: Boolean = has(reportUnderReplicatedPartitionsOpt)

    def reportUnavailablePartitions: Boolean = has(reportUnavailablePartitionsOpt)

    def reportUnderMinIsrPartitions: Boolean = has(reportUnderMinIsrPartitionsOpt)

    def reportAtMinIsrPartitions: Boolean = has(reportAtMinIsrPartitionsOpt)

    def reportOverriddenConfigs: Boolean = has(topicsWithOverridesOpt)

    def ifExists: Boolean = has(ifExistsOpt)

    def ifNotExists: Boolean = has(ifNotExistsOpt)

    def excludeInternalTopics: Boolean = has(excludeInternalTopicOpt)

    def topicConfig: Option[util.List[String]] = valuesAsOption(configOpt)

    def configsToDelete: Option[util.List[String]] = valuesAsOption(deleteConfigOpt)

    def checkArgs(): Unit = {
      if (args.length == 0)
        CommandLineUtils.printUsageAndDie(parser, "Create, delete, describe, or change a topic.")

      CommandLineUtils.printHelpAndExitIfNeeded(this, "This tool helps to create, delete, describe, or change a topic.")

      // should have exactly one action
      val actions = Seq(createOpt, listOpt, alterOpt, describeOpt, deleteOpt).count(options.has)
      if (actions != 1)
        CommandLineUtils.printUsageAndDie(parser, "Command must include exactly one action: --list, --describe, --create, --alter or --delete")

      // check required args
      if (has(bootstrapServerOpt) == has(zkConnectOpt))
        throw new IllegalArgumentException("Only one of --bootstrap-server or --zookeeper must be specified")

      if (!has(bootstrapServerOpt))
        CommandLineUtils.checkRequiredArgs(parser, options, zkConnectOpt)
      if (has(describeOpt) && has(ifExistsOpt))
        CommandLineUtils.checkRequiredArgs(parser, options, topicOpt)
      if (!has(listOpt) && !has(describeOpt))
        CommandLineUtils.checkRequiredArgs(parser, options, topicOpt)
      if (has(createOpt) && !has(replicaAssignmentOpt) && has(zkConnectOpt))
        CommandLineUtils.checkRequiredArgs(parser, options, partitionsOpt, replicationFactorOpt)
      if (has(bootstrapServerOpt) && has(alterOpt)) {
        CommandLineUtils.checkInvalidArgsSet(parser, options, Set(bootstrapServerOpt, configOpt), Set(alterOpt),
          Some(kafkaConfigsCanAlterTopicConfigsViaBootstrapServer))
        CommandLineUtils.checkRequiredArgs(parser, options, partitionsOpt)
      }

      // check invalid args
      CommandLineUtils.checkInvalidArgs(parser, options, configOpt, allTopicLevelOpts -- Set(alterOpt, createOpt))
      CommandLineUtils.checkInvalidArgs(parser, options, deleteConfigOpt, allTopicLevelOpts -- Set(alterOpt) ++ Set(bootstrapServerOpt))
      CommandLineUtils.checkInvalidArgs(parser, options, partitionsOpt, allTopicLevelOpts -- Set(alterOpt, createOpt))
      CommandLineUtils.checkInvalidArgs(parser, options, replicationFactorOpt, allTopicLevelOpts -- Set(createOpt))
      CommandLineUtils.checkInvalidArgs(parser, options, replicaAssignmentOpt, allTopicLevelOpts -- Set(createOpt, alterOpt))
      if (options.has(createOpt))
        CommandLineUtils.checkInvalidArgs(parser, options, replicaAssignmentOpt, Set(partitionsOpt, replicationFactorOpt))
      CommandLineUtils.checkInvalidArgs(parser, options, reportUnderReplicatedPartitionsOpt,
        allTopicLevelOpts -- Set(describeOpt) ++ allReplicationReportOpts - reportUnderReplicatedPartitionsOpt + topicsWithOverridesOpt)
      CommandLineUtils.checkInvalidArgs(parser, options, reportUnderMinIsrPartitionsOpt,
        allTopicLevelOpts -- Set(describeOpt) ++ allReplicationReportOpts - reportUnderMinIsrPartitionsOpt + topicsWithOverridesOpt + zkConnectOpt)
      CommandLineUtils.checkInvalidArgs(parser, options, reportAtMinIsrPartitionsOpt,
        allTopicLevelOpts -- Set(describeOpt) ++ allReplicationReportOpts - reportAtMinIsrPartitionsOpt + topicsWithOverridesOpt + zkConnectOpt)
      CommandLineUtils.checkInvalidArgs(parser, options, reportUnavailablePartitionsOpt,
        allTopicLevelOpts -- Set(describeOpt) ++ allReplicationReportOpts - reportUnavailablePartitionsOpt + topicsWithOverridesOpt)
      CommandLineUtils.checkInvalidArgs(parser, options, topicsWithOverridesOpt,
        allTopicLevelOpts -- Set(describeOpt) ++ allReplicationReportOpts)
      CommandLineUtils.checkInvalidArgs(parser, options, ifExistsOpt, allTopicLevelOpts -- Set(alterOpt, deleteOpt, describeOpt))
      CommandLineUtils.checkInvalidArgs(parser, options, ifNotExistsOpt, allTopicLevelOpts -- Set(createOpt))
      CommandLineUtils.checkInvalidArgs(parser, options, excludeInternalTopicOpt, allTopicLevelOpts -- Set(listOpt, describeOpt))
    }
  }
}
<|MERGE_RESOLUTION|>--- conflicted
+++ resolved
@@ -175,17 +175,10 @@
   class DescribeOptions(opts: TopicCommandOptions, liveBrokers: Set[Int]) {
     val describeConfigs =
       !opts.reportUnavailablePartitions &&
-<<<<<<< HEAD
-        !opts.reportUnderReplicatedPartitions &&
-        !opts.reportUnderMinIsrPartitions &&
-        !opts.reportAtMinIsrPartitions
-    val describePartitions: Boolean = !opts.reportOverriddenConfigs
-=======
       !opts.reportUnderReplicatedPartitions &&
       !opts.reportUnderMinIsrPartitions &&
       !opts.reportAtMinIsrPartitions
     val describePartitions = !opts.reportOverriddenConfigs
->>>>>>> 13b4ca87
 
     private def shouldPrintUnderReplicatedPartitions(partitionDescription: PartitionDescription): Boolean = {
       opts.reportUnderReplicatedPartitions && partitionDescription.isUnderReplicated
