--- conflicted
+++ resolved
@@ -485,14 +485,8 @@
   }
 
   /**
-<<<<<<< HEAD
-   * Read the entity (topic, broker, client, user or <user, client>) config (if any) from zk
-   * sanitizedEntityName is <topic>, <broker>, <client-id>, <user> or <user>/clients/<client-id>.
-   *
-=======
    * Read the entity (topic, broker, client, user, <user, client> or <ip>) config (if any) from zk
    * sanitizedEntityName is <topic>, <broker>, <client-id>, <user>, <user>/clients/<client-id> or <ip>.
->>>>>>> 42272f0a
    * @param rootEntityType
    * @param sanitizedEntityName
    * @return
