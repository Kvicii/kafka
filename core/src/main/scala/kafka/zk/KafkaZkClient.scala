/**
 * Licensed to the Apache Software Foundation (ASF) under one or more
 * contributor license agreements.  See the NOTICE file distributed with
 * this work for additional information regarding copyright ownership.
 * The ASF licenses this file to You under the Apache License, Version 2.0
 * (the "License"); you may not use this file except in compliance with
 * the License.  You may obtain a copy of the License at
 *
 * http://www.apache.org/licenses/LICENSE-2.0
 *
 * Unless required by applicable law or agreed to in writing, software
 * distributed under the License is distributed on an "AS IS" BASIS,
 * WITHOUT WARRANTIES OR CONDITIONS OF ANY KIND, either express or implied.
 * See the License for the specific language governing permissions and
 * limitations under the License.
 */
package kafka.zk

import java.util.Properties

import com.yammer.metrics.core.MetricName
import kafka.api.LeaderAndIsr
import kafka.cluster.Broker
import kafka.controller.{KafkaController, LeaderIsrAndControllerEpoch, ReplicaAssignment}
import kafka.log.LogConfig
import kafka.metrics.KafkaMetricsGroup
import kafka.security.authorizer.AclAuthorizer.{NoAcls, VersionedAcls}
import kafka.security.authorizer.AclEntry
import kafka.server.ConfigType
import kafka.utils.Logging
import kafka.zk.TopicZNode.TopicIdReplicaAssignment
import kafka.zookeeper._
import org.apache.kafka.common.errors.ControllerMovedException
import org.apache.kafka.common.resource.{PatternType, ResourcePattern, ResourceType}
import org.apache.kafka.common.security.token.delegation.{DelegationToken, TokenInformation}
import org.apache.kafka.common.utils.{Time, Utils}
import org.apache.kafka.common.{KafkaException, TopicPartition, Uuid}
import org.apache.zookeeper.KeeperException.{Code, NodeExistsException}
import org.apache.zookeeper.OpResult.{CreateResult, ErrorResult, SetDataResult}
import org.apache.zookeeper.client.ZKClientConfig
import org.apache.zookeeper.data.{ACL, Stat}
import org.apache.zookeeper.{CreateMode, KeeperException, ZooKeeper}

import scala.collection.{Map, Seq, mutable}

/**
 * Provides higher level Kafka-specific operations on top of the pipelined [[kafka.zookeeper.ZooKeeperClient]].
 *
 * Implementation note: this class includes methods for various components (Controller, Configs, Old Consumer, etc.)
 * and returns instances of classes from the calling packages in some cases. This is not ideal, but it made it
 * easier to migrate away from `ZkUtils` (since removed). We should revisit this. We should also consider whether a
 * monolithic [[kafka.zk.ZkData]] is the way to go.
 */
class KafkaZkClient private[zk](zooKeeperClient: ZooKeeperClient, isSecure: Boolean, time: Time) extends AutoCloseable with
  Logging with KafkaMetricsGroup {

  override def metricName(name: String, metricTags: scala.collection.Map[String, String]): MetricName = {
    explicitMetricName("kafka.server", "ZooKeeperClientMetrics", name, metricTags)
  }

  private val latencyMetric = newHistogram("ZooKeeperRequestLatencyMs")

  import KafkaZkClient._

  // Only for testing
  private[kafka] def currentZooKeeper: ZooKeeper = zooKeeperClient.currentZooKeeper

  // This variable holds the Zookeeper session id at the moment a Broker gets registered in Zookeeper and the subsequent
  // updates of the session id. It is possible that the session id changes over the time for 'Session expired'.
  // This code is part of the work around done in the KAFKA-7165, once ZOOKEEPER-2985 is complete, this code must
  // be deleted.
  private var currentZooKeeperSessionId: Long = -1

  /**
   * Create a sequential persistent path. That is, the znode will not be automatically deleted upon client's disconnect
   * and a monotonically increasing number will be appended to its name.
   *
   * @param path the path to create (with the monotonically increasing number appended)
   * @param data the znode data
   * @return the created path (including the appended monotonically increasing number)
   */
  private[kafka] def createSequentialPersistentPath(path: String, data: Array[Byte]): String = {
    val createRequest = CreateRequest(path, data, defaultAcls(path), CreateMode.PERSISTENT_SEQUENTIAL)
    val createResponse = retryRequestUntilConnected(createRequest)
    createResponse.maybeThrow()
    createResponse.name
  }

  /**
   * Registers the broker in zookeeper and return the broker epoch.
   *
   * @param brokerInfo payload of the broker znode
   * @return broker epoch (znode create transaction id)
   */
  def registerBroker(brokerInfo: BrokerInfo): Long = {
    val path = brokerInfo.path
    val stat = checkedEphemeralCreate(path, brokerInfo.toJsonBytes)
    info(s"Registered broker ${brokerInfo.broker.id} at path $path with addresses: " +
      s"${brokerInfo.broker.endPoints.map(_.connectionString).mkString(",")}, czxid (broker epoch): ${stat.getCzxid}")
    stat.getCzxid
  }

  /**
   * Registers a given broker in zookeeper as the controller and increments controller epoch.
   *
   * @param controllerId the id of the broker that is to be registered as the controller.
   * @return the (updated controller epoch, epoch zkVersion) tuple
   * @throws ControllerMovedException if fail to create /controller or fail to increment controller epoch.
   */
  def registerControllerAndIncrementControllerEpoch(controllerId: Int): (Int, Int) = {
    val timestamp = time.milliseconds()

    // Read /controller_epoch to get the current controller epoch and zkVersion,
    // create /controller_epoch with initial value if not exists
    val (curEpoch, curEpochZkVersion) = getControllerEpoch
      .map(e => (e._1, e._2.getVersion))
      .getOrElse(maybeCreateControllerEpochZNode())

    // Create /controller and update /controller_epoch atomically
    val newControllerEpoch = curEpoch + 1
    val expectedControllerEpochZkVersion = curEpochZkVersion

    debug(s"Try to create ${ControllerZNode.path} and increment controller epoch to $newControllerEpoch with expected controller epoch zkVersion $expectedControllerEpochZkVersion")

    def checkControllerAndEpoch(): (Int, Int) = {
      val curControllerId = getControllerId.getOrElse(throw new ControllerMovedException(
        s"The ephemeral node at ${ControllerZNode.path} went away while checking whether the controller election succeeds. " +
          s"Aborting controller startup procedure"))
      if (controllerId == curControllerId) {
        val (epoch, stat) = getControllerEpoch.getOrElse(
          throw new IllegalStateException(s"${ControllerEpochZNode.path} existed before but goes away while trying to read it"))

        // If the epoch is the same as newControllerEpoch, it is safe to infer that the returned epoch zkVersion
        // is associated with the current broker during controller election because we already knew that the zk
        // transaction succeeds based on the controller znode verification. Other rounds of controller
        // election will result in larger epoch number written in zk.
        if (epoch == newControllerEpoch)
          return (newControllerEpoch, stat.getVersion)
      }
      throw new ControllerMovedException("Controller moved to another broker. Aborting controller startup procedure")
    }

    def tryCreateControllerZNodeAndIncrementEpoch(): (Int, Int) = {
      val response = retryRequestUntilConnected(
        MultiRequest(Seq(
          CreateOp(ControllerZNode.path, ControllerZNode.encode(controllerId, timestamp), defaultAcls(ControllerZNode.path), CreateMode.EPHEMERAL),
          SetDataOp(ControllerEpochZNode.path, ControllerEpochZNode.encode(newControllerEpoch), expectedControllerEpochZkVersion)))
      )
      response.resultCode match {
        case Code.NODEEXISTS | Code.BADVERSION => checkControllerAndEpoch()
        case Code.OK =>
          val setDataResult = response.zkOpResults(1).rawOpResult.asInstanceOf[SetDataResult]
          (newControllerEpoch, setDataResult.getStat.getVersion)
        case code => throw KeeperException.create(code)
      }
    }

    tryCreateControllerZNodeAndIncrementEpoch()
  }

  private def maybeCreateControllerEpochZNode(): (Int, Int) = {
    createControllerEpochRaw(KafkaController.InitialControllerEpoch).resultCode match {
      case Code.OK =>
        info(s"Successfully created ${ControllerEpochZNode.path} with initial epoch ${KafkaController.InitialControllerEpoch}")
        (KafkaController.InitialControllerEpoch, KafkaController.InitialControllerEpochZkVersion)
      case Code.NODEEXISTS =>
        val (epoch, stat) = getControllerEpoch.getOrElse(throw new IllegalStateException(s"${ControllerEpochZNode.path} existed before but goes away while trying to read it"))
        (epoch, stat.getVersion)
      case code =>
        throw KeeperException.create(code)
    }
  }

  def updateBrokerInfo(brokerInfo: BrokerInfo): Unit = {
    val brokerIdPath = brokerInfo.path
    val setDataRequest = SetDataRequest(brokerIdPath, brokerInfo.toJsonBytes, ZkVersion.MatchAnyVersion)
    val response = retryRequestUntilConnected(setDataRequest)
    response.maybeThrow()
    info("Updated broker %d at path %s with addresses: %s".format(brokerInfo.broker.id, brokerIdPath, brokerInfo.broker.endPoints))
  }

  /**
   * Gets topic partition states for the given partitions.
   *
   * @param partitions the partitions for which we want ot get states.
   * @return sequence of GetDataResponses whose contexts are the partitions they are associated with.
   */
  def getTopicPartitionStatesRaw(partitions: Seq[TopicPartition]): Seq[GetDataResponse] = {
    val getDataRequests = partitions.map { partition =>
      GetDataRequest(TopicPartitionStateZNode.path(partition), ctx = Some(partition))
    }
    retryRequestsUntilConnected(getDataRequests)
  }

  /**
   * Sets topic partition states for the given partitions.
   *
   * @param leaderIsrAndControllerEpochs     the partition states of each partition whose state we wish to set.
   * @param expectedControllerEpochZkVersion expected controller epoch zkVersion.
   * @return sequence of SetDataResponse whose contexts are the partitions they are associated with.
   */
  def setTopicPartitionStatesRaw(leaderIsrAndControllerEpochs: Map[TopicPartition, LeaderIsrAndControllerEpoch], expectedControllerEpochZkVersion: Int): Seq[SetDataResponse] = {
    val setDataRequests = leaderIsrAndControllerEpochs.map { case (partition, leaderIsrAndControllerEpoch) =>
      val path = TopicPartitionStateZNode.path(partition)
      val data = TopicPartitionStateZNode.encode(leaderIsrAndControllerEpoch)
      SetDataRequest(path, data, leaderIsrAndControllerEpoch.leaderAndIsr.zkVersion, Some(partition))
    }
    retryRequestsUntilConnected(setDataRequests.toSeq, expectedControllerEpochZkVersion)
  }

  /**
   * Creates topic partition state znodes for the given partitions.
   *
   * @param leaderIsrAndControllerEpochs     the partition states of each partition whose state we wish to set.
   * @param expectedControllerEpochZkVersion expected controller epoch zkVersion.
   * @return sequence of CreateResponse whose contexts are the partitions they are associated with.
   */
  def createTopicPartitionStatesRaw(leaderIsrAndControllerEpochs: Map[TopicPartition, LeaderIsrAndControllerEpoch], expectedControllerEpochZkVersion: Int): Seq[CreateResponse] = {
    createTopicPartitions(leaderIsrAndControllerEpochs.keys.map(_.topic).toSet.toSeq, expectedControllerEpochZkVersion)
    createTopicPartition(leaderIsrAndControllerEpochs.keys.toSeq, expectedControllerEpochZkVersion)
    val createRequests = leaderIsrAndControllerEpochs.map { case (partition, leaderIsrAndControllerEpoch) =>
      val path = TopicPartitionStateZNode.path(partition)
      val data = TopicPartitionStateZNode.encode(leaderIsrAndControllerEpoch)
      CreateRequest(path, data, defaultAcls(path), CreateMode.PERSISTENT, Some(partition))
    }
    retryRequestsUntilConnected(createRequests.toSeq, expectedControllerEpochZkVersion)
  }

  /**
   * Sets the controller epoch conditioned on the given epochZkVersion.
   *
   * @param epoch          the epoch to set
   * @param epochZkVersion the expected version number of the epoch znode.
   * @return SetDataResponse
   */
  def setControllerEpochRaw(epoch: Int, epochZkVersion: Int): SetDataResponse = {
    val setDataRequest = SetDataRequest(ControllerEpochZNode.path, ControllerEpochZNode.encode(epoch), epochZkVersion)
    retryRequestUntilConnected(setDataRequest)
  }

  /**
   * Creates the controller epoch znode.
   *
   * @param epoch the epoch to set
   * @return CreateResponse
   */
  def createControllerEpochRaw(epoch: Int): CreateResponse = {
    val createRequest = CreateRequest(ControllerEpochZNode.path, ControllerEpochZNode.encode(epoch),
      defaultAcls(ControllerEpochZNode.path), CreateMode.PERSISTENT)
    retryRequestUntilConnected(createRequest)
  }

  /**
   * Update the partition states of multiple partitions in zookeeper.
   *
   * @param leaderAndIsrs                    The partition states to update.
   * @param controllerEpoch                  The current controller epoch.
   * @param expectedControllerEpochZkVersion expected controller epoch zkVersion.
   * @return UpdateLeaderAndIsrResult instance containing per partition results.
   */
  def updateLeaderAndIsr(
                          leaderAndIsrs: Map[TopicPartition, LeaderAndIsr],
                          controllerEpoch: Int,
                          expectedControllerEpochZkVersion: Int
                        ): UpdateLeaderAndIsrResult = {
    val leaderIsrAndControllerEpochs = leaderAndIsrs.map { case (partition, leaderAndIsr) =>
      partition -> LeaderIsrAndControllerEpoch(leaderAndIsr, controllerEpoch)
    }
    val setDataResponses = try {
      setTopicPartitionStatesRaw(leaderIsrAndControllerEpochs, expectedControllerEpochZkVersion)
    } catch {
      case e: ControllerMovedException => throw e
      case e: Exception =>
        return UpdateLeaderAndIsrResult(leaderAndIsrs.keys.iterator.map(_ -> Left(e)).toMap, Seq.empty)
    }

    val updatesToRetry = mutable.Buffer.empty[TopicPartition]
    val finished = setDataResponses.iterator.flatMap { setDataResponse =>
      val partition = setDataResponse.ctx.get.asInstanceOf[TopicPartition]
      setDataResponse.resultCode match {
        case Code.OK =>
          val updatedLeaderAndIsr = leaderAndIsrs(partition).withZkVersion(setDataResponse.stat.getVersion)
          Some(partition -> Right(updatedLeaderAndIsr))
        case Code.BADVERSION =>
          // Update the buffer for partitions to retry
          updatesToRetry += partition
          None
        case _ =>
          Some(partition -> Left(setDataResponse.resultException.get))
      }
    }.toMap

    UpdateLeaderAndIsrResult(finished, updatesToRetry)
  }

  /**
   * Get log configs that merge local configs with topic-level configs in zookeeper.
   *
   * @param topics The topics to get log configs for.
   * @param config The local configs.
   * @return A tuple of two values:
   *         1. The successfully gathered log configs
   *            2. Exceptions corresponding to failed log config lookups.
   */
  def getLogConfigs(
                     topics: Set[String],
                     config: java.util.Map[String, AnyRef]
                   ): (Map[String, LogConfig], Map[String, Exception]) = {
    val logConfigs = mutable.Map.empty[String, LogConfig]
    val failed = mutable.Map.empty[String, Exception]
    val configResponses = try {
      getTopicConfigs(topics)
    } catch {
      case e: Exception =>
        topics.foreach(topic => failed.put(topic, e))
        return (logConfigs.toMap, failed.toMap)
    }
    configResponses.foreach { configResponse =>
      val topic = configResponse.ctx.get.asInstanceOf[String]
      configResponse.resultCode match {
        case Code.OK =>
          val overrides = ConfigEntityZNode.decode(configResponse.data)
          val logConfig = LogConfig.fromProps(config, overrides)
          logConfigs.put(topic, logConfig)
        case Code.NONODE =>
          val logConfig = LogConfig.fromProps(config, new Properties)
          logConfigs.put(topic, logConfig)
        case _ => failed.put(topic, configResponse.resultException.get)
      }
    }
    (logConfigs.toMap, failed.toMap)
  }

  /**
   * Get entity configs for a given entity name
   *
   * @param rootEntityType      entity type
   * @param sanitizedEntityName entity name
   * @return The successfully gathered log configs
   */
  def getEntityConfigs(rootEntityType: String, sanitizedEntityName: String): Properties = {
    val getDataRequest = GetDataRequest(ConfigEntityZNode.path(rootEntityType, sanitizedEntityName))
    val getDataResponse = retryRequestUntilConnected(getDataRequest)

    getDataResponse.resultCode match {
      case Code.OK =>
        ConfigEntityZNode.decode(getDataResponse.data)
      case Code.NONODE => new Properties()
      case _ => throw getDataResponse.resultException.get
    }
  }

  /**
   * Sets or creates the entity znode path with the given configs depending
   * on whether it already exists or not.
   *
   * If this is method is called concurrently, the last writer wins. In cases where we update configs and then
   * partition assignment (i.e. create topic), it's possible for one thread to set this and the other to set the
   * partition assignment. As such, the recommendation is to never call create topic for the same topic with different
   * configs/partition assignment concurrently.
   *
   * @param rootEntityType      entity type
   * @param sanitizedEntityName entity name
   * @throws KeeperException if there is an error while setting or creating the znode
   */
  def setOrCreateEntityConfigs(rootEntityType: String, sanitizedEntityName: String, config: Properties) = {

    def set(configData: Array[Byte]): SetDataResponse = {
      val setDataRequest = SetDataRequest(ConfigEntityZNode.path(rootEntityType, sanitizedEntityName),
        configData, ZkVersion.MatchAnyVersion)
      retryRequestUntilConnected(setDataRequest)
    }

    def createOrSet(configData: Array[Byte]): Unit = {
      val path = ConfigEntityZNode.path(rootEntityType, sanitizedEntityName)
      try createRecursive(path, configData)
      catch {
        case _: NodeExistsException => set(configData).maybeThrow()
      }
    }

    val configData = ConfigEntityZNode.encode(config)

    val setDataResponse = set(configData)
    setDataResponse.resultCode match {
      case Code.NONODE => createOrSet(configData)
      case _ => setDataResponse.maybeThrow()
    }
  }

  /**
   * Returns all the entities for a given entityType
   *
   * @param entityType entity type
   * @return List of all entity names
   */
  def getAllEntitiesWithConfig(entityType: String): Seq[String] = {
    getChildren(ConfigEntityTypeZNode.path(entityType))
  }

  /**
   * Creates config change notification
   *
   * @param sanitizedEntityPath sanitizedEntityPath path to write
   * @throws KeeperException if there is an error while setting or creating the znode
   */
  def createConfigChangeNotification(sanitizedEntityPath: String): Unit = {
    makeSurePersistentPathExists(ConfigEntityChangeNotificationZNode.path)
    val path = ConfigEntityChangeNotificationSequenceZNode.createPath
    val createRequest = CreateRequest(path, ConfigEntityChangeNotificationSequenceZNode.encode(sanitizedEntityPath), defaultAcls(path), CreateMode.PERSISTENT_SEQUENTIAL)
    val createResponse = retryRequestUntilConnected(createRequest)
    createResponse.maybeThrow()
  }

  /**
   * Gets all brokers in the cluster.
   *
   * @return sequence of brokers in the cluster.
   */
  def getAllBrokersInCluster: Seq[Broker] = {
    val brokerIds = getSortedBrokerList
    val getDataRequests = brokerIds.map(brokerId => GetDataRequest(BrokerIdZNode.path(brokerId), ctx = Some(brokerId)))
    val getDataResponses = retryRequestsUntilConnected(getDataRequests)
    getDataResponses.flatMap { getDataResponse =>
      val brokerId = getDataResponse.ctx.get.asInstanceOf[Int]
      getDataResponse.resultCode match {
        case Code.OK =>
          Option(BrokerIdZNode.decode(brokerId, getDataResponse.data).broker)
        case Code.NONODE => None
        case _ => throw getDataResponse.resultException.get
      }
    }
  }

  /**
   * Gets all brokers with broker epoch in the cluster.
   *
   * @return map of broker to epoch in the cluster.
   */
  def getAllBrokerAndEpochsInCluster: Map[Broker, Long] = {
    val brokerIds = getSortedBrokerList
    val getDataRequests = brokerIds.map(brokerId => GetDataRequest(BrokerIdZNode.path(brokerId), ctx = Some(brokerId)))
    val getDataResponses = retryRequestsUntilConnected(getDataRequests)
    getDataResponses.flatMap { getDataResponse =>
      val brokerId = getDataResponse.ctx.get.asInstanceOf[Int]
      getDataResponse.resultCode match {
        case Code.OK =>
          Some((BrokerIdZNode.decode(brokerId, getDataResponse.data).broker, getDataResponse.stat.getCzxid))
        case Code.NONODE => None
        case _ => throw getDataResponse.resultException.get
      }
    }.toMap
  }

  /**
   * Get a broker from ZK
   *
   * @return an optional Broker
   */
  def getBroker(brokerId: Int): Option[Broker] = {
    val getDataRequest = GetDataRequest(BrokerIdZNode.path(brokerId))
    val getDataResponse = retryRequestUntilConnected(getDataRequest)
    getDataResponse.resultCode match {
      case Code.OK =>
        Option(BrokerIdZNode.decode(brokerId, getDataResponse.data).broker)
      case Code.NONODE => None
      case _ => throw getDataResponse.resultException.get
    }
  }

  /**
   * Gets the list of sorted broker Ids
   */
  def getSortedBrokerList: Seq[Int] = getChildren(BrokerIdsZNode.path).map(_.toInt).sorted

  /**
   * Gets all topics in the cluster.
   *
   * @param registerWatch indicates if a watch must be registered or not
   * @return sequence of topics in the cluster.
   */
  def getAllTopicsInCluster(registerWatch: Boolean = false): Set[String] = {
    val getChildrenResponse = retryRequestUntilConnected(
      GetChildrenRequest(TopicsZNode.path, registerWatch))
    getChildrenResponse.resultCode match {
      case Code.OK => getChildrenResponse.children.toSet
      case Code.NONODE => Set.empty
      case _ => throw getChildrenResponse.resultException.get
    }
  }

  /**
   * Checks the topic existence
   *
   * @param topicName
   * @return true if topic exists else false
   */
  def topicExists(topicName: String): Boolean = {
    pathExists(TopicZNode.path(topicName))
  }

  /**
   * Adds a topic ID to existing topic and replica assignments
   *
   * @param topicIdReplicaAssignments the TopicIDReplicaAssignments to add a topic ID to
   * @return the updated TopicIdReplicaAssigments including the newly created topic IDs
   */
  def setTopicIds(topicIdReplicaAssignments: collection.Set[TopicIdReplicaAssignment],
                  expectedControllerEpochZkVersion: Int): Set[TopicIdReplicaAssignment] = {
    val updatedAssignments = topicIdReplicaAssignments.map {
      case TopicIdReplicaAssignment(topic, None, assignments) =>
        TopicIdReplicaAssignment(topic, Some(Uuid.randomUuid()), assignments)
      case TopicIdReplicaAssignment(topic, Some(_), _) =>
        throw new IllegalArgumentException("TopicIdReplicaAssignment for " + topic + " already contains a topic ID.")
    }.toSet

    val setDataRequests = updatedAssignments.map { case TopicIdReplicaAssignment(topic, topicIdOpt, assignments) =>
      SetDataRequest(TopicZNode.path(topic), TopicZNode.encode(topicIdOpt.get, assignments), ZkVersion.MatchAnyVersion)
    }.toSeq

    retryRequestsUntilConnected(setDataRequests, expectedControllerEpochZkVersion)
    updatedAssignments
  }

  /**
   * Sets the topic znode with the given assignment.
<<<<<<< HEAD
   *
   * @param topic                            the topic whose assignment is being set.
   * @param assignment                       the partition to replica mapping to set for the given topic
=======
   * @param topic the topic whose assignment is being set.
   * @param topicId unique topic ID for the topic
   * @param assignment the partition to replica mapping to set for the given topic
>>>>>>> 42272f0a
   * @param expectedControllerEpochZkVersion expected controller epoch zkVersion.
   * @return SetDataResponse
   */
  def setTopicAssignmentRaw(topic: String,
                            topicId: Uuid,
                            assignment: collection.Map[TopicPartition, ReplicaAssignment],
                            expectedControllerEpochZkVersion: Int): SetDataResponse = {
    val setDataRequest = SetDataRequest(TopicZNode.path(topic), TopicZNode.encode(topicId, assignment), ZkVersion.MatchAnyVersion)
    retryRequestUntilConnected(setDataRequest, expectedControllerEpochZkVersion)
  }

  /**
   * Sets the topic znode with the given assignment.
   *
   * @param topic                            the topic whose assignment is being set.
   * @param topicId                          unique topic ID for the topic
   * @param assignment                       the partition to replica mapping to set for the given topic
   * @param expectedControllerEpochZkVersion expected controller epoch zkVersion.
   * @throws KeeperException if there is an error while setting assignment
   */
  def setTopicAssignment(topic: String,
                         topicId: Uuid,
                         assignment: Map[TopicPartition, ReplicaAssignment],
                         expectedControllerEpochZkVersion: Int = ZkVersion.MatchAnyVersion) = {
    val setDataResponse = setTopicAssignmentRaw(topic, topicId, assignment, expectedControllerEpochZkVersion)
    setDataResponse.maybeThrow()
  }

  /**
   * Create the topic znode with the given assignment.
   *
   * @param topic      the topic whose assignment is being set.
   * @param topicId    unique topic ID for the topic
   * @param assignment the partition to replica mapping to set for the given topic
   * @throws KeeperException if there is an error while creating assignment
   */
  def createTopicAssignment(topic: String, topicId: Uuid, assignment: Map[TopicPartition, Seq[Int]]): Unit = {
    val persistedAssignments = assignment.map { case (k, v) => k -> ReplicaAssignment(v) }
    createRecursive(TopicZNode.path(topic), TopicZNode.encode(topicId, persistedAssignments))
  }

  /**
   * Gets the log dir event notifications as strings. These strings are the znode names and not the absolute znode path.
   *
   * @return sequence of znode names and not the absolute znode path.
   */
  def getAllLogDirEventNotifications: Seq[String] = {
    val getChildrenResponse = retryRequestUntilConnected(GetChildrenRequest(LogDirEventNotificationZNode.path, registerWatch = true))
    getChildrenResponse.resultCode match {
      case Code.OK => getChildrenResponse.children.map(LogDirEventNotificationSequenceZNode.sequenceNumber)
      case Code.NONODE => Seq.empty
      case _ => throw getChildrenResponse.resultException.get
    }
  }

  /**
   * Reads each of the log dir event notifications associated with the given sequence numbers and extracts the broker ids.
   *
   * @param sequenceNumbers the sequence numbers associated with the log dir event notifications.
   * @return broker ids associated with the given log dir event notifications.
   */
  def getBrokerIdsFromLogDirEvents(sequenceNumbers: Seq[String]): Seq[Int] = {
    val getDataRequests = sequenceNumbers.map { sequenceNumber =>
      GetDataRequest(LogDirEventNotificationSequenceZNode.path(sequenceNumber))
    }
    val getDataResponses = retryRequestsUntilConnected(getDataRequests)
    getDataResponses.flatMap { getDataResponse =>
      getDataResponse.resultCode match {
        case Code.OK => LogDirEventNotificationSequenceZNode.decode(getDataResponse.data)
        case Code.NONODE => None
        case _ => throw getDataResponse.resultException.get
      }
    }
  }

  /**
   * Deletes all log dir event notifications.
   *
   * @param expectedControllerEpochZkVersion expected controller epoch zkVersion.
   */
  def deleteLogDirEventNotifications(expectedControllerEpochZkVersion: Int): Unit = {
    val getChildrenResponse = retryRequestUntilConnected(GetChildrenRequest(LogDirEventNotificationZNode.path, registerWatch = true))
    if (getChildrenResponse.resultCode == Code.OK) {
      deleteLogDirEventNotifications(getChildrenResponse.children.map(LogDirEventNotificationSequenceZNode.sequenceNumber), expectedControllerEpochZkVersion)
    } else if (getChildrenResponse.resultCode != Code.NONODE) {
      getChildrenResponse.maybeThrow()
    }
  }

  /**
   * Deletes the log dir event notifications associated with the given sequence numbers.
   *
   * @param sequenceNumbers                  the sequence numbers associated with the log dir event notifications to be deleted.
   * @param expectedControllerEpochZkVersion expected controller epoch zkVersion.
   */
  def deleteLogDirEventNotifications(sequenceNumbers: Seq[String], expectedControllerEpochZkVersion: Int): Unit = {
    val deleteRequests = sequenceNumbers.map { sequenceNumber =>
      DeleteRequest(LogDirEventNotificationSequenceZNode.path(sequenceNumber), ZkVersion.MatchAnyVersion)
    }
    retryRequestsUntilConnected(deleteRequests, expectedControllerEpochZkVersion)
  }

  /**
   * Gets the topic IDs for the given topics.
   *
   * @param topics the topics we wish to retrieve the Topic IDs for
   * @return the Topic IDs
   * @throws IllegalStateException if a topic in topics does not have a Topic ID
   */
  def getTopicIdsForTopics(topics: Set[String]): Map[String, Uuid] = {
    val getDataRequests = topics.map(topic => GetDataRequest(TopicZNode.path(topic), ctx = Some(topic)))
    val getDataResponses = retryRequestsUntilConnected(getDataRequests.toSeq)
    getDataResponses.map { getDataResponse =>
      val topic = getDataResponse.ctx.get.asInstanceOf[String]
      getDataResponse.resultCode match {
        case Code.OK => Some(TopicZNode.decode(topic, getDataResponse.data))
        case Code.NONODE => None
        case _ => throw getDataResponse.resultException.get
      }
    }.map(_.get)
      .map(topicIdAssignment => (topicIdAssignment.topic,
        topicIdAssignment.topicId.getOrElse(
          throw new IllegalStateException("Topic " + topicIdAssignment.topic + " does not have a topic ID."))))
      .toMap
  }

  /**
   * Gets the replica assignments for the given topics.
   * This function does not return information about which replicas are being added or removed from the assignment.
   *
   * @param topics the topics whose partitions we wish to get the assignments for.
   * @return the replica assignment for each partition from the given topics.
   */
  def getReplicaAssignmentForTopics(topics: Set[String]): Map[TopicPartition, Seq[Int]] = {
    getFullReplicaAssignmentForTopics(topics).map { case (k, v) => k -> v.replicas }
  }

  /**
   * Gets the TopicID and replica assignments for the given topics.
   *
   * @param topics the topics whose partitions we wish to get the assignments for.
   * @return the TopicIdReplicaAssignment for each partition for the given topics.
   */
  def getReplicaAssignmentAndTopicIdForTopics(topics: Set[String]): Set[TopicIdReplicaAssignment] = {
    val getDataRequests = topics.map(topic => GetDataRequest(TopicZNode.path(topic), ctx = Some(topic)))
    val getDataResponses = retryRequestsUntilConnected(getDataRequests.toSeq)
    getDataResponses.map { getDataResponse =>
      val topic = getDataResponse.ctx.get.asInstanceOf[String]
      getDataResponse.resultCode match {
        case Code.OK => TopicZNode.decode(topic, getDataResponse.data)
        case Code.NONODE => TopicIdReplicaAssignment(topic, None, Map.empty[TopicPartition, ReplicaAssignment])
        case _ => throw getDataResponse.resultException.get
      }
    }.toSet
  }

  /**
   * Gets the replica assignments for the given topics.
   *
   * @param topics the topics whose partitions we wish to get the assignments for.
   * @return the full replica assignment for each partition from the given topics.
   */
  def getFullReplicaAssignmentForTopics(topics: Set[String]): Map[TopicPartition, ReplicaAssignment] = {
    val getDataRequests = topics.map(topic => GetDataRequest(TopicZNode.path(topic), ctx = Some(topic)))
    val getDataResponses = retryRequestsUntilConnected(getDataRequests.toSeq)
    getDataResponses.flatMap { getDataResponse =>
      val topic = getDataResponse.ctx.get.asInstanceOf[String]
      getDataResponse.resultCode match {
        case Code.OK => TopicZNode.decode(topic, getDataResponse.data).assignment
        case Code.NONODE => Map.empty[TopicPartition, ReplicaAssignment]
        case _ => throw getDataResponse.resultException.get
      }
    }.toMap
  }

  /**
   * Gets partition the assignments for the given topics.
   *
   * @param topics the topics whose partitions we wish to get the assignments for.
   * @return the partition assignment for each partition from the given topics.
   */
  def getPartitionAssignmentForTopics(topics: Set[String]): Map[String, Map[Int, ReplicaAssignment]] = {
    val getDataRequests = topics.map(topic => GetDataRequest(TopicZNode.path(topic), ctx = Some(topic)))
    val getDataResponses = retryRequestsUntilConnected(getDataRequests.toSeq)
    getDataResponses.flatMap { getDataResponse =>
      val topic = getDataResponse.ctx.get.asInstanceOf[String]
      if (getDataResponse.resultCode == Code.OK) {
        val partitionMap = TopicZNode.decode(topic, getDataResponse.data).assignment.map { case (k, v) => (k.partition, v) }
        Map(topic -> partitionMap)
      } else if (getDataResponse.resultCode == Code.NONODE) {
        Map.empty[String, Map[Int, ReplicaAssignment]]
      } else {
        throw getDataResponse.resultException.get
      }
    }.toMap
  }

  /**
   * Gets the partition numbers for the given topics
   *
   * @param topics the topics whose partitions we wish to get.
   * @return the partition array for each topic from the given topics.
   */
  def getPartitionsForTopics(topics: Set[String]): Map[String, Seq[Int]] = {
    getPartitionAssignmentForTopics(topics).map { topicAndPartitionMap =>
      val topic = topicAndPartitionMap._1
      val partitionMap = topicAndPartitionMap._2
      topic -> partitionMap.keys.toSeq.sortWith((s, t) => s < t)
    }
  }

  /**
   * Gets the partition count for a given topic
   *
   * @param topic The topic to get partition count for.
   * @return optional integer that is Some if the topic exists and None otherwise.
   */
  def getTopicPartitionCount(topic: String): Option[Int] = {
    val topicData = getReplicaAssignmentForTopics(Set(topic))
    if (topicData.nonEmpty)
      Some(topicData.size)
    else
      None
  }

  /**
   * Gets the assigned replicas for a specific topic and partition
   *
   * @param topicPartition TopicAndPartition to get assigned replicas for .
   * @return List of assigned replicas
   */
  def getReplicasForPartition(topicPartition: TopicPartition): Seq[Int] = {
    val topicData = getReplicaAssignmentForTopics(Set(topicPartition.topic))
    topicData.getOrElse(topicPartition, Seq.empty)
  }

  /**
   * Gets all partitions in the cluster
   *
   * @return all partitions in the cluster
   */
  def getAllPartitions: Set[TopicPartition] = {
    val topics = getChildren(TopicsZNode.path)
    if (topics == null) Set.empty
    else {
      topics.flatMap { topic =>
        // The partitions path may not exist if the topic is in the process of being deleted
        getChildren(TopicPartitionsZNode.path(topic)).map(_.toInt).map(new TopicPartition(topic, _))
      }.toSet
    }
  }

  /**
   * Gets the data and version at the given zk path
   *
   * @param path zk node path
   * @return A tuple of 2 elements, where first element is zk node data as an array of bytes
   *         and second element is zk node version.
   *         returns (None, ZkVersion.UnknownVersion) if node doesn't exist and throws exception for any error
   */
  def getDataAndVersion(path: String): (Option[Array[Byte]], Int) = {
    val (data, stat) = getDataAndStat(path)
    stat match {
      case ZkStat.NoStat => (data, ZkVersion.UnknownVersion)
      case _ => (data, stat.getVersion)
    }
  }

  /**
   * Gets the data and Stat at the given zk path
   *
   * @param path zk node path
   * @return A tuple of 2 elements, where first element is zk node data as an array of bytes
   *         and second element is zk node stats.
   *         returns (None, ZkStat.NoStat) if node doesn't exists and throws exception for any error
   */
  def getDataAndStat(path: String): (Option[Array[Byte]], Stat) = {
    val getDataRequest = GetDataRequest(path)
    val getDataResponse = retryRequestUntilConnected(getDataRequest)

    getDataResponse.resultCode match {
      case Code.OK => (Option(getDataResponse.data), getDataResponse.stat)
      case Code.NONODE => (None, ZkStat.NoStat)
      case _ => throw getDataResponse.resultException.get
    }
  }

  /**
   * Gets all the child nodes at a given zk node path
   *
   * @param path
   * @return list of child node names
   */
  def getChildren(path: String): Seq[String] = {
    val getChildrenResponse = retryRequestUntilConnected(GetChildrenRequest(path, registerWatch = true))
    getChildrenResponse.resultCode match {
      case Code.OK => getChildrenResponse.children
      case Code.NONODE => Seq.empty
      case _ => throw getChildrenResponse.resultException.get
    }
  }

  /**
   * Conditional update the persistent path data, return (true, newVersion) if it succeeds, otherwise (the path doesn't
   * exist, the current version is not the expected version, etc.) return (false, ZkVersion.UnknownVersion)
   *
   * When there is a ConnectionLossException during the conditional update, ZookeeperClient will retry the update and may fail
   * since the previous update may have succeeded (but the stored zkVersion no longer matches the expected one).
   * In this case, we will run the optionalChecker to further check if the previous write did indeed succeeded.
   */
  def conditionalUpdatePath(path: String, data: Array[Byte], expectVersion: Int,
                            optionalChecker: Option[(KafkaZkClient, String, Array[Byte]) => (Boolean, Int)] = None): (Boolean, Int) = {

    val setDataRequest = SetDataRequest(path, data, expectVersion)
    val setDataResponse = retryRequestUntilConnected(setDataRequest)

    setDataResponse.resultCode match {
      case Code.OK =>
        debug("Conditional update of path %s with value %s and expected version %d succeeded, returning the new version: %d"
          .format(path, Utils.utf8(data), expectVersion, setDataResponse.stat.getVersion))
        (true, setDataResponse.stat.getVersion)

      case Code.BADVERSION =>
        optionalChecker match {
          case Some(checker) => checker(this, path, data)
          case _ =>
            debug("Checker method is not passed skipping zkData match")
            debug("Conditional update of path %s with data %s and expected version %d failed due to %s"
              .format(path, Utils.utf8(data), expectVersion, setDataResponse.resultException.get.getMessage))
            (false, ZkVersion.UnknownVersion)
        }

      case Code.NONODE =>
        debug("Conditional update of path %s with data %s and expected version %d failed due to %s".format(path,
          Utils.utf8(data), expectVersion, setDataResponse.resultException.get.getMessage))
        (false, ZkVersion.UnknownVersion)

      case _ =>
        debug("Conditional update of path %s with data %s and expected version %d failed due to %s".format(path,
          Utils.utf8(data), expectVersion, setDataResponse.resultException.get.getMessage))
        throw setDataResponse.resultException.get
    }
  }

  /**
   * Creates the delete topic znode.
   *
   * @param topicName topic name
   * @throws KeeperException if there is an error while setting or creating the znode
   */
  def createDeleteTopicPath(topicName: String): Unit = {
    createRecursive(DeleteTopicsTopicZNode.path(topicName))
  }

  /**
   * Checks if topic is marked for deletion
   *
   * @param topic
   * @return true if topic is marked for deletion, else false
   */
  def isTopicMarkedForDeletion(topic: String): Boolean = {
    pathExists(DeleteTopicsTopicZNode.path(topic))
  }

  /**
   * Get all topics marked for deletion.
   *
   * @return sequence of topics marked for deletion.
   */
  def getTopicDeletions: Seq[String] = {
    val getChildrenResponse = retryRequestUntilConnected(GetChildrenRequest(DeleteTopicsZNode.path, registerWatch = true))
    getChildrenResponse.resultCode match {
      case Code.OK => getChildrenResponse.children
      case Code.NONODE => Seq.empty
      case _ => throw getChildrenResponse.resultException.get
    }
  }

  /**
   * Remove the given topics from the topics marked for deletion.
   *
   * @param topics                           the topics to remove.
   * @param expectedControllerEpochZkVersion expected controller epoch zkVersion.
   */
  def deleteTopicDeletions(topics: Seq[String], expectedControllerEpochZkVersion: Int): Unit = {
    val deleteRequests = topics.map(topic => DeleteRequest(DeleteTopicsTopicZNode.path(topic), ZkVersion.MatchAnyVersion))
    retryRequestsUntilConnected(deleteRequests, expectedControllerEpochZkVersion)
  }

  /**
   * Returns all reassignments.
   *
   * @return the reassignments for each partition.
   */
  def getPartitionReassignment: collection.Map[TopicPartition, Seq[Int]] = {
    val getDataRequest = GetDataRequest(ReassignPartitionsZNode.path)
    val getDataResponse = retryRequestUntilConnected(getDataRequest)
    getDataResponse.resultCode match {
      case Code.OK =>
        ReassignPartitionsZNode.decode(getDataResponse.data) match {
          case Left(e) =>
            logger.warn(s"Ignoring partition reassignment due to invalid json: ${e.getMessage}", e)
            Map.empty[TopicPartition, Seq[Int]]
          case Right(assignments) => assignments
        }
      case Code.NONODE => Map.empty
      case _ => throw getDataResponse.resultException.get
    }
  }

  /**
   * Sets or creates the partition reassignment znode with the given reassignment depending on whether it already
   * exists or not.
   *
   * @param reassignment                     the reassignment to set on the reassignment znode
   * @param expectedControllerEpochZkVersion expected controller epoch zkVersion.
   * @throws KeeperException if there is an error while setting or creating the znode
   * @deprecated Use the PartitionReassignment Kafka API instead
   */
  @Deprecated
  def setOrCreatePartitionReassignment(reassignment: collection.Map[TopicPartition, Seq[Int]], expectedControllerEpochZkVersion: Int): Unit = {

    def set(reassignmentData: Array[Byte]): SetDataResponse = {
      val setDataRequest = SetDataRequest(ReassignPartitionsZNode.path, reassignmentData, ZkVersion.MatchAnyVersion)
      retryRequestUntilConnected(setDataRequest, expectedControllerEpochZkVersion)
    }

    def create(reassignmentData: Array[Byte]): CreateResponse = {
      val createRequest = CreateRequest(ReassignPartitionsZNode.path, reassignmentData, defaultAcls(ReassignPartitionsZNode.path),
        CreateMode.PERSISTENT)
      retryRequestUntilConnected(createRequest, expectedControllerEpochZkVersion)
    }

    val reassignmentData = ReassignPartitionsZNode.encode(reassignment)
    val setDataResponse = set(reassignmentData)
    setDataResponse.resultCode match {
      case Code.NONODE =>
        val createDataResponse = create(reassignmentData)
        createDataResponse.maybeThrow()
      case _ => setDataResponse.maybeThrow()
    }
  }

  /**
   * Creates the partition reassignment znode with the given reassignment.
   *
   * @param reassignment the reassignment to set on the reassignment znode.
   * @throws KeeperException if there is an error while creating the znode.
   */
  def createPartitionReassignment(reassignment: Map[TopicPartition, Seq[Int]]) = {
    createRecursive(ReassignPartitionsZNode.path, ReassignPartitionsZNode.encode(reassignment))
  }

  /**
   * Deletes the partition reassignment znode.
   *
   * @param expectedControllerEpochZkVersion expected controller epoch zkVersion.
   */
  def deletePartitionReassignment(expectedControllerEpochZkVersion: Int): Unit = {
    deletePath(ReassignPartitionsZNode.path, expectedControllerEpochZkVersion)
  }

  /**
   * Checks if reassign partitions is in progress.
   *
   * @return true if reassign partitions is in progress, else false.
   */
  def reassignPartitionsInProgress: Boolean = {
    pathExists(ReassignPartitionsZNode.path)
  }

  /**
   * Gets topic partition states for the given partitions.
   *
   * @param partitions the partitions for which we want to get states.
   * @return map containing LeaderIsrAndControllerEpoch of each partition for we were able to lookup the partition state.
   */
  def getTopicPartitionStates(partitions: Seq[TopicPartition]): Map[TopicPartition, LeaderIsrAndControllerEpoch] = {
    val getDataResponses = getTopicPartitionStatesRaw(partitions)
    getDataResponses.flatMap { getDataResponse =>
      val partition = getDataResponse.ctx.get.asInstanceOf[TopicPartition]
      getDataResponse.resultCode match {
        case Code.OK => TopicPartitionStateZNode.decode(getDataResponse.data, getDataResponse.stat).map(partition -> _)
        case Code.NONODE => None
        case _ => throw getDataResponse.resultException.get
      }
    }.toMap
  }

  /**
   * Gets topic partition state for the given partition.
   *
   * @param partition the partition for which we want to get state.
   * @return LeaderIsrAndControllerEpoch of the partition state if exists, else None
   */
  def getTopicPartitionState(partition: TopicPartition): Option[LeaderIsrAndControllerEpoch] = {
    val getDataResponse = getTopicPartitionStatesRaw(Seq(partition)).head
    if (getDataResponse.resultCode == Code.OK) {
      TopicPartitionStateZNode.decode(getDataResponse.data, getDataResponse.stat)
    } else if (getDataResponse.resultCode == Code.NONODE) {
      None
    } else {
      throw getDataResponse.resultException.get
    }
  }

  /**
   * Gets the leader for a given partition
   *
   * @param partition The partition for which we want to get leader.
   * @return optional integer if the leader exists and None otherwise.
   */
  def getLeaderForPartition(partition: TopicPartition): Option[Int] =
    getTopicPartitionState(partition).map(_.leaderAndIsr.leader)

  /**
   * Gets the in-sync replicas (ISR) for a specific topicPartition
   *
   * @param partition The partition for which we want to get ISR.
   * @return optional ISR if exists and None otherwise
   */
  def getInSyncReplicasForPartition(partition: TopicPartition): Option[Seq[Int]] =
    getTopicPartitionState(partition).map(_.leaderAndIsr.isr)


  /**
   * Gets the leader epoch for a specific topicPartition
   *
   * @param partition The partition for which we want to get the leader epoch
   * @return optional integer if the leader exists and None otherwise
   */
  def getEpochForPartition(partition: TopicPartition): Option[Int] = {
    getTopicPartitionState(partition).map(_.leaderAndIsr.leaderEpoch)
  }

  /**
   * Gets the isr change notifications as strings. These strings are the znode names and not the absolute znode path.
   *
   * @return sequence of znode names and not the absolute znode path.
   */
  def getAllIsrChangeNotifications: Seq[String] = {
    val getChildrenResponse = retryRequestUntilConnected(GetChildrenRequest(IsrChangeNotificationZNode.path, registerWatch = true))
    getChildrenResponse.resultCode match {
      case Code.OK => getChildrenResponse.children.map(IsrChangeNotificationSequenceZNode.sequenceNumber)
      case Code.NONODE => Seq.empty
      case _ => throw getChildrenResponse.resultException.get
    }
  }

  /**
   * Reads each of the isr change notifications associated with the given sequence numbers and extracts the partitions.
   *
   * @param sequenceNumbers the sequence numbers associated with the isr change notifications.
   * @return partitions associated with the given isr change notifications.
   */
  def getPartitionsFromIsrChangeNotifications(sequenceNumbers: Seq[String]): Seq[TopicPartition] = {
    val getDataRequests = sequenceNumbers.map { sequenceNumber =>
      GetDataRequest(IsrChangeNotificationSequenceZNode.path(sequenceNumber))
    }
    val getDataResponses = retryRequestsUntilConnected(getDataRequests)
    getDataResponses.flatMap { getDataResponse =>
      getDataResponse.resultCode match {
        case Code.OK => IsrChangeNotificationSequenceZNode.decode(getDataResponse.data)
        case Code.NONODE => None
        case _ => throw getDataResponse.resultException.get
      }
    }
  }

  /**
   * Deletes all isr change notifications.
   *
   * @param expectedControllerEpochZkVersion expected controller epoch zkVersion.
   */
  def deleteIsrChangeNotifications(expectedControllerEpochZkVersion: Int): Unit = {
    val getChildrenResponse = retryRequestUntilConnected(GetChildrenRequest(IsrChangeNotificationZNode.path, registerWatch = true))
    if (getChildrenResponse.resultCode == Code.OK) {
      deleteIsrChangeNotifications(getChildrenResponse.children.map(IsrChangeNotificationSequenceZNode.sequenceNumber), expectedControllerEpochZkVersion)
    } else if (getChildrenResponse.resultCode != Code.NONODE) {
      getChildrenResponse.maybeThrow()
    }
  }

  /**
   * Deletes the isr change notifications associated with the given sequence numbers.
   *
   * @param sequenceNumbers                  the sequence numbers associated with the isr change notifications to be deleted.
   * @param expectedControllerEpochZkVersion expected controller epoch zkVersion.
   */
  def deleteIsrChangeNotifications(sequenceNumbers: Seq[String], expectedControllerEpochZkVersion: Int): Unit = {
    val deleteRequests = sequenceNumbers.map { sequenceNumber =>
      DeleteRequest(IsrChangeNotificationSequenceZNode.path(sequenceNumber), ZkVersion.MatchAnyVersion)
    }
    retryRequestsUntilConnected(deleteRequests, expectedControllerEpochZkVersion)
  }

  /**
   * Creates preferred replica election znode with partitions undergoing election
   *
   * @param partitions
   * @throws KeeperException if there is an error while creating the znode
   */
  def createPreferredReplicaElection(partitions: Set[TopicPartition]): Unit = {
    createRecursive(PreferredReplicaElectionZNode.path, PreferredReplicaElectionZNode.encode(partitions))
  }

  /**
   * Gets the partitions marked for preferred replica election.
   *
   * @return sequence of partitions.
   */
  def getPreferredReplicaElection: Set[TopicPartition] = {
    val getDataRequest = GetDataRequest(PreferredReplicaElectionZNode.path)
    val getDataResponse = retryRequestUntilConnected(getDataRequest)
    getDataResponse.resultCode match {
      case Code.OK => PreferredReplicaElectionZNode.decode(getDataResponse.data)
      case Code.NONODE => Set.empty
      case _ => throw getDataResponse.resultException.get
    }
  }

  /**
   * Deletes the preferred replica election znode.
   *
   * @param expectedControllerEpochZkVersion expected controller epoch zkVersion.
   */
  def deletePreferredReplicaElection(expectedControllerEpochZkVersion: Int): Unit = {
    val deleteRequest = DeleteRequest(PreferredReplicaElectionZNode.path, ZkVersion.MatchAnyVersion)
    retryRequestUntilConnected(deleteRequest, expectedControllerEpochZkVersion)
  }

  /**
   * Gets the controller id.
   *
   * @return optional integer that is Some if the controller znode exists and can be parsed and None otherwise.
   */
  def getControllerId: Option[Int] = {
    val getDataRequest = GetDataRequest(ControllerZNode.path)
    val getDataResponse = retryRequestUntilConnected(getDataRequest)
    getDataResponse.resultCode match {
      case Code.OK => ControllerZNode.decode(getDataResponse.data)
      case Code.NONODE => None
      case _ => throw getDataResponse.resultException.get
    }
  }

  /**
   * Deletes the controller znode.
   *
   * @param expectedControllerEpochZkVersion expected controller epoch zkVersion.
   */
  def deleteController(expectedControllerEpochZkVersion: Int): Unit = {
    val deleteRequest = DeleteRequest(ControllerZNode.path, ZkVersion.MatchAnyVersion)
    retryRequestUntilConnected(deleteRequest, expectedControllerEpochZkVersion)
  }

  /**
   * Gets the controller epoch.
   *
   * @return optional (Int, Stat) that is Some if the controller epoch path exists and None otherwise.
   */
  def getControllerEpoch: Option[(Int, Stat)] = {
    val getDataRequest = GetDataRequest(ControllerEpochZNode.path)
    val getDataResponse = retryRequestUntilConnected(getDataRequest)
    getDataResponse.resultCode match {
      case Code.OK =>
        val epoch = ControllerEpochZNode.decode(getDataResponse.data)
        Option(epoch, getDataResponse.stat)
      case Code.NONODE => None
      case _ => throw getDataResponse.resultException.get
    }
  }

  /**
   * Recursively deletes the topic znode.
   *
   * @param topic                            the topic whose topic znode we wish to delete.
   * @param expectedControllerEpochZkVersion expected controller epoch zkVersion.
   */
  def deleteTopicZNode(topic: String, expectedControllerEpochZkVersion: Int): Unit = {
    deleteRecursive(TopicZNode.path(topic), expectedControllerEpochZkVersion)
  }

  /**
   * Deletes the topic configs for the given topics.
   *
   * @param topics                           the topics whose configs we wish to delete.
   * @param expectedControllerEpochZkVersion expected controller epoch zkVersion.
   */
  def deleteTopicConfigs(topics: Seq[String], expectedControllerEpochZkVersion: Int): Unit = {
    val deleteRequests = topics.map(topic => DeleteRequest(ConfigEntityZNode.path(ConfigType.Topic, topic),
      ZkVersion.MatchAnyVersion))
    retryRequestsUntilConnected(deleteRequests, expectedControllerEpochZkVersion)
  }

  //Acl management methods

  /**
   * Creates the required zk nodes for Acl storage and Acl change storage.
   */
  def createAclPaths(): Unit = {
    ZkAclStore.stores.foreach(store => {
      createRecursive(store.aclPath, throwIfPathExists = false)
      AclEntry.ResourceTypes.foreach(resourceType => createRecursive(store.path(resourceType), throwIfPathExists = false))
    })

    ZkAclChangeStore.stores.foreach(store => createRecursive(store.aclChangePath, throwIfPathExists = false))
  }

  /**
   * Gets VersionedAcls for a given Resource
   *
   * @param resource Resource to get VersionedAcls for
   * @return VersionedAcls
   */
  def getVersionedAclsForResource(resource: ResourcePattern): VersionedAcls = {
    val getDataRequest = GetDataRequest(ResourceZNode.path(resource))
    val getDataResponse = retryRequestUntilConnected(getDataRequest)
    getDataResponse.resultCode match {
      case Code.OK => ResourceZNode.decode(getDataResponse.data, getDataResponse.stat)
      case Code.NONODE => NoAcls
      case _ => throw getDataResponse.resultException.get
    }
  }

  /**
   * Sets or creates the resource znode path with the given acls and expected zk version depending
   * on whether it already exists or not.
   *
   * @param resource
   * @param aclsSet
   * @param expectedVersion
   * @return true if the update was successful and the new version
   */
  def conditionalSetAclsForResource(resource: ResourcePattern,
                                    aclsSet: Set[AclEntry],
                                    expectedVersion: Int): (Boolean, Int) = {
    def set(aclData: Array[Byte], expectedVersion: Int): SetDataResponse = {
      val setDataRequest = SetDataRequest(ResourceZNode.path(resource), aclData, expectedVersion)
      retryRequestUntilConnected(setDataRequest)
    }

    if (expectedVersion < 0)
      throw new IllegalArgumentException(s"Invalid version $expectedVersion provided for conditional update")

    val aclData = ResourceZNode.encode(aclsSet)

    val setDataResponse = set(aclData, expectedVersion)
    setDataResponse.resultCode match {
      case Code.OK => (true, setDataResponse.stat.getVersion)
      case Code.NONODE | Code.BADVERSION => (false, ZkVersion.UnknownVersion)
      case _ => throw setDataResponse.resultException.get
    }
  }

  def createAclsForResourceIfNotExists(resource: ResourcePattern, aclsSet: Set[AclEntry]): (Boolean, Int) = {
    def create(aclData: Array[Byte]): CreateResponse = {
      val path = ResourceZNode.path(resource)
      val createRequest = CreateRequest(path, aclData, defaultAcls(path), CreateMode.PERSISTENT)
      retryRequestUntilConnected(createRequest)
    }

    val aclData = ResourceZNode.encode(aclsSet)

    val createResponse = create(aclData)
    createResponse.resultCode match {
      case Code.OK => (true, 0)
      case Code.NODEEXISTS => (false, ZkVersion.UnknownVersion)
      case _ => throw createResponse.resultException.get
    }
  }

  /**
   * Creates an Acl change notification message.
   *
   * @param resource resource pattern that has changed
   */
  def createAclChangeNotification(resource: ResourcePattern): Unit = {
    val aclChange = ZkAclStore(resource.patternType).changeStore.createChangeNode(resource)
    val createRequest = CreateRequest(aclChange.path, aclChange.bytes, defaultAcls(aclChange.path), CreateMode.PERSISTENT_SEQUENTIAL)
    val createResponse = retryRequestUntilConnected(createRequest)
    createResponse.maybeThrow()
  }

  def propagateLogDirEvent(brokerId: Int): Unit = {
    val logDirEventNotificationPath: String = createSequentialPersistentPath(
      LogDirEventNotificationZNode.path + "/" + LogDirEventNotificationSequenceZNode.SequenceNumberPrefix,
      LogDirEventNotificationSequenceZNode.encode(brokerId))
    debug(s"Added $logDirEventNotificationPath for broker $brokerId")
  }

  def propagateIsrChanges(isrChangeSet: collection.Set[TopicPartition]): Unit = {
    val isrChangeNotificationPath: String = createSequentialPersistentPath(IsrChangeNotificationSequenceZNode.path(),
      IsrChangeNotificationSequenceZNode.encode(isrChangeSet))
    debug(s"Added $isrChangeNotificationPath for $isrChangeSet")
  }

  /**
   * Deletes all Acl change notifications.
   *
   * @throws KeeperException if there is an error while deleting Acl change notifications
   */
  def deleteAclChangeNotifications(): Unit = {
    ZkAclChangeStore.stores.foreach(store => {
      val getChildrenResponse = retryRequestUntilConnected(GetChildrenRequest(store.aclChangePath, registerWatch = true))
      if (getChildrenResponse.resultCode == Code.OK) {
        deleteAclChangeNotifications(store.aclChangePath, getChildrenResponse.children)
      } else if (getChildrenResponse.resultCode != Code.NONODE) {
        getChildrenResponse.maybeThrow()
      }
    })
  }

  /**
   * Deletes the Acl change notifications associated with the given sequence nodes
   *
   * @param aclChangePath the root path
   * @param sequenceNodes the name of the node to delete.
   */
  private def deleteAclChangeNotifications(aclChangePath: String, sequenceNodes: Seq[String]): Unit = {
    val deleteRequests = sequenceNodes.map { sequenceNode =>
      DeleteRequest(s"$aclChangePath/$sequenceNode", ZkVersion.MatchAnyVersion)
    }

    val deleteResponses = retryRequestsUntilConnected(deleteRequests)
    deleteResponses.foreach { deleteResponse =>
      if (deleteResponse.resultCode != Code.NONODE) {
        deleteResponse.maybeThrow()
      }
    }
  }

  /**
   * Gets the resource types, for which ACLs are stored, for the supplied resource pattern type.
   *
   * @param patternType The resource pattern type to retrieve the names for.
   * @return list of resource type names
   */
  def getResourceTypes(patternType: PatternType): Seq[String] = {
    getChildren(ZkAclStore(patternType).aclPath)
  }

  /**
   * Gets the resource names, for which ACLs are stored, for a given resource type and pattern type
   *
   * @param patternType  The resource pattern type to retrieve the names for.
   * @param resourceType Resource type to retrieve the names for.
   * @return list of resource names
   */
  def getResourceNames(patternType: PatternType, resourceType: ResourceType): Seq[String] = {
    getChildren(ZkAclStore(patternType).path(resourceType))
  }

  /**
   * Deletes the given Resource node
   *
   * @param resource
   * @return delete status
   */
  def deleteResource(resource: ResourcePattern): Boolean = {
    deleteRecursive(ResourceZNode.path(resource))
  }

  /**
   * checks the resource existence
   *
   * @param resource
   * @return existence status
   */
  def resourceExists(resource: ResourcePattern): Boolean = {
    pathExists(ResourceZNode.path(resource))
  }

  /**
   * Conditional delete the resource node
   *
   * @param resource
   * @param expectedVersion
   * @return return true if it succeeds, false otherwise (the current version is not the expected version)
   */
  def conditionalDelete(resource: ResourcePattern, expectedVersion: Int): Boolean = {
    val deleteRequest = DeleteRequest(ResourceZNode.path(resource), expectedVersion)
    val deleteResponse = retryRequestUntilConnected(deleteRequest)
    deleteResponse.resultCode match {
      case Code.OK | Code.NONODE => true
      case Code.BADVERSION => false
      case _ => throw deleteResponse.resultException.get
    }
  }

  /**
   * Deletes the zk node recursively
   *
   * @param path                             path to delete
   * @param expectedControllerEpochZkVersion expected controller epoch zkVersion.
   * @param recursiveDelete                  enable recursive delete
   * @return KeeperException if there is an error while deleting the path
   */
  def deletePath(path: String, expectedControllerEpochZkVersion: Int = ZkVersion.MatchAnyVersion, recursiveDelete: Boolean = true): Unit = {
    if (recursiveDelete)
      deleteRecursive(path, expectedControllerEpochZkVersion)
    else {
      val deleteRequest = DeleteRequest(path, ZkVersion.MatchAnyVersion)
      val deleteResponse = retryRequestUntilConnected(deleteRequest, expectedControllerEpochZkVersion)
      if (deleteResponse.resultCode != Code.OK && deleteResponse.resultCode != Code.NONODE) {
        throw deleteResponse.resultException.get
      }
    }
  }

  /**
   * Creates the required zk nodes for Delegation Token storage
   */
  def createDelegationTokenPaths(): Unit = {
    createRecursive(DelegationTokenChangeNotificationZNode.path, throwIfPathExists = false)
    createRecursive(DelegationTokensZNode.path, throwIfPathExists = false)
  }

  /**
   * Creates Delegation Token change notification message
   *
   * @param tokenId token Id
   */
  def createTokenChangeNotification(tokenId: String): Unit = {
    val path = DelegationTokenChangeNotificationSequenceZNode.createPath
    val createRequest = CreateRequest(path, DelegationTokenChangeNotificationSequenceZNode.encode(tokenId), defaultAcls(path), CreateMode.PERSISTENT_SEQUENTIAL)
    val createResponse = retryRequestUntilConnected(createRequest)
    createResponse.resultException.foreach(e => throw e)
  }

  /**
   * Sets or creates token info znode with the given token details depending on whether it already
   * exists or not.
   *
   * @param token the token to set on the token znode
   * @throws KeeperException if there is an error while setting or creating the znode
   */
  def setOrCreateDelegationToken(token: DelegationToken): Unit = {

    def set(tokenData: Array[Byte]): SetDataResponse = {
      val setDataRequest = SetDataRequest(DelegationTokenInfoZNode.path(token.tokenInfo().tokenId()), tokenData, ZkVersion.MatchAnyVersion)
      retryRequestUntilConnected(setDataRequest)
    }

    def create(tokenData: Array[Byte]): CreateResponse = {
      val path = DelegationTokenInfoZNode.path(token.tokenInfo().tokenId())
      val createRequest = CreateRequest(path, tokenData, defaultAcls(path), CreateMode.PERSISTENT)
      retryRequestUntilConnected(createRequest)
    }

    val tokenInfo = DelegationTokenInfoZNode.encode(token)
    val setDataResponse = set(tokenInfo)
    setDataResponse.resultCode match {
      case Code.NONODE =>
        val createDataResponse = create(tokenInfo)
        createDataResponse.maybeThrow()
      case _ => setDataResponse.maybeThrow()
    }
  }

  /**
   * Gets the Delegation Token Info
   *
   * @return optional TokenInfo that is Some if the token znode exists and can be parsed and None otherwise.
   */
  def getDelegationTokenInfo(delegationTokenId: String): Option[TokenInformation] = {
    val getDataRequest = GetDataRequest(DelegationTokenInfoZNode.path(delegationTokenId))
    val getDataResponse = retryRequestUntilConnected(getDataRequest)
    getDataResponse.resultCode match {
      case Code.OK => DelegationTokenInfoZNode.decode(getDataResponse.data)
      case Code.NONODE => None
      case _ => throw getDataResponse.resultException.get
    }
  }

  /**
   * Deletes the given Delegation token node
   *
   * @param delegationTokenId
   * @return delete status
   */
  def deleteDelegationToken(delegationTokenId: String): Boolean = {
    deleteRecursive(DelegationTokenInfoZNode.path(delegationTokenId))
  }

  /**
   * This registers a ZNodeChangeHandler and attempts to register a watcher with an ExistsRequest, which allows data
   * watcher registrations on paths which might not even exist.
   *
   * @param zNodeChangeHandler
   * @return `true` if the path exists or `false` if it does not
   * @throws KeeperException if an error is returned by ZooKeeper
   */
  def registerZNodeChangeHandlerAndCheckExistence(zNodeChangeHandler: ZNodeChangeHandler): Boolean = {
    zooKeeperClient.registerZNodeChangeHandler(zNodeChangeHandler)
    val existsResponse = retryRequestUntilConnected(ExistsRequest(zNodeChangeHandler.path))
    existsResponse.resultCode match {
      case Code.OK => true
      case Code.NONODE => false
      case _ => throw existsResponse.resultException.get
    }
  }

  /**
   * See ZooKeeperClient.registerZNodeChangeHandler
   *
   * @param zNodeChangeHandler
   */
  def registerZNodeChangeHandler(zNodeChangeHandler: ZNodeChangeHandler): Unit = {
    zooKeeperClient.registerZNodeChangeHandler(zNodeChangeHandler)
  }

  /**
   * See ZooKeeperClient.unregisterZNodeChangeHandler
   *
   * @param path
   */
  def unregisterZNodeChangeHandler(path: String): Unit = {
    zooKeeperClient.unregisterZNodeChangeHandler(path)
  }

  /**
   * See ZooKeeperClient.registerZNodeChildChangeHandler
   *
   * @param zNodeChildChangeHandler
   */
  def registerZNodeChildChangeHandler(zNodeChildChangeHandler: ZNodeChildChangeHandler): Unit = {
    zooKeeperClient.registerZNodeChildChangeHandler(zNodeChildChangeHandler)
  }

  /**
   * See ZooKeeperClient.unregisterZNodeChildChangeHandler
   *
   * @param path
   */
  def unregisterZNodeChildChangeHandler(path: String): Unit = {
    zooKeeperClient.unregisterZNodeChildChangeHandler(path)
  }

  /**
   *
   * @param stateChangeHandler
   */
  def registerStateChangeHandler(stateChangeHandler: StateChangeHandler): Unit = {
    zooKeeperClient.registerStateChangeHandler(stateChangeHandler)
  }

  /**
   *
   * @param name
   */
  def unregisterStateChangeHandler(name: String): Unit = {
    zooKeeperClient.unregisterStateChangeHandler(name)
  }

  /**
   * Close the underlying ZooKeeperClient.
   */
  def close(): Unit = {
    removeMetric("ZooKeeperRequestLatencyMs")
    zooKeeperClient.close()
  }

  /**
   * Get the committed offset for a topic partition and group
   *
   * @param group          the group we wish to get offset for
   * @param topicPartition the topic partition we wish to get the offset for
   * @return optional long that is Some if there was an offset committed for topic partition, group and None otherwise.
   */
  def getConsumerOffset(group: String, topicPartition: TopicPartition): Option[Long] = {
    val getDataRequest = GetDataRequest(ConsumerOffset.path(group, topicPartition.topic, topicPartition.partition))
    val getDataResponse = retryRequestUntilConnected(getDataRequest)
    getDataResponse.resultCode match {
      case Code.OK => ConsumerOffset.decode(getDataResponse.data)
      case Code.NONODE => None
      case _ => throw getDataResponse.resultException.get
    }
  }

  /**
   * Set the committed offset for a topic partition and group
   *
   * @param group          the group whose offset is being set
   * @param topicPartition the topic partition whose offset is being set
   * @param offset         the offset value
   */
  def setOrCreateConsumerOffset(group: String, topicPartition: TopicPartition, offset: Long): Unit = {
    val setDataResponse = setConsumerOffset(group, topicPartition, offset)
    if (setDataResponse.resultCode == Code.NONODE) {
      createConsumerOffset(group, topicPartition, offset)
    } else {
      setDataResponse.maybeThrow()
    }
  }

  /**
   * Get the cluster id.
   *
   * @return optional cluster id in String.
   */
  def getClusterId: Option[String] = {
    val getDataRequest = GetDataRequest(ClusterIdZNode.path)
    val getDataResponse = retryRequestUntilConnected(getDataRequest)
    getDataResponse.resultCode match {
      case Code.OK => Some(ClusterIdZNode.fromJson(getDataResponse.data))
      case Code.NONODE => None
      case _ => throw getDataResponse.resultException.get
    }
  }

  /**
   * Return the ACLs of the node of the given path
   *
   * @param path the given path for the node
   * @return the ACL array of the given node.
   */
  def getAcl(path: String): Seq[ACL] = {
    val getAclRequest = GetAclRequest(path)
    val getAclResponse = retryRequestUntilConnected(getAclRequest)
    getAclResponse.resultCode match {
      case Code.OK => getAclResponse.acl
      case _ => throw getAclResponse.resultException.get
    }
  }

  /**
   * sets the ACLs to the node of the given path
   *
   * @param path the given path for the node
   * @param acl  the given acl for the node
   */
  def setAcl(path: String, acl: Seq[ACL]): Unit = {
    val setAclRequest = SetAclRequest(path, acl, ZkVersion.MatchAnyVersion)
    val setAclResponse = retryRequestUntilConnected(setAclRequest)
    setAclResponse.maybeThrow()
  }

  /**
   * Create the cluster Id. If the cluster id already exists, return the current cluster id.
   *
   * @return cluster id
   */
  def createOrGetClusterId(proposedClusterId: String): String = {
    try {
      createRecursive(ClusterIdZNode.path, ClusterIdZNode.toJson(proposedClusterId))
      proposedClusterId
    } catch {
      case _: NodeExistsException => getClusterId.getOrElse(
        throw new KafkaException("Failed to get cluster id from Zookeeper. This can happen if /cluster/id is deleted from Zookeeper."))
    }
  }

  /**
   * Generate a broker id by updating the broker sequence id path in ZK and return the version of the path.
   * The version is incremented by one on every update starting from 1.
   *
   * @return sequence number as the broker id
   */
  def generateBrokerSequenceId(): Int = {
    val setDataRequest = SetDataRequest(BrokerSequenceIdZNode.path, Array.empty[Byte], ZkVersion.MatchAnyVersion)
    val setDataResponse = retryRequestUntilConnected(setDataRequest)
    setDataResponse.resultCode match {
      case Code.OK => setDataResponse.stat.getVersion
      case Code.NONODE =>
        // maker sure the path exists
        createRecursive(BrokerSequenceIdZNode.path, Array.empty[Byte], throwIfPathExists = false)
        generateBrokerSequenceId()
      case _ => throw setDataResponse.resultException.get
    }
  }

  /**
   * Pre-create top level paths in ZK if needed.
   */
  def createTopLevelPaths(): Unit = {
    ZkData.PersistentZkPaths.foreach(makeSurePersistentPathExists(_))
  }

  /**
   * Make sure a persistent path exists in ZK.
   *
   * @param path
   */
  def makeSurePersistentPathExists(path: String): Unit = {
    createRecursive(path, data = null, throwIfPathExists = false)
  }

  def createFeatureZNode(nodeContents: FeatureZNode): Unit = {
    val createRequest = CreateRequest(
      FeatureZNode.path,
      FeatureZNode.encode(nodeContents),
      defaultAcls(FeatureZNode.path),
      CreateMode.PERSISTENT)
    val response = retryRequestUntilConnected(createRequest)
    response.maybeThrow()
  }

  def updateFeatureZNode(nodeContents: FeatureZNode): Int = {
    val setRequest = SetDataRequest(
      FeatureZNode.path,
      FeatureZNode.encode(nodeContents),
      ZkVersion.MatchAnyVersion)
    val response = retryRequestUntilConnected(setRequest)
    response.maybeThrow()
    response.stat.getVersion
  }

  def deleteFeatureZNode(): Unit = {
    deletePath(FeatureZNode.path, ZkVersion.MatchAnyVersion, false)
  }

  private def setConsumerOffset(group: String, topicPartition: TopicPartition, offset: Long): SetDataResponse = {
    val setDataRequest = SetDataRequest(ConsumerOffset.path(group, topicPartition.topic, topicPartition.partition),
      ConsumerOffset.encode(offset), ZkVersion.MatchAnyVersion)
    retryRequestUntilConnected(setDataRequest)
  }

  private def createConsumerOffset(group: String, topicPartition: TopicPartition, offset: Long) = {
    val path = ConsumerOffset.path(group, topicPartition.topic, topicPartition.partition)
    createRecursive(path, ConsumerOffset.encode(offset))
  }

  /**
   * Deletes the given zk path recursively
   *
   * @param path
   * @param expectedControllerEpochZkVersion expected controller epoch zkVersion.
   * @return true if path gets deleted successfully, false if root path doesn't exist
   * @throws KeeperException if there is an error while deleting the znodes
   */
  def deleteRecursive(path: String, expectedControllerEpochZkVersion: Int = ZkVersion.MatchAnyVersion): Boolean = {
    val getChildrenResponse = retryRequestUntilConnected(GetChildrenRequest(path, registerWatch = true))
    getChildrenResponse.resultCode match {
      case Code.OK =>
        getChildrenResponse.children.foreach(child => deleteRecursive(s"$path/$child", expectedControllerEpochZkVersion))
        val deleteResponse = retryRequestUntilConnected(DeleteRequest(path, ZkVersion.MatchAnyVersion), expectedControllerEpochZkVersion)
        if (deleteResponse.resultCode != Code.OK && deleteResponse.resultCode != Code.NONODE)
          throw deleteResponse.resultException.get
        true
      case Code.NONODE => false
      case _ => throw getChildrenResponse.resultException.get
    }
  }

  def pathExists(path: String): Boolean = {
    val existsRequest = ExistsRequest(path)
    val existsResponse = retryRequestUntilConnected(existsRequest)
    existsResponse.resultCode match {
      case Code.OK => true
      case Code.NONODE => false
      case _ => throw existsResponse.resultException.get
    }
  }

  private[kafka] def createRecursive(path: String, data: Array[Byte] = null, throwIfPathExists: Boolean = true) = {

    def parentPath(path: String): String = {
      val indexOfLastSlash = path.lastIndexOf("/")
      if (indexOfLastSlash == -1) throw new IllegalArgumentException(s"Invalid path ${path}")
      path.substring(0, indexOfLastSlash)
    }

    def createRecursive0(path: String): Unit = {
      val createRequest = CreateRequest(path, null, defaultAcls(path), CreateMode.PERSISTENT)
      var createResponse = retryRequestUntilConnected(createRequest)
      if (createResponse.resultCode == Code.NONODE) {
        createRecursive0(parentPath(path))
        createResponse = retryRequestUntilConnected(createRequest)
        if (createResponse.resultCode != Code.OK && createResponse.resultCode != Code.NODEEXISTS) {
          throw createResponse.resultException.get
        }
      } else if (createResponse.resultCode != Code.OK && createResponse.resultCode != Code.NODEEXISTS) {
        throw createResponse.resultException.get
      }
    }

    val createRequest = CreateRequest(path, data, defaultAcls(path), CreateMode.PERSISTENT)
    var createResponse = retryRequestUntilConnected(createRequest)

    if (throwIfPathExists && createResponse.resultCode == Code.NODEEXISTS) {
      createResponse.maybeThrow()
    } else if (createResponse.resultCode == Code.NONODE) {
      createRecursive0(parentPath(path))
      createResponse = retryRequestUntilConnected(createRequest)
      if (throwIfPathExists || createResponse.resultCode != Code.NODEEXISTS)
        createResponse.maybeThrow()
    } else if (createResponse.resultCode != Code.NODEEXISTS)
      createResponse.maybeThrow()

  }

  private def createTopicPartition(partitions: Seq[TopicPartition], expectedControllerEpochZkVersion: Int): Seq[CreateResponse] = {
    val createRequests = partitions.map { partition =>
      val path = TopicPartitionZNode.path(partition)
      CreateRequest(path, null, defaultAcls(path), CreateMode.PERSISTENT, Some(partition))
    }
    retryRequestsUntilConnected(createRequests, expectedControllerEpochZkVersion)
  }

  private def createTopicPartitions(topics: Seq[String], expectedControllerEpochZkVersion: Int): Seq[CreateResponse] = {
    val createRequests = topics.map { topic =>
      val path = TopicPartitionsZNode.path(topic)
      CreateRequest(path, null, defaultAcls(path), CreateMode.PERSISTENT, Some(topic))
    }
    retryRequestsUntilConnected(createRequests, expectedControllerEpochZkVersion)
  }

  private def getTopicConfigs(topics: Set[String]): Seq[GetDataResponse] = {
    val getDataRequests: Seq[GetDataRequest] = topics.iterator.map { topic =>
      GetDataRequest(ConfigEntityZNode.path(ConfigType.Topic, topic), ctx = Some(topic))
    }.toBuffer

    retryRequestsUntilConnected(getDataRequests)
  }

  def defaultAcls(path: String): Seq[ACL] = ZkData.defaultAcls(isSecure, path)

  def secure: Boolean = isSecure

  private[zk] def retryRequestUntilConnected[Req <: AsyncRequest](request: Req, expectedControllerZkVersion: Int = ZkVersion.MatchAnyVersion): Req#Response = {
    retryRequestsUntilConnected(Seq(request), expectedControllerZkVersion).head
  }

  private def retryRequestsUntilConnected[Req <: AsyncRequest](requests: Seq[Req], expectedControllerZkVersion: Int): Seq[Req#Response] = {
    expectedControllerZkVersion match {
      case ZkVersion.MatchAnyVersion => retryRequestsUntilConnected(requests)
      case version if version >= 0 =>
        retryRequestsUntilConnected(requests.map(wrapRequestWithControllerEpochCheck(_, version)))
          .map(unwrapResponseWithControllerEpochCheck(_).asInstanceOf[Req#Response])
      case invalidVersion =>
        throw new IllegalArgumentException(s"Expected controller epoch zkVersion $invalidVersion should be non-negative or equal to ${ZkVersion.MatchAnyVersion}")
    }
  }

  private def retryRequestsUntilConnected[Req <: AsyncRequest](requests: Seq[Req]): Seq[Req#Response] = {
    val remainingRequests = new mutable.ArrayBuffer(requests.size) ++= requests
    val responses = new mutable.ArrayBuffer[Req#Response]
    while (remainingRequests.nonEmpty) {
      val batchResponses = zooKeeperClient.handleRequests(remainingRequests)

      batchResponses.foreach(response => latencyMetric.update(response.metadata.responseTimeMs))

      // Only execute slow path if we find a response with CONNECTIONLOSS
      if (batchResponses.exists(_.resultCode == Code.CONNECTIONLOSS)) {
        val requestResponsePairs = remainingRequests.zip(batchResponses)

        remainingRequests.clear()
        requestResponsePairs.foreach { case (request, response) =>
          if (response.resultCode == Code.CONNECTIONLOSS)
            remainingRequests += request
          else
            responses += response
        }

        if (remainingRequests.nonEmpty)
          zooKeeperClient.waitUntilConnected()
      } else {
        remainingRequests.clear()
        responses ++= batchResponses
      }
    }
    responses
  }

  private def checkedEphemeralCreate(path: String, data: Array[Byte]): Stat = {
    val checkedEphemeral = new CheckedEphemeral(path, data)
    info(s"Creating $path (is it secure? $isSecure)")
    val stat = checkedEphemeral.create()
    info(s"Stat of the created znode at $path is: $stat")
    stat
  }

  private def isZKSessionIdDiffFromCurrentZKSessionId(): Boolean = {
    zooKeeperClient.sessionId != currentZooKeeperSessionId
  }

  private def isZKSessionTheEphemeralOwner(ephemeralOwnerId: Long): Boolean = {
    ephemeralOwnerId == currentZooKeeperSessionId
  }

  private[zk] def shouldReCreateEphemeralZNode(ephemeralOwnerId: Long): Boolean = {
    isZKSessionTheEphemeralOwner(ephemeralOwnerId) && isZKSessionIdDiffFromCurrentZKSessionId()
  }

  private def updateCurrentZKSessionId(newSessionId: Long): Unit = {
    currentZooKeeperSessionId = newSessionId
  }

  private class CheckedEphemeral(path: String, data: Array[Byte]) extends Logging {
    def create(): Stat = {
      val response = retryRequestUntilConnected(
        MultiRequest(Seq(
          CreateOp(path, null, defaultAcls(path), CreateMode.EPHEMERAL),
          SetDataOp(path, data, 0)))
      )
      val stat = response.resultCode match {
        case Code.OK =>
          val setDataResult = response.zkOpResults(1).rawOpResult.asInstanceOf[SetDataResult]
          setDataResult.getStat
        case Code.NODEEXISTS =>
          getAfterNodeExists()
        case code =>
          error(s"Error while creating ephemeral at $path with return code: $code")
          throw KeeperException.create(code)
      }

      // At this point, we need to save a reference to the zookeeper session id.
      // This is done here since the Zookeeper session id may not be available at the Object creation time.
      // This is assuming the 'retryRequestUntilConnected' method got connected and a valid session id is present.
      // This code is part of the workaround done in the KAFKA-7165, once ZOOKEEPER-2985 is complete, this code
      // must be deleted.
      updateCurrentZKSessionId(zooKeeperClient.sessionId)

      stat
    }

    // This method is part of the work around done in the KAFKA-7165, once ZOOKEEPER-2985 is complete, this code must
    // be deleted.
    private def delete(): Code = {
      val deleteRequest = DeleteRequest(path, ZkVersion.MatchAnyVersion)
      val deleteResponse = retryRequestUntilConnected(deleteRequest)
      deleteResponse.resultCode match {
        case code@Code.OK => code
        case code@Code.NONODE => code
        case code =>
          error(s"Error while deleting ephemeral node at $path with return code: $code")
          code
      }
    }

    private def reCreate(): Stat = {
      val codeAfterDelete = delete()
      val codeAfterReCreate = codeAfterDelete
      debug(s"Result of znode ephemeral deletion at $path is: $codeAfterDelete")
      if (codeAfterDelete == Code.OK || codeAfterDelete == Code.NONODE) {
        create()
      } else {
        throw KeeperException.create(codeAfterReCreate)
      }
    }

    private def getAfterNodeExists(): Stat = {
      val getDataRequest = GetDataRequest(path)
      val getDataResponse = retryRequestUntilConnected(getDataRequest)
      val ephemeralOwnerId = getDataResponse.stat.getEphemeralOwner
      getDataResponse.resultCode match {
        // At this point, the Zookeeper session could be different (due a 'Session expired') from the one that initially
        // registered the Broker into the Zookeeper ephemeral node, but the znode is still present in ZooKeeper.
        // The expected behaviour is that Zookeeper server removes the ephemeral node associated with the expired session
        // but due an already reported bug in Zookeeper (ZOOKEEPER-2985) this is not happening, so, the following check
        // will validate if this Broker got registered with the previous (expired) session and try to register again,
        // deleting the ephemeral node and creating it again.
        // This code is part of the work around done in the KAFKA-7165, once ZOOKEEPER-2985 is complete, this code must
        // be deleted.
        case Code.OK if shouldReCreateEphemeralZNode(ephemeralOwnerId) =>
          info(s"Was not possible to create the ephemeral at $path, node already exists and owner " +
            s"'$ephemeralOwnerId' does not match current session '${zooKeeperClient.sessionId}'" +
            s", trying to delete and re-create it with the newest Zookeeper session")
          reCreate()
        case Code.OK if ephemeralOwnerId != zooKeeperClient.sessionId =>
          error(s"Error while creating ephemeral at $path, node already exists and owner " +
            s"'$ephemeralOwnerId' does not match current session '${zooKeeperClient.sessionId}'")
          throw KeeperException.create(Code.NODEEXISTS)
        case Code.OK =>
          getDataResponse.stat
        case Code.NONODE =>
          info(s"The ephemeral node at $path went away while reading it, attempting create() again")
          create()
        case code =>
          error(s"Error while creating ephemeral at $path as it already exists and error getting the node data due to $code")
          throw KeeperException.create(code)
      }
    }
  }

}

object KafkaZkClient {

  /**
   * @param finishedPartitions Partitions that finished either in successfully
   *                           updated partition states or failed with an exception.
   * @param partitionsToRetry  The partitions that we should retry due to a zookeeper BADVERSION conflict. Version conflicts
   *                           can occur if the partition leader updated partition state while the controller attempted to
   *                           update partition state.
   */
  case class UpdateLeaderAndIsrResult(
                                       finishedPartitions: Map[TopicPartition, Either[Exception, LeaderAndIsr]],
                                       partitionsToRetry: Seq[TopicPartition]
                                     )

  /**
   * Create an instance of this class with the provided parameters.
   *
   * The metric group and type are preserved by default for compatibility with previous versions.
   */
  def apply(connectString: String,
            isSecure: Boolean,
            sessionTimeoutMs: Int,
            connectionTimeoutMs: Int,
            maxInFlightRequests: Int,
            time: Time,
            metricGroup: String = "kafka.server",
            metricType: String = "SessionExpireListener",
            name: Option[String] = None,
            zkClientConfig: Option[ZKClientConfig] = None) = {
    val zooKeeperClient = new ZooKeeperClient(connectString, sessionTimeoutMs, connectionTimeoutMs, maxInFlightRequests,
      time, metricGroup, metricType, name, zkClientConfig)
    new KafkaZkClient(zooKeeperClient, isSecure, time)
  }

  // A helper function to transform a regular request into a MultiRequest
  // with the check on controller epoch znode zkVersion.
  // This is used for fencing zookeeper updates in controller.
  private def wrapRequestWithControllerEpochCheck(request: AsyncRequest, expectedControllerZkVersion: Int): MultiRequest = {
    val checkOp = CheckOp(ControllerEpochZNode.path, expectedControllerZkVersion)
    request match {
      case CreateRequest(path, data, acl, createMode, ctx) =>
        MultiRequest(Seq(checkOp, CreateOp(path, data, acl, createMode)), ctx)
      case DeleteRequest(path, version, ctx) =>
        MultiRequest(Seq(checkOp, DeleteOp(path, version)), ctx)
      case SetDataRequest(path, data, version, ctx) =>
        MultiRequest(Seq(checkOp, SetDataOp(path, data, version)), ctx)
      case _ => throw new IllegalStateException(s"$request does not need controller epoch check")
    }
  }

  // A helper function to transform a MultiResponse with the check on
  // controller epoch znode zkVersion back into a regular response.
  // ControllerMovedException will be thrown if the controller epoch
  // znode zkVersion check fails. This is used for fencing zookeeper
  // updates in controller.
  private def unwrapResponseWithControllerEpochCheck(response: AsyncResponse): AsyncResponse = {
    response match {
      case MultiResponse(resultCode, _, ctx, zkOpResults, responseMetadata) =>
        zkOpResults match {
          case Seq(ZkOpResult(checkOp: CheckOp, checkOpResult), zkOpResult) =>
            checkOpResult match {
              case errorResult: ErrorResult =>
                if (checkOp.path.equals(ControllerEpochZNode.path)) {
                  val errorCode = Code.get(errorResult.getErr)
                  if (errorCode == Code.BADVERSION)
                  // Throw ControllerMovedException when the zkVersionCheck is performed on the controller epoch znode and the check fails
                    throw new ControllerMovedException(s"Controller epoch zkVersion check fails. Expected zkVersion = ${checkOp.version}")
                  else if (errorCode != Code.OK)
                    throw KeeperException.create(errorCode, checkOp.path)
                }
              case _ =>
            }
            val rawOpResult = zkOpResult.rawOpResult
            zkOpResult.zkOp match {
              case createOp: CreateOp =>
                val name = rawOpResult match {
                  case c: CreateResult => c.getPath
                  case _ => null
                }
                CreateResponse(resultCode, createOp.path, ctx, name, responseMetadata)
              case deleteOp: DeleteOp =>
                DeleteResponse(resultCode, deleteOp.path, ctx, responseMetadata)
              case setDataOp: SetDataOp =>
                val stat = rawOpResult match {
                  case s: SetDataResult => s.getStat
                  case _ => null
                }
                SetDataResponse(resultCode, setDataOp.path, ctx, stat, responseMetadata)
              case zkOp => throw new IllegalStateException(s"Unexpected zkOp: $zkOp")
            }
          case null => throw KeeperException.create(resultCode)
          case _ => throw new IllegalStateException(s"Cannot unwrap $response because the first zookeeper op is not check op in original MultiRequest")
        }
      case _ => throw new IllegalStateException(s"Cannot unwrap $response because it is not a MultiResponse")
    }
  }
}<|MERGE_RESOLUTION|>--- conflicted
+++ resolved
@@ -524,15 +524,9 @@
 
   /**
    * Sets the topic znode with the given assignment.
-<<<<<<< HEAD
-   *
-   * @param topic                            the topic whose assignment is being set.
-   * @param assignment                       the partition to replica mapping to set for the given topic
-=======
    * @param topic the topic whose assignment is being set.
    * @param topicId unique topic ID for the topic
    * @param assignment the partition to replica mapping to set for the given topic
->>>>>>> 42272f0a
    * @param expectedControllerEpochZkVersion expected controller epoch zkVersion.
    * @return SetDataResponse
    */
