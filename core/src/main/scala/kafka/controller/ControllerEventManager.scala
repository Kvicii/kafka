/*
 * Licensed to the Apache Software Foundation (ASF) under one or more
 * contributor license agreements. See the NOTICE file distributed with
 * this work for additional information regarding copyright ownership.
 * The ASF licenses this file to You under the Apache License, Version 2.0
 * (the "License"); you may not use this file except in compliance with
 * the License. You may obtain a copy of the License at
 *
 *    http://www.apache.org/licenses/LICENSE-2.0
 *
 * Unless required by applicable law or agreed to in writing, software
 * distributed under the License is distributed on an "AS IS" BASIS,
 * WITHOUT WARRANTIES OR CONDITIONS OF ANY KIND, either express or implied.
 * See the License for the specific language governing permissions and
 * limitations under the License.
 */

package kafka.controller

import java.util.ArrayList
import java.util.concurrent.atomic.AtomicBoolean
import java.util.concurrent.locks.ReentrantLock
import java.util.concurrent.{CountDownLatch, LinkedBlockingQueue, TimeUnit}

import kafka.metrics.{KafkaMetricsGroup, KafkaTimer}
import kafka.utils.CoreUtils.inLock
import kafka.utils.ShutdownableThread
import org.apache.kafka.common.utils.Time

import scala.collection._

/**
 * 用于保存字符串常量(如线程名称)
 */
object ControllerEventManager {
  val ControllerEventThreadName = "controller-event-thread"
  val EventQueueTimeMetricName = "EventQueueTimeMs"
  val EventQueueSizeMetricName = "EventQueueSize"
}

/**
 * Controller端事件处理器接口
 * KafkaController是唯一的实现类
 */
trait ControllerEventProcessor {
  /**
   * 支持普通处理Controller事件的接口
   * 接收一个 Controller 事件并进行处理 是实现 Controller 事件处理的主力方法
   *
   * @param event
   */
  def process(event: ControllerEvent): Unit

  /**
   * 支持抢占处理Controller事件的接口
   * 接收一个 Controller 事件 并抢占队列之前的事件进行优先处理 Kafka 使用preempt实现某些高优先级事件的抢占处理
   * 目前在源码中只有两类事件(ShutdownEventThread 和 Expire)需要抢占式处理
   *
   * @param event
   */
  def preempt(event: ControllerEvent): Unit
}

/**
 * 表示的是事件队列上的事件对象
 *
 * @param event         Controller事件
 * @param enqueueTimeMs Controller事件被放入事件队列的时间戳
 */
class QueuedEvent(val event: ControllerEvent, val enqueueTimeMs: Long) {
  // 标识Controller事件是否开始被处理  QueuedEvent使用CountDownLatch的目的是确保Expire事件在建立ZK会话前被处理 如果不是为了处理Expire事件 使用spent来标识该事件已经被处理过了(如果事件已经被处理过 什么都不做直接返回)
  val processingStarted = new CountDownLatch(1)
  // 标识Controller事件是否被处理过
  val spent = new AtomicBoolean(false)

  /**
   * 处理Controller事件
   *
   * @param processor
   */
  def process(processor: ControllerEventProcessor): Unit = {
    if (spent.getAndSet(true))
      return
    processingStarted.countDown()
    processor.process(event)
  }

  /**
   * 抢占式处理Controller事件
   *
   * @param processor
   */
  def preempt(processor: ControllerEventProcessor): Unit = {
    if (spent.getAndSet(true))
      return
    processor.preempt(event)
  }

  /**
   * 阻塞等待事件处理完成
   */
  def awaitProcessing(): Unit = {
    processingStarted.await()
  }

  override def toString: String = {
    s"QueuedEvent(event=$event, enqueueTimeMs=$enqueueTimeMs)"
  }
}

/**
 * Controller事件处理器 用于创建和管理 ControllerEventThread(事件处理线程) 和 事件队列
 *
 * @param controllerId
 * @param processor
 * @param time
 * @param rateAndTimeMetrics
 */
class ControllerEventManager(controllerId: Int,
                             processor: ControllerEventProcessor,
                             time: Time,
                             rateAndTimeMetrics: Map[ControllerState, KafkaTimer],
                             eventQueueTimeTimeoutMs: Long = 300000) extends KafkaMetricsGroup {

  import ControllerEventManager._

  @volatile private var _state: ControllerState = ControllerState.Idle
  private val putLock = new ReentrantLock()
  private val queue = new LinkedBlockingQueue[QueuedEvent]
  // Visible for test
  private[controller] var thread = new ControllerEventThread(ControllerEventThreadName)

  private val eventQueueTimeHist = newHistogram(EventQueueTimeMetricName)

  newGauge(EventQueueSizeMetricName, () => queue.size)

  def state: ControllerState = _state

  def start(): Unit = thread.start()

  def close(): Unit = {
    try {
      thread.initiateShutdown()
      clearAndPut(ShutdownEventThread)
      thread.awaitShutdown()
    } finally {
      removeMetric(EventQueueTimeMetricName)
      removeMetric(EventQueueSizeMetricName)
    }
  }

  /**
   * 向事件队列中写入Controller事件
   *
   * @param event
   * @return
   */
  def put(event: ControllerEvent): QueuedEvent = inLock(putLock) {
    val queuedEvent = new QueuedEvent(event, time.milliseconds())
    queue.put(queuedEvent)
    queuedEvent
  }

<<<<<<< HEAD
  /**
   * 向事件队列中写入Controller事件 和put不同 该方法会先执行高优先级的抢占事件 之后清空事件队列 最后向事件队列中写入事件
   *
   * @param event
   * @return
   */
  def clearAndPut(event: ControllerEvent): QueuedEvent = inLock(putLock) {
    queue.forEach(_.preempt(processor))
    queue.clear()
=======
  def clearAndPut(event: ControllerEvent): QueuedEvent = inLock(putLock){
    val preemptedEvents = new ArrayList[QueuedEvent]()
    queue.drainTo(preemptedEvents)
    preemptedEvents.forEach(_.preempt(processor))
>>>>>>> a4a3d706
    put(event)
  }

  def isEmpty: Boolean = queue.isEmpty

  /**
   * 专属的事件处理线程 唯一的作用是处理不同种类的ControllerEvent 从事件队列中读取Controller事件
   * ShutdownableThread是Kafka为很多线程类定义的公共父类 其父类是是 Java Thread 类
   *
   * @param name 由ControllerEventManager对象定义的
   */
  class ControllerEventThread(name: String) extends ShutdownableThread(name = name, isInterruptible = false) {
    logIdent = s"[ControllerEventThread controllerId=$controllerId] "

    override def doWork(): Unit = {
      val dequeued = pollFromEventQueue() // 从事件队列中获取Controller事件 如果事件队列为空将一直阻塞 或者默认阻塞5分钟
      dequeued.event match {
        // 当ControllerEventManager关闭时会向事件队列中写入ShutdownEventThread事件显示通知ControllerEventThread线程关闭 此处什么也不需要做 因为关闭ControllerEventThread的逻辑是由外部调用的
        case ShutdownEventThread => // The shutting down of the thread has been initiated at this point. Ignore this event.
        // 其他事件调用process方法进行处理
        case controllerEvent =>
          _state = controllerEvent.state
          // 更新对应的事件在事件队列中保存的时间
          eventQueueTimeHist.update(time.milliseconds() - dequeued.enqueueTimeMs)

          try {
            def process(): Unit = dequeued.process(processor) // 调用QueueEvent的process方法
            // 处理Controller事件 同时计算处理速率
            rateAndTimeMetrics.get(state) match {
              case Some(timer) => timer.time {
                process()
              }
              case None => process() // 该方法首先调用QueueEvent的process方法判断是否已经被处理过 如果被处理过直接返回 如果没被处理调用ControllerEventProcessor的process方法进行处理
            }
          } catch {
            case e: Throwable => error(s"Uncaught error processing event $controllerEvent", e)
          }

          _state = ControllerState.Idle
      }
    }
  }

  private def pollFromEventQueue(): QueuedEvent = {
    val count = eventQueueTimeHist.count()
    if (count != 0) {
      val event = queue.poll(eventQueueTimeTimeoutMs, TimeUnit.MILLISECONDS)
      if (event == null) {
        eventQueueTimeHist.clear()
        queue.take()
      } else {
        event
      }
    } else {
      queue.take()
    }
  }
}<|MERGE_RESOLUTION|>--- conflicted
+++ resolved
@@ -161,22 +161,16 @@
     queuedEvent
   }
 
-<<<<<<< HEAD
   /**
    * 向事件队列中写入Controller事件 和put不同 该方法会先执行高优先级的抢占事件 之后清空事件队列 最后向事件队列中写入事件
    *
    * @param event
    * @return
    */
-  def clearAndPut(event: ControllerEvent): QueuedEvent = inLock(putLock) {
-    queue.forEach(_.preempt(processor))
-    queue.clear()
-=======
   def clearAndPut(event: ControllerEvent): QueuedEvent = inLock(putLock){
     val preemptedEvents = new ArrayList[QueuedEvent]()
     queue.drainTo(preemptedEvents)
     preemptedEvents.forEach(_.preempt(processor))
->>>>>>> a4a3d706
     put(event)
   }
 
