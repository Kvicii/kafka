--- conflicted
+++ resolved
@@ -18,12 +18,8 @@
 package kafka.controller
 
 import java.util.concurrent.atomic.AtomicBoolean
-<<<<<<< HEAD
-=======
+import java.util.concurrent.locks.ReentrantLock
 import java.util.concurrent.{CountDownLatch, LinkedBlockingQueue, TimeUnit}
->>>>>>> b63fecb6
-import java.util.concurrent.locks.ReentrantLock
-import java.util.concurrent.{CountDownLatch, LinkedBlockingQueue}
 
 import kafka.metrics.{KafkaMetricsGroup, KafkaTimer}
 import kafka.utils.CoreUtils.inLock
@@ -122,13 +118,9 @@
 class ControllerEventManager(controllerId: Int,
                              processor: ControllerEventProcessor,
                              time: Time,
-<<<<<<< HEAD
-                             rateAndTimeMetrics: Map[ControllerState, KafkaTimer]) extends KafkaMetricsGroup {
-
-=======
                              rateAndTimeMetrics: Map[ControllerState, KafkaTimer],
                              eventQueueTimeTimeoutMs: Long = 300000) extends KafkaMetricsGroup {
->>>>>>> b63fecb6
+
   import ControllerEventManager._
 
   @volatile private var _state: ControllerState = ControllerState.Idle
@@ -192,12 +184,7 @@
     logIdent = s"[ControllerEventThread controllerId=$controllerId] "
 
     override def doWork(): Unit = {
-<<<<<<< HEAD
-      // 从事件队列中获取Controller事件 如果事件队列为空 将一直阻塞
-      val dequeued = queue.take()
-=======
-      val dequeued = pollFromEventQueue()
->>>>>>> b63fecb6
+      val dequeued = pollFromEventQueue() // 从事件队列中获取Controller事件 如果事件队列为空将一直阻塞 或者默认阻塞5分钟
       dequeued.event match {
         // 当ControllerEventManager关闭时会向事件队列中写入ShutdownEventThread事件显示通知ControllerEventThread线程关闭 此处什么也不需要做 因为关闭ControllerEventThread的逻辑是由外部调用的
         case ShutdownEventThread => // The shutting down of the thread has been initiated at this point. Ignore this event.
@@ -228,7 +215,7 @@
   private def pollFromEventQueue(): QueuedEvent = {
     val count = eventQueueTimeHist.count()
     if (count != 0) {
-      val event  = queue.poll(eventQueueTimeTimeoutMs, TimeUnit.MILLISECONDS)
+      val event = queue.poll(eventQueueTimeTimeoutMs, TimeUnit.MILLISECONDS)
       if (event == null) {
         eventQueueTimeHist.clear()
         queue.take()
@@ -239,5 +226,4 @@
       queue.take()
     }
   }
-
 }