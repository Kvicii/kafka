/**
 * Licensed to the Apache Software Foundation (ASF) under one or more
 * contributor license agreements.  See the NOTICE file distributed with
 * this work for additional information regarding copyright ownership.
 * The ASF licenses this file to You under the Apache License, Version 2.0
 * (the "License"); you may not use this file except in compliance with
 * the License.  You may obtain a copy of the License at
 *
 * http://www.apache.org/licenses/LICENSE-2.0
 *
 * Unless required by applicable law or agreed to in writing, software
 * distributed under the License is distributed on an "AS IS" BASIS,
 * WITHOUT WARRANTIES OR CONDITIONS OF ANY KIND, either express or implied.
 * See the License for the specific language governing permissions and
 * limitations under the License.
 */
package kafka.controller

import kafka.api.LeaderAndIsr
import kafka.common.StateChangeFailedException
import kafka.server.KafkaConfig
import kafka.utils.Implicits._
import kafka.utils.Logging
import kafka.zk.KafkaZkClient.UpdateLeaderAndIsrResult
import kafka.zk.{KafkaZkClient, TopicPartitionStateZNode}
import org.apache.kafka.common.TopicPartition
import org.apache.kafka.common.errors.ControllerMovedException
import org.apache.zookeeper.KeeperException.Code

import scala.collection.{Seq, mutable}

/**
 * 副本状态机抽象类 负责定义 Kafka 副本状态 | 合法的状态转换 以及管理状态之间的转换
 *
 * @param controllerContext
 */
abstract class ReplicaStateMachine(controllerContext: ControllerContext) extends Logging {
  /**
   * Invoked on successful controller election.
   */
  def startup(): Unit = {
    info("Initializing replica state")
    initializeReplicaState()
    info("Triggering online replica state changes")
    val (onlineReplicas, offlineReplicas) = controllerContext.onlineAndOfflineReplicas
    handleStateChanges(onlineReplicas.toSeq, OnlineReplica)
    info("Triggering offline replica state changes")
    handleStateChanges(offlineReplicas.toSeq, OfflineReplica)
    debug(s"Started replica state machine with initial state -> ${controllerContext.replicaStates}")
  }

  /**
   * Invoked on controller shutdown.
   */
  def shutdown(): Unit = {
    info("Stopped replica state machine")
  }

  /**
   * Invoked on startup of the replica's state machine to set the initial state for replicas of all existing partitions
   * in zookeeper
   */
  private def initializeReplicaState(): Unit = {
    controllerContext.allPartitions.foreach { partition =>
      val replicas = controllerContext.partitionReplicaAssignment(partition)
      replicas.foreach { replicaId =>
        val partitionAndReplica = PartitionAndReplica(partition, replicaId)
        if (controllerContext.isReplicaOnline(replicaId, partition)) {
          controllerContext.putReplicaState(partitionAndReplica, OnlineReplica)
        } else {
          // mark replicas on dead brokers as failed for topic deletion, if they belong to a topic to be deleted.
          // This is required during controller failover since during controller failover a broker can go down,
          // so the replicas on that broker should be moved to ReplicaDeletionIneligible to be on the safer side.
          controllerContext.putReplicaState(partitionAndReplica, ReplicaDeletionIneligible)
        }
      }
    }
  }

  def handleStateChanges(replicas: Seq[PartitionAndReplica], targetState: ReplicaState): Unit
}

/**
 * This class represents the state machine for replicas. It defines the states that a replica can be in, and
 * transitions to move the replica to another legal state. The different states that a replica can be in are -
 * 1. NewReplica        : The controller can create new replicas during partition reassignment. In this state, a
 * replica can only get become follower state change request.  Valid previous
 * state is NonExistentReplica
 * 2. OnlineReplica     : Once a replica is started and part of the assigned replicas for its partition, it is in this
 *                        state. In this state, it can get either become leader or become follower state change requests.
 * Valid previous state are NewReplica, OnlineReplica or OfflineReplica
 * 3. OfflineReplica    : If a replica dies, it moves to this state. This happens when the broker hosting the replica
 * is down. Valid previous state are NewReplica, OnlineReplica
 * 4. ReplicaDeletionStarted: If replica deletion starts, it is moved to this state. Valid previous state is OfflineReplic
 * 5. ReplicaDeletionSuccessful: If replica responds with no error code in response to a delete replica request, it is
 * moved to this state. Valid previous state is ReplicaDeletionStarted
 * 6. ReplicaDeletionIneligible: If replica deletion fails, it is moved to this state. Valid previous states are
 * ReplicaDeletionStarted and OfflineReplica
 * 7. NonExistentReplica: If a replica is deleted successfully, it is moved to this state. Valid previous state is
 * ReplicaDeletionSuccessful
 * 副本状态机具体实现类 重写了 handleStateChanges 方法 实现了副本状态之间的状态转换
 * 目前ZkReplicaStateMachine 是唯一的 ReplicaStateMachine 子类
 *
 * 即使Broker 没有被选举为 Controller也会构建 KafkaController 对象实例
 * 所有 Broker 在启动时都会创建 KafkaController 实例 因而也会创建 ZKReplicaStateMachine 实例
 *
 * 每个 Broker 都会创建这些实例并不代表每个 Broker 都会启动副本状态机
 * 只有在 Controller 所在的 Broker 上副本状态机才会被启动 具体的启动代码位于 KafkaController 的 onControllerFailover 方法
 *
 * @param config
 * @param stateChangeLogger
 * @param controllerContext
 * @param zkClient                     负责与 ZooKeeper 进行交互
 * @param controllerBrokerRequestBatch 用于给集群Broker发送控制类请求
 */
class ZkReplicaStateMachine(config: KafkaConfig,
                            stateChangeLogger: StateChangeLogger,
                            controllerContext: ControllerContext,
                            zkClient: KafkaZkClient,
                            controllerBrokerRequestBatch: ControllerBrokerRequestBatch)
  extends ReplicaStateMachine(controllerContext) with Logging {

  private val controllerId = config.brokerId
  this.logIdent = s"[ReplicaStateMachine controllerId=$controllerId] "

  /**
   * 处理状态的变更 是对外提供状态转换操作的入口方法
   *
   * @param replicas    一组副本对象 每个副本对象都封装了它们各自所属的主题 | 分区以及副本所在的 Broker ID 数据
   * @param targetState 这组副本对象要转换成的目标状态
   */
  override def handleStateChanges(replicas: Seq[PartitionAndReplica], targetState: ReplicaState): Unit = {
    if (replicas.nonEmpty) {
      try {
        // 清空Controller待发送请求集合
        controllerBrokerRequestBatch.newBatch()
<<<<<<< HEAD
        // 所有副本对象按照Broker进行分组 依次执行状态转换操作
        replicas.groupBy(_.replica).foreach { case (replicaId, replicas) =>
=======
        replicas.groupBy(_.replica).forKeyValue { (replicaId, replicas) =>
>>>>>>> bd462df2
          doHandleStateChanges(replicaId, replicas, targetState)
        }
        // 发送对应的Controller请求给Broker
        controllerBrokerRequestBatch.sendRequestsToBrokers(controllerContext.epoch)
      } catch {
        case e: ControllerMovedException =>
          // 如果Controller易主 则记录错误日志然后抛出异常
          error(s"Controller moved to another broker when moving some replicas to $targetState state", e)
          throw e
        case e: Throwable => error(s"Error while moving some replicas to $targetState state", e)
      }
    }
  }

  /**
   * This API exercises the replica's state machine. It ensures that every state transition happens from a legal
   * previous state to the target state. Valid state transitions are:
   * NonExistentReplica --> NewReplica
   * --send LeaderAndIsr request with current leader and isr to the new replica and UpdateMetadata request for the
   * partition to every live broker
   *
   * NewReplica -> OnlineReplica
   * --add the new replica to the assigned replica list if needed
   *
   * OnlineReplica,OfflineReplica -> OnlineReplica
   * --send LeaderAndIsr request with current leader and isr to the new replica and UpdateMetadata request for the
   * partition to every live broker
   *
   * NewReplica,OnlineReplica,OfflineReplica,ReplicaDeletionIneligible -> OfflineReplica
   * --send StopReplicaRequest to the replica (w/o deletion)
   * --remove this replica from the isr and send LeaderAndIsr request (with new isr) to the leader replica and
   * UpdateMetadata request for the partition to every live broker.
   *
   * OfflineReplica -> ReplicaDeletionStarted
   * --send StopReplicaRequest to the replica (with deletion)
   *
   * ReplicaDeletionStarted -> ReplicaDeletionSuccessful
   * -- mark the state of the replica in the state machine
   *
   * ReplicaDeletionStarted -> ReplicaDeletionIneligible
   * -- mark the state of the replica in the state machine
   *
   * ReplicaDeletionSuccessful -> NonExistentReplica
   * -- remove the replica from the in memory partition replica assignment cache
   * 执行状态变更和转换操作的主力方法
   *
   * @param replicaId   The replica for which the state transition is invoked
   * @param replicas    The partitions on this replica for which the state transition is invoked
   * @param targetState The end state that the replica should be moved to
   */
  private def doHandleStateChanges(replicaId: Int, replicas: Seq[PartitionAndReplica], targetState: ReplicaState): Unit = {
    val stateLogger = stateChangeLogger.withControllerEpoch(controllerContext.epoch)
    val traceEnabled = stateLogger.isTraceEnabled
    // 遍历所有副本
    // 尝试获取给定副本对象在 Controller 端元数据缓存中的当前状态 如果没有保存某个副本对象的状态 代码会将其初始化为 NonExistentReplica 状态
    replicas.foreach(replica => controllerContext.putReplicaStateIfNotExists(replica, NonExistentReplica))
    // 代码根据不同 ReplicaState 中定义的合法前置状态集合以及传入的目标状态(targetState) 将给定的副本对象集合划分成两部分:
    // 1.能够合法转换的副本对象集合
    // 2.执行非法状态转换的副本对象集合
    val (validReplicas, invalidReplicas) = controllerContext.checkValidReplicaStateChange(replicas, targetState)
    invalidReplicas.foreach(replica => logInvalidTransition(replica, targetState))
    // 代码携带能够执行合法转换的副本对象集合 进入到不同的代码分支
    targetState match {
      case NewReplica =>
        // 遍历所有能够执行转换的副本对象
        validReplicas.foreach { replica =>
          // 获取该副本对象的分区对象 即<主题名，分区号>数据
          val partition = replica.topicPartition
          // 获取副本对象的当前状态
          val currentState = controllerContext.replicaState(replica)
          // 尝试从元数据缓存中获取该分区当前信息 包括Leader是谁 | ISR都有哪些副本等数据
          controllerContext.partitionLeadershipInfo(partition) match {
            // 如果成功拿到分区数据信息
            case Some(leaderIsrAndControllerEpoch) =>
              // 如果该副本是Leader副本
              if (leaderIsrAndControllerEpoch.leaderAndIsr.leader == replicaId) {
                val exception = new StateChangeFailedException(s"Replica $replicaId for partition $partition cannot be moved to NewReplica state as it is being requested to become leader")
                // 记录错误日志 Leader副本不能被设置成NewReplica状态
                logFailedStateChange(replica, currentState, OfflineReplica, exception)
              } else {
                // 给该副本所在的Broker发送LeaderAndIsrRequest
                // 向它同步该分区的数据 之后给集群当前所有Broker发送
                // UpdateMetadataRequest通知它们该分区数据发生变更
                controllerBrokerRequestBatch.addLeaderAndIsrRequestForBrokers(Seq(replicaId),
                  replica.topicPartition,
                  leaderIsrAndControllerEpoch,
                  controllerContext.partitionFullReplicaAssignment(replica.topicPartition),
                  isNew = true)
                if (traceEnabled)
                  logSuccessfulTransition(stateLogger, replicaId, partition, currentState, NewReplica)
                // 更新元数据缓存中该副本对象的当前状态为NewReplica
                controllerContext.putReplicaState(replica, NewReplica)
              }
            // 如果没有相应数据
            case None =>
              if (traceEnabled)
                logSuccessfulTransition(stateLogger, replicaId, partition, currentState, NewReplica)
              // 仅仅更新元数据缓存中该副本对象的当前状态为NewReplica即可
              controllerContext.putReplicaState(replica, NewReplica)
          }
        }
      case OnlineReplica =>
        validReplicas.foreach { replica =>
          // 获取副本所在分区
          val partition = replica.topicPartition
          // 获取副本当前状态
          val currentState = controllerContext.replicaState(replica)

          currentState match {
            // 如果当前状态是NewReplica
            case NewReplica =>
              // 从元数据缓存中拿到分区副本列表
              val assignment = controllerContext.partitionFullReplicaAssignment(partition)
              // 如果副本列表不包含当前副本 视为异常情况
              if (!assignment.replicas.contains(replicaId)) {
                error(s"Adding replica ($replicaId) that is not part of the assignment $assignment")
                // 将该副本加入到副本列表中 并更新元数据缓存中该分区的副本列表
                val newAssignment = assignment.copy(replicas = assignment.replicas :+ replicaId)
                controllerContext.updatePartitionFullReplicaAssignment(partition, newAssignment)
              }
            // 如果当前状态是其他状态
            case _ =>
              // 尝试获取该分区当前信息数据
              controllerContext.partitionLeadershipInfo(partition) match {
                // 如果存在分区信息 向该副本对象所在Broker发送请求 令其同步该分区数据
                case Some(leaderIsrAndControllerEpoch) =>
                  controllerBrokerRequestBatch.addLeaderAndIsrRequestForBrokers(Seq(replicaId),
                    replica.topicPartition,
                    leaderIsrAndControllerEpoch,
                    controllerContext.partitionFullReplicaAssignment(partition), isNew = false)
                case None =>
              }
          }
          if (traceEnabled)
            logSuccessfulTransition(stateLogger, replicaId, partition, currentState, OnlineReplica)
          // 将该副本对象设置成OnlineReplica状态
          controllerContext.putReplicaState(replica, OnlineReplica)
        }
      case OfflineReplica =>
        // 向副本所在Broker发送StopReplicaRequest请求 停止对应副本
        validReplicas.foreach { replica =>
          controllerBrokerRequestBatch.addStopReplicaRequestForBrokers(Seq(replicaId), replica.topicPartition, deletePartition = false)
        }
        // 将副本对象集合划分成有Leader信息的副本集合和无Leader信息的副本集合
        val (replicasWithLeadershipInfo, replicasWithoutLeadershipInfo) = validReplicas.partition { replica =>
          controllerContext.partitionLeadershipInfo(replica.topicPartition).isDefined
        }
        // 对于有Leader信息的副本集合而言从它们对应的所有分区中移除该副本对象并更新ZooKeeper节点
        val updatedLeaderIsrAndControllerEpochs = removeReplicasFromIsr(replicaId, replicasWithLeadershipInfo.map(_.topicPartition))
<<<<<<< HEAD
        // 遍历每个更新过的分区信息
        updatedLeaderIsrAndControllerEpochs.foreach { case (partition, leaderIsrAndControllerEpoch) =>
=======
        updatedLeaderIsrAndControllerEpochs.forKeyValue { (partition, leaderIsrAndControllerEpoch) =>
>>>>>>> bd462df2
          stateLogger.info(s"Partition $partition state changed to $leaderIsrAndControllerEpoch after removing replica $replicaId from the ISR as part of transition to $OfflineReplica")
          // 如果分区对应Topic并未被删除
          if (!controllerContext.isTopicQueuedUpForDeletion(partition.topic)) {
            // 获取该分区除给定副本以外的其他副本所在的Broker
            val recipients = controllerContext.partitionReplicaAssignment(partition).filterNot(_ == replicaId)
            // 向这些Broker发送请求更新该分区更新过的分区LeaderAndIsr数据
            controllerBrokerRequestBatch.addLeaderAndIsrRequestForBrokers(recipients,
              partition,
              leaderIsrAndControllerEpoch,
              controllerContext.partitionFullReplicaAssignment(partition), isNew = false)
          }
          val replica = PartitionAndReplica(partition, replicaId)
          val currentState = controllerContext.replicaState(replica)
          if (traceEnabled)
            logSuccessfulTransition(stateLogger, replicaId, partition, currentState, OfflineReplica)
          // 设置该分区给定副本的状态为OfflineReplica
          controllerContext.putReplicaState(replica, OfflineReplica)
        }
        // 遍历无Leader信息的所有副本对象
        replicasWithoutLeadershipInfo.foreach { replica =>
          val currentState = controllerContext.replicaState(replica)
          if (traceEnabled)
            logSuccessfulTransition(stateLogger, replicaId, replica.topicPartition, currentState, OfflineReplica)
          // 向集群所有Broker发送请求 更新对应分区的元数据
          controllerBrokerRequestBatch.addUpdateMetadataRequestForBrokers(controllerContext.liveOrShuttingDownBrokerIds.toSeq, Set(replica.topicPartition))
          // 设置该分区给定副本的状态为OfflineReplica
          controllerContext.putReplicaState(replica, OfflineReplica)
        }
      case ReplicaDeletionStarted =>
        validReplicas.foreach { replica =>
          val currentState = controllerContext.replicaState(replica)
          if (traceEnabled)
            logSuccessfulTransition(stateLogger, replicaId, replica.topicPartition, currentState, ReplicaDeletionStarted)
          controllerContext.putReplicaState(replica, ReplicaDeletionStarted)
          controllerBrokerRequestBatch.addStopReplicaRequestForBrokers(Seq(replicaId), replica.topicPartition, deletePartition = true)
        }
      case ReplicaDeletionIneligible =>
        validReplicas.foreach { replica =>
          val currentState = controllerContext.replicaState(replica)
          if (traceEnabled)
            logSuccessfulTransition(stateLogger, replicaId, replica.topicPartition, currentState, ReplicaDeletionIneligible)
          controllerContext.putReplicaState(replica, ReplicaDeletionIneligible)
        }
      case ReplicaDeletionSuccessful =>
        validReplicas.foreach { replica =>
          val currentState = controllerContext.replicaState(replica)
          if (traceEnabled)
            logSuccessfulTransition(stateLogger, replicaId, replica.topicPartition, currentState, ReplicaDeletionSuccessful)
          controllerContext.putReplicaState(replica, ReplicaDeletionSuccessful)
        }
      case NonExistentReplica =>
        // 遍历所有能够执行状态转换操作的副本
        validReplicas.foreach { replica =>
          // 获取副本当前的状态
          val currentState = controllerContext.replicaState(replica)
          // 所在分区的完整副本列表
          val newAssignedReplicas = controllerContext
            .partitionFullReplicaAssignment(replica.topicPartition)
            // 将该副本从副本列表中移除
            .removeReplica(replica.replica)
          // 将得到的新副本列表更新到Controller元数据缓存中
          controllerContext.updatePartitionFullReplicaAssignment(replica.topicPartition, newAssignedReplicas)
          if (traceEnabled)
            logSuccessfulTransition(stateLogger, replicaId, replica.topicPartition, currentState, NonExistentReplica)
          // 将该副本从状态机中移除
          controllerContext.removeReplicaState(replica)
        }
    }
  }

  /**
   * Repeatedly attempt to remove a replica from the isr of multiple partitions until there are no more remaining partitions
   * to retry.
   *
   * 将给定的副本对象从给定分区 ISR 中移除的功能
   *
   * @param replicaId  The replica being removed from isr of multiple partitions
   * @param partitions The partitions from which we're trying to remove the replica from isr
   * @return The updated LeaderIsrAndControllerEpochs of all partitions for which we successfully removed the replica from isr.
   */
  private def removeReplicasFromIsr(
                                     replicaId: Int,
                                     partitions: Seq[TopicPartition]
                                   ): Map[TopicPartition, LeaderIsrAndControllerEpoch] = {
    var results = Map.empty[TopicPartition, LeaderIsrAndControllerEpoch]
    var remaining = partitions
    while (remaining.nonEmpty) {
      val (finishedRemoval, removalsToRetry) = doRemoveReplicasFromIsr(replicaId, remaining)
      remaining = removalsToRetry

      finishedRemoval.foreach {
        case (partition, Left(e)) =>
          val replica = PartitionAndReplica(partition, replicaId)
          val currentState = controllerContext.replicaState(replica)
          logFailedStateChange(replica, currentState, OfflineReplica, e)
        case (partition, Right(leaderIsrAndEpoch)) =>
          results += partition -> leaderIsrAndEpoch
      }
    }
    results
  }

  /**
   * Try to remove a replica from the isr of multiple partitions.
   * Removing a replica from isr updates partition state in zookeeper.
   *
   * 把给定的副本对象从给定分区 ISR 中移除
   *
   * @param replicaId  The replica being removed from isr of multiple partitions
   * @param partitions The partitions from which we're trying to remove the replica from isr
   * @return A tuple of two elements:
   *         1. The updated Right[LeaderIsrAndControllerEpochs] of all partitions for which we successfully
   *         removed the replica from isr. Or Left[Exception] corresponding to failed removals that should
   *         not be retried
   *         2. The partitions that we should retry due to a zookeeper BADVERSION conflict. Version conflicts can occur if
   *         the partition leader updated partition state while the controller attempted to update partition state.
   */
  private def doRemoveReplicasFromIsr(
                                       replicaId: Int,
                                       partitions: Seq[TopicPartition]
                                     ): (Map[TopicPartition, Either[Exception, LeaderIsrAndControllerEpoch]], Seq[TopicPartition]) = {
    val (leaderAndIsrs, partitionsWithNoLeaderAndIsrInZk) = getTopicPartitionStatesFromZk(partitions)
    val (leaderAndIsrsWithReplica, leaderAndIsrsWithoutReplica) = leaderAndIsrs.partition { case (_, result) =>
      result.map { leaderAndIsr =>
        leaderAndIsr.isr.contains(replicaId)
      }.getOrElse(false)
    }

    val adjustedLeaderAndIsrs: Map[TopicPartition, LeaderAndIsr] = leaderAndIsrsWithReplica.flatMap {
      case (partition, result) =>
        result.toOption.map { leaderAndIsr =>
          val newLeader = if (replicaId == leaderAndIsr.leader) LeaderAndIsr.NoLeader else leaderAndIsr.leader
          val adjustedIsr = if (leaderAndIsr.isr.size == 1) leaderAndIsr.isr else leaderAndIsr.isr.filter(_ != replicaId)
          partition -> leaderAndIsr.newLeaderAndIsr(newLeader, adjustedIsr)
        }
    }

    val UpdateLeaderAndIsrResult(finishedPartitions, updatesToRetry) = zkClient.updateLeaderAndIsr(
      adjustedLeaderAndIsrs, controllerContext.epoch, controllerContext.epochZkVersion)

    val exceptionsForPartitionsWithNoLeaderAndIsrInZk: Map[TopicPartition, Either[Exception, LeaderIsrAndControllerEpoch]] =
      partitionsWithNoLeaderAndIsrInZk.iterator.flatMap { partition =>
        if (!controllerContext.isTopicQueuedUpForDeletion(partition.topic)) {
          val exception = new StateChangeFailedException(
            s"Failed to change state of replica $replicaId for partition $partition since the leader and isr " +
              "path in zookeeper is empty"
          )
          Option(partition -> Left(exception))
        } else None
      }.toMap

    val leaderIsrAndControllerEpochs: Map[TopicPartition, Either[Exception, LeaderIsrAndControllerEpoch]] =
      (leaderAndIsrsWithoutReplica ++ finishedPartitions).map { case (partition, result) =>
        (partition, result.map { leaderAndIsr =>
          val leaderIsrAndControllerEpoch = LeaderIsrAndControllerEpoch(leaderAndIsr, controllerContext.epoch)
          controllerContext.putPartitionLeadershipInfo(partition, leaderIsrAndControllerEpoch)
          leaderIsrAndControllerEpoch
        })
      }

    (leaderIsrAndControllerEpochs ++ exceptionsForPartitionsWithNoLeaderAndIsrInZk, updatesToRetry)
  }

  /**
   * Gets the partition state from zookeeper
   * 从 ZooKeeper 中获取指定分区的状态信息 包括每个分区的 Leader 副本 | ISR 集合等数据
   *
   * @param partitions the partitions whose state we want from zookeeper
   * @return A tuple of two values:
   *         1. The Right(LeaderAndIsrs) of partitions whose state we successfully read from zookeeper.
   *         The Left(Exception) to failed zookeeper lookups or states whose controller epoch exceeds our current epoch
   *         2. The partitions that had no leader and isr state in zookeeper. This happens if the controller
   *         didn't finish partition initialization.
   */
  private def getTopicPartitionStatesFromZk(
                                             partitions: Seq[TopicPartition]
                                           ): (Map[TopicPartition, Either[Exception, LeaderAndIsr]], Seq[TopicPartition]) = {
    val getDataResponses = try {
      zkClient.getTopicPartitionStatesRaw(partitions)
    } catch {
      case e: Exception =>
        return (partitions.iterator.map(_ -> Left(e)).toMap, Seq.empty)
    }

    val partitionsWithNoLeaderAndIsrInZk = mutable.Buffer.empty[TopicPartition]
    val result = mutable.Map.empty[TopicPartition, Either[Exception, LeaderAndIsr]]

    getDataResponses.foreach[Unit] { getDataResponse =>
      val partition = getDataResponse.ctx.get.asInstanceOf[TopicPartition]
      if (getDataResponse.resultCode == Code.OK) {
        TopicPartitionStateZNode.decode(getDataResponse.data, getDataResponse.stat) match {
          case None =>
            partitionsWithNoLeaderAndIsrInZk += partition
          case Some(leaderIsrAndControllerEpoch) =>
            if (leaderIsrAndControllerEpoch.controllerEpoch > controllerContext.epoch) {
              val exception = new StateChangeFailedException(
                "Leader and isr path written by another controller. This probably " +
                  s"means the current controller with epoch ${controllerContext.epoch} went through a soft failure and " +
                  s"another controller was elected with epoch ${leaderIsrAndControllerEpoch.controllerEpoch}. Aborting " +
                  "state change by this controller"
              )
              result += (partition -> Left(exception))
            } else {
              result += (partition -> Right(leaderIsrAndControllerEpoch.leaderAndIsr))
            }
        }
      } else if (getDataResponse.resultCode == Code.NONODE) {
        partitionsWithNoLeaderAndIsrInZk += partition
      } else {
        result += (partition -> Left(getDataResponse.resultException.get))
      }
    }

    (result.toMap, partitionsWithNoLeaderAndIsrInZk)
  }

  /**
   * 记录一次成功的状态转换操作
   *
   * @param logger
   * @param replicaId
   * @param partition
   * @param currState
   * @param targetState
   */
  private def logSuccessfulTransition(logger: StateChangeLogger, replicaId: Int, partition: TopicPartition,
                                      currState: ReplicaState, targetState: ReplicaState): Unit = {
    logger.trace(s"Changed state of replica $replicaId for partition $partition from $currState to $targetState")
  }

  /**
   * 同样也是记录错误之用 记录一次非法的状态转换
   *
   * @param replica
   * @param targetState
   */
  private def logInvalidTransition(replica: PartitionAndReplica, targetState: ReplicaState): Unit = {
    val currState = controllerContext.replicaState(replica)
    val e = new IllegalStateException(s"Replica $replica should be in the ${targetState.validPreviousStates.mkString(",")} " +
      s"states before moving to $targetState state. Instead it is in $currState state")
    logFailedStateChange(replica, currState, targetState, e)
  }

  /**
   * 仅仅是记录一条错误日志 表明执行了一次无效的状态变更
   *
   * @param replica
   * @param currState
   * @param targetState
   * @param t
   */
  private def logFailedStateChange(replica: PartitionAndReplica, currState: ReplicaState, targetState: ReplicaState, t: Throwable): Unit = {
    stateChangeLogger.withControllerEpoch(controllerContext.epoch)
      .error(s"Controller $controllerId epoch ${controllerContext.epoch} initiated state change of replica ${replica.replica} " +
        s"for partition ${replica.topicPartition} from $currState to $targetState failed", t)
  }
}

/**
 * ReplicaState接口 副本状态集合
 * Kafka 目前共定义了 7 种副本状态
 */
sealed trait ReplicaState {
  def state: Byte

  def validPreviousStates: Set[ReplicaState] // 定义合法的前置状态
}

// 副本被创建之后所处的状态
case object NewReplica extends ReplicaState {
  val state: Byte = 1
  val validPreviousStates: Set[ReplicaState] = Set(NonExistentReplica)
}

// 副本正常提供服务时所处的状态
case object OnlineReplica extends ReplicaState {
  val state: Byte = 2
  val validPreviousStates: Set[ReplicaState] = Set(NewReplica, OnlineReplica, OfflineReplica, ReplicaDeletionIneligible)
}

// 副本服务下线时所处的状态
case object OfflineReplica extends ReplicaState {
  val state: Byte = 3
  val validPreviousStates: Set[ReplicaState] = Set(NewReplica, OnlineReplica, OfflineReplica, ReplicaDeletionIneligible)
}

// 副本被删除时所处的状态
case object ReplicaDeletionStarted extends ReplicaState {
  val state: Byte = 4
  val validPreviousStates: Set[ReplicaState] = Set(OfflineReplica)
}

// 副本被成功删除后所处的状态
case object ReplicaDeletionSuccessful extends ReplicaState {
  val state: Byte = 5
  val validPreviousStates: Set[ReplicaState] = Set(ReplicaDeletionStarted)
}

// 开启副本删除 但副本暂时无法被删除时所处的状态
case object ReplicaDeletionIneligible extends ReplicaState {
  val state: Byte = 6
  val validPreviousStates: Set[ReplicaState] = Set(OfflineReplica, ReplicaDeletionStarted)
}

// 副本从副本状态机被移除前所处的状态
case object NonExistentReplica extends ReplicaState {
  val state: Byte = 7
  val validPreviousStates: Set[ReplicaState] = Set(ReplicaDeletionSuccessful)
}<|MERGE_RESOLUTION|>--- conflicted
+++ resolved
@@ -87,7 +87,7 @@
  * replica can only get become follower state change request.  Valid previous
  * state is NonExistentReplica
  * 2. OnlineReplica     : Once a replica is started and part of the assigned replicas for its partition, it is in this
- *                        state. In this state, it can get either become leader or become follower state change requests.
+ * state. In this state, it can get either become leader or become follower state change requests.
  * Valid previous state are NewReplica, OnlineReplica or OfflineReplica
  * 3. OfflineReplica    : If a replica dies, it moves to this state. This happens when the broker hosting the replica
  * is down. Valid previous state are NewReplica, OnlineReplica
@@ -134,12 +134,8 @@
       try {
         // 清空Controller待发送请求集合
         controllerBrokerRequestBatch.newBatch()
-<<<<<<< HEAD
         // 所有副本对象按照Broker进行分组 依次执行状态转换操作
-        replicas.groupBy(_.replica).foreach { case (replicaId, replicas) =>
-=======
         replicas.groupBy(_.replica).forKeyValue { (replicaId, replicas) =>
->>>>>>> bd462df2
           doHandleStateChanges(replicaId, replicas, targetState)
         }
         // 发送对应的Controller请求给Broker
@@ -289,12 +285,8 @@
         }
         // 对于有Leader信息的副本集合而言从它们对应的所有分区中移除该副本对象并更新ZooKeeper节点
         val updatedLeaderIsrAndControllerEpochs = removeReplicasFromIsr(replicaId, replicasWithLeadershipInfo.map(_.topicPartition))
-<<<<<<< HEAD
         // 遍历每个更新过的分区信息
-        updatedLeaderIsrAndControllerEpochs.foreach { case (partition, leaderIsrAndControllerEpoch) =>
-=======
         updatedLeaderIsrAndControllerEpochs.forKeyValue { (partition, leaderIsrAndControllerEpoch) =>
->>>>>>> bd462df2
           stateLogger.info(s"Partition $partition state changed to $leaderIsrAndControllerEpoch after removing replica $replicaId from the ISR as part of transition to $OfflineReplica")
           // 如果分区对应Topic并未被删除
           if (!controllerContext.isTopicQueuedUpForDeletion(partition.topic)) {
@@ -407,10 +399,10 @@
    * @param partitions The partitions from which we're trying to remove the replica from isr
    * @return A tuple of two elements:
    *         1. The updated Right[LeaderIsrAndControllerEpochs] of all partitions for which we successfully
-   *         removed the replica from isr. Or Left[Exception] corresponding to failed removals that should
-   *         not be retried
-   *         2. The partitions that we should retry due to a zookeeper BADVERSION conflict. Version conflicts can occur if
-   *         the partition leader updated partition state while the controller attempted to update partition state.
+   *            removed the replica from isr. Or Left[Exception] corresponding to failed removals that should
+   *            not be retried
+   *            2. The partitions that we should retry due to a zookeeper BADVERSION conflict. Version conflicts can occur if
+   *            the partition leader updated partition state while the controller attempted to update partition state.
    */
   private def doRemoveReplicasFromIsr(
                                        replicaId: Int,
@@ -465,9 +457,9 @@
    * @param partitions the partitions whose state we want from zookeeper
    * @return A tuple of two values:
    *         1. The Right(LeaderAndIsrs) of partitions whose state we successfully read from zookeeper.
-   *         The Left(Exception) to failed zookeeper lookups or states whose controller epoch exceeds our current epoch
-   *         2. The partitions that had no leader and isr state in zookeeper. This happens if the controller
-   *         didn't finish partition initialization.
+   *            The Left(Exception) to failed zookeeper lookups or states whose controller epoch exceeds our current epoch
+   *            2. The partitions that had no leader and isr state in zookeeper. This happens if the controller
+   *            didn't finish partition initialization.
    */
   private def getTopicPartitionStatesFromZk(
                                              partitions: Seq[TopicPartition]
