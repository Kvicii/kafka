--- conflicted
+++ resolved
@@ -87,19 +87,11 @@
  * replica can only get become follower state change request.  Valid previous
  * state is NonExistentReplica
  * 2. OnlineReplica     : Once a replica is started and part of the assigned replicas for its partition, it is in this
-<<<<<<< HEAD
- * state. In this state, it can get either become leader or become follower state change requests.
- * Valid previous state are NewReplica, OnlineReplica or OfflineReplica
- * 3. OfflineReplica    : If a replica dies, it moves to this state. This happens when the broker hosting the replica
- * is down. Valid previous state are NewReplica, OnlineReplica
- * 4. ReplicaDeletionStarted: If replica deletion starts, it is moved to this state. Valid previous state is OfflineReplic
-=======
  *                        state. In this state, it can get either become leader or become follower state change requests.
  *                        Valid previous state are NewReplica, OnlineReplica, OfflineReplica and ReplicaDeletionIneligible
  * 3. OfflineReplica    : If a replica dies, it moves to this state. This happens when the broker hosting the replica
  *                        is down. Valid previous state are NewReplica, OnlineReplica, OfflineReplica and ReplicaDeletionIneligible
  * 4. ReplicaDeletionStarted: If replica deletion starts, it is moved to this state. Valid previous state is OfflineReplica
->>>>>>> 42272f0a
  * 5. ReplicaDeletionSuccessful: If replica responds with no error code in response to a delete replica request, it is
  * moved to this state. Valid previous state is ReplicaDeletionStarted
  * 6. ReplicaDeletionIneligible: If replica deletion fails, it is moved to this state. Valid previous states are
