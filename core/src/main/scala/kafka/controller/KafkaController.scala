--- conflicted
+++ resolved
@@ -1830,20 +1830,6 @@
     eventManager.put(ApiPartitionReassignment(partitions, callback))
   }
 
-<<<<<<< HEAD
-  private def preemptReplicaLeaderElection(
-                                            partitionsFromAdminClientOpt: Option[Set[TopicPartition]],
-                                            callback: ElectLeadersCallback
-                                          ): Unit = {
-    callback(
-      partitionsFromAdminClientOpt.fold(Map.empty[TopicPartition, Either[ApiError, Int]]) { partitions =>
-        partitions.iterator.map(partition => partition -> Left(new ApiError(Errors.NOT_CONTROLLER, null))).toMap
-      }
-    )
-  }
-
-=======
->>>>>>> a4a3d706
   private def processReplicaLeaderElection(
                                             partitionsFromAdminClientOpt: Option[Set[TopicPartition]],
                                             electionType: ElectionType,
@@ -2212,13 +2198,9 @@
  * Controller事件 在事件队列中被处理的对象
  */
 sealed trait ControllerEvent {
-<<<<<<< HEAD
-  def state: ControllerState // 每个 ControllerEvent 都定义了一个状态  Controller 在处理具体的事件时会对状态进行相应的变更 该状态是由ControllerState.scale定义的
-=======
-  def state: ControllerState
+  def state: ControllerState  // 每个 ControllerEvent 都定义了一个状态  Controller 在处理具体的事件时会对状态进行相应的变更 该状态是由ControllerState.scale定义的
   // preempt() is not executed by `ControllerEventThread` but by the main thread.
   def preempt(): Unit
->>>>>>> a4a3d706
 }
 
 case object ControllerChange extends ControllerEvent {
