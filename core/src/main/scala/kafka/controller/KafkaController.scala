--- conflicted
+++ resolved
@@ -45,11 +45,8 @@
 import org.apache.zookeeper.KeeperException.Code
 
 import scala.collection.mutable.ArrayBuffer
-<<<<<<< HEAD
 import scala.collection.{Map, Seq, Set, immutable, mutable}
-=======
 import scala.jdk.CollectionConverters._
->>>>>>> bd462df2
 import scala.util.{Failure, Try}
 
 /**
@@ -1575,7 +1572,7 @@
       s"[$addedPartitionReplicaAssignment]")
     if (addedPartitionReplicaAssignment.nonEmpty)
     // 调整新增Topic的所有分区以及所属所有副本的运行状态调整为上线状态
-    onNewPartitionCreation(addedPartitionReplicaAssignment.keySet)
+      onNewPartitionCreation(addedPartitionReplicaAssignment.keySet)
   }
 
   private def processLogDirEventNotification(): Unit = {
@@ -1939,7 +1936,7 @@
         case Left(partitionResults) =>
           resp.setTopics(new util.ArrayList())
           partitionResults
-            .groupBy { case (tp, _) => tp.topic }   // Group by topic
+            .groupBy { case (tp, _) => tp.topic } // Group by topic
             .foreach { case (topic, partitions) =>
               // Add each topic part to the response
               val topicResp = new AlterIsrResponseData.TopicData()
@@ -1961,8 +1958,8 @@
                       .setIsr(leaderAndIsr.isr.map(Integer.valueOf).asJava)
                       .setCurrentIsrVersion(leaderAndIsr.zkVersion))
                 }
+              }
             }
-          }
       }
       callback.apply(resp)
     }
@@ -2356,63 +2353,74 @@
  * Controller事件 在事件队列中被处理的对象
  */
 sealed trait ControllerEvent {
-  def state: ControllerState  // 每个 ControllerEvent 都定义了一个状态  Controller 在处理具体的事件时会对状态进行相应的变更 该状态是由ControllerState.scale定义的
+  def state: ControllerState // 每个 ControllerEvent 都定义了一个状态  Controller 在处理具体的事件时会对状态进行相应的变更 该状态是由ControllerState.scale定义的
   // preempt() is not executed by `ControllerEventThread` but by the main thread.
   def preempt(): Unit
 }
 
 case object ControllerChange extends ControllerEvent {
   override def state: ControllerState = ControllerState.ControllerChange
+
   override def preempt(): Unit = {}
 }
 
 case object Reelect extends ControllerEvent {
   override def state: ControllerState = ControllerState.ControllerChange
+
   override def preempt(): Unit = {}
 }
 
 case object RegisterBrokerAndReelect extends ControllerEvent {
   override def state: ControllerState = ControllerState.ControllerChange
+
   override def preempt(): Unit = {}
 }
 
 case object Expire extends ControllerEvent {
   override def state: ControllerState = ControllerState.ControllerChange
+
   override def preempt(): Unit = {}
 }
 
 case object ShutdownEventThread extends ControllerEvent {
   override def state: ControllerState = ControllerState.ControllerShutdown
+
   override def preempt(): Unit = {}
 }
 
 case object AutoPreferredReplicaLeaderElection extends ControllerEvent {
   override def state: ControllerState = ControllerState.AutoLeaderBalance
+
   override def preempt(): Unit = {}
 }
 
 case object UncleanLeaderElectionEnable extends ControllerEvent {
   override def state: ControllerState = ControllerState.UncleanLeaderElectionEnable
+
   override def preempt(): Unit = {}
 }
 
 case class TopicUncleanLeaderElectionEnable(topic: String) extends ControllerEvent {
   override def state: ControllerState = ControllerState.TopicUncleanLeaderElectionEnable
+
   override def preempt(): Unit = {}
 }
 
 case class ControlledShutdown(id: Int, brokerEpoch: Long, controlledShutdownCallback: Try[Set[TopicPartition]] => Unit) extends ControllerEvent {
   override def state: ControllerState = ControllerState.ControlledShutdown
+
   override def preempt(): Unit = controlledShutdownCallback(Failure(new ControllerMovedException("Controller moved to another broker")))
 }
 
 case class LeaderAndIsrResponseReceived(leaderAndIsrResponse: LeaderAndIsrResponse, brokerId: Int) extends ControllerEvent {
   override def state: ControllerState = ControllerState.LeaderAndIsrResponseReceived
+
   override def preempt(): Unit = {}
 }
 
 case class UpdateMetadataResponseReceived(updateMetadataResponse: UpdateMetadataResponse, brokerId: Int) extends ControllerEvent {
   override def state: ControllerState = ControllerState.UpdateMetadataResponseReceived
+
   override def preempt(): Unit = {}
 }
 
@@ -2420,68 +2428,81 @@
                                                     requestError: Errors,
                                                     partitionErrors: Map[TopicPartition, Errors]) extends ControllerEvent {
   override def state: ControllerState = ControllerState.TopicDeletion
+
   override def preempt(): Unit = {}
 }
 
 case object Startup extends ControllerEvent {
   override def state: ControllerState = ControllerState.ControllerChange
+
   override def preempt(): Unit = {}
 }
 
 case object BrokerChange extends ControllerEvent {
   override def state: ControllerState = ControllerState.BrokerChange
+
   override def preempt(): Unit = {}
 }
 
 case class BrokerModifications(brokerId: Int) extends ControllerEvent {
   override def state: ControllerState = ControllerState.BrokerChange
+
   override def preempt(): Unit = {}
 }
 
 case object TopicChange extends ControllerEvent {
   override def state: ControllerState = ControllerState.TopicChange
+
   override def preempt(): Unit = {}
 }
 
 case object LogDirEventNotification extends ControllerEvent {
   override def state: ControllerState = ControllerState.LogDirChange
+
   override def preempt(): Unit = {}
 }
 
 case class PartitionModifications(topic: String) extends ControllerEvent {
   override def state: ControllerState = ControllerState.TopicChange
+
   override def preempt(): Unit = {}
 }
 
 case object TopicDeletion extends ControllerEvent {
   override def state: ControllerState = ControllerState.TopicDeletion
+
   override def preempt(): Unit = {}
 }
 
 case object ZkPartitionReassignment extends ControllerEvent {
   override def state: ControllerState = ControllerState.AlterPartitionReassignment
+
   override def preempt(): Unit = {}
 }
 
 case class ApiPartitionReassignment(reassignments: Map[TopicPartition, Option[Seq[Int]]],
                                     callback: AlterReassignmentsCallback) extends ControllerEvent {
   override def state: ControllerState = ControllerState.AlterPartitionReassignment
+
   override def preempt(): Unit = callback(Right(new ApiError(Errors.NOT_CONTROLLER)))
 }
 
 case class PartitionReassignmentIsrChange(partition: TopicPartition) extends ControllerEvent {
   override def state: ControllerState = ControllerState.AlterPartitionReassignment
+
   override def preempt(): Unit = {}
 }
 
 case object IsrChangeNotification extends ControllerEvent {
   override def state: ControllerState = ControllerState.IsrChange
+
   override def preempt(): Unit = {}
 }
 
 case class AlterIsrReceived(brokerId: Int, brokerEpoch: Long, isrsToAlter: Map[TopicPartition, LeaderAndIsr],
                             callback: AlterIsrCallback) extends ControllerEvent {
   override def state: ControllerState = ControllerState.IsrChange
+
   override def preempt(): Unit = {}
 }
 
@@ -2506,6 +2527,7 @@
 case class ListPartitionReassignments(partitionsOpt: Option[Set[TopicPartition]],
                                       callback: ListReassignmentsCallback) extends ControllerEvent {
   override def state: ControllerState = ControllerState.ListPartitionReassignment
+
   override def preempt(): Unit = callback(Right(new ApiError(Errors.NOT_CONTROLLER, null)))
 }
 
@@ -2513,5 +2535,6 @@
 // Used only in test cases
 abstract class MockEvent(val state: ControllerState) extends ControllerEvent {
   def process(): Unit
+
   def preempt(): Unit
 }