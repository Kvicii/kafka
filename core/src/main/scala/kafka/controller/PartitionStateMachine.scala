--- conflicted
+++ resolved
@@ -102,8 +102,8 @@
           // else, check if the leader for partition is alive. If yes, it is in Online state, else it is in Offline state
           if (controllerContext.isReplicaOnline(currentLeaderIsrAndEpoch.leaderAndIsr.leader, topicPartition))
           // leader is alive
-          controllerContext.putPartitionState(topicPartition, OnlinePartition)
-            else
+            controllerContext.putPartitionState(topicPartition, OnlinePartition)
+          else
             controllerContext.putPartitionState(topicPartition, OfflinePartition)
         case None =>
           controllerContext.putPartitionState(topicPartition, NewPartition)
@@ -138,15 +138,15 @@
  * This class represents the state machine for partitions. It defines the states that a partition can be in, and
  * transitions to move the partition to another legal state. The different states that a partition can be in are -
  *  1. NonExistentPartition: This state indicates that the partition was either never created or was created and then
- *                           deleted. Valid previous state, if one exists, is OfflinePartition
- *  2. NewPartition        : After creation, the partition is in the NewPartition state. In this state, the partition should have
- * replicas assigned to it, but no leader/isr yet. Valid previous states are NonExistentPartition
- *  3. OnlinePartition     : Once a leader is elected for a partition, it is in the OnlinePartition state.
- * Valid previous states are NewPartition/OfflinePartition
- *  4. OfflinePartition    : If, after successful leader election, the leader for partition dies, then the partition
- * moves to the OfflinePartition state. Valid previous states are NewPartition/OnlinePartition
- * PartitionStateMachine 唯一的继承子类 实现了分区状态机的主体逻辑功能
- * 和 ZkReplicaStateMachine 类似 ZkPartitionStateMachine 重写了父类的 handleStateChanges 方法并配以私有的 doHandleStateChanges 方法共同实现分区状态转换的操作
+ *     deleted. Valid previous state, if one exists, is OfflinePartition
+ *     2. NewPartition        : After creation, the partition is in the NewPartition state. In this state, the partition should have
+ *     replicas assigned to it, but no leader/isr yet. Valid previous states are NonExistentPartition
+ *     3. OnlinePartition     : Once a leader is elected for a partition, it is in the OnlinePartition state.
+ *     Valid previous states are NewPartition/OfflinePartition
+ *     4. OfflinePartition    : If, after successful leader election, the leader for partition dies, then the partition
+ *     moves to the OfflinePartition state. Valid previous states are NewPartition/OnlinePartition
+ *     PartitionStateMachine 唯一的继承子类 实现了分区状态机的主体逻辑功能
+ *     和 ZkReplicaStateMachine 类似 ZkPartitionStateMachine 重写了父类的 handleStateChanges 方法并配以私有的 doHandleStateChanges 方法共同实现分区状态转换的操作
  *
  * ZkPartitionStateMachine 和 ZKReplicaStateMachine接收的字段列表都是相同的 所以它们要做的处理逻辑其实也是差不多的
  * ZkPartitionStateMachine 实例的创建和启动时机也跟 ZkReplicaStateMachine 的完全相同:
@@ -431,9 +431,9 @@
    * @param partitionLeaderElectionStrategy The election strategy to use.
    * @return A tuple of two values:
    *         1. The partitions and the expected leader and isr that successfully had a leader elected. And exceptions
-   *         corresponding to failed elections that should not be retried.
-   *         2. The partitions that we should retry due to a zookeeper BADVERSION conflict. Version conflicts can occur if
-   *         the partition leader updated partition state while the controller attempted to update partition state.
+   *            corresponding to failed elections that should not be retried.
+   *            2. The partitions that we should retry due to a zookeeper BADVERSION conflict. Version conflicts can occur if
+   *            the partition leader updated partition state while the controller attempted to update partition state.
    */
   private def doElectLeaderForPartitions(
                                           partitions: Seq[TopicPartition],
@@ -523,13 +523,9 @@
     // 使用新选举的Leader和ISR信息更新ZooKeeper上分区的znode节点数据
     val UpdateLeaderAndIsrResult(finishedUpdates, updatesToRetry) = zkClient.updateLeaderAndIsr(
       adjustedLeaderAndIsrs, controllerContext.epoch, controllerContext.epochZkVersion)
-<<<<<<< HEAD
     // 对于ZooKeeper znode节点数据更新成功的分区 封装对应的Leader和ISR信息
     // 构建LeaderAndIsr请求 并将该请求加入到Controller待发送请求集合 等待后续统一发送
-    finishedUpdates.foreach { case (partition, result) =>
-=======
     finishedUpdates.forKeyValue { (partition, result) =>
->>>>>>> bd462df2
       result.foreach { leaderAndIsr =>
         val replicaAssignment = controllerContext.partitionFullReplicaAssignment(partition)
         val leaderIsrAndControllerEpoch = LeaderIsrAndControllerEpoch(leaderAndIsr, controllerContext.epoch)
