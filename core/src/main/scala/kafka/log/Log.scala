--- conflicted
+++ resolved
@@ -1837,12 +1837,8 @@
     lock synchronized {
       val deletable = deletableSegments(predicate) // 确定哪些日志段可以删除
       if (deletable.nonEmpty) {
-<<<<<<< HEAD
         info(s"Found deletable segments with base offsets [${deletable.map(_.baseOffset).mkString(",")}] due to $reason")
         deleteSegments(deletable) // 实际删除
-=======
-        deleteSegments(deletable)
->>>>>>> 712cc5d0
       } else 0
     }
   }
