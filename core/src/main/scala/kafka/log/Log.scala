/**
 * Licensed to the Apache Software Foundation (ASF) under one or more
 * contributor license agreements.  See the NOTICE file distributed with
 * this work for additional information regarding copyright ownership.
 * The ASF licenses this file to You under the Apache License, Version 2.0
 * (the "License"); you may not use this file except in compliance with
 * the License.  You may obtain a copy of the License at
 *
 * http://www.apache.org/licenses/LICENSE-2.0
 *
 * Unless required by applicable law or agreed to in writing, software
 * distributed under the License is distributed on an "AS IS" BASIS,
 * WITHOUT WARRANTIES OR CONDITIONS OF ANY KIND, either express or implied.
 * See the License for the specific language governing permissions and
 * limitations under the License.
 */

package kafka.log

import java.io.{File, IOException}
import java.lang.{Long => JLong}
import java.nio.file.Files
import java.text.NumberFormat
import java.util.Map.{Entry => JEntry}
import java.util.Optional
import java.util.concurrent.atomic._
import java.util.concurrent.TimeUnit
import java.util.regex.Pattern

import kafka.api.{ApiVersion, KAFKA_0_10_0_IV0}
import kafka.common.{LongRef, OffsetsOutOfOrderException, UnexpectedAppendOffsetException}
import kafka.log.AppendOrigin.RaftLeader
import kafka.message.{BrokerCompressionCodec, CompressionCodec, NoCompressionCodec}
import kafka.metrics.KafkaMetricsGroup
import kafka.server.checkpoints.LeaderEpochCheckpointFile
import kafka.server.epoch.LeaderEpochFileCache
import kafka.server.{BrokerTopicStats, FetchDataInfo, FetchHighWatermark, FetchIsolation, FetchLogEnd, FetchTxnCommitted, LogDirFailureChannel, LogOffsetMetadata, OffsetAndEpoch, PartitionMetadataFile}
import kafka.utils._
import org.apache.kafka.common.errors._
import org.apache.kafka.common.message.{DescribeProducersResponseData, FetchResponseData}
import org.apache.kafka.common.record.FileRecords.TimestampAndOffset
import org.apache.kafka.common.record._
import org.apache.kafka.common.requests.ListOffsetsRequest
import org.apache.kafka.common.requests.OffsetsForLeaderEpochResponse.UNDEFINED_EPOCH_OFFSET
import org.apache.kafka.common.requests.ProduceResponse.RecordError
import org.apache.kafka.common.utils.{Time, Utils}
import org.apache.kafka.common.{InvalidRecordException, KafkaException, TopicPartition, Uuid}

import scala.jdk.CollectionConverters._
import scala.collection.mutable.{ArrayBuffer, ListBuffer}
import scala.collection.{Seq, mutable}

/**
 * LogAppendInfo的伴生对象 定义了一些工厂方法 用于创建特定的LogAppendInfo对象
 */
object LogAppendInfo {
  val UnknownLogAppendInfo = LogAppendInfo(None, -1, None, RecordBatch.NO_TIMESTAMP, -1L, RecordBatch.NO_TIMESTAMP, -1L,
    RecordConversionStats.EMPTY, NoCompressionCodec, NoCompressionCodec, -1, -1, offsetsMonotonic = false, -1L)

  def unknownLogAppendInfoWithLogStartOffset(logStartOffset: Long): LogAppendInfo =
    LogAppendInfo(None, -1, None, RecordBatch.NO_TIMESTAMP, -1L, RecordBatch.NO_TIMESTAMP, logStartOffset,
      RecordConversionStats.EMPTY, NoCompressionCodec, NoCompressionCodec, -1, -1,
      offsetsMonotonic = false, -1L)

  /**
   * In ProduceResponse V8+, we add two new fields record_errors and error_message (see KIP-467).
   * For any record failures with InvalidTimestamp or InvalidRecordException, we construct a LogAppendInfo object like the one
   * in unknownLogAppendInfoWithLogStartOffset, but with additiona fields recordErrors and errorMessage
   */
  def unknownLogAppendInfoWithAdditionalInfo(logStartOffset: Long, recordErrors: Seq[RecordError], errorMessage: String): LogAppendInfo =
    LogAppendInfo(None, -1, None, RecordBatch.NO_TIMESTAMP, -1L, RecordBatch.NO_TIMESTAMP, logStartOffset,
      RecordConversionStats.EMPTY, NoCompressionCodec, NoCompressionCodec, -1, -1,
      offsetsMonotonic = false, -1L, recordErrors, errorMessage)
}

sealed trait LeaderHwChange

object LeaderHwChange {

  case object Increased extends LeaderHwChange

  case object Same extends LeaderHwChange

  case object None extends LeaderHwChange

}

/**
 * Struct to hold various quantities we compute about each message set before appending to the log
 *
 * 保存一组待写入消息的各种元数据信息(比如这组消息中第一条消息的位移值 | 最后一条消息的位移值 | 这组消息中最大的消息时间戳等等)
 * 在 0.11.0.0 版本之后 lastOffset 和 lastOffsetOfFirstBatch 都是指向消息集合的最后一条消息
 * 它们的区别主要体现在 0.11.0.0 之前的版本
 *
 * @param firstOffset            The first offset in the message set unless the message format is less than V2 and we are appending
 *                               to the follower. If the message is a duplicate message the segment base offset and relative position
 *                               in segment will be unknown.
 * @param lastOffset             The last offset in the message set
 * @param lastLeaderEpoch        The partition leader epoch corresponding to the last offset, if available.
 * @param maxTimestamp           The maximum timestamp of the message set.
 * @param offsetOfMaxTimestamp   The offset of the message with the maximum timestamp.
 * @param logAppendTime          The log append time (if used) of the message set, otherwise Message.NoTimestamp
 * @param logStartOffset         The start offset of the log at the time of this append.
 * @param recordConversionStats  Statistics collected during record processing, `null` if `assignOffsets` is `false`
 * @param sourceCodec            The source codec used in the message set (send by the producer)
 * @param targetCodec            The target codec of the message set(after applying the broker compression configuration if any)
 * @param shallowCount           The number of shallow messages
 * @param validBytes             The number of valid bytes
 * @param offsetsMonotonic       Are the offsets in this message set monotonically increasing
 * @param lastOffsetOfFirstBatch The last offset of the first batch
 * @param leaderHwChange         Incremental if the high watermark needs to be increased after appending record.
 *                               Same if high watermark is not changed. None is the default value and it means append failed
 *
 */
case class LogAppendInfo(var firstOffset: Option[LogOffsetMetadata],
                         var lastOffset: Long,  // 消息集合最后一条消息的位移值
                         var lastLeaderEpoch: Option[Int],
                         var maxTimestamp: Long, // 消息集合最大消息时间戳
                         var offsetOfMaxTimestamp: Long, // 消息集合最大消息时间戳所属消息的位移值
                         var logAppendTime: Long, // 写入消息时间戳
                         var logStartOffset: Long, // 消息集合首条消息的位移值
                         var recordConversionStats: RecordConversionStats, // 消息转换统计类 里面记录了执行了格式转换的消息数等数据
                         sourceCodec: CompressionCodec, // 消息集合中消息使用的压缩器（Compressor）类型(比如是Snappy还是LZ4)
                         targetCodec: CompressionCodec, // 写入消息时需要使用的压缩器类型
                         shallowCount: Int, // 消息批次数 每个消息批次下可能包含多条消息
                         validBytes: Int, // 写入消息总字节数
                         offsetsMonotonic: Boolean, // 消息位移值是否是顺序增加的
                         lastOffsetOfFirstBatch: Long, // 首个消息批次中最后一条消息的位移
                         recordErrors: Seq[RecordError] = List(), // 写入消息时出现的异常列表
                         errorMessage: String = null, // 错误码
                         leaderHwChange: LeaderHwChange = LeaderHwChange.None) {
  /**
   * Get the first offset if it exists, else get the last offset of the first batch
   * For magic versions 2 and newer, this method will return first offset. For magic versions
   * older than 2, we use the last offset of the first batch as an approximation of the first
   * offset to avoid decompressing the data.
   */
  def firstOrLastOffsetOfFirstBatch: Long = firstOffset.map(_.messageOffset).getOrElse(lastOffsetOfFirstBatch)

  /**
   * Get the (maximum) number of messages described by LogAppendInfo
   *
   * @return Maximum possible number of messages described by LogAppendInfo
   */
  def numMessages: Long = {
    firstOffset match {
      case Some(firstOffsetVal) if (firstOffsetVal.messageOffset >= 0 && lastOffset >= 0) =>
        (lastOffset - firstOffsetVal.messageOffset + 1)
      case _ => 0
    }
  }
}

/**
 * Container class which represents a snapshot of the significant offsets for a partition. This allows fetching
 * of these offsets atomically without the possibility of a leader change affecting their consistency relative
 * to each other. See [[Log.fetchOffsetSnapshot()]].
 *
 * 封装分区所有位移元数据的容器类
 */
case class LogOffsetSnapshot(logStartOffset: Long,
                             logEndOffset: LogOffsetMetadata,
                             highWatermark: LogOffsetMetadata,
                             lastStableOffset: LogOffsetMetadata)

/**
 * Another container which is used for lower level reads using  [[kafka.cluster.Partition.readRecords()]].
 *
 * 封装读取日志返回的数据及其元数据
 */
case class LogReadInfo(fetchedData: FetchDataInfo,
                       divergingEpoch: Option[FetchResponseData.EpochEndOffset],
                       highWatermark: Long,
                       logStartOffset: Long,
                       logEndOffset: Long,
                       lastStableOffset: Long)

/**
 * A class used to hold useful metadata about a completed transaction. This is used to build
 * the transaction index after appending to the log.
 *
 * 记录已完成事务的元数据 主要用于构建事务索引
 *
 * @param producerId  The ID of the producer
 * @param firstOffset The first offset (inclusive) of the transaction
 * @param lastOffset  The last offset (inclusive) of the transaction. This is always the offset of the
 *                    COMMIT/ABORT control record which indicates the transaction's completion.
 * @param isAborted   Whether or not the transaction was aborted
 */
case class CompletedTxn(producerId: Long, firstOffset: Long, lastOffset: Long, isAborted: Boolean) {
  override def toString: String = {
    "CompletedTxn(" +
      s"producerId=$producerId, " +
      s"firstOffset=$firstOffset, " +
      s"lastOffset=$lastOffset, " +
      s"isAborted=$isAborted)"
  }
}

/**
 * A class used to hold params required to decide to rotate a log segment or not.
 *
 * 定义用于控制日志段是否切分的结构
 */
case class RollParams(maxSegmentMs: Long,
                      maxSegmentBytes: Int,
                      maxTimestampInMessages: Long,
                      maxOffsetInMessages: Long,
                      messagesSize: Int,
                      now: Long)

/**
 * RollParams的伴生对象 内部定义了工厂方法
 */
object RollParams {
  def apply(config: LogConfig, appendInfo: LogAppendInfo, messagesSize: Int, now: Long): RollParams = {
    new RollParams(config.maxSegmentMs,
      config.segmentSize,
      appendInfo.maxTimestamp,
      appendInfo.lastOffset,
      messagesSize, now)
  }
}

sealed trait LogStartOffsetIncrementReason

case object ClientRecordDeletion extends LogStartOffsetIncrementReason {
  override def toString: String = "client delete records request"
}

case object LeaderOffsetIncremented extends LogStartOffsetIncrementReason {
  override def toString: String = "leader offset increment"
}

case object SegmentDeletion extends LogStartOffsetIncrementReason {
  override def toString: String = "segment deletion"
}
case object SnapshotGenerated extends LogStartOffsetIncrementReason {
  override def toString: String = "snapshot generated"
}

/**
 * An append-only log for storing messages.
 *
 * The log is a sequence of LogSegments, each with a base offset denoting the first message in the segment.
 *
 * New log segments are created according to a configurable policy that controls the size in bytes or time interval
 * for a given segment.
 *
 * 核心代码
 * 日志是日志段的容器 内部定义了很多管理日志段的操作
 *
 * @param _dir The directory in which log segments are created.
 * @param config The log configuration settings
 * @param segments The non-empty log segments recovered from disk
 * @param logStartOffset The earliest offset allowed to be exposed to kafka client.
 *                       The logStartOffset can be updated by :
 *                       - user's DeleteRecordsRequest
 *                       - broker's log retention
 *                       - broker's log truncation
 *                       - broker's log recovery
 *                       The logStartOffset is used to decide the following:
 *                       - Log deletion. LogSegment whose nextOffset <= log's logStartOffset can be deleted.
 *                         It may trigger log rolling if the active segment is deleted.
 *                       - Earliest offset of the log in response to ListOffsetRequest. To avoid OffsetOutOfRange exception after user seeks to earliest offset,
 *                         we make sure that logStartOffset <= log's highWatermark
 *                       Other activities such as log cleaning are not affected by logStartOffset.
 * @param recoveryPoint The offset at which to begin the next recovery i.e. the first offset which has not been flushed to disk
 * @param nextOffsetMetadata The offset where the next message could be appended
 * @param scheduler The thread pool scheduler used for background actions
 * @param brokerTopicStats Container for Broker Topic Yammer Metrics
 * @param time The time instance used for checking the clock
 * @param producerIdExpirationCheckIntervalMs How often to check for producer ids which need to be expired
 * @param topicPartition The topic partition associated with this Log instance
 * @param leaderEpochCache The LeaderEpochFileCache instance (if any) containing state associated
 *                         with the provided logStartOffset and nextOffsetMetadata
 * @param producerStateManager The ProducerStateManager instance containing state associated with the provided segments
 * @param logDirFailureChannel The LogDirFailureChannel instance to asynchronously handle log directory failure
 * @param topicId optional Uuid to specify the topic ID for the topic if it exists. Should only be specified when
 *                first creating the log through Partition.makeLeader or Partition.makeFollower. When reloading a log,
 *                this field will be populated by reading the topic ID value from partition.metadata if it exists.
 * @param keepPartitionMetadataFile boolean flag to indicate whether the partition.metadata file should be kept in the
 *                                  log directory. A partition.metadata file is only created when the raft controller is used
 *                                  or the ZK controller's inter-broker protocol version is at least 2.8.
 *                                  This file will persist the topic ID on the broker. If inter-broker protocol for a ZK controller
 *                                  is downgraded below 2.8, a topic ID may be lost and a new ID generated upon re-upgrade.
 *                                  If the inter-broker protocol version on a ZK cluster is below 2.8, partition.metadata
 *                                  will be deleted to avoid ID conflicts upon re-upgrade.
 */
@threadsafe
class Log(@volatile private var _dir: File, // 日志所在的文件夹路径(即Topic分区的路径)
          // @volatile表示值是可以变动的 并且可能被多个线程更新 不能简称为LSO(Log Stable Offset 属于事务的概念)
          @volatile var config: LogConfig,
          // 最重要的属性 保存分区日志下所有的日志段信息 Map的key值是日志段的起始位移值 value是日志段对象本身(ConcurrentSkipListMap线程安全 && 键值可排序)
          val segments: LogSegments, // 日至当前的最早位移 和LEO(Log End Offset)是对应的(LSO是Log Stable Offset 是和事务相关的概念 Log Start Offset != LSO)
          @volatile var logStartOffset: Long,
          @volatile var recoveryPoint: Long,
          // 永远指向下一条待插入消息的位移值 也就是说这个位置是没有值的(和LEO等价 <--> Log End Offset 日志当前的末端位移)
          @volatile var nextOffsetMetadata: LogOffsetMetadata,
          scheduler: Scheduler,
          brokerTopicStats: BrokerTopicStats,
          val time: Time,
          val producerIdExpirationCheckIntervalMs: Int,
          val topicPartition: TopicPartition,
          // Leader Epoch 是社区于 0.11.0.0 版本引入源码中的 主要是用来判断出现 Failure 时是否执行日志截断操作(Truncation)
          @volatile var leaderEpochCache: Option[LeaderEpochFileCache],
          val producerStateManager: ProducerStateManager,
          logDirFailureChannel: LogDirFailureChannel,
          @volatile var topicId: Option[Uuid],
          val keepPartitionMetadataFile: Boolean) extends Logging with KafkaMetricsGroup {

  import kafka.log.Log._

  this.logIdent = s"[Log partition=$topicPartition, dir=${dir.getParent}] "

  /* A lock that guards all modifications to the log */
  private val lock = new Object

  // The memory mapped buffer for index files of this log will be closed with either delete() or closeHandlers()
  // After memory mapped buffer is closed, no disk IO operation should be performed for this log
  // Log对象对应的索引文件的日志缓冲区是否已经关闭 一旦设置为true 代表已经关闭
  @volatile private var isMemoryMappedBufferClosed = false

  // Cache value of parent directory to avoid allocations in hot paths like ReplicaManager.checkpointHighWatermarks
  // 出现Failure时是否进行日志截断操作(之前根据高水位判断的机制 可能会造成副本间数据不一致的问题) 保存了分区Leader的Epoch值与对应位移值的映射关系
  @volatile private var _parentDir: String = dir.getParent

  /* last time it was flushed */
  private val lastFlushedTime = new AtomicLong(time.milliseconds)

  /* The earliest offset which is part of an incomplete transaction. This is used to compute the
   * last stable offset (LSO) in ReplicaManager. Note that it is possible that the "true" first unstable offset
   * gets removed from the log (through record or segment deletion). In this case, the first unstable offset
   * will point to the log start offset, which may actually be either part of a completed transaction or not
   * part of a transaction at all. However, since we only use the LSO for the purpose of restricting the
   * read_committed consumer to fetching decided data (i.e. committed, aborted, or non-transactional), this
   * temporary abuse seems justifiable and saves us from scanning the log after deletion to find the first offsets
   * of each ongoing transaction in order to compute a new first unstable offset. It is possible, however,
   * that this could result in disagreement between replicas depending on when they began replicating the log.
   * In the worst case, the LSO could be seen by a consumer to go backwards.
   */
  @volatile private var firstUnstableOffsetMetadata: Option[LogOffsetMetadata] = None

  /* Keep track of the current high watermark in order to ensure that segments containing offsets at or above it are
   * not eligible for deletion. This means that the active segment is only eligible for deletion if the high watermark
   * equals the log end offset (which may never happen for a partition under consistent load). This is needed to
   * prevent the log start offset (which is exposed in fetch responses) from getting ahead of the high watermark.
   *
   * 分区日志的高水位值
   * 每个Log对象都会维护一个Log Start Offset值 首次构建高水位时 高水位值(默认值)会被赋值为Log Start Offset
   */
  @volatile private var highWatermarkMetadata: LogOffsetMetadata = LogOffsetMetadata(logStartOffset)

  @volatile var partitionMetadataFile : PartitionMetadataFile = null

  locally {
    // 加载所有日志段 并返回该Log对象下一条消息的位移值
    initializePartitionMetadata()
    // 更新logStartOffset
    updateLogStartOffset(logStartOffset)
    maybeIncrementFirstUnstableOffset()
    // Delete partition metadata file if the version does not support topic IDs.
    // Recover topic ID if present and topic IDs are supported
    // If we were provided a topic ID when creating the log, partition metadata files are supported, and one does not yet exist
    // write to the partition metadata file.
    // Ensure we do not try to assign a provided topicId that is inconsistent with the ID on file.
    if (partitionMetadataFile.exists()) {
      if (!keepPartitionMetadataFile)
        partitionMetadataFile.delete()
      else {
        val fileTopicId = partitionMetadataFile.read().topicId
        if (topicId.isDefined && !topicId.contains(fileTopicId))
          throw new InconsistentTopicIdException(s"Tried to assign topic ID $topicId to log for topic partition $topicPartition," +
            s"but log already contained topic ID $fileTopicId")
        topicId = Some(fileTopicId)
      }
    } else if (keepPartitionMetadataFile) {
      topicId.foreach(partitionMetadataFile.write)
    }
  }

  def dir: File = _dir

  def parentDir: String = _parentDir

  def parentDirFile: File = new File(_parentDir)

  def updateConfig(newConfig: LogConfig): Unit = {
    val oldConfig = this.config
    this.config = newConfig
    val oldRecordVersion = oldConfig.messageFormatVersion.recordVersion
    val newRecordVersion = newConfig.messageFormatVersion.recordVersion
    if (newRecordVersion.precedes(oldRecordVersion))
      warn(s"Record format version has been downgraded from $oldRecordVersion to $newRecordVersion.")
    if (newRecordVersion.value != oldRecordVersion.value)
      initializeLeaderEpochCache()
  }

  private def checkIfMemoryMappedBufferClosed(): Unit = {
    if (isMemoryMappedBufferClosed)
      throw new KafkaStorageException(s"The memory mapped buffer for log of $topicPartition is already closed")
  }

  def highWatermark: Long = highWatermarkMetadata.messageOffset

  /**
   * Update the high watermark to a new offset. The new high watermark will be lower
   * bounded by the log start offset and upper bounded by the log end offset.
   *
   * This is intended to be called when initializing the high watermark or when updating
   * it on a follower after receiving a Fetch response from the leader.
   *
   * 更新高水位值
   * 主要用在Follower副本从Leader副本获取到消息之后进行更新 一旦拿到新消息 肯定是要更新的
   *
   * @param hw the suggested new value for the high watermark
   * @return the updated high watermark offset
   */
  def updateHighWatermark(hw: Long): Long = {
    updateHighWatermark(LogOffsetMetadata(hw))
  }

  /**
   * Update high watermark with offset metadata. The new high watermark will be lower
   * bounded by the log start offset and upper bounded by the log end offset.
   *
   * @param highWatermarkMetadata the suggested high watermark with offset metadata
   * @return the updated high watermark offset
   */
  def updateHighWatermark(highWatermarkMetadata: LogOffsetMetadata): Long = {
    val endOffsetMetadata = logEndOffsetMetadata
    val newHighWatermarkMetadata = if (highWatermarkMetadata.messageOffset < logStartOffset) {
      LogOffsetMetadata(logStartOffset)
    } else if (highWatermarkMetadata.messageOffset >= endOffsetMetadata.messageOffset) {
      endOffsetMetadata
    } else {
      highWatermarkMetadata
    }

    updateHighWatermarkMetadata(newHighWatermarkMetadata)
    newHighWatermarkMetadata.messageOffset
  }

  /**
   * Update the high watermark to a new value if and only if it is larger than the old value. It is
   * an error to update to a value which is larger than the log end offset.
   *
   * This method is intended to be used by the leader to update the high watermark after follower
   * fetch offsets have been updated.
   *
   * 可能会更新高水位值
   * 主要用在Leader副本的高水位值更新 Leader副本的高水位值更新是有条件的 某些情况下会更新 某些情况下不会
   * 例如Producer向Leader副本写入消息时 分区的高水位值可能就不需要更新 因为此时可能需要等待其他Follower副本同步的进度
   *
   * @return the old high watermark, if updated by the new value
   */
  def maybeIncrementHighWatermark(newHighWatermark: LogOffsetMetadata): Option[LogOffsetMetadata] = {
    // 新的高水位值不能越过Log End Offset
    if (newHighWatermark.messageOffset > logEndOffset)
      throw new IllegalArgumentException(s"High watermark $newHighWatermark update exceeds current " +
        s"log end offset $logEndOffsetMetadata")

    lock.synchronized {
      // 获取老的高水位值
      val oldHighWatermark = fetchHighWatermarkMetadata

      // Ensure that the high watermark increases monotonically. We also update the high watermark when the new
      // offset metadata is on a newer segment, which occurs whenever the log is rolled to a new segment.
      if (oldHighWatermark.messageOffset < newHighWatermark.messageOffset ||
        (oldHighWatermark.messageOffset == newHighWatermark.messageOffset && oldHighWatermark.onOlderSegment(newHighWatermark))) {
        // 新的高水位值 > 老的高水位值 || 二者相等但新的高水位位于新的日志段 设置新的高水位 并返回旧值 否则就什么都不做
        updateHighWatermarkMetadata(newHighWatermark)
        Some(oldHighWatermark)
      } else {
        None
      }
    }
  }

  /**
   * Get the offset and metadata for the current high watermark. If offset metadata is not
   * known, this will do a lookup in the index and cache the result.
   *
   * 获取高水位值
   * 还要获取高水位的其他元数据信息(即日志段起始位移和物理位置信息)
   */
  private def fetchHighWatermarkMetadata: LogOffsetMetadata = {
    checkIfMemoryMappedBufferClosed() // 读取时确保日志对象不能被关闭

    val offsetMetadata = highWatermarkMetadata // 保存当前高水位值到本地变量 避免多线程访问干扰
    if (offsetMetadata.messageOffsetOnly) { // 没有获得到完整的高水位元数据
      lock.synchronized {
        val fullOffset = convertToOffsetMetadataOrThrow(highWatermark) // 通过读日志文件的方式把完整的高水位元数据信息拉出来
        updateHighWatermarkMetadata(fullOffset) // 然后再更新一下高水位对象
        fullOffset
      }
    } else { // 高水位本身就是完整的直接返回
      offsetMetadata
    }
  }

  // 设置高水位值
  private def updateHighWatermarkMetadata(newHighWatermark: LogOffsetMetadata): Unit = {
    // 高水位值不能是负数
    if (newHighWatermark.messageOffset < 0)
      throw new IllegalArgumentException("High watermark offset should be non-negative")

    lock synchronized { // 保护Log对象修改的Monitor锁
      if (newHighWatermark.messageOffset < highWatermarkMetadata.messageOffset) {
        warn(s"Non-monotonic update of high watermark from $highWatermarkMetadata to $newHighWatermark")
      }

      highWatermarkMetadata = newHighWatermark  // 赋值新的高水位值
      producerStateManager.onHighWatermarkUpdated(newHighWatermark.messageOffset) // 处理事务状态管理器的高水位值更新逻辑
      maybeIncrementFirstUnstableOffset() // First Unstable Offset是Kafka事务机制的一部分
    }
    trace(s"Setting high watermark $newHighWatermark")
  }

  /**
   * Get the first unstable offset. Unlike the last stable offset, which is always defined,
   * the first unstable offset only exists if there are transactions in progress.
   *
   * @return the first unstable offset, if it exists
   */
  private[log] def firstUnstableOffset: Option[Long] = firstUnstableOffsetMetadata.map(_.messageOffset)

  private def fetchLastStableOffsetMetadata: LogOffsetMetadata = {
    checkIfMemoryMappedBufferClosed()

    // cache the current high watermark to avoid a concurrent update invalidating the range check
    val highWatermarkMetadata = fetchHighWatermarkMetadata

    firstUnstableOffsetMetadata match {
      case Some(offsetMetadata) if offsetMetadata.messageOffset < highWatermarkMetadata.messageOffset =>
        if (offsetMetadata.messageOffsetOnly) {
          lock synchronized {
            val fullOffset = convertToOffsetMetadataOrThrow(offsetMetadata.messageOffset)
            if (firstUnstableOffsetMetadata.contains(offsetMetadata))
              firstUnstableOffsetMetadata = Some(fullOffset)
            fullOffset
          }
        } else {
          offsetMetadata
        }
      case _ => highWatermarkMetadata
    }
  }

  /**
   * The last stable offset (LSO) is defined as the first offset such that all lower offsets have been "decided."
   * Non-transactional messages are considered decided immediately, but transactional messages are only decided when
   * the corresponding COMMIT or ABORT marker is written. This implies that the last stable offset will be equal
   * to the high watermark if there are no transactional messages in the log. Note also that the LSO cannot advance
   * beyond the high watermark.
   */
  def lastStableOffset: Long = {
    firstUnstableOffsetMetadata match {
      case Some(offsetMetadata) if offsetMetadata.messageOffset < highWatermark => offsetMetadata.messageOffset
      case _ => highWatermark
    }
  }

  def lastStableOffsetLag: Long = highWatermark - lastStableOffset

  /**
   * Fully materialize and return an offset snapshot including segment position info. This method will update
   * the LogOffsetMetadata for the high watermark and last stable offset if they are message-only. Throws an
   * offset out of range error if the segment info cannot be loaded.
   */
  def fetchOffsetSnapshot: LogOffsetSnapshot = {
    val lastStable = fetchLastStableOffsetMetadata
    val highWatermark = fetchHighWatermarkMetadata

    LogOffsetSnapshot(
      logStartOffset,
      logEndOffsetMetadata,
      highWatermark,
      lastStable
    )
  }

  private val tags = {
    val maybeFutureTag = if (isFuture) Map("is-future" -> "true") else Map.empty[String, String]
    Map("topic" -> topicPartition.topic, "partition" -> topicPartition.partition.toString) ++ maybeFutureTag
  }

  newGauge(LogMetricNames.NumLogSegments, () => numberOfSegments, tags)
  newGauge(LogMetricNames.LogStartOffset, () => logStartOffset, tags)
  newGauge(LogMetricNames.LogEndOffset, () => logEndOffset, tags)
  newGauge(LogMetricNames.Size, () => size, tags)

  val producerExpireCheck = scheduler.schedule(name = "PeriodicProducerExpirationCheck", fun = () => {
    lock synchronized {
      producerStateManager.removeExpiredProducers(time.milliseconds)
    }
  }, period = producerIdExpirationCheckIntervalMs, delay = producerIdExpirationCheckIntervalMs, unit = TimeUnit.MILLISECONDS)

  /** The name of this log */
  def name = dir.getName()

  private def recordVersion: RecordVersion = config.messageFormatVersion.recordVersion

  private def initializePartitionMetadata(): Unit = lock synchronized {
    val partitionMetadata = PartitionMetadataFile.newFile(dir)
    partitionMetadataFile = new PartitionMetadataFile(partitionMetadata, logDirFailureChannel)
  }

  /** Only used for ZK clusters when we update and start using topic IDs on existing topics */
  def assignTopicId(topicId: Uuid): Unit = {
    partitionMetadataFile.write(topicId)
    this.topicId = Some(topicId)
  }

  private def initializeLeaderEpochCache(): Unit = lock synchronized {
    leaderEpochCache = Log.maybeCreateLeaderEpochCache(dir, topicPartition, logDirFailureChannel, recordVersion)
  }

  /**
   * 更新LEO
   * 4个更新时机:
   *
   * 1.Log对象初始化时
   * 2.写入新消息时
   * 3.Log 对象发生日志切分(Log Roll)时 --> 创建一个全新的日志段对象 并且关闭当前写入的日志段对象(如当前日志段对象已满)
   * 4.日志截断(Log Truncation)时
   *
   * @param offset
   */
  private def updateLogEndOffset(offset: Long): Unit = {
    // 更新LEO值
    nextOffsetMetadata = LogOffsetMetadata(offset, activeSegment.baseOffset, activeSegment.size)

    // Update the high watermark in case it has gotten ahead of the log end offset following a truncation
    // or if a new segment has been rolled and the offset metadata needs to be updated.
    // LEO值 <= 高水位值 会更新高水位值 对于同一个 Log 对象而言高水位值是不能越过 LEO 值的
    if (highWatermark >= offset) {
      updateHighWatermarkMetadata(nextOffsetMetadata)
    }

    if (this.recoveryPoint > offset) {
      this.recoveryPoint = offset
    }
  }

  /**
   * 更新Log Start Offset
   * 5个更新时机:
   *
   * 1.Log 对象初始化时
   * 2.日志截断时
   * 3.Follower 副本同步时
   * 4.删除日志段时
   * 5.删除消息时 在 Kafka 中删除消息就是通过抬高 Log Start Offset 值来实现的
   *
   * @param offset
   */
  private def updateLogStartOffset(offset: Long): Unit = {
    logStartOffset = offset

    if (highWatermark < offset) {
      updateHighWatermark(offset)
    }

    if (this.recoveryPoint < offset) {
      this.recoveryPoint = offset
    }
  }

  // Rebuild producer state until lastOffset. This method may be called from the recovery code path, and thus must be
  // free of all side-effects, i.e. it must not update any log-specific state.
  private def rebuildProducerState(lastOffset: Long,
                                   producerStateManager: ProducerStateManager): Unit = lock synchronized {
    checkIfMemoryMappedBufferClosed()
    Log.rebuildProducerState(producerStateManager, segments, logStartOffset, lastOffset, recordVersion, time,
      reloadFromCleanShutdown = false)
  }

  def activeProducers: Seq[DescribeProducersResponseData.ProducerState] = {
    lock synchronized {
      producerStateManager.activeProducers.map { case (producerId, state) =>
        new DescribeProducersResponseData.ProducerState()
          .setProducerId(producerId)
          .setProducerEpoch(state.producerEpoch)
          .setLastSequence(state.lastSeq)
          .setLastTimestamp(state.lastTimestamp)
          .setCoordinatorEpoch(state.coordinatorEpoch)
          .setCurrentTxnStartOffset(state.currentTxnFirstOffset.getOrElse(-1L))
      }
    }.toSeq
  }

  private[log] def activeProducersWithLastSequence: Map[Long, Int] = lock synchronized {
    producerStateManager.activeProducers.map { case (producerId, producerIdEntry) =>
      (producerId, producerIdEntry.lastSeq)
    }
  }

  private[log] def lastRecordsOfActiveProducers: Map[Long, LastRecord] = lock synchronized {
    producerStateManager.activeProducers.map { case (producerId, producerIdEntry) =>
      val lastDataOffset = if (producerIdEntry.lastDataOffset >= 0) Some(producerIdEntry.lastDataOffset) else None
      val lastRecord = LastRecord(lastDataOffset, producerIdEntry.producerEpoch)
      producerId -> lastRecord
    }
  }

  /**
   * The number of segments in the log.
   * Take care! this is an O(n) operation.
   */
  def numberOfSegments: Int = segments.numberOfSegments

  /**
   * Close this log.
   * The memory mapped buffer for index files of this log will be left open until the log is deleted.
   */
  def close(): Unit = {
    debug("Closing log")
    lock synchronized {
      checkIfMemoryMappedBufferClosed()
      producerExpireCheck.cancel(true)
      maybeHandleIOException(s"Error while renaming dir for $topicPartition in dir ${dir.getParent}") {
        // We take a snapshot at the last written offset to hopefully avoid the need to scan the log
        // after restarting and to ensure that we cannot inadvertently hit the upgrade optimization
        // (the clean shutdown file is written after the logs are all closed).
        producerStateManager.takeSnapshot()
        segments.close()
      }
    }
  }

  /**
   * Rename the directory of the log
   *
   * @throws KafkaStorageException if rename fails
   */
  def renameDir(name: String): Unit = {
    lock synchronized {
      maybeHandleIOException(s"Error while renaming dir for $topicPartition in log dir ${dir.getParent}") {
        val renamedDir = new File(dir.getParent, name)
        Utils.atomicMoveWithFallback(dir.toPath, renamedDir.toPath)
        if (renamedDir != dir) {
          _dir = renamedDir
          _parentDir = renamedDir.getParent
          segments.updateParentDir(renamedDir)
          producerStateManager.updateParentDir(dir)
          // re-initialize leader epoch cache so that LeaderEpochCheckpointFile.checkpoint can correctly reference
          // the checkpoint file in renamed log directory
          initializeLeaderEpochCache()
          initializePartitionMetadata()
        }
      }
    }
  }

  /**
   * Close file handlers used by log but don't write to disk. This is called if the log directory is offline
   */
  def closeHandlers(): Unit = {
    debug("Closing handlers")
    lock synchronized {
      segments.closeHandlers()
      isMemoryMappedBufferClosed = true
    }
  }

  /**
   * Append this message set to the active segment of the log, assigning offsets and Partition Leader Epochs
   *
   * Log对象写Leader副本
   *
   * @param records                    The records to append
   * @param origin                     Declares the origin of the append which affects required validations
   * @param interBrokerProtocolVersion Inter-broker message protocol version
   * @throws KafkaStorageException If the append fails due to an I/O error.
   * @return Information about the appended messages including the first and last offset.
   */
  def appendAsLeader(records: MemoryRecords,
                     leaderEpoch: Int,
                     origin: AppendOrigin = AppendOrigin.Client,
                     interBrokerProtocolVersion: ApiVersion = ApiVersion.latestVersion): LogAppendInfo = {
    val validateAndAssignOffsets = origin != AppendOrigin.RaftLeader
    append(records, origin, interBrokerProtocolVersion, validateAndAssignOffsets, leaderEpoch, ignoreRecordSize = false)
  }

  /**
   * Append this message set to the active segment of the log without assigning offsets or Partition Leader Epochs
   *
   * 用于Follower副本同步的
   *
   * @param records The records to append
   * @throws KafkaStorageException If the append fails due to an I/O error.
   * @return Information about the appended messages including the first and last offset.
   */
  def appendAsFollower(records: MemoryRecords): LogAppendInfo = {
    append(records,
      origin = AppendOrigin.Replication,
      interBrokerProtocolVersion = ApiVersion.latestVersion,
      validateAndAssignOffsets = false,
      leaderEpoch = -1,
      // disable to check the validation of record size since the record is already accepted by leader.
      ignoreRecordSize = true)
  }

  /**
   * Append this message set to the active segment of the log, rolling over to a fresh segment if necessary.
   *
   * appendAsLeader | appendAsFollower最终都会调用该方法
   *
   * This method will generally be responsible for assigning offsets to the messages,
   * however if the assignOffsets=false flag is passed we will only check that the existing offsets are valid.
   *
   * @param records                    The log records to append
   * @param origin                     Declares the origin of the append which affects required validations
   * @param interBrokerProtocolVersion Inter-broker message protocol version
   * @param validateAndAssignOffsets   Should the log assign offsets to this message set or blindly apply what it is given
   * @param leaderEpoch                The partition's leader epoch which will be applied to messages when offsets are assigned on the leader
   * @param ignoreRecordSize           true to skip validation of record size.
   * @throws KafkaStorageException           If the append fails due to an I/O error.
   * @throws OffsetsOutOfOrderException      If out of order offsets found in 'records'
   * @throws UnexpectedAppendOffsetException If the first or last offset in append is less than next offset
   * @return Information about the appended messages including the first and last offset.
   */
  private def append(records: MemoryRecords,
                     origin: AppendOrigin,
                     interBrokerProtocolVersion: ApiVersion,
                     validateAndAssignOffsets: Boolean,
                     leaderEpoch: Int,
                     ignoreRecordSize: Boolean): LogAppendInfo = {

    val appendInfo = analyzeAndValidateRecords(records, origin, ignoreRecordSize, leaderEpoch)  // 1.分析和验证待写入消息集合并返回校验结果

    // return if we have no valid messages or if this is a duplicate of the last appended entry
    // 如果就不需要写入任何消息直接返回即可
    if (appendInfo.shallowCount == 0) appendInfo
    else {

      // trim any invalid bytes or partial messages before appending it to the on-disk log
      // 2.消息格式规整 删除无效格式消息或无效字节
      // 判断思路是比较第一步中的总字节数和消息集合实际字节数 如果不一样说明存在无效字节 直接执行截断操作 截断标准是以第一步中的总字节数为准
      var validRecords = trimInvalidBytes(records, appendInfo)

      // they are valid, insert them in the log
      lock synchronized {
        maybeHandleIOException(s"Error while appending records to $topicPartition in dir ${dir.getParent}") {
          checkIfMemoryMappedBufferClosed() // 确保Log对象未关闭
          if (validateAndAssignOffsets) { // 需要分配位移
            // assign offsets to the message set
            // 3.使用当前LEO值作为待写入消息集合中第一条消息的位移值
            // 对于每个分区目录 写入数据的时候 这个消息的offset都是顺序增长的 这个分区下 第一个消息的offset就是0 后面一次递增
            val offset = new LongRef(nextOffsetMetadata.messageOffset)
            appendInfo.firstOffset = Some(LogOffsetMetadata(offset.value))
            val now = time.milliseconds
            val validateAndOffsetAssignResult = try {
              LogValidator.validateMessagesAndAssignOffsets(validRecords,
                topicPartition,
                offset,
                time,
                now,
                appendInfo.sourceCodec,
                appendInfo.targetCodec,
                config.compact,
                config.messageFormatVersion.recordVersion.value,
                config.messageTimestampType,
                config.messageTimestampDifferenceMaxMs,
                leaderEpoch,
                origin,
                interBrokerProtocolVersion,
                brokerTopicStats)
            } catch {
              case e: IOException =>
                throw new KafkaException(s"Error validating messages while appending to log $name", e)
            }
            // 更新校验结果对象类LogAppendInfo
            validRecords = validateAndOffsetAssignResult.validatedRecords
            appendInfo.maxTimestamp = validateAndOffsetAssignResult.maxTimestamp
            appendInfo.offsetOfMaxTimestamp = validateAndOffsetAssignResult.shallowOffsetOfMaxTimestamp
            appendInfo.lastOffset = offset.value - 1
            appendInfo.recordConversionStats = validateAndOffsetAssignResult.recordConversionStats
            if (config.messageTimestampType == TimestampType.LOG_APPEND_TIME)
              appendInfo.logAppendTime = now

            // re-validate message sizes if there's a possibility that they have changed (due to re-compression or message
            // format conversion)
            // 4.验证消息 确保消息大小不超限
            if (!ignoreRecordSize && validateAndOffsetAssignResult.messageSizeMaybeChanged) {
              validRecords.batches.forEach { batch =>
                if (batch.sizeInBytes > config.maxMessageSize) {
                  // we record the original message set size instead of the trimmed size
                  // to be consistent with pre-compression bytesRejectedRate recording
                  brokerTopicStats.topicStats(topicPartition.topic).bytesRejectedRate.mark(records.sizeInBytes)
                  brokerTopicStats.allTopicsStats.bytesRejectedRate.mark(records.sizeInBytes)
                  throw new RecordTooLargeException(s"Message batch size is ${batch.sizeInBytes} bytes in append to" +
                    s"partition $topicPartition which exceeds the maximum configured size of ${config.maxMessageSize}.")
                }
              }
            }
          } else { // 直接使用给定的位移值 无需自己分配位移值
            // we are taking the offsets we are given
            if (!appendInfo.offsetsMonotonic) { // 确保消息位移值的单调递增性
              throw new OffsetsOutOfOrderException(s"Out of order offsets found in append to $topicPartition: " +
                records.records.asScala.map(_.offset))
            }

            if (appendInfo.firstOrLastOffsetOfFirstBatch < nextOffsetMetadata.messageOffset) {
              // we may still be able to recover if the log is empty
              // one example: fetching from log start offset on the leader which is not batch aligned,
              // which may happen as a result of AdminClient#deleteRecords()
              val firstOffset = appendInfo.firstOffset match {
                case Some(offsetMetadata) => offsetMetadata.messageOffset
                case None => records.batches.asScala.head.baseOffset()
              }

              val firstOrLast = if (appendInfo.firstOffset.isDefined) "First offset" else "Last offset of the first batch"
              throw new UnexpectedAppendOffsetException(
                s"Unexpected offset in append to $topicPartition. $firstOrLast " +
                  s"${appendInfo.firstOrLastOffsetOfFirstBatch} is less than the next offset ${nextOffsetMetadata.messageOffset}. " +
                  s"First 10 offsets in append: ${records.records.asScala.take(10).map(_.offset)}, last offset in" +
                  s" append: ${appendInfo.lastOffset}. Log start offset = $logStartOffset",
                firstOffset, appendInfo.lastOffset)
            }
          }

          // update the epoch cache with the epoch stamped onto the message by the leader
          // 5.更新Leader Epoch缓存
          validRecords.batches.forEach { batch =>
            if (batch.magic >= RecordBatch.MAGIC_VALUE_V2) {
              maybeAssignEpochStartOffset(batch.partitionLeaderEpoch, batch.baseOffset)
            } else {
              // In partial upgrade scenarios, we may get a temporary regression to the message format. In
              // order to ensure the safety of leader election, we clear the epoch cache so that we revert
              // to truncation by high watermark after the next leader election.
              leaderEpochCache.filter(_.nonEmpty).foreach { cache =>
                warn(s"Clearing leader epoch cache after unexpected append with message format v${batch.magic}")
                cache.clearAndFlush()
              }
            }
          }

          // check messages set size may be exceed config.segmentSize
          // 6.确保这批消息的大小不超过日志段大小
          if (validRecords.sizeInBytes > config.segmentSize) {
            throw new RecordBatchTooLargeException(s"Message batch size is ${validRecords.sizeInBytes} bytes in append " +
              s"to partition $topicPartition, which exceeds the maximum configured segment size of ${config.segmentSize}.")
          }

          // maybe roll the log if this segment is full
          // 如果一个分区目录下的Segment文件(1G)写满了之后 此时就需要创建新的Segment文件
          val segment = maybeRoll(validRecords.sizeInBytes, appendInfo)

          val logOffsetMetadata = LogOffsetMetadata(
            messageOffset = appendInfo.firstOrLastOffsetOfFirstBatch,
            segmentBaseOffset = segment.baseOffset,
            relativePositionInSegment = segment.size)

          // now that we have valid records, offsets assigned, and timestamps updated, we need to
          // validate the idempotent/transactional state of the producers and collect some metadata
          // 8.验证事务状态
          val (updatedProducers, completedTxns, maybeDuplicate) = analyzeAndValidateProducerState(
            logOffsetMetadata, validRecords, origin)

          maybeDuplicate match {
            case Some(duplicate) =>
              appendInfo.firstOffset = Some(LogOffsetMetadata(duplicate.firstOffset))
              appendInfo.lastOffset = duplicate.lastOffset
              appendInfo.logAppendTime = duplicate.timestamp
              appendInfo.logStartOffset = logStartOffset
            case None =>
              // 9.执行真正的消息写入操作 主要调用日志段对象的append方法实现
              // Before appending update the first offset metadata to include segment information
              appendInfo.firstOffset = appendInfo.firstOffset.map { offsetMetadata =>
                offsetMetadata.copy(segmentBaseOffset = segment.baseOffset, relativePositionInSegment = segment.size)
              }
              // 基于Segment文件进行写入
              // 对于要写入的一批数据 是可以根据上一批数据的LEO值计算出来这一批数据从哪个offset开始的
              // 如上一批数据的最大的offset = 25532 LEO = 25533 那么这一批数据一定是从25533开始的
              segment.append(largestOffset = appendInfo.lastOffset,
                largestTimestamp = appendInfo.maxTimestamp,
                shallowOffsetOfMaxTimestamp = appendInfo.offsetOfMaxTimestamp,
                records = validRecords)

              // Increment the log end offset. We do this immediately after the append because a
              // write to the transaction index below may fail and we want to ensure that the offsets
              // of future appends still grow monotonically. The resulting transaction index inconsistency
              // will be cleaned up after the log directory is recovered. Note that the end offset of the
              // ProducerStateManager will not be updated and the last stable offset will not advance
              // if the append to the transaction index fails.
              // 10.更新LEO对象 其中LEO值是消息集合中最后一条消息位移值 + 1(LEO值永远指向下一条不存在的消息)
              updateLogEndOffset(appendInfo.lastOffset + 1)

              // update the producer state
              // 11.更新事务状态
              updatedProducers.values.foreach(producerAppendInfo => producerStateManager.update(producerAppendInfo))

              // update the transaction index with the true last stable offset. The last offset visible
              // to consumers using READ_COMMITTED will be limited by this value and the high watermark.
              completedTxns.foreach { completedTxn =>
                val lastStableOffset = producerStateManager.lastStableOffset(completedTxn)
                segment.updateTxnIndex(completedTxn, lastStableOffset)
                producerStateManager.completeTxn(completedTxn)
              }

              // always update the last producer id map offset so that the snapshot reflects the current offset
              // even if there isn't any idempotent data being written
              producerStateManager.updateMapEndOffset(appendInfo.lastOffset + 1)

              // update the first unstable offset (which is used to compute LSO)
              maybeIncrementFirstUnstableOffset()

              trace(s"Appended message set with last offset: ${appendInfo.lastOffset}, " +
                s"first offset: ${appendInfo.firstOffset}, " +
                s"next offset: ${nextOffsetMetadata.messageOffset}, " +
                s"and messages: $validRecords")
              // 是否需要手动落盘
              // 一般情况下我们不需要设置Broker端参数log.flush.interval.messages 落盘操作交由操作系统来完成 但某些情况下可以设置该参数来确保高可靠性
              if (unflushedMessages >= config.flushInterval) {
                flush()
              }
          }
          // 12.返回写入结果
          appendInfo
        }
      }
    }
  }

  def maybeAssignEpochStartOffset(leaderEpoch: Int, startOffset: Long): Unit = {
    leaderEpochCache.foreach { cache =>
      cache.assign(leaderEpoch, startOffset)
    }
  }

  def latestEpoch: Option[Int] = leaderEpochCache.flatMap(_.latestEpoch)

  def endOffsetForEpoch(leaderEpoch: Int): Option[OffsetAndEpoch] = {
    leaderEpochCache.flatMap { cache =>
      val (foundEpoch, foundOffset) = cache.endOffsetFor(leaderEpoch, logEndOffset)
      if (foundOffset == UNDEFINED_EPOCH_OFFSET)
        None
      else
        Some(OffsetAndEpoch(foundOffset, foundEpoch))
    }
  }

  private def maybeIncrementFirstUnstableOffset(): Unit = lock synchronized {
    checkIfMemoryMappedBufferClosed()

    val updatedFirstStableOffset = producerStateManager.firstUnstableOffset match {
      case Some(logOffsetMetadata) if logOffsetMetadata.messageOffsetOnly || logOffsetMetadata.messageOffset < logStartOffset =>
        val offset = math.max(logOffsetMetadata.messageOffset, logStartOffset)
        Some(convertToOffsetMetadataOrThrow(offset))
      case other => other
    }

    if (updatedFirstStableOffset != this.firstUnstableOffsetMetadata) {
      debug(s"First unstable offset updated to $updatedFirstStableOffset")
      this.firstUnstableOffsetMetadata = updatedFirstStableOffset
    }
  }

  /**
   * Increment the log start offset if the provided offset is larger.
   *
   * If the log start offset changed, then this method also update a few key offset such that
   * `logStartOffset <= logStableOffset <= highWatermark`. The leader epoch cache is also updated
   * such that all of offsets referenced in that component point to valid offset in this log.
   *
   * @throws OffsetOutOfRangeException if the log start offset is greater than the high watermark
   * @return true if the log start offset was updated; otherwise false
   */
  def maybeIncrementLogStartOffset(newLogStartOffset: Long, reason: LogStartOffsetIncrementReason): Boolean = {
    // We don't have to write the log start offset to log-start-offset-checkpoint immediately.
    // The deleteRecordsOffset may be lost only if all in-sync replicas of this broker are shutdown
    // in an unclean manner within log.flush.start.offset.checkpoint.interval.ms. The chance of this happening is low.
    var updatedLogStartOffset = false
    maybeHandleIOException(s"Exception while increasing log start offset for $topicPartition to $newLogStartOffset in dir ${dir.getParent}") {
      lock synchronized {
        if (newLogStartOffset > highWatermark)
          throw new OffsetOutOfRangeException(s"Cannot increment the log start offset to $newLogStartOffset of partition $topicPartition " +
            s"since it is larger than the high watermark $highWatermark")

        checkIfMemoryMappedBufferClosed()
        if (newLogStartOffset > logStartOffset) {
          updatedLogStartOffset = true
          updateLogStartOffset(newLogStartOffset)
          info(s"Incremented log start offset to $newLogStartOffset due to $reason")
          leaderEpochCache.foreach(_.truncateFromStart(logStartOffset))
          producerStateManager.onLogStartOffsetIncremented(newLogStartOffset)
          maybeIncrementFirstUnstableOffset()
        }
      }
    }

    updatedLogStartOffset
  }

  private def analyzeAndValidateProducerState(appendOffsetMetadata: LogOffsetMetadata,
                                              records: MemoryRecords,
                                              origin: AppendOrigin):
  (mutable.Map[Long, ProducerAppendInfo], List[CompletedTxn], Option[BatchMetadata]) = {
    val updatedProducers = mutable.Map.empty[Long, ProducerAppendInfo]
    val completedTxns = ListBuffer.empty[CompletedTxn]
    var relativePositionInSegment = appendOffsetMetadata.relativePositionInSegment

    records.batches.forEach { batch =>
      if (batch.hasProducerId) {
        // if this is a client produce request, there will be up to 5 batches which could have been duplicated.
        // If we find a duplicate, we return the metadata of the appended batch to the client.
        if (origin == AppendOrigin.Client) {
          val maybeLastEntry = producerStateManager.lastEntry(batch.producerId)

          maybeLastEntry.flatMap(_.findDuplicateBatch(batch)).foreach { duplicate =>
            return (updatedProducers, completedTxns.toList, Some(duplicate))
          }
        }

        // We cache offset metadata for the start of each transaction. This allows us to
        // compute the last stable offset without relying on additional index lookups.
        val firstOffsetMetadata = if (batch.isTransactional)
          Some(LogOffsetMetadata(batch.baseOffset, appendOffsetMetadata.segmentBaseOffset, relativePositionInSegment))
        else
          None

        val maybeCompletedTxn = updateProducers(producerStateManager, batch, updatedProducers, firstOffsetMetadata, origin)
        maybeCompletedTxn.foreach(completedTxns += _)
      }

      relativePositionInSegment += batch.sizeInBytes
    }
    (updatedProducers, completedTxns.toList, None)
  }

  /**
   * Validate the following:
   * <ol>
   * <li> each message matches its CRC
   * <li> each message size is valid (if ignoreRecordSize is false)
   * <li> that the sequence numbers of the incoming record batches are consistent with the existing state and with each other.
   * </ol>
   *
   * Also compute the following quantities:
   * <ol>
   * <li> First offset in the message set
   * <li> Last offset in the message set
   * <li> Number of messages
   * <li> Number of valid bytes
   * <li> Whether the offsets are monotonically increasing
   * <li> Whether any compression codec is used (if many are used, then the last one is given)
   * </ol>
   */
  private def analyzeAndValidateRecords(records: MemoryRecords,
                                        origin: AppendOrigin,
                                        // 0.11.0.0版本后 lastOffset 和lastOffsetOfFirstBatch都是指向消息集合的最后一条消息 他们的区别主要体现在0.11.0.0版本以前
                                        ignoreRecordSize: Boolean,
                                        leaderEpoch: Int): LogAppendInfo = {
    var shallowMessageCount = 0
    var validBytesCount = 0
    var firstOffset: Option[LogOffsetMetadata] = None
    var lastOffset = -1L
    var lastLeaderEpoch = RecordBatch.NO_PARTITION_LEADER_EPOCH
    var sourceCodec: CompressionCodec = NoCompressionCodec
    var monotonic = true
    var maxTimestamp = RecordBatch.NO_TIMESTAMP
    var offsetOfMaxTimestamp = -1L
    var readFirstMessage = false
    var lastOffsetOfFirstBatch = -1L

    records.batches.forEach { batch =>  // 1.遍历所有的消息批次
      if (origin == RaftLeader && batch.partitionLeaderEpoch != leaderEpoch) {
        throw new InvalidRecordException("Append from Raft leader did not set the batch epoch correctly")
      }
      // we only validate V2 and higher to avoid potential compatibility issues with older clients
      // 消息格式Version 2 的消息批次 起始位移值必须从0开始
      if (batch.magic >= RecordBatch.MAGIC_VALUE_V2 && origin == AppendOrigin.Client && batch.baseOffset != 0)
        throw new InvalidRecordException(s"The baseOffset of the record batch in the append to $topicPartition should " +
          s"be 0, but it is ${batch.baseOffset}")

      // update the first offset if on the first message. For magic versions older than 2, we use the last offset
      // to avoid the need to decompress the data (the last offset can be obtained directly from the wrapper message).
      // For magic version 2, we can get the first offset directly from the batch header.
      // When appending to the leader, we will update LogAppendInfo.baseOffset with the correct value. In the follower
      // case, validation will be more lenient.
      // Also indicate whether we have the accurate first offset or not
      if (!readFirstMessage) {
        // 2.更新LogAppendInfo返回的firstOffset字段和lastOffsetOfFirstBatch字段
        if (batch.magic >= RecordBatch.MAGIC_VALUE_V2)
          firstOffset = Some(LogOffsetMetadata(batch.baseOffset))
        lastOffsetOfFirstBatch = batch.lastOffset // 更新lastOffsetOfFirstBatch字段
        readFirstMessage = true
      }

      // check that offsets are monotonically increasing
      // 3.确保当前lastOffset值不大于下一个消息批次中的lastOffset值
      // 一旦出现当前lastOffset不小于下一个batch的lastOffset 说明上一个batch中有消息的位移值大于后面batch的消息 这违反了位移值单调递增性
      if (lastOffset >= batch.lastOffset)
        monotonic = false

      // update the last offset seen
      // 4.1.使用当前batch最后一条消息的位移值去更新lastOffset
      lastOffset = batch.lastOffset
      lastLeaderEpoch = batch.partitionLeaderEpoch

      // Check if the message sizes are valid.
      val batchSize = batch.sizeInBytes
      // 4.2.检查消息批次总字节数大小是否超限 即是否大于Broker端参数max.message.bytes值
      if (!ignoreRecordSize && batchSize > config.maxMessageSize) {
        brokerTopicStats.topicStats(topicPartition.topic).bytesRejectedRate.mark(records.sizeInBytes)
        brokerTopicStats.allTopicsStats.bytesRejectedRate.mark(records.sizeInBytes)
        throw new RecordTooLargeException(s"The record batch size in the append to $topicPartition is $batchSize bytes " +
          s"which exceeds the maximum configured value of ${config.maxMessageSize}.")
      }

      // check the validity of the message by checking CRC
      // 5.执行消息批次校验 包括格式是否正确以及CRC校验
      if (!batch.isValid) {
        brokerTopicStats.allTopicsStats.invalidMessageCrcRecordsPerSec.mark()
        throw new CorruptRecordException(s"Record is corrupt (stored crc = ${batch.checksum()}) in topic partition $topicPartition.")
      }
      // 更新maxTimestamp字段和offsetOfMaxTimestamp
      if (batch.maxTimestamp > maxTimestamp) {
        maxTimestamp = batch.maxTimestamp
        offsetOfMaxTimestamp = lastOffset
      }
      // 6.累加消息批次计数器 更新shallowMessageCount字段
      shallowMessageCount += 1
      // 7.累加有效字节数
      validBytesCount += batchSize
      // 从消息批次中获取压缩器类型 根据此压缩器类型调整目标压缩器类型
      val messageCodec = CompressionCodec.getCompressionCodec(batch.compressionType.id)
      if (messageCodec != NoCompressionCodec)
        sourceCodec = messageCodec
    }

    // Apply broker-side compression if any
    // 获取Broker端设置的压缩器类型 即Broker端参数compression.type值
    // 该参数默认值是producer 表示sourceCodec用的什么压缩器 targetCodec就用什么
    val targetCodec = BrokerCompressionCodec.getTargetCompressionCodec(config.compressionType, sourceCodec)
    val lastLeaderEpochOpt: Option[Int] = if (lastLeaderEpoch != RecordBatch.NO_PARTITION_LEADER_EPOCH)
      Some(lastLeaderEpoch)
    else
      None
    // 8.生成LogAppendInfo对象并返回
    LogAppendInfo(firstOffset, lastOffset, lastLeaderEpochOpt, maxTimestamp, offsetOfMaxTimestamp, RecordBatch.NO_TIMESTAMP, logStartOffset,
      RecordConversionStats.EMPTY, sourceCodec, targetCodec, shallowMessageCount, validBytesCount, monotonic, lastOffsetOfFirstBatch)
  }

  /**
   * Trim any invalid bytes from the end of this message set (if there are any)
   *
   * @param records The records to trim
   * @param info    The general information of the message set
   * @return A trimmed message set. This may be the same as what was passed in or it may not.
   */
  private def trimInvalidBytes(records: MemoryRecords, info: LogAppendInfo): MemoryRecords = {
    val validBytes = info.validBytes
    if (validBytes < 0)
      throw new CorruptRecordException(s"Cannot append record batch with illegal length $validBytes to " +
        s"log for $topicPartition. A possible cause is a corrupted produce request.")
    if (validBytes == records.sizeInBytes) {
      records
    } else {
      // trim invalid bytes
      val validByteBuffer = records.buffer.duplicate()
      validByteBuffer.limit(validBytes)
      MemoryRecords.readableRecords(validByteBuffer)
    }
  }

  private def emptyFetchDataInfo(fetchOffsetMetadata: LogOffsetMetadata,
                                 includeAbortedTxns: Boolean): FetchDataInfo = {
    val abortedTransactions =
      if (includeAbortedTxns) Some(List.empty[FetchResponseData.AbortedTransaction])
      else None
    FetchDataInfo(fetchOffsetMetadata,
      MemoryRecords.EMPTY,
      firstEntryIncomplete = false,
      abortedTransactions = abortedTransactions)
  }

  /**
   * Read messages from the log.
   *
   * @param startOffset   The offset to begin reading at
   * @param maxLength     The maximum number of bytes to read
   * @param isolation     The fetch isolation, which controls the maximum offset we are allowed to read
   * @param minOneMessage If this is true, the first message will be returned even if it exceeds `maxLength` (if one exists)
   * @throws OffsetOutOfRangeException If startOffset is beyond the log end offset or before the log start offset
   * @return The fetch data information including fetch starting offset metadata and messages read.
   */
  def read(startOffset: Long, // 从 Log 对象的哪个位移值开始读消息
           maxLength: Int, // 最多能读取多少字节
           isolation: FetchIsolation, // 设置读取隔离级别 主要控制能够读取的最大位移值 多用于 Kafka 事务
           minOneMessage: Boolean // 是否允许至少读一条消息 (设想如果消息很大 超过了 maxLength 正常情况下 read 方法永远不会返回任何消息 但如果设置了该参数为 true read 方法就保证至少能够返回一条消息)
          ): FetchDataInfo = {
    maybeHandleIOException(s"Exception while reading from $topicPartition in dir ${dir.getParent}") {
      trace(s"Reading maximum $maxLength bytes at offset $startOffset from log with " +
        s"total length $size bytes")

      val includeAbortedTxns = isolation == FetchTxnCommitted

      // Because we don't use the lock for reading, the synchronization is a little bit tricky.
      // We create the local variables to avoid race conditions with updates to the log.
      // 读取消息时没有使用Monitor锁同步机制 因此这里取巧了 用本地变量的方式把LEO对象保存起来 避免争用(race condition)
      val endOffsetMetadata = nextOffsetMetadata
      val endOffset = endOffsetMetadata.messageOffset
      // 找到startOffset值所在的日志段对象 注意要使用floorEntry方法
      var segmentEntryOpt = segments.floorEntry(startOffset)

      // return error on attempt to read beyond the log end offset or read below log start offset
      // 满足以下条件之一将被视为消息越界 即你要读取的消息不在该Log对象中
      // 1.要读取的消息位移超过了LEO值
      // 2.没找到对应的日志段对象
      // 3.要读取的消息在Log Start Offset之下 同样是对外不可见的消息
      if (startOffset > endOffset || segmentEntryOpt.isEmpty || startOffset < logStartOffset)
        throw new OffsetOutOfRangeException(s"Received request for offset $startOffset for partition $topicPartition, " +
          s"but we only have log segments in the range $logStartOffset to $endOffset.")
      // 查看一下读取隔离级别设置
      // 1.普通消费者能够看到[Log Start Offset, LEO)之间的消息
      // 2.事务型消费者只能看到[Log Start Offset, Log Stable Offset]之间的消息
      // 3.Follower副本消费者能够看到[Log Start Offset，高水位值]之间的消息
      // Log Stable Offset(LSO)是比LEO值小的位移值 为Kafka事务使用
      val maxOffsetMetadata = isolation match {
        case FetchLogEnd => endOffsetMetadata
        case FetchHighWatermark => fetchHighWatermarkMetadata
        case FetchTxnCommitted => fetchLastStableOffsetMetadata
      }
      // 如果要读取的起始位置超过了能读取的最大位置 返回空的消息集合 因为没法读取任何消息
      if (startOffset == maxOffsetMetadata.messageOffset) {
        emptyFetchDataInfo(maxOffsetMetadata, includeAbortedTxns)
      } else if (startOffset > maxOffsetMetadata.messageOffset)
        emptyFetchDataInfo(convertToOffsetMetadataOrThrow(startOffset), includeAbortedTxns)
      else {
        // Do the read on the segment with a base offset less than the target offset
        // but if that segment doesn't contain any messages with an offset greater than that
        // continue to read from successive segments until we get some messages or we reach the end of the log
        // 开始遍历日志段对象 直到读出东西来或者读到日志末尾
        var done = segmentEntryOpt.isEmpty
        var fetchDataInfo: FetchDataInfo = null
        while (!done) {
          val segmentEntry = segmentEntryOpt.get
          val baseOffset = segmentEntry.getKey
          val segment = segmentEntry.getValue

          val maxPosition =
          // Use the max offset position if it is on this segment; otherwise, the segment size is the limit.
            if (maxOffsetMetadata.segmentBaseOffset == segment.baseOffset) maxOffsetMetadata.relativePositionInSegment
            else segment.size
          // 调用日志段对象的read方法执行真正的读取消息操作
          fetchDataInfo = segment.read(startOffset, maxLength, maxPosition, minOneMessage)
          if (fetchDataInfo != null) { // 否则返回
            if (includeAbortedTxns)
              fetchDataInfo = addAbortedTransactions(startOffset, segmentEntry, fetchDataInfo)
          } else {
            // 如果没有返回任何消息去下一个日志段对象试试
            segmentEntryOpt = segments.higherEntry(baseOffset)
          }

          done = fetchDataInfo != null || segmentEntryOpt.isEmpty
        }

        if (fetchDataInfo != null) fetchDataInfo
        else {
          // okay we are beyond the end of the last segment with no data fetched although the start offset is in range,
          // this can happen when all messages with offset larger than start offsets have been deleted.
          // In this case, we will return the empty set with log end offset metadata
          // 已经读到日志末尾还是没有数据返回 只能返回空消息集合
          FetchDataInfo(nextOffsetMetadata, MemoryRecords.EMPTY)
        }
      }
    }
  }

  private[log] def collectAbortedTransactions(startOffset: Long, upperBoundOffset: Long): List[AbortedTxn] = {
    val segmentEntryOpt = segments.floorEntry(startOffset)
    val allAbortedTxns = ListBuffer.empty[AbortedTxn]

    def accumulator(abortedTxns: List[AbortedTxn]): Unit = allAbortedTxns ++= abortedTxns
    collectAbortedTransactions(logStartOffset, upperBoundOffset, segmentEntryOpt.get, accumulator)
    allAbortedTxns.toList
  }

  private def addAbortedTransactions(startOffset: Long, segmentEntry: JEntry[JLong, LogSegment],
                                     fetchInfo: FetchDataInfo): FetchDataInfo = {
    val fetchSize = fetchInfo.records.sizeInBytes
    val startOffsetPosition = OffsetPosition(fetchInfo.fetchOffsetMetadata.messageOffset,
      fetchInfo.fetchOffsetMetadata.relativePositionInSegment)
    val upperBoundOffset = segmentEntry.getValue.fetchUpperBoundOffset(startOffsetPosition, fetchSize).getOrElse {
      segments.higherSegment(segmentEntry.getKey).map(_.baseOffset).getOrElse(logEndOffset)
    }

    val abortedTransactions = ListBuffer.empty[FetchResponseData.AbortedTransaction]
    def accumulator(abortedTxns: List[AbortedTxn]): Unit = abortedTransactions ++= abortedTxns.map(_.asAbortedTransaction)

    collectAbortedTransactions(startOffset, upperBoundOffset, segmentEntry, accumulator)

    FetchDataInfo(fetchOffsetMetadata = fetchInfo.fetchOffsetMetadata,
      records = fetchInfo.records,
      firstEntryIncomplete = fetchInfo.firstEntryIncomplete,
      abortedTransactions = Some(abortedTransactions.toList))
  }

  private def collectAbortedTransactions(startOffset: Long, upperBoundOffset: Long,
                                         startingSegmentEntry: JEntry[JLong, LogSegment],
                                         accumulator: List[AbortedTxn] => Unit): Unit = {
    var segmentEntryOpt = Option(startingSegmentEntry)
    while (segmentEntryOpt.isDefined) {
      val baseOffset = segmentEntryOpt.get.getKey
      val segment = segmentEntryOpt.get.getValue
      val searchResult = segment.collectAbortedTxns(startOffset, upperBoundOffset)
      accumulator(searchResult.abortedTransactions)
      if (searchResult.isComplete)
        return
      segmentEntryOpt = segments.higherEntry(baseOffset)
    }
  }

  /**
   * Get an offset based on the given timestamp
   * The offset returned is the offset of the first message whose timestamp is greater than or equals to the
   * given timestamp.
   *
   * If no such message is found, the log end offset is returned.
   *
   * `NOTE:` OffsetRequest V0 does not use this method, the behavior of OffsetRequest V0 remains the same as before
   * , i.e. it only gives back the timestamp based on the last modification time of the log segments.
   *
   * @param targetTimestamp The given timestamp for offset fetching.
   * @return The offset of the first message whose timestamp is greater than or equals to the given timestamp.
   *         None if no such message is found.
   */
  def fetchOffsetByTimestamp(targetTimestamp: Long): Option[TimestampAndOffset] = {
    maybeHandleIOException(s"Error while fetching offset by timestamp for $topicPartition in dir ${dir.getParent}") {
      debug(s"Searching offset for timestamp $targetTimestamp")

      if (config.messageFormatVersion < KAFKA_0_10_0_IV0 &&
        targetTimestamp != ListOffsetsRequest.EARLIEST_TIMESTAMP &&
        targetTimestamp != ListOffsetsRequest.LATEST_TIMESTAMP)
        throw new UnsupportedForMessageFormatException(s"Cannot search offsets based on timestamp because message format version " +
          s"for partition $topicPartition is ${config.messageFormatVersion} which is earlier than the minimum " +
          s"required version $KAFKA_0_10_0_IV0")

      // For the earliest and latest, we do not need to return the timestamp.
      if (targetTimestamp == ListOffsetsRequest.EARLIEST_TIMESTAMP) {
        // The first cached epoch usually corresponds to the log start offset, but we have to verify this since
        // it may not be true following a message format version bump as the epoch will not be available for
        // log entries written in the older format.
        val earliestEpochEntry = leaderEpochCache.flatMap(_.earliestEntry)
        val epochOpt = earliestEpochEntry match {
          case Some(entry) if entry.startOffset <= logStartOffset => Optional.of[Integer](entry.epoch)
          case _ => Optional.empty[Integer]()
        }
        Some(new TimestampAndOffset(RecordBatch.NO_TIMESTAMP, logStartOffset, epochOpt))
      } else if (targetTimestamp == ListOffsetsRequest.LATEST_TIMESTAMP) {
        val latestEpochOpt = leaderEpochCache.flatMap(_.latestEpoch).map(_.asInstanceOf[Integer])
        val epochOptional = Optional.ofNullable(latestEpochOpt.orNull)
        Some(new TimestampAndOffset(RecordBatch.NO_TIMESTAMP, logEndOffset, epochOptional))
      } else {
        // Cache to avoid race conditions. `toBuffer` is faster than most alternatives and provides
        // constant time access while being safe to use with concurrent collections unlike `toArray`.
        val segmentsCopy = logSegments.toBuffer
        // We need to search the first segment whose largest timestamp is >= the target timestamp if there is one.
        val targetSeg = segmentsCopy.find(_.largestTimestamp >= targetTimestamp)
        targetSeg.flatMap(_.findOffsetByTimestamp(targetTimestamp, logStartOffset))
      }
    }
  }

  def legacyFetchOffsetsBefore(timestamp: Long, maxNumOffsets: Int): Seq[Long] = {
    // Cache to avoid race conditions. `toBuffer` is faster than most alternatives and provides
    // constant time access while being safe to use with concurrent collections unlike `toArray`.
    val allSegments = logSegments.toBuffer
    val lastSegmentHasSize = allSegments.last.size > 0

    val offsetTimeArray =
      if (lastSegmentHasSize)
        new Array[(Long, Long)](allSegments.length + 1)
      else
        new Array[(Long, Long)](allSegments.length)

    for (i <- allSegments.indices)
      offsetTimeArray(i) = (math.max(allSegments(i).baseOffset, logStartOffset), allSegments(i).lastModified)
    if (lastSegmentHasSize)
      offsetTimeArray(allSegments.length) = (logEndOffset, time.milliseconds)

    var startIndex = -1
    timestamp match {
      case ListOffsetsRequest.LATEST_TIMESTAMP =>
        startIndex = offsetTimeArray.length - 1
      case ListOffsetsRequest.EARLIEST_TIMESTAMP =>
        startIndex = 0
      case _ =>
        var isFound = false
        debug("Offset time array = " + offsetTimeArray.foreach(o => "%d, %d".format(o._1, o._2)))
        startIndex = offsetTimeArray.length - 1
        while (startIndex >= 0 && !isFound) {
          if (offsetTimeArray(startIndex)._2 <= timestamp)
            isFound = true
          else
            startIndex -= 1
        }
    }

    val retSize = maxNumOffsets.min(startIndex + 1)
    val ret = new Array[Long](retSize)
    for (j <- 0 until retSize) {
      ret(j) = offsetTimeArray(startIndex)._1
      startIndex -= 1
    }
    // ensure that the returned seq is in descending order of offsets
    ret.toSeq.sortBy(-_)
  }

  /**
   * Given a message offset, find its corresponding offset metadata in the log.
   * If the message offset is out of range, throw an OffsetOutOfRangeException
   */
  private def convertToOffsetMetadataOrThrow(offset: Long): LogOffsetMetadata = {
    // 读取的目的仅仅是为了构造高水位对象 而不是进行真正的读取操作
    val fetchDataInfo = read(offset, maxLength = 1, isolation = FetchLogEnd, minOneMessage = false)
    fetchDataInfo.fetchOffsetMetadata
  }

  /**
   * Delete any log segments matching the given predicate function,
   * starting with the oldest segment and moving forward until a segment doesn't match.
   *
   * deleteRetentionMsBreachedSegments | deleteRetentionSizeBreachedSegments | deleteLogStartOffsetBreachedSegments 方法最终都会调用到该方法
   *
   * @param predicate A function that takes in a candidate log segment and the next higher segment
   *                  (if there is one) and returns true iff it is deletable
   * @return The number of segments deleted
   */
  private def deleteOldSegments(predicate: (LogSegment, Option[LogSegment]) => Boolean,
                                reason: SegmentDeletionReason): Int = {
    lock synchronized {
      val deletable = deletableSegments(predicate) // 确定哪些日志段可以删除
      if (deletable.nonEmpty)
        deleteSegments(deletable, reason) // 实际删除
      else
        0
    }
  }

  private def deleteSegments(deletable: Iterable[LogSegment], reason: SegmentDeletionReason): Int = {
    maybeHandleIOException(s"Error while deleting segments for $topicPartition in dir ${dir.getParent}") {
      val numToDelete = deletable.size
      if (numToDelete > 0) {
        // we must always have at least one segment, so if we are going to delete all the segments, create a new one first
        // 不允许删除所有日志段对象 如果一定要做 先创建出一个新的来 然后再把前面N个删掉
        if (numberOfSegments == numToDelete)
          roll()
        lock synchronized {
          checkIfMemoryMappedBufferClosed() // 确保Log对象没有被关闭
          // remove the segments for lookups
          // Log Start Offset 值是整个 Log 对象对外可见消息的最小位移值
          // 如果我们删除了日志段对象很有可能对外可见消息的范围发生了变化
          // 此时自然要看一下是否需要更新 Log Start Offset 值 这就是 deleteSegments 方法最后要更新 Log Start Offset 值的原因
          removeAndDeleteSegments(deletable, asyncDelete = true, reason)  // 删除给定的日志段对象以及底层的物理文件
          maybeIncrementLogStartOffset(segments.firstSegment.get.baseOffset, SegmentDeletion) // 尝试更新日志的Log Start Offset值
        }
      }
      numToDelete
    }
  }

  /**
   * Find segments starting from the oldest until the user-supplied predicate is false or the segment
   * containing the current high watermark is reached. We do not delete segments with offsets at or beyond
   * the high watermark to ensure that the log start offset can never exceed it. If the high watermark
   * has not yet been initialized, no segments are eligible for deletion.
   *
   * A final segment that is empty will never be returned (since we would just end up re-creating it).
   *
   * @param predicate A function that takes in a candidate log segment and the next higher segment
   *                  (if there is one) and returns true iff it is deletable
   * @return the segments ready to be deleted
   */
  private def deletableSegments(predicate: (LogSegment, Option[LogSegment]) => Boolean): Iterable[LogSegment] = {
    if (segments.isEmpty) { // 如果当前就没有任何日志段对象直接返回
      Seq.empty
    } else {
      val deletable = ArrayBuffer.empty[LogSegment]
      var segmentEntryOpt = segments.firstEntry
      // 从具有最小起始位移值的日志段对象开始遍历 直到满足以下条件之一便停止遍历:
      // 1.测定条件函数predicate = false
      // 2.扫描到包含Log对象高水位值所在的日志段对象
      // 3.最新的日志段对象不包含任何消息
      // 最新日志段对象是segments中Key值最大对应的那个日志段(也就是我们常说的Active Segment) 完全为空的Active Segment如果被允许删除后面还要重建它 故代码这里不允许删除大小为空的Active Segment
      // 在遍历过程中，同时不满足以上3个条件的所有日志段都是可以被删除的！
      while (segmentEntryOpt.isDefined) {
        val segmentEntry = segmentEntryOpt.get
        val segment = segmentEntry.getValue
        val nextSegmentEntryOpt = segments.higherEntry(segmentEntry.getKey)
        val (nextSegment, upperBoundOffset, isLastSegmentAndEmpty) =
          nextSegmentEntryOpt.map {
            entry => (entry.getValue, entry.getValue.baseOffset, false)
          }.getOrElse {
            (null, logEndOffset, segment.size == 0)
          }

        if (highWatermark >= upperBoundOffset && predicate(segment, Option(nextSegment)) && !isLastSegmentAndEmpty) {
          deletable += segment
          segmentEntryOpt = nextSegmentEntryOpt
        } else {
          segmentEntryOpt = Option.empty
        }
      }
      deletable
    }
  }

  /**
   * If topic deletion is enabled, delete any log segments that have either expired due to time based retention
   * or because the log size is > retentionSize.
   *
   * Whether or not deletion is enabled, delete any log segments that are before the log start offset
   *
   * 日志段删除 基于给定的留存策略操作
   * 3种留存策略最终都会调用kafka.log.Log#deleteOldSegments()带参数的方法
   */
  def deleteOldSegments(): Int = {
    if (config.delete) {
      // 基于时间维度
      deleteLogStartOffsetBreachedSegments() +
        // 基于空间维度
        deleteRetentionSizeBreachedSegments() +
        // 基于 Log Start Offset 维度
        deleteRetentionMsBreachedSegments()
    } else {
      deleteLogStartOffsetBreachedSegments()
    }
  }

  private def deleteRetentionMsBreachedSegments(): Int = {
    if (config.retentionMs < 0) return 0
    val startMs = time.milliseconds

    def shouldDelete(segment: LogSegment, nextSegmentOpt: Option[LogSegment]): Boolean = {
      startMs - segment.largestTimestamp > config.retentionMs
    }

    deleteOldSegments(shouldDelete, RetentionMsBreach)
  }

  private def deleteRetentionSizeBreachedSegments(): Int = {
    if (config.retentionSize < 0 || size < config.retentionSize) return 0
    var diff = size - config.retentionSize

    def shouldDelete(segment: LogSegment, nextSegmentOpt: Option[LogSegment]): Boolean = {
      if (diff - segment.size >= 0) {
        diff -= segment.size
        true
      } else {
        false
      }
    }

    deleteOldSegments(shouldDelete, RetentionSizeBreach)
  }

  private def deleteLogStartOffsetBreachedSegments(): Int = {
    def shouldDelete(segment: LogSegment, nextSegmentOpt: Option[LogSegment]): Boolean = {
      nextSegmentOpt.exists(_.baseOffset <= logStartOffset)
    }

    deleteOldSegments(shouldDelete, StartOffsetBreach)
  }

  def isFuture: Boolean = dir.getName.endsWith(Log.FutureDirSuffix)

  /**
   * The size of the log in bytes
   */
  def size: Long = Log.sizeInBytes(logSegments)

  /**
   * The offset metadata of the next message that will be appended to the log
   */
  def logEndOffsetMetadata: LogOffsetMetadata = nextOffsetMetadata

  /**
   * The offset of the next message that will be appended to the log
   */
  def logEndOffset: Long = nextOffsetMetadata.messageOffset

  /**
   * Roll the log over to a new empty log segment if necessary.
   *
   * @param messagesSize The messages set size in bytes.
   * @param appendInfo   log append information
   *                     logSegment will be rolled if one of the following conditions met
   *                     <ol>
   *                     <li> The logSegment is full
   *                     <li> The maxTime has elapsed since the timestamp of first message in the segment (or since the create time if
   *                     the first message does not have a timestamp)
   *                     <li> The index is full
   *                     </ol>
   * @return The currently active segment after (perhaps) rolling to a new segment
   */
  private def maybeRoll(messagesSize: Int, appendInfo: LogAppendInfo): LogSegment = {
    val segment = activeSegment
    val now = time.milliseconds

    val maxTimestampInMessages = appendInfo.maxTimestamp
    val maxOffsetInMessages = appendInfo.lastOffset

    if (segment.shouldRoll(RollParams(config, appendInfo, messagesSize, now))) {
      debug(s"Rolling new log segment (log_size = ${segment.size}/${config.segmentSize}}, " +
        s"offset_index_size = ${segment.offsetIndex.entries}/${segment.offsetIndex.maxEntries}, " +
        s"time_index_size = ${segment.timeIndex.entries}/${segment.timeIndex.maxEntries}, " +
        s"inactive_time_ms = ${segment.timeWaitedForRoll(now, maxTimestampInMessages)}/${config.segmentMs - segment.rollJitterMs}).")

      /*
        maxOffsetInMessages - Integer.MAX_VALUE is a heuristic value for the first offset in the set of messages.
        Since the offset in messages will not differ by more than Integer.MAX_VALUE, this is guaranteed <= the real
        first offset in the set. Determining the true first offset in the set requires decompression, which the follower
        is trying to avoid during log append. Prior behavior assigned new baseOffset = logEndOffset from old segment.
        This was problematic in the case that two consecutive messages differed in offset by
        Integer.MAX_VALUE.toLong + 2 or more.  In this case, the prior behavior would roll a new log segment whose
        base offset was too low to contain the next message.  This edge case is possible when a replica is recovering a
        highly compacted topic from scratch.
        Note that this is only required for pre-V2 message formats because these do not store the first message offset
        in the header.
      */
      val rollOffset = appendInfo
        .firstOffset
        .map(_.messageOffset)
        .getOrElse(maxOffsetInMessages - Integer.MAX_VALUE)
      // 当前的Segment文件大小 + 本次要写入的消息大小 > maxSegmentBytes 重新创建一个Segment文件
      roll(Some(rollOffset))
    } else {
      segment
    }
  }

  /**
   * Roll the log over to a new active segment starting with the current logEndOffset.
   * This will trim the index to the exact size of the number of entries it currently contains.
   *
   * @return The newly rolled segment
   */
  def roll(expectedNextOffset: Option[Long] = None): LogSegment = {
    maybeHandleIOException(s"Error while rolling log segment for $topicPartition in dir ${dir.getParent}") {
      val start = time.hiResClockMs()
      lock synchronized {
        checkIfMemoryMappedBufferClosed()
        val newOffset = math.max(expectedNextOffset.getOrElse(0L), logEndOffset)
        // 在分区目录下构建一个新的Segment文件 直接使用LEO构建即可
        val logFile = Log.logFile(dir, newOffset)

        if (segments.contains(newOffset)) {
          // segment with the same base offset already exists and loaded
          if (activeSegment.baseOffset == newOffset && activeSegment.size == 0) {
            // We have seen this happen (see KAFKA-6388) after shouldRoll() returns true for an
            // active segment of size zero because of one of the indexes is "full" (due to _maxEntries == 0).
            warn(s"Trying to roll a new log segment with start offset $newOffset " +
              s"=max(provided offset = $expectedNextOffset, LEO = $logEndOffset) while it already " +
              s"exists and is active with size 0. Size of time index: ${activeSegment.timeIndex.entries}," +
              s" size of offset index: ${activeSegment.offsetIndex.entries}.")
            removeAndDeleteSegments(Seq(activeSegment), asyncDelete = true, LogRoll)
          } else {
            throw new KafkaException(s"Trying to roll a new log segment for topic partition $topicPartition with start offset $newOffset" +
              s" =max(provided offset = $expectedNextOffset, LEO = $logEndOffset) while it already exists. Existing " +
              s"segment is ${segments.get(newOffset)}.")
          }
        } else if (!segments.isEmpty && newOffset < activeSegment.baseOffset) {
          throw new KafkaException(
            s"Trying to roll a new log segment for topic partition $topicPartition with " +
              s"start offset $newOffset =max(provided offset = $expectedNextOffset, LEO = $logEndOffset) lower than start offset of the active segment $activeSegment")
        } else {
          val offsetIdxFile = offsetIndexFile(dir, newOffset)
          val timeIdxFile = timeIndexFile(dir, newOffset)
          val txnIdxFile = transactionIndexFile(dir, newOffset)
          // 文件已存在则删除
          for (file <- List(logFile, offsetIdxFile, timeIdxFile, txnIdxFile) if file.exists) {
            warn(s"Newly rolled segment file ${file.getAbsolutePath} already exists; deleting it first")
            Files.delete(file.toPath)
          }

          segments.lastSegment.foreach(_.onBecomeInactiveSegment())
        }

        // take a snapshot of the producer state to facilitate recovery. It is useful to have the snapshot
        // offset align with the new segment offset since this ensures we can recover the segment by beginning
        // with the corresponding snapshot file and scanning the segment data. Because the segment base offset
        // may actually be ahead of the current producer state end offset (which corresponds to the log end offset),
        // we manually override the state offset here prior to taking the snapshot.
        producerStateManager.updateMapEndOffset(newOffset)
        producerStateManager.takeSnapshot()
        // 创建LogSegment对象
        val segment = LogSegment.open(dir,
          baseOffset = newOffset,
          config,
          time = time,
          initFileSize = config.initFileSize,
          preallocate = config.preallocate)
        // 放入Segment集合
        addSegment(segment)

        // We need to update the segment base offset and append position data of the metadata when log rolls.
        // The next offset should not change.
        // 更新LEO值
        updateLogEndOffset(nextOffsetMetadata.messageOffset)

        // schedule an asynchronous flush of the old segment
        scheduler.schedule("flush-log", () => flush(newOffset), delay = 0L)

        info(s"Rolled new log segment at offset $newOffset in ${time.hiResClockMs() - start} ms.")
        // 返回LogSegment
        segment
      }
    }
  }

  /**
   * The number of messages appended to the log since the last flush
   *
   * 假设已经flush到磁盘上的数据的offset = 23900
   * 存在于OS Cache中的数据offset = 24000 LEO = 24001
   * recoveryPoint 的offset就是23901 即代表的已经flush到磁盘上的数据的offset
   * unflushedMessages表示的是当前OS Cache的数据
   */
  private def unflushedMessages: Long = this.logEndOffset - this.recoveryPoint

  /**
   * Flush all log segments
   */
  def flush(): Unit = flush(this.logEndOffset)

  /**
   * Flush log segments for all offsets up to offset-1
   *
   * @param offset The offset to flush up to (non-inclusive); the new recovery point
   */
  def flush(offset: Long): Unit = {
    maybeHandleIOException(s"Error while flushing log for $topicPartition in dir ${dir.getParent} with offset $offset") {
      // OS Cache中的LEO > 磁盘中的offset
      if (offset > this.recoveryPoint) {
        debug(s"Flushing log up to offset $offset, last flushed: $lastFlushTime,  current time: ${time.milliseconds()}, " +
          s"unflushed: $unflushedMessages")
<<<<<<< HEAD
        // 找到所有的LogSegment文件 调用flush进行写入
        logSegments(this.recoveryPoint, offset).foreach(_.flush())
=======
        val segments = logSegments(this.recoveryPoint, offset)
        segments.foreach(_.flush())
        // if there are any new segments, we need to flush the parent directory for crash consistency
        segments.lastOption.filter(_.baseOffset >= this.recoveryPoint).foreach(_ => Utils.flushDir(dir.toPath))
>>>>>>> 47796d2f

        lock synchronized {
          checkIfMemoryMappedBufferClosed()
          if (offset > this.recoveryPoint) {
            // 数据刷盘后 将落到磁盘的offset更新为最新的LEO
            this.recoveryPoint = offset
            lastFlushedTime.set(time.milliseconds)
          }
        }
      }
    }
  }

  /**
   * Completely delete this log directory and all contents from the file system with no delay
   */
  private[log] def delete(): Unit = {
    maybeHandleIOException(s"Error while deleting log for $topicPartition in dir ${dir.getParent}") {
      lock synchronized {
        checkIfMemoryMappedBufferClosed()
        producerExpireCheck.cancel(true)
        removeAndDeleteSegments(logSegments, asyncDelete = false, LogDeletion)
        leaderEpochCache.foreach(_.clear())
        Utils.delete(dir)
        // File handlers will be closed if this log is deleted
        isMemoryMappedBufferClosed = true
      }
    }
  }

  // visible for testing
  private[log] def takeProducerSnapshot(): Unit = lock synchronized {
    checkIfMemoryMappedBufferClosed()
    producerStateManager.takeSnapshot()
  }

  // visible for testing
  private[log] def latestProducerSnapshotOffset: Option[Long] = lock synchronized {
    producerStateManager.latestSnapshotOffset
  }

  // visible for testing
  private[log] def oldestProducerSnapshotOffset: Option[Long] = lock synchronized {
    producerStateManager.oldestSnapshotOffset
  }

  // visible for testing
  private[log] def latestProducerStateEndOffset: Long = lock synchronized {
    producerStateManager.mapEndOffset
  }

  /**
   * Truncate this log so that it ends with the greatest offset < targetOffset.
   *
   * @param targetOffset The offset to truncate to, an upper bound on all offsets in the log after truncation is complete.
   * @return True iff targetOffset < logEndOffset
   */
  private[kafka] def truncateTo(targetOffset: Long): Boolean = {
    maybeHandleIOException(s"Error while truncating log to offset $targetOffset for $topicPartition in dir ${dir.getParent}") {
      if (targetOffset < 0)
        throw new IllegalArgumentException(s"Cannot truncate partition $topicPartition to a negative offset (%d).".format(targetOffset))
      if (targetOffset >= logEndOffset) {
        info(s"Truncating to $targetOffset has no effect as the largest offset in the log is ${logEndOffset - 1}")

        // Always truncate epoch cache since we may have a conflicting epoch entry at the
        // end of the log from the leader. This could happen if this broker was a leader
        // and inserted the first start offset entry, but then failed to append any entries
        // before another leader was elected.
        lock synchronized {
          leaderEpochCache.foreach(_.truncateFromEnd(logEndOffset))
        }

        false
      } else {
        info(s"Truncating to offset $targetOffset")
        lock synchronized {
          checkIfMemoryMappedBufferClosed()
          if (segments.firstSegment.get.baseOffset > targetOffset) {
            truncateFullyAndStartAt(targetOffset)
          } else {
            val deletable = logSegments.filter(segment => segment.baseOffset > targetOffset)
            removeAndDeleteSegments(deletable, asyncDelete = true, LogTruncation)
            activeSegment.truncateTo(targetOffset)
            leaderEpochCache.foreach(_.truncateFromEnd(targetOffset))

            completeTruncation(
              startOffset = math.min(targetOffset, logStartOffset),
              endOffset = targetOffset
            )
          }
          true
        }
      }
    }
  }

  /**
   * Delete all data in the log and start at the new offset
   *
   * @param newOffset The new offset to start the log with
   */
  def truncateFullyAndStartAt(newOffset: Long): Unit = {
    maybeHandleIOException(s"Error while truncating the entire log for $topicPartition in dir ${dir.getParent}") {
      debug(s"Truncate and start at offset $newOffset")
      lock synchronized {
        checkIfMemoryMappedBufferClosed()
        removeAndDeleteSegments(logSegments, asyncDelete = true, LogTruncation)
        addSegment(LogSegment.open(dir,
          baseOffset = newOffset,
          config = config,
          time = time,
          initFileSize = config.initFileSize,
          preallocate = config.preallocate))
        leaderEpochCache.foreach(_.clearAndFlush())
        producerStateManager.truncateFullyAndStartAt(newOffset)

        completeTruncation(
          startOffset = newOffset,
          endOffset = newOffset
        )
      }
    }
  }

  private def completeTruncation(
    startOffset: Long,
    endOffset: Long
  ): Unit = {
    logStartOffset = startOffset
    nextOffsetMetadata = LogOffsetMetadata(endOffset, activeSegment.baseOffset, activeSegment.size)
    recoveryPoint = math.min(recoveryPoint, endOffset)
    rebuildProducerState(endOffset, producerStateManager)
    updateHighWatermark(math.min(highWatermark, endOffset))
  }

  /**
   * The time this log is last known to have been fully flushed to disk
   */
  def lastFlushTime: Long = lastFlushedTime.get

  /**
   * The active segment that is currently taking appends
   */
  def activeSegment = segments.lastSegment.get

  /**
   * All the log segments in this log ordered from oldest to newest
   */
  def logSegments: Iterable[LogSegment] = segments.values

  /**
   * Get all segments beginning with the segment that includes "from" and ending with the segment
   * that includes up to "to-1" or the end of the log (if to > logEndOffset).
   */
  def logSegments(from: Long, to: Long): Iterable[LogSegment] = lock synchronized {
    segments.values(from, to)
  }

  def nonActiveLogSegmentsFrom(from: Long): Iterable[LogSegment] = lock synchronized {
    segments.nonActiveLogSegmentsFrom(from)
  }

  override def toString: String = {
    val logString = new StringBuilder
    logString.append(s"Log(dir=$dir")
    logString.append(s", topic=${topicPartition.topic}")
    logString.append(s", partition=${topicPartition.partition}")
    logString.append(s", highWatermark=$highWatermark")
    logString.append(s", lastStableOffset=$lastStableOffset")
    logString.append(s", logStartOffset=$logStartOffset")
    logString.append(s", logEndOffset=$logEndOffset")
    logString.append(")")
    logString.toString
  }

  /**
   * This method deletes the given log segments by doing the following for each of them:
   * <ol>
   * <li>It removes the segment from the segment map so that it will no longer be used for reads.
   * <li>It renames the index and log files by appending .deleted to the respective file name
   * <li>It can either schedule an asynchronous delete operation to occur in the future or perform the deletion synchronously
   * </ol>
   * Asynchronous deletion allows reads to happen concurrently without synchronization and without the possibility of
   * physically deleting a file while it is being read.
   *
   * This method does not need to convert IOException to KafkaStorageException because it is either called before all logs are loaded
   * or the immediate caller will catch and handle IOException
   *
   * @param segments    The log segments to schedule for deletion
   * @param asyncDelete Whether the segment files should be deleted asynchronously
   */
  private def removeAndDeleteSegments(segments: Iterable[LogSegment],
                                      asyncDelete: Boolean,
                                      reason: SegmentDeletionReason): Unit = {
    if (segments.nonEmpty) {
      lock synchronized {
        // As most callers hold an iterator into the `segments` collection and `removeAndDeleteSegment` mutates it by
        // removing the deleted segment, we should force materialization of the iterator here, so that results of the
        // iteration remain valid and deterministic.
        val toDelete = segments.toList
        reason.logReason(this, toDelete)
        toDelete.foreach { segment =>
          this.segments.remove(segment.baseOffset)
        }
        deleteSegmentFiles(toDelete, asyncDelete)
      }
    }
  }

  private def deleteSegmentFiles(segments: Iterable[LogSegment], asyncDelete: Boolean, deleteProducerStateSnapshots: Boolean = true): Unit = {
    Log.deleteSegmentFiles(segments, asyncDelete, deleteProducerStateSnapshots, dir, topicPartition,
      config, scheduler, logDirFailureChannel, producerStateManager)
  }

  private[log] def replaceSegments(newSegments: Seq[LogSegment], oldSegments: Seq[LogSegment], isRecoveredSwapFile: Boolean = false): Unit = {
    lock synchronized {
      checkIfMemoryMappedBufferClosed()
      Log.replaceSegments(segments, newSegments, oldSegments, isRecoveredSwapFile, dir, topicPartition,
        config, scheduler, logDirFailureChannel, producerStateManager)
    }
  }

  /**
   * This function does not acquire Log.lock. The caller has to make sure log segments don't get deleted during
   * this call, and also protects against calling this function on the same segment in parallel.
   *
   * Currently, it is used by LogCleaner threads on log compact non-active segments only with LogCleanerManager's lock
   * to ensure no other logcleaner threads and retention thread can work on the same segment.
   */
  private[log] def getFirstBatchTimestampForSegments(segments: Iterable[LogSegment]): Iterable[Long] = {
    segments.map {
      segment =>
        segment.getFirstBatchTimestamp()
    }
  }

  /**
   * remove deleted log metrics
   */
  private[log] def removeLogMetrics(): Unit = {
    removeMetric(LogMetricNames.NumLogSegments, tags)
    removeMetric(LogMetricNames.LogStartOffset, tags)
    removeMetric(LogMetricNames.LogEndOffset, tags)
    removeMetric(LogMetricNames.Size, tags)
  }

  /**
   * Add the given segment to the segments in this log. If this segment replaces an existing segment, delete it.
   *
   * 将日志段对象添加到Map
   *
   * @param segment The segment to add
   */
  @threadsafe
  private[log] def addSegment(segment: LogSegment): LogSegment = this.segments.add(segment)

  private def maybeHandleIOException[T](msg: => String)(fun: => T): T = {
    Log.maybeHandleIOException(logDirFailureChannel, parentDir, msg) {
      fun
    }
  }

  private[log] def splitOverflowedSegment(segment: LogSegment): List[LogSegment] = lock synchronized {
    Log.splitOverflowedSegment(segment, segments, dir, topicPartition, config, scheduler, logDirFailureChannel, producerStateManager)
  }

}

/**
 * Helper functions for logs
 *
 * Log类的伴生对象 内部定义了很多常量及一些辅助方法
 */
object Log extends Logging {
  // ==========================Kafka定义的文件类型Start==========================
  /**
   * a log file
   * Kafka日志对象文件
   */
  val LogFileSuffix = ".log"

  /**
   * an index file
   * Kafka位移索引文件
   */
  val IndexFileSuffix = ".index"

  /** a time index file. Kafka时间戳索引文件 */
  val TimeIndexFileSuffix = ".timeindex"

  /** Kafka为幂等型或事务型Producer所做的快照文件 */
  val ProducerSnapshotFileSuffix = ".snapshot"

  /** an (aborted) txn index. Kafka事务索引文件 */
  val TxnIndexFileSuffix = ".txnindex"

  /** a file that is scheduled to be deleted. 删除日志段操作创建的文件 目前删除日志段文件是异步操作 broker端把日志段从.log后缀改为.deleted后缀 */
  val DeletedFileSuffix = ".deleted"

  // ==============================都是Compaction操作的产物 和Cleaner有关Start==============================
  /** A temporary file that is being used for log cleaning. */
  val CleanedFileSuffix = ".cleaned"

  /** A temporary file used when swapping files into the log. */
  val SwapFileSuffix = ".swap"
  // ==============================都是Compaction操作的产物 和Cleaner有关End==============================

  /** Clean shutdown file that indicates the broker was cleanly shutdown in 0.8 and higher.
   * This is used to avoid unnecessary recovery after a clean shutdown. In theory this could be
   * avoided by passing in the recovery point, however finding the correct position to do this
   * requires accessing the offset index which may not be safe in an unclean shutdown.
   * For more information see the discussion in PR#2104
   */
  val CleanShutdownFile = ".kafka_cleanshutdown"

  /** a directory that is scheduled to be deleted. 应用于文件夹 删除一个Topic时 Topic的分区文件夹会加上该后缀 */
  val DeleteDirSuffix = "-delete"

  /** a directory that is used for future partition. 适用于变更Topic分区文件夹地址的 */
  val FutureDirSuffix = "-future"
  // ==========================Kafka定义的文件类型End==========================

  private[log] val DeleteDirPattern = Pattern.compile(s"^(\\S+)-(\\S+)\\.(\\S+)$DeleteDirSuffix")
  private[log] val FutureDirPattern = Pattern.compile(s"^(\\S+)-(\\S+)\\.(\\S+)$FutureDirSuffix")

  val UnknownOffset = -1L

  def apply(dir: File,
            config: LogConfig,
            logStartOffset: Long,
            recoveryPoint: Long,
            scheduler: Scheduler,
            brokerTopicStats: BrokerTopicStats,
            time: Time = Time.SYSTEM,
            maxProducerIdExpirationMs: Int,
            producerIdExpirationCheckIntervalMs: Int,
            logDirFailureChannel: LogDirFailureChannel,
            lastShutdownClean: Boolean = true,
            topicId: Option[Uuid],
            keepPartitionMetadataFile: Boolean): Log = {
    // create the log directory if it doesn't exist
    Files.createDirectories(dir.toPath)
    val topicPartition = Log.parseTopicPartitionName(dir)
    val segments = new LogSegments(topicPartition)
    val leaderEpochCache = Log.maybeCreateLeaderEpochCache(dir, topicPartition, logDirFailureChannel, config.messageFormatVersion.recordVersion)
    val producerStateManager = new ProducerStateManager(topicPartition, dir, maxProducerIdExpirationMs)
    val offsets = LogLoader.load(LoadLogParams(
      dir,
      topicPartition,
      config,
      scheduler,
      time,
      logDirFailureChannel,
      lastShutdownClean,
      segments,
      logStartOffset,
      recoveryPoint,
      maxProducerIdExpirationMs,
      leaderEpochCache,
      producerStateManager))
    new Log(dir, config, segments, offsets.logStartOffset, offsets.recoveryPoint, offsets.nextOffsetMetadata, scheduler,
      brokerTopicStats, time, producerIdExpirationCheckIntervalMs, topicPartition, leaderEpochCache,
      producerStateManager, logDirFailureChannel, topicId, keepPartitionMetadataFile)
  }

  /**
   * Make log segment file name from offset bytes. All this does is pad out the offset number with zeros
   * so that ls sorts the files numerically.
   *
   * 通过给定的位移值计算出对应的日志段文件名
   * 由于日志段文件名固定式20位的 该方法采用给定位移值前补0的方式将文件名扩充成20位
   * 比如给定位移值 12345 那么Broker端磁盘上对应的日志段文件名即为00000000000000012345.log
   *
   * @param offset The offset to use in the file name
   * @return The filename
   */
  def filenamePrefixFromOffset(offset: Long): String = {
    val nf = NumberFormat.getInstance()
    nf.setMinimumIntegerDigits(20)
    nf.setMaximumFractionDigits(0)
    nf.setGroupingUsed(false)
    nf.format(offset)
  }

  /**
   * Construct a log file name in the given dir with the given base offset and the given suffix
   *
   * @param dir    The directory in which the log will reside
   * @param offset The base offset of the log file
   * @param suffix The suffix to be appended to the file name (e.g. "", ".deleted", ".cleaned", ".swap", etc.)
   */
  def logFile(dir: File, offset: Long, suffix: String = ""): File =
    new File(dir, filenamePrefixFromOffset(offset) + LogFileSuffix + suffix)

  /**
   * Return a directory name to rename the log directory to for async deletion.
   * The name will be in the following format: "topic-partitionId.uniqueId-delete".
   * If the topic name is too long, it will be truncated to prevent the total name
   * from exceeding 255 characters.
   */
  def logDeleteDirName(topicPartition: TopicPartition): String = {
    val uniqueId = java.util.UUID.randomUUID.toString.replaceAll("-", "")
    val suffix = s"-${topicPartition.partition()}.${uniqueId}${DeleteDirSuffix}"
    val prefixLength = Math.min(topicPartition.topic().size, 255 - suffix.size)
    s"${topicPartition.topic().substring(0, prefixLength)}${suffix}"
  }

  /**
   * Return a future directory name for the given topic partition. The name will be in the following
   * format: topic-partition.uniqueId-future where topic, partition and uniqueId are variables.
   */
  def logFutureDirName(topicPartition: TopicPartition): String = {
    logDirNameWithSuffix(topicPartition, FutureDirSuffix)
  }

  private def logDirNameWithSuffix(topicPartition: TopicPartition, suffix: String): String = {
    val uniqueId = java.util.UUID.randomUUID.toString.replaceAll("-", "")
    s"${logDirName(topicPartition)}.$uniqueId$suffix"
  }

  /**
   * Return a directory name for the given topic partition. The name will be in the following
   * format: topic-partition where topic, partition are variables.
   */
  def logDirName(topicPartition: TopicPartition): String = {
    s"${topicPartition.topic}-${topicPartition.partition}"
  }

  /**
   * Construct an index file name in the given dir using the given base offset and the given suffix
   *
   * @param dir    The directory in which the log will reside
   * @param offset The base offset of the log file
   * @param suffix The suffix to be appended to the file name ("", ".deleted", ".cleaned", ".swap", etc.)
   */
  def offsetIndexFile(dir: File, offset: Long, suffix: String = ""): File =
    new File(dir, filenamePrefixFromOffset(offset) + IndexFileSuffix + suffix)

  /**
   * Construct a time index file name in the given dir using the given base offset and the given suffix
   *
   * @param dir    The directory in which the log will reside
   * @param offset The base offset of the log file
   * @param suffix The suffix to be appended to the file name ("", ".deleted", ".cleaned", ".swap", etc.)
   */
  def timeIndexFile(dir: File, offset: Long, suffix: String = ""): File =
    new File(dir, filenamePrefixFromOffset(offset) + TimeIndexFileSuffix + suffix)

  def deleteFileIfExists(file: File, suffix: String = ""): Unit =
    Files.deleteIfExists(new File(file.getPath + suffix).toPath)

  /**
   * Construct a producer id snapshot file using the given offset.
   *
   * @param dir    The directory in which the log will reside
   * @param offset The last offset (exclusive) included in the snapshot
   */
  def producerSnapshotFile(dir: File, offset: Long): File =
    new File(dir, filenamePrefixFromOffset(offset) + ProducerSnapshotFileSuffix)

  /**
   * Construct a transaction index file name in the given dir using the given base offset and the given suffix
   *
   * @param dir    The directory in which the log will reside
   * @param offset The base offset of the log file
   * @param suffix The suffix to be appended to the file name ("", ".deleted", ".cleaned", ".swap", etc.)
   */
  def transactionIndexFile(dir: File, offset: Long, suffix: String = ""): File =
    new File(dir, filenamePrefixFromOffset(offset) + TxnIndexFileSuffix + suffix)

  def offsetFromFileName(filename: String): Long = {
    filename.substring(0, filename.indexOf('.')).toLong
  }

  def offsetFromFile(file: File): Long = {
    offsetFromFileName(file.getName)
  }

  /**
   * Calculate a log's size (in bytes) based on its log segments
   *
   * @param segments The log segments to calculate the size of
   * @return Sum of the log segments' sizes (in bytes)
   */
  def sizeInBytes(segments: Iterable[LogSegment]): Long =
    segments.map(_.size.toLong).sum

  /**
   * Parse the topic and partition out of the directory name of a log
   */
  def parseTopicPartitionName(dir: File): TopicPartition = {
    if (dir == null)
      throw new KafkaException("dir should not be null")

    def exception(dir: File): KafkaException = {
      new KafkaException(s"Found directory ${dir.getCanonicalPath}, '${dir.getName}' is not in the form of " +
        "topic-partition or topic-partition.uniqueId-delete (if marked for deletion).\n" +
        "Kafka's log directories (and children) should only contain Kafka topic data.")
    }

    val dirName = dir.getName
    if (dirName == null || dirName.isEmpty || !dirName.contains('-'))
      throw exception(dir)
    if (dirName.endsWith(DeleteDirSuffix) && !DeleteDirPattern.matcher(dirName).matches ||
      dirName.endsWith(FutureDirSuffix) && !FutureDirPattern.matcher(dirName).matches)
      throw exception(dir)

    val name: String =
      if (dirName.endsWith(DeleteDirSuffix) || dirName.endsWith(FutureDirSuffix)) dirName.substring(0, dirName.lastIndexOf('.'))
      else dirName

    val index = name.lastIndexOf('-')
    val topic = name.substring(0, index)
    val partitionString = name.substring(index + 1)
    if (topic.isEmpty || partitionString.isEmpty)
      throw exception(dir)

    val partition =
      try partitionString.toInt
      catch {
        case _: NumberFormatException => throw exception(dir)
      }

    new TopicPartition(topic, partition)
  }

  private[log] def isIndexFile(file: File): Boolean = {
    val filename = file.getName
    filename.endsWith(IndexFileSuffix) || filename.endsWith(TimeIndexFileSuffix) || filename.endsWith(TxnIndexFileSuffix)
  }

  private[log] def isLogFile(file: File): Boolean =
    file.getPath.endsWith(LogFileSuffix)

  private def loadProducersFromRecords(producerStateManager: ProducerStateManager, records: Records): Unit = {
    val loadedProducers = mutable.Map.empty[Long, ProducerAppendInfo]
    val completedTxns = ListBuffer.empty[CompletedTxn]
    records.batches.forEach { batch =>
      if (batch.hasProducerId) {
        val maybeCompletedTxn = updateProducers(
          producerStateManager,
          batch,
          loadedProducers,
          firstOffsetMetadata = None,
          origin = AppendOrigin.Replication)
        maybeCompletedTxn.foreach(completedTxns += _)
      }
    }
    loadedProducers.values.foreach(producerStateManager.update)
    completedTxns.foreach(producerStateManager.completeTxn)
  }

  private def updateProducers(producerStateManager: ProducerStateManager,
                              batch: RecordBatch,
                              producers: mutable.Map[Long, ProducerAppendInfo],
                              firstOffsetMetadata: Option[LogOffsetMetadata],
                              origin: AppendOrigin): Option[CompletedTxn] = {
    val producerId = batch.producerId
    val appendInfo = producers.getOrElseUpdate(producerId, producerStateManager.prepareUpdate(producerId, origin))
    appendInfo.append(batch, firstOffsetMetadata)
  }

  /**
   * If the recordVersion is >= RecordVersion.V2, then create and return a LeaderEpochFileCache.
   * Otherwise, the message format is considered incompatible and the existing LeaderEpoch file
   * is deleted.
   *
   * @param dir The directory in which the log will reside
   * @param topicPartition The topic partition
   * @param logDirFailureChannel The LogDirFailureChannel to asynchronously handle log dir failure
   * @param recordVersion The record version
   * @return The new LeaderEpochFileCache instance (if created), none otherwise
   */
  def maybeCreateLeaderEpochCache(dir: File,
                                  topicPartition: TopicPartition,
                                  logDirFailureChannel: LogDirFailureChannel,
                                  recordVersion: RecordVersion): Option[LeaderEpochFileCache] = {
    val leaderEpochFile = LeaderEpochCheckpointFile.newFile(dir)
    def newLeaderEpochFileCache(): LeaderEpochFileCache = {
      // 创建Leader Epoch Cache检查点文件
      val checkpointFile = new LeaderEpochCheckpointFile(leaderEpochFile, logDirFailureChannel)
      // 创建Leader Epoch Cache对象
      new LeaderEpochFileCache(topicPartition, checkpointFile)
    }

    if (recordVersion.precedes(RecordVersion.V2)) {
      val currentCache = if (leaderEpochFile.exists())
        Some(newLeaderEpochFileCache())
      else
        None

      if (currentCache.exists(_.nonEmpty))
        warn(s"Deleting non-empty leader epoch cache due to incompatible message format $recordVersion")

      Files.deleteIfExists(leaderEpochFile.toPath)
      None
    } else {
      Some(newLeaderEpochFileCache())
    }
  }

  /**
   * Swap one or more new segment in place and delete one or more existing segments in a crash-safe
   * manner. The old segments will be asynchronously deleted.
   *
   * This method does not need to convert IOException to KafkaStorageException because it is either
   * called before all logs are loaded or the caller will catch and handle IOException
   *
   * The sequence of operations is:
   *
   * - Cleaner creates one or more new segments with suffix .cleaned and invokes replaceSegments() on
   *   the Log instance. If broker crashes at this point, the clean-and-swap operation is aborted and
   *   the .cleaned files are deleted on recovery in LogLoader.
   * - New segments are renamed .swap. If the broker crashes before all segments were renamed to .swap, the
   *   clean-and-swap operation is aborted - .cleaned as well as .swap files are deleted on recovery in
   *   in LogLoader. We detect this situation by maintaining a specific order in which files are renamed
   *   from .cleaned to .swap. Basically, files are renamed in descending order of offsets. On recovery,
   *   all .swap files whose offset is greater than the minimum-offset .clean file are deleted.
   * - If the broker crashes after all new segments were renamed to .swap, the operation is completed,
   *   the swap operation is resumed on recovery as described in the next step.
   * - Old segment files are renamed to .deleted and asynchronous delete is scheduled. If the broker
   *   crashes, any .deleted files left behind are deleted on recovery in LogLoader.
   *   replaceSegments() is then invoked to complete the swap with newSegment recreated from the
   *   .swap file and oldSegments containing segments which were not renamed before the crash.
   * - Swap segment(s) are renamed to replace the existing segments, completing this operation.
   *   If the broker crashes, any .deleted files which may be left behind are deleted
   *   on recovery in LogLoader.
   *
   * @param existingSegments The existing segments of the log
   * @param newSegments The new log segment to add to the log
   * @param oldSegments The old log segments to delete from the log
   * @param isRecoveredSwapFile true if the new segment was created from a swap file during recovery after a crash
   * @param dir The directory in which the log will reside
   * @param topicPartition The topic
   * @param config The log configuration settings
   * @param scheduler The thread pool scheduler used for background actions
   * @param logDirFailureChannel The LogDirFailureChannel to asynchronously handle log dir failure
   * @param producerStateManager The ProducerStateManager instance (if any) containing state associated
   *                             with the existingSegments
   */
    private[log] def replaceSegments(existingSegments: LogSegments,
                                     newSegments: Seq[LogSegment],
                                     oldSegments: Seq[LogSegment],
                                     isRecoveredSwapFile: Boolean = false,
                                     dir: File,
                                     topicPartition: TopicPartition,
                                     config: LogConfig,
                                     scheduler: Scheduler,
                                     logDirFailureChannel: LogDirFailureChannel,
                                     producerStateManager: ProducerStateManager): Unit = {
      val sortedNewSegments = newSegments.sortBy(_.baseOffset)
      // Some old segments may have been removed from index and scheduled for async deletion after the caller reads segments
      // but before this method is executed. We want to filter out those segments to avoid calling asyncDeleteSegment()
      // multiple times for the same segment.
      val sortedOldSegments = oldSegments.filter(seg => existingSegments.contains(seg.baseOffset)).sortBy(_.baseOffset)

      // need to do this in two phases to be crash safe AND do the delete asynchronously
      // if we crash in the middle of this we complete the swap in loadSegments()
      if (!isRecoveredSwapFile)
        sortedNewSegments.reverse.foreach(_.changeFileSuffixes(Log.CleanedFileSuffix, Log.SwapFileSuffix))
      sortedNewSegments.reverse.foreach(existingSegments.add(_))
      val newSegmentBaseOffsets = sortedNewSegments.map(_.baseOffset).toSet

      // delete the old files
      sortedOldSegments.foreach { seg =>
        // remove the index entry
        if (seg.baseOffset != sortedNewSegments.head.baseOffset)
          existingSegments.remove(seg.baseOffset)
        // delete segment files, but do not delete producer state for segment objects which are being replaced.
        deleteSegmentFiles(
          List(seg),
          asyncDelete = true,
          deleteProducerStateSnapshots = !newSegmentBaseOffsets.contains(seg.baseOffset),
          dir,
          topicPartition,
          config,
          scheduler,
          logDirFailureChannel,
          producerStateManager)
      }
      // okay we are safe now, remove the swap suffix
      sortedNewSegments.foreach(_.changeFileSuffixes(Log.SwapFileSuffix, ""))
      Utils.flushDir(dir.toPath)
  }

  /**
   * Perform physical deletion of the index, log and producer snapshot files for the given segment.
   * Prior to the deletion, the index and log files are renamed by appending .deleted to the
   * respective file name. Allows these files to be optionally deleted asynchronously.
   *
   * This method assumes that the file exists. It does not need to convert IOException
   * (thrown from changeFileSuffixes) to KafkaStorageException because it is either called before
   * all logs are loaded or the caller will catch and handle IOException.
   *
   * @param segmentsToDelete The segments to be deleted
   * @param asyncDelete If true, the deletion of the segments is done asynchronously
   * @param deleteProducerStateSnapshots If true, the producer state snapshot associated with a
   *                                     segment will be deleted after the segment is deleted
   * @param dir The directory in which the log will reside
   * @param topicPartition The topic
   * @param config The log configuration settings
   * @param scheduler The thread pool scheduler used for background actions
   * @param logDirFailureChannel The LogDirFailureChannel to asynchronously handle log dir failure
   * @param producerStateManager The ProducerStateManager instance (if any) containing state associated
   *                             with the existingSegments
   *
   * @throws IOException if the file can't be renamed and still exists
   */
  private[log] def deleteSegmentFiles(segmentsToDelete: Iterable[LogSegment],
                                      asyncDelete: Boolean,
                                      deleteProducerStateSnapshots: Boolean = true,
                                      dir: File,
                                      topicPartition: TopicPartition,
                                      config: LogConfig,
                                      scheduler: Scheduler,
                                      logDirFailureChannel: LogDirFailureChannel,
                                      producerStateManager: ProducerStateManager): Unit = {
    segmentsToDelete.foreach(_.changeFileSuffixes("", Log.DeletedFileSuffix))

    def deleteSegments(): Unit = {
      info(s"Deleting segment files ${segmentsToDelete.mkString(",")}")
      val parentDir = dir.getParent
      maybeHandleIOException(logDirFailureChannel, parentDir, s"Error while deleting segments for $topicPartition in dir $parentDir") {
        segmentsToDelete.foreach { segment =>
          segment.deleteIfExists()
          if (deleteProducerStateSnapshots)
            producerStateManager.removeAndDeleteSnapshot(segment.baseOffset)
        }
      }
    }

    if (asyncDelete)
      scheduler.schedule("delete-file", () => deleteSegments(), delay = config.fileDeleteDelayMs)
    else
      deleteSegments()
  }

  /**
   * Invokes the provided function and handles any IOException raised by the function by marking the
   * provided directory offline.
   *
   * @param logDirFailureChannel Used to asynchronously handle log directory failure.
   * @param logDir The log directory to be marked offline during an IOException.
   * @param errorMsg The error message to be used when marking the log directory offline.
   * @param fun The function to be executed.
   * @return The value returned by the function after a successful invocation
   */
  private def maybeHandleIOException[T](logDirFailureChannel: LogDirFailureChannel,
                                        logDir: String,
                                        errorMsg: => String)(fun: => T): T = {
    if (logDirFailureChannel.hasOfflineLogDir(logDir)) {
      throw new KafkaStorageException(s"The log dir $logDir is already offline due to a previous IO exception.")
    }
    try {
      fun
    } catch {
      case e: IOException =>
        logDirFailureChannel.maybeAddOfflineLogDir(logDir, errorMsg, e)
        throw new KafkaStorageException(errorMsg, e)
    }
  }

  /**
   * Rebuilds producer state until the provided lastOffset. This function may be called from the
   * recovery code path, and thus must be free of all side-effects, i.e. it must not update any
   * log-specific state.
   *
   * @param producerStateManager The ProducerStateManager instance to be rebuilt.
   * @param segments The segments of the log whose producer state is being rebuilt
   * @param logStartOffset The log start offset
   * @param lastOffset The last offset upto which the producer state needs to be rebuilt
   * @param recordVersion The record version
   * @param time The time instance used for checking the clock
   * @param reloadFromCleanShutdown True if the producer state is being built after a clean shutdown,
   *                                false otherwise.
   */
  private[log] def rebuildProducerState(producerStateManager: ProducerStateManager,
                                        segments: LogSegments,
                                        logStartOffset: Long,
                                        lastOffset: Long,
                                        recordVersion: RecordVersion,
                                        time: Time,
                                        reloadFromCleanShutdown: Boolean): Unit = {
    val allSegments = segments.values
    val offsetsToSnapshot =
      if (allSegments.nonEmpty) {
        val nextLatestSegmentBaseOffset = segments.lowerSegment(allSegments.last.baseOffset).map(_.baseOffset)
        Seq(nextLatestSegmentBaseOffset, Some(allSegments.last.baseOffset), Some(lastOffset))
      } else {
        Seq(Some(lastOffset))
      }
    info(s"Loading producer state till offset $lastOffset with message format version ${recordVersion.value}")

    // We want to avoid unnecessary scanning of the log to build the producer state when the broker is being
    // upgraded. The basic idea is to use the absence of producer snapshot files to detect the upgrade case,
    // but we have to be careful not to assume too much in the presence of broker failures. The two most common
    // upgrade cases in which we expect to find no snapshots are the following:
    //
    // 1. The broker has been upgraded, but the topic is still on the old message format.
    // 2. The broker has been upgraded, the topic is on the new message format, and we had a clean shutdown.
    //
    // If we hit either of these cases, we skip producer state loading and write a new snapshot at the log end
    // offset (see below). The next time the log is reloaded, we will load producer state using this snapshot
    // (or later snapshots). Otherwise, if there is no snapshot file, then we have to rebuild producer state
    // from the first segment.
    if (recordVersion.value < RecordBatch.MAGIC_VALUE_V2 ||
      (producerStateManager.latestSnapshotOffset.isEmpty && reloadFromCleanShutdown)) {
      // To avoid an expensive scan through all of the segments, we take empty snapshots from the start of the
      // last two segments and the last offset. This should avoid the full scan in the case that the log needs
      // truncation.
      offsetsToSnapshot.flatten.foreach { offset =>
        producerStateManager.updateMapEndOffset(offset)
        producerStateManager.takeSnapshot()
      }
    } else {
      info(s"Reloading from producer snapshot and rebuilding producer state from offset $lastOffset")
      val isEmptyBeforeTruncation = producerStateManager.isEmpty && producerStateManager.mapEndOffset >= lastOffset
      val producerStateLoadStart = time.milliseconds()
      producerStateManager.truncateAndReload(logStartOffset, lastOffset, time.milliseconds())
      val segmentRecoveryStart = time.milliseconds()

      // Only do the potentially expensive reloading if the last snapshot offset is lower than the log end
      // offset (which would be the case on first startup) and there were active producers prior to truncation
      // (which could be the case if truncating after initial loading). If there weren't, then truncating
      // shouldn't change that fact (although it could cause a producerId to expire earlier than expected),
      // and we can skip the loading. This is an optimization for users which are not yet using
      // idempotent/transactional features yet.
      if (lastOffset > producerStateManager.mapEndOffset && !isEmptyBeforeTruncation) {
        val segmentOfLastOffset = segments.floorSegment(lastOffset)

        segments.values(producerStateManager.mapEndOffset, lastOffset).foreach { segment =>
          val startOffset = Utils.max(segment.baseOffset, producerStateManager.mapEndOffset, logStartOffset)
          producerStateManager.updateMapEndOffset(startOffset)

          if (offsetsToSnapshot.contains(Some(segment.baseOffset)))
            producerStateManager.takeSnapshot()

          val maxPosition = if (segmentOfLastOffset.contains(segment)) {
            Option(segment.translateOffset(lastOffset))
              .map(_.position)
              .getOrElse(segment.size)
          } else {
            segment.size
          }

          val fetchDataInfo = segment.read(startOffset,
            maxSize = Int.MaxValue,
            maxPosition = maxPosition)
          if (fetchDataInfo != null)
            loadProducersFromRecords(producerStateManager, fetchDataInfo.records)
        }
      }
      producerStateManager.updateMapEndOffset(lastOffset)
      producerStateManager.takeSnapshot()
      info(s"Producer state recovery took ${segmentRecoveryStart - producerStateLoadStart}ms for snapshot load " +
        s"and ${time.milliseconds() - segmentRecoveryStart}ms for segment recovery from offset $lastOffset")
    }
  }

  /**
   * Split a segment into one or more segments such that there is no offset overflow in any of them. The
   * resulting segments will contain the exact same messages that are present in the input segment. On successful
   * completion of this method, the input segment will be deleted and will be replaced by the resulting new segments.
   * See replaceSegments for recovery logic, in case the broker dies in the middle of this operation.
   *
   * Note that this method assumes we have already determined that the segment passed in contains records that cause
   * offset overflow.
   *
   * The split logic overloads the use of .clean files that LogCleaner typically uses to make the process of replacing
   * the input segment with multiple new segments atomic and recoverable in the event of a crash. See replaceSegments
   * and completeSwapOperations for the implementation to make this operation recoverable on crashes.</p>
   *
   * @param segment Segment to split
   * @param existingSegments The existing segments of the log
   * @param dir The directory in which the log will reside
   * @param topicPartition The topic
   * @param config The log configuration settings
   * @param scheduler The thread pool scheduler used for background actions
   * @param logDirFailureChannel The LogDirFailureChannel to asynchronously handle log dir failure
   * @param producerStateManager The ProducerStateManager instance (if any) containing state associated
   *                             with the existingSegments
   * @return List of new segments that replace the input segment
   */
  private[log] def splitOverflowedSegment(segment: LogSegment,
                                          existingSegments: LogSegments,
                                          dir: File,
                                          topicPartition: TopicPartition,
                                          config: LogConfig,
                                          scheduler: Scheduler,
                                          logDirFailureChannel: LogDirFailureChannel,
                                          producerStateManager: ProducerStateManager): List[LogSegment] = {
    require(Log.isLogFile(segment.log.file), s"Cannot split file ${segment.log.file.getAbsoluteFile}")
    require(segment.hasOverflow, "Split operation is only permitted for segments with overflow")

    info(s"Splitting overflowed segment $segment")

    val newSegments = ListBuffer[LogSegment]()
    try {
      var position = 0
      val sourceRecords = segment.log

      while (position < sourceRecords.sizeInBytes) {
        val firstBatch = sourceRecords.batchesFrom(position).asScala.head
        val newSegment = LogCleaner.createNewCleanedSegment(dir, config, firstBatch.baseOffset)
        newSegments += newSegment

        val bytesAppended = newSegment.appendFromFile(sourceRecords, position)
        if (bytesAppended == 0)
          throw new IllegalStateException(s"Failed to append records from position $position in $segment")

        position += bytesAppended
      }

      // prepare new segments
      var totalSizeOfNewSegments = 0
      newSegments.foreach { splitSegment =>
        splitSegment.onBecomeInactiveSegment()
        splitSegment.flush()
        splitSegment.lastModified = segment.lastModified
        totalSizeOfNewSegments += splitSegment.log.sizeInBytes
      }
      // size of all the new segments combined must equal size of the original segment
      if (totalSizeOfNewSegments != segment.log.sizeInBytes)
        throw new IllegalStateException("Inconsistent segment sizes after split" +
          s" before: ${segment.log.sizeInBytes} after: $totalSizeOfNewSegments")

      // replace old segment with new ones
      info(s"Replacing overflowed segment $segment with split segments $newSegments")
      replaceSegments(existingSegments, newSegments.toList, List(segment), isRecoveredSwapFile = false,
        dir, topicPartition, config, scheduler, logDirFailureChannel, producerStateManager)
      newSegments.toList
    } catch {
      case e: Exception =>
        newSegments.foreach { splitSegment =>
          splitSegment.close()
          splitSegment.deleteIfExists()
        }
        throw e
    }
  }
}

/**
 * 定义Log对象的监控指标
 */
object LogMetricNames {
  val NumLogSegments: String = "NumLogSegments"
  val LogStartOffset: String = "LogStartOffset"
  val LogEndOffset: String = "LogEndOffset"
  val Size: String = "Size"

  def allMetricNames: List[String] = {
    List(NumLogSegments, LogStartOffset, LogEndOffset, Size)
  }
}

sealed trait SegmentDeletionReason {
  def logReason(log: Log, toDelete: List[LogSegment]): Unit
}

case object RetentionMsBreach extends SegmentDeletionReason {
  override def logReason(log: Log, toDelete: List[LogSegment]): Unit = {
    val retentionMs = log.config.retentionMs
    toDelete.foreach { segment =>
      segment.largestRecordTimestamp match {
        case Some(_) =>
          log.info(s"Deleting segment $segment due to retention time ${retentionMs}ms breach based on the largest " +
            s"record timestamp in the segment")
        case None =>
          log.info(s"Deleting segment $segment due to retention time ${retentionMs}ms breach based on the " +
            s"last modified time of the segment")
      }
    }
  }
}

case object RetentionSizeBreach extends SegmentDeletionReason {
  override def logReason(log: Log, toDelete: List[LogSegment]): Unit = {
    var size = log.size
    toDelete.foreach { segment =>
      size -= segment.size
      log.info(s"Deleting segment $segment due to retention size ${log.config.retentionSize} breach. Log size " +
        s"after deletion will be $size.")
    }
  }
}

case object StartOffsetBreach extends SegmentDeletionReason {
  override def logReason(log: Log, toDelete: List[LogSegment]): Unit = {
    log.info(s"Deleting segments due to log start offset ${log.logStartOffset} breach: ${toDelete.mkString(",")}")
  }
}

case object LogTruncation extends SegmentDeletionReason {
  override def logReason(log: Log, toDelete: List[LogSegment]): Unit = {
    log.info(s"Deleting segments as part of log truncation: ${toDelete.mkString(",")}")
  }
}

case object LogRoll extends SegmentDeletionReason {
  override def logReason(log: Log, toDelete: List[LogSegment]): Unit = {
    log.info(s"Deleting segments as part of log roll: ${toDelete.mkString(",")}")
  }
}

case object LogDeletion extends SegmentDeletionReason {
  override def logReason(log: Log, toDelete: List[LogSegment]): Unit = {
    log.info(s"Deleting segments as the log has been deleted: ${toDelete.mkString(",")}")
  }
}<|MERGE_RESOLUTION|>--- conflicted
+++ resolved
@@ -1838,15 +1838,11 @@
       if (offset > this.recoveryPoint) {
         debug(s"Flushing log up to offset $offset, last flushed: $lastFlushTime,  current time: ${time.milliseconds()}, " +
           s"unflushed: $unflushedMessages")
-<<<<<<< HEAD
         // 找到所有的LogSegment文件 调用flush进行写入
-        logSegments(this.recoveryPoint, offset).foreach(_.flush())
-=======
         val segments = logSegments(this.recoveryPoint, offset)
         segments.foreach(_.flush())
         // if there are any new segments, we need to flush the parent directory for crash consistency
         segments.lastOption.filter(_.baseOffset >= this.recoveryPoint).foreach(_ => Utils.flushDir(dir.toPath))
->>>>>>> 47796d2f
 
         lock synchronized {
           checkIfMemoryMappedBufferClosed()
