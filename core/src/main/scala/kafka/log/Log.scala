--- conflicted
+++ resolved
@@ -94,7 +94,7 @@
  * @param firstOffset            The first offset in the message set unless the message format is less than V2 and we are appending
  *                               to the follower.
  * @param lastOffset             The last offset in the message set
- * @param lastLeaderEpoch The partition leader epoch corresponding to the last offset, if available.
+ * @param lastLeaderEpoch        The partition leader epoch corresponding to the last offset, if available.
  * @param maxTimestamp           The maximum timestamp of the message set.
  * @param offsetOfMaxTimestamp   The offset of the message with the maximum timestamp.
  * @param logAppendTime          The log append time (if used) of the message set, otherwise Message.NoTimestamp
@@ -340,9 +340,9 @@
   /**
    * Log类的初始化逻辑
    */
-  @volatile var partitionMetadataFile : Option[PartitionMetadataFile] = None
-
-  @volatile var topicId : Uuid = Uuid.ZERO_UUID
+  @volatile var partitionMetadataFile: Option[PartitionMetadataFile] = None
+
+  @volatile var topicId: Uuid = Uuid.ZERO_UUID
 
   locally {
     // create the log directory if it doesn't exist
@@ -874,13 +874,13 @@
       // 4.2.返回恢复之后的分区日志LEO值
       nextOffset
     } else {
-       if (logSegments.isEmpty) {
-          addSegment(LogSegment.open(dir = dir,
-            baseOffset = 0,
-            config,
-            time = time,
-            initFileSize = this.initFileSize))
-       }
+      if (logSegments.isEmpty) {
+        addSegment(LogSegment.open(dir = dir,
+          baseOffset = 0,
+          config,
+          time = time,
+          initFileSize = this.initFileSize))
+      }
       0
     }
   }
@@ -1033,7 +1033,7 @@
     // (or later snapshots). Otherwise, if there is no snapshot file, then we have to rebuild producer state
     // from the first segment.
     if (recordVersion.value < RecordBatch.MAGIC_VALUE_V2 ||
-        (producerStateManager.latestSnapshotOffset.isEmpty && reloadFromCleanShutdown)) {
+      (producerStateManager.latestSnapshotOffset.isEmpty && reloadFromCleanShutdown)) {
       // To avoid an expensive scan through all of the segments, we take empty snapshots from the start of the
       // last two segments and the last offset. This should avoid the full scan in the case that the log needs
       // truncation.
@@ -1223,43 +1223,25 @@
                      assignOffsets: Boolean,
                      leaderEpoch: Int,
                      ignoreRecordSize: Boolean): LogAppendInfo = {
-<<<<<<< HEAD
-    maybeHandleIOException(s"Error while appending records to $topicPartition in dir ${dir.getParent}") {
-      // 1.分析和验证待写入消息集合并返回校验结果
-      val appendInfo = analyzeAndValidateRecords(records, origin, ignoreRecordSize)
-
-      // return if we have no valid messages or if this is a duplicate of the last appended entry
-      // 如果就不需要写入任何消息直接返回即可
-      if (appendInfo.shallowCount == 0) appendInfo
-      else {
-
-        // trim any invalid bytes or partial messages before appending it to the on-disk log
-        // 2.消息格式规整 删除无效格式消息或无效字节
-        // 判断思路是比较第一步中的总字节数和消息集合实际字节数 如果不一样说明存在无效字节 直接执行截断操作 截断标准是以第一步中的总字节数为准
-        var validRecords = trimInvalidBytes(records, appendInfo)
-
-        // they are valid, insert them in the log
-        lock synchronized {
-          checkIfMemoryMappedBufferClosed() // 确保Log对象未关闭
-          if (assignOffsets) { // 需要分配位移
-=======
-
-    val appendInfo = analyzeAndValidateRecords(records, origin, ignoreRecordSize)
+
+    val appendInfo = analyzeAndValidateRecords(records, origin, ignoreRecordSize) // 1.分析和验证待写入消息集合并返回校验结果
 
     // return if we have no valid messages or if this is a duplicate of the last appended entry
+    // 如果就不需要写入任何消息直接返回即可
     if (appendInfo.shallowCount == 0) appendInfo
     else {
 
       // trim any invalid bytes or partial messages before appending it to the on-disk log
+      // 2.消息格式规整 删除无效格式消息或无效字节
+      // 判断思路是比较第一步中的总字节数和消息集合实际字节数 如果不一样说明存在无效字节 直接执行截断操作 截断标准是以第一步中的总字节数为准
       var validRecords = trimInvalidBytes(records, appendInfo)
 
       // they are valid, insert them in the log
       lock synchronized {
         maybeHandleIOException(s"Error while appending records to $topicPartition in dir ${dir.getParent}") {
-          checkIfMemoryMappedBufferClosed()
-
-          if (assignOffsets) {
->>>>>>> 8716ba1f
+          checkIfMemoryMappedBufferClosed() // 确保Log对象未关闭
+
+          if (assignOffsets) { // 需要分配位移
             // assign offsets to the message set
             // 3.使用当前LEO值作为待写入消息集合中第一条消息的位移值
             val offset = new LongRef(nextOffsetMetadata.messageOffset)
