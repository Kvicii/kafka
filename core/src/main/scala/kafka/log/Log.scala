--- conflicted
+++ resolved
@@ -1232,19 +1232,11 @@
    * @param records                    The log records to append
    * @param origin                     Declares the origin of the append which affects required validations
    * @param interBrokerProtocolVersion Inter-broker message protocol version
-<<<<<<< HEAD
-   * @param assignOffsets              Should the log assign offsets to this message set or blindly apply what it is given
+   * @param validateAndAssignOffsets   Should the log assign offsets to this message set or blindly apply what it is given
    * @param leaderEpoch                The partition's leader epoch which will be applied to messages when offsets are assigned on the leader
    * @param ignoreRecordSize           true to skip validation of record size.
    * @throws KafkaStorageException           If the append fails due to an I/O error.
    * @throws OffsetsOutOfOrderException      If out of order offsets found in 'records'
-=======
-   * @param validateAndAssignOffsets Should the log assign offsets to this message set or blindly apply what it is given
-   * @param leaderEpoch The partition's leader epoch which will be applied to messages when offsets are assigned on the leader
-   * @param ignoreRecordSize true to skip validation of record size.
-   * @throws KafkaStorageException If the append fails due to an I/O error.
-   * @throws OffsetsOutOfOrderException If out of order offsets found in 'records'
->>>>>>> 62218a05
    * @throws UnexpectedAppendOffsetException If the first or last offset in append is less than next offset
    * @return Information about the appended messages including the first and last offset.
    */
@@ -1255,11 +1247,7 @@
                      leaderEpoch: Int,
                      ignoreRecordSize: Boolean): LogAppendInfo = {
 
-<<<<<<< HEAD
-    val appendInfo = analyzeAndValidateRecords(records, origin, ignoreRecordSize) // 1.分析和验证待写入消息集合并返回校验结果
-=======
-    val appendInfo = analyzeAndValidateRecords(records, origin, ignoreRecordSize, leaderEpoch)
->>>>>>> 62218a05
+    val appendInfo = analyzeAndValidateRecords(records, origin, ignoreRecordSize, leaderEpoch)  // 1.分析和验证待写入消息集合并返回校验结果
 
     // return if we have no valid messages or if this is a duplicate of the last appended entry
     // 如果就不需要写入任何消息直接返回即可
@@ -1274,14 +1262,8 @@
       // they are valid, insert them in the log
       lock synchronized {
         maybeHandleIOException(s"Error while appending records to $topicPartition in dir ${dir.getParent}") {
-<<<<<<< HEAD
           checkIfMemoryMappedBufferClosed() // 确保Log对象未关闭
-
-          if (assignOffsets) { // 需要分配位移
-=======
-          checkIfMemoryMappedBufferClosed()
-          if (validateAndAssignOffsets) {
->>>>>>> 62218a05
+          if (validateAndAssignOffsets) { // 需要分配位移
             // assign offsets to the message set
             // 3.使用当前LEO值作为待写入消息集合中第一条消息的位移值
             val offset = new LongRef(nextOffsetMetadata.messageOffset)
@@ -1589,13 +1571,9 @@
    */
   private def analyzeAndValidateRecords(records: MemoryRecords,
                                         origin: AppendOrigin,
-<<<<<<< HEAD
-                                        ignoreRecordSize: Boolean): LogAppendInfo = {
-    // 0.11.0.0版本后 lastOffset 和lastOffsetOfFirstBatch都是指向消息集合的最后一条消息 他们的区别主要体现在0.11.0.0版本以前
-=======
+                                        // 0.11.0.0版本后 lastOffset 和lastOffsetOfFirstBatch都是指向消息集合的最后一条消息 他们的区别主要体现在0.11.0.0版本以前
                                         ignoreRecordSize: Boolean,
                                         leaderEpoch: Int): LogAppendInfo = {
->>>>>>> 62218a05
     var shallowMessageCount = 0
     var validBytesCount = 0
     var firstOffset: Option[LogOffsetMetadata] = None
@@ -1608,14 +1586,10 @@
     var readFirstMessage = false
     var lastOffsetOfFirstBatch = -1L
 
-<<<<<<< HEAD
-    records.batches.forEach { batch => // 1.遍历所有的消息批次
-=======
-    records.batches.forEach { batch =>
+    records.batches.forEach { batch =>  // 1.遍历所有的消息批次
       if (origin == RaftLeader && batch.partitionLeaderEpoch != leaderEpoch) {
         throw new InvalidRecordException("Append from Raft leader did not set the batch epoch correctly")
       }
->>>>>>> 62218a05
       // we only validate V2 and higher to avoid potential compatibility issues with older clients
       // 消息格式Version 2 的消息批次 起始位移值必须从0开始
       if (batch.magic >= RecordBatch.MAGIC_VALUE_V2 && origin == AppendOrigin.Client && batch.baseOffset != 0)
