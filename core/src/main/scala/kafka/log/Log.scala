/**
 * Licensed to the Apache Software Foundation (ASF) under one or more
 * contributor license agreements.  See the NOTICE file distributed with
 * this work for additional information regarding copyright ownership.
 * The ASF licenses this file to You under the Apache License, Version 2.0
 * (the "License"); you may not use this file except in compliance with
 * the License.  You may obtain a copy of the License at
 *
 * http://www.apache.org/licenses/LICENSE-2.0
 *
 * Unless required by applicable law or agreed to in writing, software
 * distributed under the License is distributed on an "AS IS" BASIS,
 * WITHOUT WARRANTIES OR CONDITIONS OF ANY KIND, either express or implied.
 * See the License for the specific language governing permissions and
 * limitations under the License.
 */

package kafka.log

import java.io.{File, IOException}
import java.lang.{Long => JLong}
import java.nio.file.{Files, NoSuchFileException}
import java.text.NumberFormat
import java.util.Map.{Entry => JEntry}
import java.util.Optional
import java.util.concurrent.atomic._
import java.util.concurrent.{ConcurrentNavigableMap, ConcurrentSkipListMap, TimeUnit}
import java.util.regex.Pattern

import kafka.api.{ApiVersion, KAFKA_0_10_0_IV0}
import kafka.common.{LogSegmentOffsetOverflowException, LongRef, OffsetsOutOfOrderException, UnexpectedAppendOffsetException}
import kafka.message.{BrokerCompressionCodec, CompressionCodec, NoCompressionCodec}
import kafka.metrics.KafkaMetricsGroup
import kafka.server._
import kafka.server.checkpoints.LeaderEpochCheckpointFile
import kafka.server.epoch.LeaderEpochFileCache
import kafka.utils._
import org.apache.kafka.common.errors._
import org.apache.kafka.common.record.FileRecords.TimestampAndOffset
import org.apache.kafka.common.record._
import org.apache.kafka.common.requests.FetchResponse.AbortedTransaction
import org.apache.kafka.common.requests.ProduceResponse.RecordError
import org.apache.kafka.common.requests.{EpochEndOffset, ListOffsetRequest}
import org.apache.kafka.common.utils.{Time, Utils}
import org.apache.kafka.common.{InvalidRecordException, KafkaException, TopicPartition}

import scala.collection.mutable.{ArrayBuffer, ListBuffer}
import scala.collection.{Seq, Set, mutable}
import scala.jdk.CollectionConverters._

/**
 * LogAppendInfo的伴生对象 定义了一些工厂方法 用于创建特定的LogAppendInfo对象
 */
object LogAppendInfo {
  val UnknownLogAppendInfo = LogAppendInfo(None, -1, RecordBatch.NO_TIMESTAMP, -1L, RecordBatch.NO_TIMESTAMP, -1L,
    RecordConversionStats.EMPTY, NoCompressionCodec, NoCompressionCodec, -1, -1, offsetsMonotonic = false, -1L)

  def unknownLogAppendInfoWithLogStartOffset(logStartOffset: Long): LogAppendInfo =
    LogAppendInfo(None, -1, RecordBatch.NO_TIMESTAMP, -1L, RecordBatch.NO_TIMESTAMP, logStartOffset,
      RecordConversionStats.EMPTY, NoCompressionCodec, NoCompressionCodec, -1, -1,
      offsetsMonotonic = false, -1L)

  /**
   * In ProduceResponse V8+, we add two new fields record_errors and error_message (see KIP-467).
   * For any record failures with InvalidTimestamp or InvalidRecordException, we construct a LogAppendInfo object like the one
   * in unknownLogAppendInfoWithLogStartOffset, but with additiona fields recordErrors and errorMessage
   */
  def unknownLogAppendInfoWithAdditionalInfo(logStartOffset: Long, recordErrors: Seq[RecordError], errorMessage: String): LogAppendInfo =
    LogAppendInfo(None, -1, RecordBatch.NO_TIMESTAMP, -1L, RecordBatch.NO_TIMESTAMP, logStartOffset,
      RecordConversionStats.EMPTY, NoCompressionCodec, NoCompressionCodec, -1, -1,
      offsetsMonotonic = false, -1L, recordErrors, errorMessage)
}

/**
 * Struct to hold various quantities we compute about each message set before appending to the log
 * 保存一组待写入消息的各种元数据信息(比如这组消息中第一条消息的位移值/最后一条消息的位移值/这组消息中最大的消息时间戳等等)
 *
 * 在 0.11.0.0 版本之后 lastOffset 和 lastOffsetOfFirstBatch 都是指向消息集合的最后一条消息
 * 它们的区别主要体现在 0.11.0.0 之前的版本
 *
 * @param firstOffset            The first offset in the message set unless the message format is less than V2 and we are appending
 *                               to the follower.
 * @param lastOffset             The last offset in the message set
 * @param maxTimestamp           The maximum timestamp of the message set.
 * @param offsetOfMaxTimestamp   The offset of the message with the maximum timestamp.
 * @param logAppendTime          The log append time (if used) of the message set, otherwise Message.NoTimestamp
 * @param logStartOffset         The start offset of the log at the time of this append.
 * @param recordConversionStats  Statistics collected during record processing, `null` if `assignOffsets` is `false`
 * @param sourceCodec            The source codec used in the message set (send by the producer)
 * @param targetCodec            The target codec of the message set(after applying the broker compression configuration if any)
 * @param shallowCount           The number of shallow messages
 * @param validBytes             The number of valid bytes
 * @param offsetsMonotonic       Are the offsets in this message set monotonically increasing
 * @param lastOffsetOfFirstBatch The last offset of the first batch
 */
case class LogAppendInfo(var firstOffset: Option[Long],
                         var lastOffset: Long, // 消息集合最后一条消息的位移值
                         var maxTimestamp: Long, // 消息集合最大消息时间戳
                         var offsetOfMaxTimestamp: Long, // 消息集合最大消息时间戳所属消息的位移值
                         var logAppendTime: Long, // 写入消息时间戳
                         var logStartOffset: Long, // 消息集合首条消息的位移值
                         var recordConversionStats: RecordConversionStats, // 消息转换统计类 里面记录了执行了格式转换的消息数等数据
                         sourceCodec: CompressionCodec, // 消息集合中消息使用的压缩器（Compressor）类型(比如是Snappy还是LZ4)
                         targetCodec: CompressionCodec, // 写入消息时需要使用的压缩器类型
                         shallowCount: Int, // 消息批次数 每个消息批次下可能包含多条消息
                         validBytes: Int, // 写入消息总字节数
                         offsetsMonotonic: Boolean, // 消息位移值是否是顺序增加的
                         lastOffsetOfFirstBatch: Long, // 首个消息批次中最后一条消息的位移
                         recordErrors: Seq[RecordError] = List(), // 写入消息时出现的异常列表
                         errorMessage: String = null // 错误码
                        ) {
  /**
   * Get the first offset if it exists, else get the last offset of the first batch
   * For magic versions 2 and newer, this method will return first offset. For magic versions
   * older than 2, we use the last offset of the first batch as an approximation of the first
   * offset to avoid decompressing the data.
   */
  def firstOrLastOffsetOfFirstBatch: Long = firstOffset.getOrElse(lastOffsetOfFirstBatch)

  /**
   * Get the (maximum) number of messages described by LogAppendInfo
   *
   * @return Maximum possible number of messages described by LogAppendInfo
   */
  def numMessages: Long = {
    firstOffset match {
      case Some(firstOffsetVal) if (firstOffsetVal >= 0 && lastOffset >= 0) => (lastOffset - firstOffsetVal + 1)
      case _ => 0
    }
  }
}

/**
 * Container class which represents a snapshot of the significant offsets for a partition. This allows fetching
 * of these offsets atomically without the possibility of a leader change affecting their consistency relative
 * to each other. See [[kafka.cluster.Partition.fetchOffsetSnapshot()]].
 * 封装分区所有位移元数据的容器类
 */
case class LogOffsetSnapshot(logStartOffset: Long,
                             logEndOffset: LogOffsetMetadata,
                             highWatermark: LogOffsetMetadata,
                             lastStableOffset: LogOffsetMetadata)

/**
 * Another container which is used for lower level reads using  [[kafka.cluster.Partition.readRecords()]].
 * 封装读取日志返回的数据及其元数据
 */
case class LogReadInfo(fetchedData: FetchDataInfo,
                       highWatermark: Long,
                       logStartOffset: Long,
                       logEndOffset: Long,
                       lastStableOffset: Long)

/**
 * A class used to hold useful metadata about a completed transaction. This is used to build
 * the transaction index after appending to the log.
 * 记录已完成事务的元数据 主要用于构建事务索引
 *
 * @param producerId  The ID of the producer
 * @param firstOffset The first offset (inclusive) of the transaction
 * @param lastOffset  The last offset (inclusive) of the transaction. This is always the offset of the
 *                    COMMIT/ABORT control record which indicates the transaction's completion.
 * @param isAborted   Whether or not the transaction was aborted
 */
case class CompletedTxn(producerId: Long, firstOffset: Long, lastOffset: Long, isAborted: Boolean) {
  override def toString: String = {
    "CompletedTxn(" +
      s"producerId=$producerId, " +
      s"firstOffset=$firstOffset, " +
      s"lastOffset=$lastOffset, " +
      s"isAborted=$isAborted)"
  }
}

/**
 * A class used to hold params required to decide to rotate a log segment or not.
 * 定义用于控制日志段是否切分的结构
 */
case class RollParams(maxSegmentMs: Long,
                      maxSegmentBytes: Int,
                      maxTimestampInMessages: Long,
                      maxOffsetInMessages: Long,
                      messagesSize: Int,
                      now: Long)

object RollParams {
  def apply(config: LogConfig, appendInfo: LogAppendInfo, messagesSize: Int, now: Long): RollParams = {
    new RollParams(config.maxSegmentMs,
      config.segmentSize,
      appendInfo.maxTimestamp,
      appendInfo.lastOffset,
      messagesSize, now)
  }
}

/**
 * An append-only log for storing messages.
 *
 * The log is a sequence of LogSegments, each with a base offset denoting the first message in the segment.
 *
 * New log segments are created according to a configurable policy that controls the size in bytes or time interval
 * for a given segment.
 *
 * 核心代码
 *
 * @param _dir                                The directory in which log segments are created.
 * @param config                              The log configuration settings
 * @param logStartOffset                      The earliest offset allowed to be exposed to kafka client.
 *                                            The logStartOffset can be updated by :
 *                       - user's DeleteRecordsRequest
 *                       - broker's log retention
 *                       - broker's log truncation
 *                                            The logStartOffset is used to decide the following:
 *                       - Log deletion. LogSegment whose nextOffset <= log's logStartOffset can be deleted.
 *                                            It may trigger log rolling if the active segment is deleted.
 *                       - Earliest offset of the log in response to ListOffsetRequest. To avoid OffsetOutOfRange exception after user seeks to earliest offset,
 *                                            we make sure that logStartOffset <= log's highWatermark
 *                                            Other activities such as log cleaning are not affected by logStartOffset.
 * @param recoveryPoint                       The offset at which to begin recovery--i.e. the first offset which has not been flushed to disk
 * @param scheduler                           The thread pool scheduler used for background actions
 * @param brokerTopicStats                    Container for Broker Topic Yammer Metrics
 * @param time                                The time instance used for checking the clock
 * @param maxProducerIdExpirationMs           The maximum amount of time to wait before a producer id is considered expired
 * @param producerIdExpirationCheckIntervalMs How often to check for producer ids which need to be expired
 */
@threadsafe
class Log(@volatile private var _dir: File, // 日志所在的文件夹路径 Topic分区的路径  @volatile表示值是可以变动的 并且可能被多个线程更新  不能简称为LSO(Log Stable Offset 属于事务的概念)
          @volatile var config: LogConfig,
          @volatile var logStartOffset: Long, // 日至当前的最早位移
          @volatile var recoveryPoint: Long,
          scheduler: Scheduler,
          brokerTopicStats: BrokerTopicStats,
          val time: Time,
          val maxProducerIdExpirationMs: Int,
          val producerIdExpirationCheckIntervalMs: Int,
          val topicPartition: TopicPartition,
          val producerStateManager: ProducerStateManager,
          logDirFailureChannel: LogDirFailureChannel) extends Logging with KafkaMetricsGroup {

  import kafka.log.Log._

  this.logIdent = s"[Log partition=$topicPartition, dir=${dir.getParent}] "

  /* A lock that guards all modifications to the log */
  private val lock = new Object

  // The memory mapped buffer for index files of this log will be closed with either delete() or closeHandlers()
  // After memory mapped buffer is closed, no disk IO operation should be performed for this log
  // Log对象对应的索引文件的日志缓冲区是否已经关闭
  @volatile private var isMemoryMappedBufferClosed = false

  // Cache value of parent directory to avoid allocations in hot paths like ReplicaManager.checkpointHighWatermarks
  @volatile private var _parentDir: String = dir.getParent

  /* last time it was flushed */
  private val lastFlushedTime = new AtomicLong(time.milliseconds)

  /* 永远指向下一条待插入消息的位移值 也就是说这个位置是没有值的(LEO/Log End Offset 日志当前的末端位移)  */
  @volatile private var nextOffsetMetadata: LogOffsetMetadata = _

  /* The earliest offset which is part of an incomplete transaction. This is used to compute the
   * last stable offset (LSO) in ReplicaManager. Note that it is possible that the "true" first unstable offset
   * gets removed from the log (through record or segment deletion). In this case, the first unstable offset
   * will point to the log start offset, which may actually be either part of a completed transaction or not
   * part of a transaction at all. However, since we only use the LSO for the purpose of restricting the
   * read_committed consumer to fetching decided data (i.e. committed, aborted, or non-transactional), this
   * temporary abuse seems justifiable and saves us from scanning the log after deletion to find the first offsets
   * of each ongoing transaction in order to compute a new first unstable offset. It is possible, however,
   * that this could result in disagreement between replicas depending on when they began replicating the log.
   * In the worst case, the LSO could be seen by a consumer to go backwards.
   */
  @volatile private var firstUnstableOffsetMetadata: Option[LogOffsetMetadata] = None

  /* Keep track of the current high watermark in order to ensure that segments containing offsets at or above it are
   * not eligible for deletion. This means that the active segment is only eligible for deletion if the high watermark
   * equals the log end offset (which may never happen for a partition under consistent load). This is needed to
   * prevent the log start offset (which is exposed in fetch responses) from getting ahead of the high watermark.
   * 分区日志的高水位值
   * 每个Log对象都会维护一个Log Start Offset值 首次构建高水位时 高水位值(默认值)会被赋值为Log Start Offset
   */
  @volatile private var highWatermarkMetadata: LogOffsetMetadata = LogOffsetMetadata(logStartOffset)

  /* the actual segments of the log. 保存分区日志下所有的日志段信息 Map的key值是日志段的起始位移值 value是日志段对象本身(ConcurrentSkipListMap线程安全/键值可排序) */
  private val segments: ConcurrentNavigableMap[java.lang.Long, LogSegment] = new ConcurrentSkipListMap[java.lang.Long, LogSegment]

  // Visible for testing. 出现Failure时是否进行日志截断操作(之前根据高水位判断的机制 可能会造成副本间数据不一致的问题) 保存了分区Leader的Epoch值与对应位移值的映射关系
  @volatile var leaderEpochCache: Option[LeaderEpochFileCache] = None

  /**
   * Log类的初始化逻辑
   */
  locally {
    val startMs = time.milliseconds

    // create the log directory if it doesn't exist
    // 1.创建分区日志路径 保存Log对象磁盘文件
    Files.createDirectories(dir.toPath)
    // 2.初始化Leader Epoch Cache
    initializeLeaderEpochCache()
    // 3.加载所有日志段 并返回该Log对象下一条消息的位移值
    val nextOffset = loadSegments()

    /* Calculate the offset of the next message. */
    // 4.更新nextOffsetMetadata/logStartOffset
    nextOffsetMetadata = LogOffsetMetadata(nextOffset, activeSegment.baseOffset, activeSegment.size)
    leaderEpochCache.foreach(_.truncateFromEnd(nextOffsetMetadata.messageOffset))
    // 初始化LEO元数据对象 LEO值为上一步获取的位移值 起始位移值是Active Segment的起始位移值 日志段大小是Active Segment的大小
    updateLogStartOffset(math.max(logStartOffset, segments.firstEntry.getValue.baseOffset))

    // The earliest leader epoch may not be flushed during a hard failure. Recover it here.
    // 更新leaderEpochCache 清除无效数据 去除LEO值之上的所有无效缓存项
    leaderEpochCache.foreach(_.truncateFromStart(logStartOffset))

    // Any segment loading or recovery code must not use producerStateManager, so that we can build the full state here
    // from scratch.
    if (!producerStateManager.isEmpty)
      throw new IllegalStateException("Producer state must be empty during log initialization")
    loadProducerState(logEndOffset, reloadFromCleanShutdown = hasCleanShutdownFile)

    info(s"Completed load of log with ${segments.size} segments, log start offset $logStartOffset and " +
      s"log end offset $logEndOffset in ${time.milliseconds() - startMs} ms")
  }

  def dir: File = _dir

  def parentDir: String = _parentDir

  def parentDirFile: File = new File(_parentDir)

  def initFileSize: Int = {
    if (config.preallocate)
      config.segmentSize
    else
      0
  }

  def updateConfig(newConfig: LogConfig): Unit = {
    val oldConfig = this.config
    this.config = newConfig
    val oldRecordVersion = oldConfig.messageFormatVersion.recordVersion
    val newRecordVersion = newConfig.messageFormatVersion.recordVersion
    if (newRecordVersion.precedes(oldRecordVersion))
      warn(s"Record format version has been downgraded from $oldRecordVersion to $newRecordVersion.")
    if (newRecordVersion.value != oldRecordVersion.value)
      initializeLeaderEpochCache()
  }

  private def checkIfMemoryMappedBufferClosed(): Unit = {
    if (isMemoryMappedBufferClosed)
      throw new KafkaStorageException(s"The memory mapped buffer for log of $topicPartition is already closed")
  }

  def highWatermark: Long = highWatermarkMetadata.messageOffset

  /**
   * Update the high watermark to a new offset. The new high watermark will be lower
   * bounded by the log start offset and upper bounded by the log end offset.
   *
   * This is intended to be called when initializing the high watermark or when updating
   * it on a follower after receiving a Fetch response from the leader.
   * 更新高水位值
   * 主要用在Follower副本从Leader副本获取到消息之后进行更新 一旦拿到新消息 肯定是要更新的
   *
   * @param hw the suggested new value for the high watermark
   * @return the updated high watermark offset
   */
  def updateHighWatermark(hw: Long): Long = {
    // 新的高水位值一定介于[Log Start Offset，Log End Offset]之间  如果越界取边界
    val newHighWatermark = if (hw < logStartOffset)
      logStartOffset
    else if (hw > logEndOffset)
      logEndOffset
    else
      hw
    // 调用设置高水位值方法
    updateHighWatermarkMetadata(LogOffsetMetadata(newHighWatermark))
    newHighWatermark
  }

  /**
   * Update the high watermark to a new value if and only if it is larger than the old value. It is
   * an error to update to a value which is larger than the log end offset.
   *
   * This method is intended to be used by the leader to update the high watermark after follower
   * fetch offsets have been updated.
   * 可能会更新高水位值
   * 主要用在Leader副本的高水位值更新 Leader副本的高水位值更新是有条件的 某些情况下会更新 某些情况下不会
   * 例如Producer向Leader副本写入消息时 分区的高水位值可能就不需要更新 因为此时可能需要等待其他Follower副本同步的进度
   *
   * @return the old high watermark, if updated by the new value
   */
  def maybeIncrementHighWatermark(newHighWatermark: LogOffsetMetadata): Option[LogOffsetMetadata] = {
    // 新的高水位值不能越过Log End Offset
    if (newHighWatermark.messageOffset > logEndOffset)
      throw new IllegalArgumentException(s"High watermark $newHighWatermark update exceeds current " +
        s"log end offset $logEndOffsetMetadata")

    lock.synchronized {
      // // 获取老的高水位值
      val oldHighWatermark = fetchHighWatermarkMetadata

      // Ensure that the high watermark increases monotonically. We also update the high watermark when the new
      // offset metadata is on a newer segment, which occurs whenever the log is rolled to a new segment.
      if (oldHighWatermark.messageOffset < newHighWatermark.messageOffset ||
        (oldHighWatermark.messageOffset == newHighWatermark.messageOffset && oldHighWatermark.onOlderSegment(newHighWatermark))) {
        // 新的高水位值 > 老的高水位值 || 二者相等但新的高水位位于新的日志段 设置新的高水位
        updateHighWatermarkMetadata(newHighWatermark)
        Some(oldHighWatermark)
      } else {
        None
      }
    }
  }

  /**
   * Get the offset and metadata for the current high watermark. If offset metadata is not
   * known, this will do a lookup in the index and cache the result.
   * 获取高水位值
   * 还要获取高水位的其他元数据信息(即日志段起始位移和物理位置信息)
   */
  private def fetchHighWatermarkMetadata: LogOffsetMetadata = {
    checkIfMemoryMappedBufferClosed() // 读取时确保日志对象不能被关闭

    val offsetMetadata = highWatermarkMetadata // 保存当前高水位值到本地变量 避免多线程访问干扰
    if (offsetMetadata.messageOffsetOnly) { // 没有获得到完整的高水位元数据
      lock.synchronized {
        val fullOffset = convertToOffsetMetadataOrThrow(highWatermark) // 通过读日志文件的方式把完整的高水位元数据信息拉出来
        updateHighWatermarkMetadata(fullOffset) // 然后再更新一下高水位对象
        fullOffset
      }
    } else { // 高水位本身就是完整的直接返回
      offsetMetadata
    }
  }

  // 设置高水位值
  private def updateHighWatermarkMetadata(newHighWatermark: LogOffsetMetadata): Unit = {
    // 高水位值不能是负数
    if (newHighWatermark.messageOffset < 0)
      throw new IllegalArgumentException("High watermark offset should be non-negative")

    lock synchronized { // 保护Log对象修改的Monitor锁
      highWatermarkMetadata = newHighWatermark // 赋值新的高水位值
      producerStateManager.onHighWatermarkUpdated(newHighWatermark.messageOffset) // 处理事务状态管理器的高水位值更新逻辑，忽略它……
      maybeIncrementFirstUnstableOffset() // First Unstable Offset是Kafka事务机制的一部分，忽略它……
    }
    trace(s"Setting high watermark $newHighWatermark")
  }

  /**
   * Get the first unstable offset. Unlike the last stable offset, which is always defined,
   * the first unstable offset only exists if there are transactions in progress.
   *
   * @return the first unstable offset, if it exists
   */
  private[log] def firstUnstableOffset: Option[Long] = firstUnstableOffsetMetadata.map(_.messageOffset)

  private def fetchLastStableOffsetMetadata: LogOffsetMetadata = {
    checkIfMemoryMappedBufferClosed()

    // cache the current high watermark to avoid a concurrent update invalidating the range check
    val highWatermarkMetadata = fetchHighWatermarkMetadata

    firstUnstableOffsetMetadata match {
      case Some(offsetMetadata) if offsetMetadata.messageOffset < highWatermarkMetadata.messageOffset =>
        if (offsetMetadata.messageOffsetOnly) {
          lock synchronized {
            val fullOffset = convertToOffsetMetadataOrThrow(offsetMetadata.messageOffset)
            if (firstUnstableOffsetMetadata.contains(offsetMetadata))
              firstUnstableOffsetMetadata = Some(fullOffset)
            fullOffset
          }
        } else {
          offsetMetadata
        }
      case _ => highWatermarkMetadata
    }
  }

  /**
   * The last stable offset (LSO) is defined as the first offset such that all lower offsets have been "decided."
   * Non-transactional messages are considered decided immediately, but transactional messages are only decided when
   * the corresponding COMMIT or ABORT marker is written. This implies that the last stable offset will be equal
   * to the high watermark if there are no transactional messages in the log. Note also that the LSO cannot advance
   * beyond the high watermark.
   */
  def lastStableOffset: Long = {
    firstUnstableOffsetMetadata match {
      case Some(offsetMetadata) if offsetMetadata.messageOffset < highWatermark => offsetMetadata.messageOffset
      case _ => highWatermark
    }
  }

  def lastStableOffsetLag: Long = highWatermark - lastStableOffset

  /**
   * Fully materialize and return an offset snapshot including segment position info. This method will update
   * the LogOffsetMetadata for the high watermark and last stable offset if they are message-only. Throws an
   * offset out of range error if the segment info cannot be loaded.
   */
  def fetchOffsetSnapshot: LogOffsetSnapshot = {
    val lastStable = fetchLastStableOffsetMetadata
    val highWatermark = fetchHighWatermarkMetadata

    LogOffsetSnapshot(
      logStartOffset,
      logEndOffsetMetadata,
      highWatermark,
      lastStable
    )
  }

  private val tags = {
    val maybeFutureTag = if (isFuture) Map("is-future" -> "true") else Map.empty[String, String]
    Map("topic" -> topicPartition.topic, "partition" -> topicPartition.partition.toString) ++ maybeFutureTag
  }

  newGauge(LogMetricNames.NumLogSegments, () => numberOfSegments, tags)
  newGauge(LogMetricNames.LogStartOffset, () => logStartOffset, tags)
  newGauge(LogMetricNames.LogEndOffset, () => logEndOffset, tags)
  newGauge(LogMetricNames.Size, () => size, tags)

  val producerExpireCheck = scheduler.schedule(name = "PeriodicProducerExpirationCheck", fun = () => {
    lock synchronized {
      producerStateManager.removeExpiredProducers(time.milliseconds)
    }
  }, period = producerIdExpirationCheckIntervalMs, delay = producerIdExpirationCheckIntervalMs, unit = TimeUnit.MILLISECONDS)

  /** The name of this log */
  def name = dir.getName()

  def recordVersion: RecordVersion = config.messageFormatVersion.recordVersion

  private def initializeLeaderEpochCache(): Unit = lock synchronized {

    val leaderEpochFile = LeaderEpochCheckpointFile.newFile(dir)

    def newLeaderEpochFileCache(): LeaderEpochFileCache = {
      // 创建Leader Epoch Cache检查点文件
      val checkpointFile = new LeaderEpochCheckpointFile(leaderEpochFile, logDirFailureChannel)
      // 创建Leader Epoch Cache对象
      new LeaderEpochFileCache(topicPartition, () => logEndOffset, checkpointFile)
    }

    if (recordVersion.precedes(RecordVersion.V2)) {
      val currentCache = if (leaderEpochFile.exists())
        Some(newLeaderEpochFileCache())
      else
        None

      if (currentCache.exists(_.nonEmpty))
        warn(s"Deleting non-empty leader epoch cache due to incompatible message format $recordVersion")

      Files.deleteIfExists(leaderEpochFile.toPath)
      leaderEpochCache = None
    } else {
      leaderEpochCache = Some(newLeaderEpochFileCache())
    }
  }

  /**
   * Removes any temporary files found in log directory, and creates a list of all .swap files which could be swapped
   * in place of existing segment(s). For log splitting, we know that any .swap file whose base offset is higher than
   * the smallest offset .clean file could be part of an incomplete split operation. Such .swap files are also deleted
   * by this method.
   *
   * @return Set of .swap files that are valid to be swapped in as segment files
   */
  private def removeTempFilesAndCollectSwapFiles(): Set[File] = {

    // 删除日志文件对应的索引文件
    def deleteIndicesIfExist(baseFile: File, suffix: String = ""): Unit = {
      info(s"Deleting index files with suffix $suffix for baseFile $baseFile")
      val offset = offsetFromFile(baseFile)
      Files.deleteIfExists(Log.offsetIndexFile(dir, offset, suffix).toPath)
      Files.deleteIfExists(Log.timeIndexFile(dir, offset, suffix).toPath)
      Files.deleteIfExists(Log.transactionIndexFile(dir, offset, suffix).toPath)
    }

    val swapFiles = mutable.Set[File]()
    val cleanFiles = mutable.Set[File]()
    var minCleanedFileOffset = Long.MaxValue

    // 遍历分区日志路径下的所有文件
    for (file <- dir.listFiles if file.isFile) {
      // 不可读直接抛异常
      if (!file.canRead)
        throw new IOException(s"Could not read file $file")
      val filename = file.getName
      if (filename.endsWith(DeletedFileSuffix)) {
        // 如果以.deleted结尾说明是上一次Failure遗留下来的文件 直接删除
        debug(s"Deleting stray temporary file ${file.getAbsolutePath}")
        Files.deleteIfExists(file.toPath)
      } else if (filename.endsWith(CleanedFileSuffix)) {
        // 如果以.cleaned结尾 获取其位移值 并将该文件加入待删除文件集合
        minCleanedFileOffset = Math.min(offsetFromFileName(filename), minCleanedFileOffset)
        cleanFiles += file
      } else if (filename.endsWith(SwapFileSuffix)) {
        // we crashed in the middle of a swap operation, to recover:
        // if a log, delete the index files, complete the swap operation later
        // if an index just delete the index files, they will be rebuilt
        // 如果以.swap结尾
        val baseFile = new File(CoreUtils.replaceSuffix(file.getPath, SwapFileSuffix, ""))
        info(s"Found file ${file.getAbsolutePath} from interrupted swap operation.")
        if (isIndexFile(baseFile)) {
          // 如果该文件是索引文件 删除
          deleteIndicesIfExist(baseFile)
        } else if (isLogFile(baseFile)) {
          // 如果该文件是日志文件 删除索引文件 并将该文件加入待恢复的swap集合
          deleteIndicesIfExist(baseFile)
          swapFiles += file
        }
      }
    }

    // KAFKA-6264: Delete all .swap files whose base offset is greater than the minimum .cleaned segment offset. Such .swap
    // files could be part of an incomplete split operation that could not complete. See Log#splitOverflowedSegment
    // for more details about the split operation.
    // 从待恢复的swap集合中找出起始位移值 > minCleanedFileOffset的文件 直接删除这些无效的.swap文件
    val (invalidSwapFiles, validSwapFiles) = swapFiles.partition(file => offsetFromFile(file) >= minCleanedFileOffset)
    invalidSwapFiles.foreach { file =>
      debug(s"Deleting invalid swap file ${file.getAbsoluteFile} minCleanedFileOffset: $minCleanedFileOffset")
      val baseFile = new File(CoreUtils.replaceSuffix(file.getPath, SwapFileSuffix, ""))
      deleteIndicesIfExist(baseFile, SwapFileSuffix)
      Files.deleteIfExists(file.toPath)
    }

    // Now that we have deleted all .swap files that constitute an incomplete split operation, let's delete all .clean files
    // 清除所有待删除文件集合中的文件
    cleanFiles.foreach { file =>
      debug(s"Deleting stray .clean file ${file.getAbsolutePath}")
      Files.deleteIfExists(file.toPath)
    }
    validSwapFiles
  }

  /**
   * This method does not need to convert IOException to KafkaStorageException because it is only called before all logs are loaded
   * It is possible that we encounter a segment with index offset overflow in which case the LogSegmentOffsetOverflowException
   * will be thrown. Note that any segments that were opened before we encountered the exception will remain open and the
   * caller is responsible for closing them appropriately, if needed.
   *
   * @throws LogSegmentOffsetOverflowException if the log directory contains a segment with messages that overflow the index offset
   */
  private def loadSegmentFiles(): Unit = {
    // load segments in ascending order because transactional data from one segment may depend on the
    // segments that come before it
    // 按照日志段文件名中的位移值正序排列 然后遍历文件
    for (file <- dir.listFiles.sortBy(_.getName) if file.isFile) {
      if (isIndexFile(file)) {
        // if it is an index file, make sure it has a corresponding .log file
        // 如果是索引文件
        val offset = offsetFromFile(file)
        val logFile = Log.logFile(dir, offset)
        if (!logFile.exists) {
          // 对应的日志文件若不存在 记录一个警告并删除此索引文件
          warn(s"Found an orphaned index file ${file.getAbsolutePath}, with no corresponding log file.")
          Files.deleteIfExists(file.toPath)
        }
      } else if (isLogFile(file)) {
        // if it's a log file, load the corresponding log segment
        // 如果是日志文件
        val baseOffset = offsetFromFile(file)
        val timeIndexFileNewlyCreated = !Log.timeIndexFile(dir, baseOffset).exists()
        // 创建对应的LogSegment对象 加入segments中
        val segment = LogSegment.open(dir = dir, baseOffset = baseOffset,
          config, time = time, fileAlreadyExists = true)
        try segment.sanityCheck(timeIndexFileNewlyCreated)
        catch {
          case _: NoSuchFileException =>
            error(s"Could not find offset index file corresponding to log file ${segment.log.file.getAbsolutePath}, " +
              "recovering segment and rebuilding index files...")
            recoverSegment(segment)
          case e: CorruptIndexException =>
            warn(s"Found a corrupted index file corresponding to log file ${segment.log.file.getAbsolutePath} due " +
              s"to ${e.getMessage}}, recovering segment and rebuilding index files...")
            recoverSegment(segment)
        }
        addSegment(segment)
      }
    }
  }

  /**
   * Recover the given segment.
   *
   * @param segment          Segment to recover
   * @param leaderEpochCache Optional cache for updating the leader epoch during recovery
   * @return The number of bytes truncated from the segment
   * @throws LogSegmentOffsetOverflowException if the segment contains messages that cause index offset overflow
   */
  private def recoverSegment(segment: LogSegment,
                             leaderEpochCache: Option[LeaderEpochFileCache] = None): Int = lock synchronized {
    val producerStateManager = new ProducerStateManager(topicPartition, dir, maxProducerIdExpirationMs)
    rebuildProducerState(segment.baseOffset, reloadFromCleanShutdown = false, producerStateManager)
    val bytesTruncated = segment.recover(producerStateManager, leaderEpochCache)
    // once we have recovered the segment's data, take a snapshot to ensure that we won't
    // need to reload the same segment again while recovering another segment.
    producerStateManager.takeSnapshot()
    bytesTruncated
  }

  /**
   * This method does not need to convert IOException to KafkaStorageException because it is only called before all logs
   * are loaded.
   *
   * @throws LogSegmentOffsetOverflowException if the swap file contains messages that cause the log segment offset to
   *                                           overflow. Note that this is currently a fatal exception as we do not have
   *                                           a way to deal with it. The exception is propagated all the way up to
   *                                           KafkaServer#startup which will cause the broker to shut down if we are in
   *                                           this situation. This is expected to be an extremely rare scenario in practice,
   *                                           and manual intervention might be required to get out of it.
   */
  private def completeSwapOperations(swapFiles: Set[File]): Unit = {
    // 遍历所有.swap文件
    for (swapFile <- swapFiles) {
      val logFile = new File(CoreUtils.replaceSuffix(swapFile.getPath, SwapFileSuffix, "")) // 获取对应的日志文件
      val baseOffset = offsetFromFile(logFile) // 获取日志文件起始的位移值
      // 创建对应的LogSegment对象
      val swapSegment = LogSegment.open(swapFile.getParentFile,
        baseOffset = baseOffset, config,
        time = time, fileSuffix = SwapFileSuffix)
      info(s"Found log file ${swapFile.getPath} from interrupted swap operation, repairing.")
      // 进行日志段恢复操作
      recoverSegment(swapSegment)

      // We create swap files for two cases:
      // (1) Log cleaning where multiple segments are merged into one, and
      // (2) Log splitting where one segment is split into multiple.
      //
      // Both of these mean that the resultant swap segments be composed of the original set, i.e. the swap segment
      // must fall within the range of existing segment(s). If we cannot find such a segment, it means the deletion
      // of that segment was successful. In such an event, we should simply rename the .swap to .log without having to
      // do a replace with an existing segment.
      // 确认之前删除日志段是否成功 是否还存在旧的日志段文件
      val oldSegments = logSegments(swapSegment.baseOffset, swapSegment.readNextOffset).filter { segment =>
        segment.readNextOffset > swapSegment.baseOffset
      }
      // 若存在直接把.swap文件重命名为.log
      replaceSegments(Seq(swapSegment), oldSegments.toSeq, isRecoveredSwapFile = true)
    }
  }

  /**
   * Load the log segments from the log files on disk and return the next offset.
   * This method does not need to convert IOException to KafkaStorageException because it is only called before all logs
   * are loaded.
   *
   * 这段代码会对分区日志路径遍历两次
   *
   * @throws LogSegmentOffsetOverflowException if we encounter a .swap file with messages that overflow index offset; or when
   *                                           we find an unexpected number of .log files with overflow
   */
  private def loadSegments(): Long = {
    // first do a pass through the files in the log directory and remove any temporary files
    // and find any interrupted swap operations
    // 1.移除上次Failure遗留下来的各种临时文件(.cleaned/.swap/.deleted等)
    val swapFiles = removeTempFilesAndCollectSwapFiles()

    // Now do a second pass and load all the log and index files.
    // We might encounter legacy log segments with offset overflow (KAFKA-6264). We need to split such segments. When
    // this happens, restart loading segment files from scratch.
    retryOnOffsetOverflow {
      // In case we encounter a segment with offset overflow, the retry logic will split it after which we need to retry
      // loading of segments. In that case, we also need to close all segments that could have been left open in previous
      // call to loadSegmentFiles().
      // 清空所有已有日志段对象
      logSegments.foreach(_.close())
      segments.clear()
      // 2.再次遍历分区路径 重建日志段segments Map以及索引文件
      loadSegmentFiles()
    }

    // Finally, complete any interrupted swap operations. To be crash-safe,
    // log files that are replaced by the swap segment should be renamed to .deleted
    // before the swap file is restored as the new segment file.
    // 3.完成之前未完成的swap操作 返回有效的.swap文件集合
    completeSwapOperations(swapFiles)

    if (!dir.getAbsolutePath.endsWith(Log.DeleteDirSuffix)) {
      val nextOffset = retryOnOffsetOverflow {
        // 4.恢复日志段对象
        recoverLog()
      }

      // reset the index size of the currently active log segment to allow more entries
      activeSegment.resizeIndexes(config.maxIndexSize)
      // 返回恢复之后的分区日志LEO值
      nextOffset
    } else {
      if (logSegments.isEmpty) {
        addSegment(LogSegment.open(dir = dir, baseOffset = 0,
          config, time = time, fileAlreadyExists = false,
          initFileSize = this.initFileSize, preallocate = false))
      }
      0
    }
  }

  /**
   * 更新LEO
   * 4个更新时机:
   * 1.Log对象初始化时
   * 2.写入新消息时
   * 3.Log 对象发生日志切分(Log Roll)时 -- 创建一个全新的日志段对象 并且关闭当前写入的日志段对象(当前日志段对象已满)
   * 4.日志截断(Log Truncation)时
   *
   * @param offset
   */
  private def updateLogEndOffset(offset: Long): Unit = {
    nextOffsetMetadata = LogOffsetMetadata(offset, activeSegment.baseOffset, activeSegment.size)

    // Update the high watermark in case it has gotten ahead of the log end offset following a truncation
    // or if a new segment has been rolled and the offset metadata needs to be updated.
    // LEO <= 高水位值会更新高水位值 对于同一个 Log 对象而言高水位值是不能越过 LEO 值的
    if (highWatermark >= offset) {
      updateHighWatermarkMetadata(nextOffsetMetadata)
    }

    if (this.recoveryPoint > offset) {
      this.recoveryPoint = offset
    }
  }

  /**
   * 更新Log Start Offset
   * 更新时机:
   * 1.Log 对象初始化时
   * 2.日志截断时
   * 3.Follower 副本同步时
   * 4.删除日志段时
   * 5.删除消息时  在 Kafka 中删除消息就是通过抬高 Log Start Offset 值来实现的
   *
   * @param offset
   */
  private def updateLogStartOffset(offset: Long): Unit = {
    logStartOffset = offset

    if (highWatermark < offset) {
      updateHighWatermark(offset)
    }

    if (this.recoveryPoint < offset) {
      this.recoveryPoint = offset
    }
  }

  /**
   * Recover the log segments and return the next offset after recovery.
   * This method does not need to convert IOException to KafkaStorageException because it is only called before all
   * logs are loaded.
   *
   * @throws LogSegmentOffsetOverflowException if we encountered a legacy segment with offset overflow
   */
  private def recoverLog(): Long = {
    // if we have the clean shutdown marker, skip recovery
    // 如果不存在以.kafka_cleanshutdown结尾的文件(通常都不存在)
    if (!hasCleanShutdownFile) {
      // okay we need to actually recover this log
      // 获取上次恢复点以外的所有unflushed日志段对象
      val unflushed = logSegments(this.recoveryPoint, Long.MaxValue).iterator
      var truncated = false
      // 遍历这些unflushed日志段对象
      while (unflushed.hasNext && !truncated) {
        val segment = unflushed.next
        info(s"Recovering unflushed segment ${segment.baseOffset}")
        val truncatedBytes =
          try {
            // 恢复操作
            recoverSegment(segment, leaderEpochCache)
          } catch {
            case _: InvalidOffsetException =>
              val startOffset = segment.baseOffset
              warn("Found invalid offset during recovery. Deleting the corrupt segment and " +
                s"creating an empty one with starting offset $startOffset")
              segment.truncateTo(startOffset)
          }
        if (truncatedBytes > 0) {
          // we had an invalid message, delete all remaining log
          // 如果有无效的消息导致被截断的字节数不为0 直接删除剩余的日志段对象
          warn(s"Corruption found in segment ${segment.baseOffset}, truncating to offset ${segment.readNextOffset}")
          removeAndDeleteSegments(unflushed.toList, asyncDelete = true)
          truncated = true
        }
      }
    }

    if (logSegments.nonEmpty) {
      val logEndOffset = activeSegment.readNextOffset
      // 日志段集合不为空 验证分区日志的LEO值是否 < LogStartOffset 小于删除这些日志段对象
      if (logEndOffset < logStartOffset) {
        warn(s"Deleting all segments because logEndOffset ($logEndOffset) is smaller than logStartOffset ($logStartOffset). " +
          "This could happen if segment files were deleted from the file system.")
        removeAndDeleteSegments(logSegments, asyncDelete = true)
      }
    }

    if (logSegments.isEmpty) {
      // no existing segments, create a new mutable segment beginning at logStartOffset
      // 日志段集合为空 创建一个新的日志段 以logStartOffset为日志段的起始位移 并加入日志段集合中
      addSegment(LogSegment.open(dir = dir, baseOffset = logStartOffset,
        config, time = time, fileAlreadyExists = false,
        initFileSize = this.initFileSize, preallocate = config.preallocate))
    }
    // 更新上一次恢复点属性并返回
    recoveryPoint = activeSegment.readNextOffset
    recoveryPoint
  }

  // Rebuild producer state until lastOffset. This method may be called from the recovery code path, and thus must be
  // free of all side-effects, i.e. it must not update any log-specific state.
  private def rebuildProducerState(lastOffset: Long,
                                   reloadFromCleanShutdown: Boolean,
                                   producerStateManager: ProducerStateManager): Unit = lock synchronized {
    checkIfMemoryMappedBufferClosed()
    val messageFormatVersion = config.messageFormatVersion.recordVersion.value
    val segments = logSegments
    val offsetsToSnapshot =
      if (segments.nonEmpty) {
        val nextLatestSegmentBaseOffset = lowerSegment(segments.last.baseOffset).map(_.baseOffset)
        Seq(nextLatestSegmentBaseOffset, Some(segments.last.baseOffset), Some(lastOffset))
      } else {
        Seq(Some(lastOffset))
      }
    info(s"Loading producer state till offset $lastOffset with message format version $messageFormatVersion")

    // We want to avoid unnecessary scanning of the log to build the producer state when the broker is being
    // upgraded. The basic idea is to use the absence of producer snapshot files to detect the upgrade case,
    // but we have to be careful not to assume too much in the presence of broker failures. The two most common
    // upgrade cases in which we expect to find no snapshots are the following:
    //
    // 1. The broker has been upgraded, but the topic is still on the old message format.
    // 2. The broker has been upgraded, the topic is on the new message format, and we had a clean shutdown.
    //
    // If we hit either of these cases, we skip producer state loading and write a new snapshot at the log end
    // offset (see below). The next time the log is reloaded, we will load producer state using this snapshot
    // (or later snapshots). Otherwise, if there is no snapshot file, then we have to rebuild producer state
    // from the first segment.
    if (messageFormatVersion < RecordBatch.MAGIC_VALUE_V2 ||
      (producerStateManager.latestSnapshotOffset.isEmpty && reloadFromCleanShutdown)) {
      // To avoid an expensive scan through all of the segments, we take empty snapshots from the start of the
      // last two segments and the last offset. This should avoid the full scan in the case that the log needs
      // truncation.
      offsetsToSnapshot.flatten.foreach { offset =>
        producerStateManager.updateMapEndOffset(offset)
        producerStateManager.takeSnapshot()
      }
    } else {
      val isEmptyBeforeTruncation = producerStateManager.isEmpty && producerStateManager.mapEndOffset >= lastOffset
      producerStateManager.truncateAndReload(logStartOffset, lastOffset, time.milliseconds())

      // Only do the potentially expensive reloading if the last snapshot offset is lower than the log end
      // offset (which would be the case on first startup) and there were active producers prior to truncation
      // (which could be the case if truncating after initial loading). If there weren't, then truncating
      // shouldn't change that fact (although it could cause a producerId to expire earlier than expected),
      // and we can skip the loading. This is an optimization for users which are not yet using
      // idempotent/transactional features yet.
      if (lastOffset > producerStateManager.mapEndOffset && !isEmptyBeforeTruncation) {
        val segmentOfLastOffset = floorLogSegment(lastOffset)

        logSegments(producerStateManager.mapEndOffset, lastOffset).foreach { segment =>
          val startOffset = Utils.max(segment.baseOffset, producerStateManager.mapEndOffset, logStartOffset)
          producerStateManager.updateMapEndOffset(startOffset)

          if (offsetsToSnapshot.contains(Some(segment.baseOffset)))
            producerStateManager.takeSnapshot()

          val maxPosition = if (segmentOfLastOffset.contains(segment)) {
            Option(segment.translateOffset(lastOffset))
              .map(_.position)
              .getOrElse(segment.size)
          } else {
            segment.size
          }

          val fetchDataInfo = segment.read(startOffset,
            maxSize = Int.MaxValue,
            maxPosition = maxPosition,
            minOneMessage = false)
          if (fetchDataInfo != null)
            loadProducersFromLog(producerStateManager, fetchDataInfo.records)
        }
      }
      producerStateManager.updateMapEndOffset(lastOffset)
      producerStateManager.takeSnapshot()
    }
  }

  private def loadProducerState(lastOffset: Long, reloadFromCleanShutdown: Boolean): Unit = lock synchronized {
    rebuildProducerState(lastOffset, reloadFromCleanShutdown, producerStateManager)
    maybeIncrementFirstUnstableOffset()
  }

  private def loadProducersFromLog(producerStateManager: ProducerStateManager, records: Records): Unit = {
    val loadedProducers = mutable.Map.empty[Long, ProducerAppendInfo]
    val completedTxns = ListBuffer.empty[CompletedTxn]
    records.batches.forEach { batch =>
      if (batch.hasProducerId) {
        val maybeCompletedTxn = updateProducers(batch,
          loadedProducers,
          firstOffsetMetadata = None,
          origin = AppendOrigin.Replication)
        maybeCompletedTxn.foreach(completedTxns += _)
      }
    }
    loadedProducers.values.foreach(producerStateManager.update)
    completedTxns.foreach(producerStateManager.completeTxn)
  }

  private[log] def activeProducersWithLastSequence: Map[Long, Int] = lock synchronized {
    producerStateManager.activeProducers.map { case (producerId, producerIdEntry) =>
      (producerId, producerIdEntry.lastSeq)
    }
  }

  private[log] def lastRecordsOfActiveProducers: Map[Long, LastRecord] = lock synchronized {
    producerStateManager.activeProducers.map { case (producerId, producerIdEntry) =>
      val lastDataOffset = if (producerIdEntry.lastDataOffset >= 0) Some(producerIdEntry.lastDataOffset) else None
      val lastRecord = LastRecord(lastDataOffset, producerIdEntry.producerEpoch)
      producerId -> lastRecord
    }
  }

  /**
   * Check if we have the "clean shutdown" file
   */
  private def hasCleanShutdownFile: Boolean = new File(dir.getParentFile, CleanShutdownFile).exists()

  /**
   * The number of segments in the log.
   * Take care! this is an O(n) operation.
   */
  def numberOfSegments: Int = segments.size

  /**
   * Close this log.
   * The memory mapped buffer for index files of this log will be left open until the log is deleted.
   */
  def close(): Unit = {
    debug("Closing log")
    lock synchronized {
      checkIfMemoryMappedBufferClosed()
      producerExpireCheck.cancel(true)
      maybeHandleIOException(s"Error while renaming dir for $topicPartition in dir ${dir.getParent}") {
        // We take a snapshot at the last written offset to hopefully avoid the need to scan the log
        // after restarting and to ensure that we cannot inadvertently hit the upgrade optimization
        // (the clean shutdown file is written after the logs are all closed).
        producerStateManager.takeSnapshot()
        logSegments.foreach(_.close())
      }
    }
  }

  /**
   * Rename the directory of the log
   *
   * @throws KafkaStorageException if rename fails
   */
  def renameDir(name: String): Unit = {
    lock synchronized {
      maybeHandleIOException(s"Error while renaming dir for $topicPartition in log dir ${dir.getParent}") {
        val renamedDir = new File(dir.getParent, name)
        Utils.atomicMoveWithFallback(dir.toPath, renamedDir.toPath)
        if (renamedDir != dir) {
          _dir = renamedDir
          _parentDir = renamedDir.getParent
          logSegments.foreach(_.updateParentDir(renamedDir))
          producerStateManager.logDir = dir
          // re-initialize leader epoch cache so that LeaderEpochCheckpointFile.checkpoint can correctly reference
          // the checkpoint file in renamed log directory
          initializeLeaderEpochCache()
        }
      }
    }
  }

  /**
   * Close file handlers used by log but don't write to disk. This is called if the log directory is offline
   */
  def closeHandlers(): Unit = {
    debug("Closing handlers")
    lock synchronized {
      logSegments.foreach(_.closeHandlers())
      isMemoryMappedBufferClosed = true
    }
  }

  /**
   * Append this message set to the active segment of the log, assigning offsets and Partition Leader Epochs
   *
   * @param records                    The records to append
   * @param origin                     Declares the origin of the append which affects required validations
   * @param interBrokerProtocolVersion Inter-broker message protocol version
   * @throws KafkaStorageException If the append fails due to an I/O error.
   * @return Information about the appended messages including the first and last offset.
   */
  def appendAsLeader(records: MemoryRecords,
                     leaderEpoch: Int,
                     origin: AppendOrigin = AppendOrigin.Client,
                     interBrokerProtocolVersion: ApiVersion = ApiVersion.latestVersion): LogAppendInfo = {
    append(records, origin, interBrokerProtocolVersion, assignOffsets = true, leaderEpoch, ignoreRecordSize = false)
  }

  /**
   * Append this message set to the active segment of the log without assigning offsets or Partition Leader Epochs
   *
   * @param records The records to append
   * @throws KafkaStorageException If the append fails due to an I/O error.
   * @return Information about the appended messages including the first and last offset.
   */
  def appendAsFollower(records: MemoryRecords): LogAppendInfo = {
    append(records,
      origin = AppendOrigin.Replication,
      interBrokerProtocolVersion = ApiVersion.latestVersion,
      assignOffsets = false,
      leaderEpoch = -1,
      // disable to check the validation of record size since the record is already accepted by leader.
      ignoreRecordSize = true)
  }

  /**
   * Append this message set to the active segment of the log, rolling over to a fresh segment if necessary.
   *
   * This method will generally be responsible for assigning offsets to the messages,
   * however if the assignOffsets=false flag is passed we will only check that the existing offsets are valid.
   *
   * @param records                    The log records to append
   * @param origin                     Declares the origin of the append which affects required validations
   * @param interBrokerProtocolVersion Inter-broker message protocol version
   * @param assignOffsets Should the log assign offsets to this message set or blindly apply what it is given
   * @param leaderEpoch The partition's leader epoch which will be applied to messages when offsets are assigned on the leader
   * @param ignoreRecordSize true to skip validation of record size.
   * @throws KafkaStorageException If the append fails due to an I/O error.
   * @throws OffsetsOutOfOrderException If out of order offsets found in 'records'
   * @throws UnexpectedAppendOffsetException If the first or last offset in append is less than next offset
   * @return Information about the appended messages including the first and last offset.
   */
  private def append(records: MemoryRecords,
                     origin: AppendOrigin,
                     interBrokerProtocolVersion: ApiVersion,
                     assignOffsets: Boolean,
                     leaderEpoch: Int,
                     ignoreRecordSize: Boolean): LogAppendInfo = {
    maybeHandleIOException(s"Error while appending records to $topicPartition in dir ${dir.getParent}") {
      // 1.分析和验证待写入消息集合并返回校验结果
      val appendInfo = analyzeAndValidateRecords(records, origin, ignoreRecordSize)

      // return if we have no valid messages or if this is a duplicate of the last appended entry
      // 如果就不需要写入任何消息直接返回即可
      if (appendInfo.shallowCount == 0)
        return appendInfo

      // trim any invalid bytes or partial messages before appending it to the on-disk log
      // 2.消息格式规整 删除无效格式消息或无效字节
      var validRecords = trimInvalidBytes(records, appendInfo)

      // they are valid, insert them in the log
      lock synchronized {
        checkIfMemoryMappedBufferClosed() // 确保Log对象未关闭
        if (assignOffsets) { // 需要分配位移
          // assign offsets to the message set
          // 3.使用当前LEO值作为待写入消息集合中第一条消息的位移值
          val offset = new LongRef(nextOffsetMetadata.messageOffset)
          appendInfo.firstOffset = Some(offset.value)
          val now = time.milliseconds
          val validateAndOffsetAssignResult = try {
            LogValidator.validateMessagesAndAssignOffsets(validRecords,
              topicPartition,
              offset,
              time,
              now,
              appendInfo.sourceCodec,
              appendInfo.targetCodec,
              config.compact,
              config.messageFormatVersion.recordVersion.value,
              config.messageTimestampType,
              config.messageTimestampDifferenceMaxMs,
              leaderEpoch,
              origin,
              interBrokerProtocolVersion,
              brokerTopicStats)
          } catch {
            case e: IOException =>
              throw new KafkaException(s"Error validating messages while appending to log $name", e)
          }
          // 更新校验结果对象类LogAppendInfo
          validRecords = validateAndOffsetAssignResult.validatedRecords
          appendInfo.maxTimestamp = validateAndOffsetAssignResult.maxTimestamp
          appendInfo.offsetOfMaxTimestamp = validateAndOffsetAssignResult.shallowOffsetOfMaxTimestamp
          appendInfo.lastOffset = offset.value - 1
          appendInfo.recordConversionStats = validateAndOffsetAssignResult.recordConversionStats
          if (config.messageTimestampType == TimestampType.LOG_APPEND_TIME)
            appendInfo.logAppendTime = now

          // re-validate message sizes if there's a possibility that they have changed (due to re-compression or message
          // format conversion)
          // 4.验证消息 确保消息大小不超限
          if (!ignoreRecordSize && validateAndOffsetAssignResult.messageSizeMaybeChanged) {
            for (batch <- validRecords.batches.asScala) {
              if (batch.sizeInBytes > config.maxMessageSize) {
                // we record the original message set size instead of the trimmed size
                // to be consistent with pre-compression bytesRejectedRate recording
                brokerTopicStats.topicStats(topicPartition.topic).bytesRejectedRate.mark(records.sizeInBytes)
                brokerTopicStats.allTopicsStats.bytesRejectedRate.mark(records.sizeInBytes)
                throw new RecordTooLargeException(s"Message batch size is ${batch.sizeInBytes} bytes in append to" +
                  s"partition $topicPartition which exceeds the maximum configured size of ${config.maxMessageSize}.")
              }
            }
          }
        } else { // 直接使用给定的位移值 无需自己分配位移值
          // we are taking the offsets we are given
          // 确保消息位移值的单调递增性
          if (!appendInfo.offsetsMonotonic)
            throw new OffsetsOutOfOrderException(s"Out of order offsets found in append to $topicPartition: " +
              records.records.asScala.map(_.offset))

          if (appendInfo.firstOrLastOffsetOfFirstBatch < nextOffsetMetadata.messageOffset) {
            // we may still be able to recover if the log is empty
            // one example: fetching from log start offset on the leader which is not batch aligned,
            // which may happen as a result of AdminClient#deleteRecords()
            val firstOffset = appendInfo.firstOffset match {
              case Some(offset) => offset
              case None => records.batches.asScala.head.baseOffset()
            }

            val firstOrLast = if (appendInfo.firstOffset.isDefined) "First offset" else "Last offset of the first batch"
            throw new UnexpectedAppendOffsetException(
              s"Unexpected offset in append to $topicPartition. $firstOrLast " +
                s"${appendInfo.firstOrLastOffsetOfFirstBatch} is less than the next offset ${nextOffsetMetadata.messageOffset}. " +
                s"First 10 offsets in append: ${records.records.asScala.take(10).map(_.offset)}, last offset in" +
                s" append: ${appendInfo.lastOffset}. Log start offset = $logStartOffset",
              firstOffset, appendInfo.lastOffset)
          }
        }

        // update the epoch cache with the epoch stamped onto the message by the leader
        // 5.更新Leader Epoch缓存
        validRecords.batches.forEach { batch =>
          if (batch.magic >= RecordBatch.MAGIC_VALUE_V2) {
            maybeAssignEpochStartOffset(batch.partitionLeaderEpoch, batch.baseOffset)
          } else {
            // In partial upgrade scenarios, we may get a temporary regression to the message format. In
            // order to ensure the safety of leader election, we clear the epoch cache so that we revert
            // to truncation by high watermark after the next leader election.
            leaderEpochCache.filter(_.nonEmpty).foreach { cache =>
              warn(s"Clearing leader epoch cache after unexpected append with message format v${batch.magic}")
              cache.clearAndFlush()
            }
          }
        }

        // check messages set size may be exceed config.segmentSize
        // 6.确保消息大小不超限
        if (validRecords.sizeInBytes > config.segmentSize) {
          throw new RecordBatchTooLargeException(s"Message batch size is ${validRecords.sizeInBytes} bytes in append " +
            s"to partition $topicPartition, which exceeds the maximum configured segment size of ${config.segmentSize}.")
        }

        // maybe roll the log if this segment is full
        // 7.执行日志切分 当前日志段剩余容量可能无法容纳新消息集合因此有必要创建一个新的日志段来保存待写入的所有消息
        val segment = maybeRoll(validRecords.sizeInBytes, appendInfo)

        val logOffsetMetadata = LogOffsetMetadata(
          messageOffset = appendInfo.firstOrLastOffsetOfFirstBatch,
          segmentBaseOffset = segment.baseOffset,
          relativePositionInSegment = segment.size)

        // now that we have valid records, offsets assigned, and timestamps updated, we need to
        // validate the idempotent/transactional state of the producers and collect some metadata
        // 8.验证事务状态
        val (updatedProducers, completedTxns, maybeDuplicate) = analyzeAndValidateProducerState(
          logOffsetMetadata, validRecords, origin)

        maybeDuplicate.foreach { duplicate =>
          appendInfo.firstOffset = Some(duplicate.firstOffset)
          appendInfo.lastOffset = duplicate.lastOffset
          appendInfo.logAppendTime = duplicate.timestamp
          appendInfo.logStartOffset = logStartOffset
          return appendInfo
        }
        // 9.执行真正的消息写入操作 主要调用日志段对象的append方法实现
        segment.append(largestOffset = appendInfo.lastOffset,
          largestTimestamp = appendInfo.maxTimestamp,
          shallowOffsetOfMaxTimestamp = appendInfo.offsetOfMaxTimestamp,
          records = validRecords)

        // Increment the log end offset. We do this immediately after the append because a
        // write to the transaction index below may fail and we want to ensure that the offsets
        // of future appends still grow monotonically. The resulting transaction index inconsistency
        // will be cleaned up after the log directory is recovered. Note that the end offset of the
        // ProducerStateManager will not be updated and the last stable offset will not advance
        // if the append to the transaction index fails.
        // 10.更新LEO对象 其中LEO值是消息集合中最后一条消息位移值 + 1
        // LEO值永远指向下一条不存在的消息
        updateLogEndOffset(appendInfo.lastOffset + 1)

        // update the producer state
        // 11.更新事务状态
        for (producerAppendInfo <- updatedProducers.values) {
          producerStateManager.update(producerAppendInfo)
        }

        // update the transaction index with the true last stable offset. The last offset visible
        // to consumers using READ_COMMITTED will be limited by this value and the high watermark.
        for (completedTxn <- completedTxns) {
          val lastStableOffset = producerStateManager.lastStableOffset(completedTxn)
          segment.updateTxnIndex(completedTxn, lastStableOffset)
          producerStateManager.completeTxn(completedTxn)
        }

        // always update the last producer id map offset so that the snapshot reflects the current offset
        // even if there isn't any idempotent data being written
        producerStateManager.updateMapEndOffset(appendInfo.lastOffset + 1)

        // update the first unstable offset (which is used to compute LSO)
        maybeIncrementFirstUnstableOffset()

        trace(s"Appended message set with last offset: ${appendInfo.lastOffset}, " +
          s"first offset: ${appendInfo.firstOffset}, " +
          s"next offset: ${nextOffsetMetadata.messageOffset}, " +
          s"and messages: $validRecords")
        // 是否需要手动落盘
        // 一般情况下我们不需要设置Broker端参数log.flush.interval.messages 落盘操作交由操作系统来完成 但某些情况下可以设置该参数来确保高可靠性
        if (unflushedMessages >= config.flushInterval)
          flush()
        // 12.返回写入结果
        appendInfo
      }
    }
  }

  def maybeAssignEpochStartOffset(leaderEpoch: Int, startOffset: Long): Unit = {
    leaderEpochCache.foreach { cache =>
      cache.assign(leaderEpoch, startOffset)
    }
  }

  def latestEpoch: Option[Int] = leaderEpochCache.flatMap(_.latestEpoch)

  def endOffsetForEpoch(leaderEpoch: Int): Option[OffsetAndEpoch] = {
    leaderEpochCache.flatMap { cache =>
      val (foundEpoch, foundOffset) = cache.endOffsetFor(leaderEpoch)
      if (foundOffset == EpochEndOffset.UNDEFINED_EPOCH_OFFSET)
        None
      else
        Some(OffsetAndEpoch(foundOffset, foundEpoch))
    }
  }

  private def maybeIncrementFirstUnstableOffset(): Unit = lock synchronized {
    checkIfMemoryMappedBufferClosed()

    val updatedFirstStableOffset = producerStateManager.firstUnstableOffset match {
      case Some(logOffsetMetadata) if logOffsetMetadata.messageOffsetOnly || logOffsetMetadata.messageOffset < logStartOffset =>
        val offset = math.max(logOffsetMetadata.messageOffset, logStartOffset)
        Some(convertToOffsetMetadataOrThrow(offset))
      case other => other
    }

    if (updatedFirstStableOffset != this.firstUnstableOffsetMetadata) {
      debug(s"First unstable offset updated to $updatedFirstStableOffset")
      this.firstUnstableOffsetMetadata = updatedFirstStableOffset
    }
  }

  /**
   * Increment the log start offset if the provided offset is larger.
   */
  def maybeIncrementLogStartOffset(newLogStartOffset: Long): Unit = {
    if (newLogStartOffset > highWatermark)
      throw new OffsetOutOfRangeException(s"Cannot increment the log start offset to $newLogStartOffset of partition $topicPartition " +
        s"since it is larger than the high watermark $highWatermark")

    // We don't have to write the log start offset to log-start-offset-checkpoint immediately.
    // The deleteRecordsOffset may be lost only if all in-sync replicas of this broker are shutdown
    // in an unclean manner within log.flush.start.offset.checkpoint.interval.ms. The chance of this happening is low.
    maybeHandleIOException(s"Exception while increasing log start offset for $topicPartition to $newLogStartOffset in dir ${dir.getParent}") {
      lock synchronized {
        checkIfMemoryMappedBufferClosed()
        if (newLogStartOffset > logStartOffset) {
          info(s"Incrementing log start offset to $newLogStartOffset")
          updateLogStartOffset(newLogStartOffset)
          leaderEpochCache.foreach(_.truncateFromStart(logStartOffset))
          producerStateManager.truncateHead(newLogStartOffset)
          maybeIncrementFirstUnstableOffset()
        }
      }
    }
  }

  private def analyzeAndValidateProducerState(appendOffsetMetadata: LogOffsetMetadata,
                                              records: MemoryRecords,
                                              origin: AppendOrigin):
  (mutable.Map[Long, ProducerAppendInfo], List[CompletedTxn], Option[BatchMetadata]) = {
    val updatedProducers = mutable.Map.empty[Long, ProducerAppendInfo]
    val completedTxns = ListBuffer.empty[CompletedTxn]
    var relativePositionInSegment = appendOffsetMetadata.relativePositionInSegment

    for (batch <- records.batches.asScala) {
      if (batch.hasProducerId) {
        val maybeLastEntry = producerStateManager.lastEntry(batch.producerId)

        // if this is a client produce request, there will be up to 5 batches which could have been duplicated.
        // If we find a duplicate, we return the metadata of the appended batch to the client.
        if (origin == AppendOrigin.Client) {
          maybeLastEntry.flatMap(_.findDuplicateBatch(batch)).foreach { duplicate =>
            return (updatedProducers, completedTxns.toList, Some(duplicate))
          }
        }

        // We cache offset metadata for the start of each transaction. This allows us to
        // compute the last stable offset without relying on additional index lookups.
        val firstOffsetMetadata = if (batch.isTransactional)
          Some(LogOffsetMetadata(batch.baseOffset, appendOffsetMetadata.segmentBaseOffset, relativePositionInSegment))
        else
          None

        val maybeCompletedTxn = updateProducers(batch, updatedProducers, firstOffsetMetadata, origin)
        maybeCompletedTxn.foreach(completedTxns += _)
      }

      relativePositionInSegment += batch.sizeInBytes
    }
    (updatedProducers, completedTxns.toList, None)
  }

  /**
   * Validate the following:
   * <ol>
   * <li> each message matches its CRC
   * <li> each message size is valid (if ignoreRecordSize is false)
   * <li> that the sequence numbers of the incoming record batches are consistent with the existing state and with each other.
   * </ol>
   *
   * Also compute the following quantities:
   * <ol>
   * <li> First offset in the message set
   * <li> Last offset in the message set
   * <li> Number of messages
   * <li> Number of valid bytes
   * <li> Whether the offsets are monotonically increasing
   * <li> Whether any compression codec is used (if many are used, then the last one is given)
   * </ol>
   */
  private def analyzeAndValidateRecords(records: MemoryRecords,
                                        origin: AppendOrigin,
                                        ignoreRecordSize: Boolean): LogAppendInfo = {
    var shallowMessageCount = 0
    var validBytesCount = 0
    var firstOffset: Option[Long] = None
    var lastOffset = -1L
    var sourceCodec: CompressionCodec = NoCompressionCodec
    var monotonic = true
    var maxTimestamp = RecordBatch.NO_TIMESTAMP
    var offsetOfMaxTimestamp = -1L
    var readFirstMessage = false
    var lastOffsetOfFirstBatch = -1L

    for (batch <- records.batches.asScala) {
      // we only validate V2 and higher to avoid potential compatibility issues with older clients
      // 消息格式Version 2的消息批次 起始位移值必须从0开始
      if (batch.magic >= RecordBatch.MAGIC_VALUE_V2 && origin == AppendOrigin.Client && batch.baseOffset != 0)
        throw new InvalidRecordException(s"The baseOffset of the record batch in the append to $topicPartition should " +
          s"be 0, but it is ${batch.baseOffset}")

      // update the first offset if on the first message. For magic versions older than 2, we use the last offset
      // to avoid the need to decompress the data (the last offset can be obtained directly from the wrapper message).
      // For magic version 2, we can get the first offset directly from the batch header.
      // When appending to the leader, we will update LogAppendInfo.baseOffset with the correct value. In the follower
      // case, validation will be more lenient.
      // Also indicate whether we have the accurate first offset or not
      if (!readFirstMessage) {
        // 更新firstOffset字段
        if (batch.magic >= RecordBatch.MAGIC_VALUE_V2)
          firstOffset = Some(batch.baseOffset)
        lastOffsetOfFirstBatch = batch.lastOffset // 更新lastOffsetOfFirstBatch字段
        readFirstMessage = true
      }

      // check that offsets are monotonically increasing
      // 一旦出现当前lastOffset不小于下一个batch的lastOffset 说明上一个batch中有消息的位移值大于后面batch的消息 这违反了位移值单调递增性
      if (lastOffset >= batch.lastOffset)
        monotonic = false

      // update the last offset seen
      // 使用当前batch最后一条消息的位移值去更新lastOffset
      lastOffset = batch.lastOffset

      // Check if the message sizes are valid.
      val batchSize = batch.sizeInBytes
      // 检查消息批次总字节数大小是否超限 即是否大于Broker端参数max.message.bytes值
      if (!ignoreRecordSize && batchSize > config.maxMessageSize) {
        brokerTopicStats.topicStats(topicPartition.topic).bytesRejectedRate.mark(records.sizeInBytes)
        brokerTopicStats.allTopicsStats.bytesRejectedRate.mark(records.sizeInBytes)
        throw new RecordTooLargeException(s"The record batch size in the append to $topicPartition is $batchSize bytes " +
          s"which exceeds the maximum configured value of ${config.maxMessageSize}.")
      }

      // check the validity of the message by checking CRC
      // 执行消息批次校验 包括格式是否正确以及CRC校验
      if (!batch.isValid) {
        brokerTopicStats.allTopicsStats.invalidMessageCrcRecordsPerSec.mark()
        throw new CorruptRecordException(s"Record is corrupt (stored crc = ${batch.checksum()}) in topic partition $topicPartition.")
      }
      // 更新maxTimestamp字段和offsetOfMaxTimestamp
      if (batch.maxTimestamp > maxTimestamp) {
        maxTimestamp = batch.maxTimestamp
        offsetOfMaxTimestamp = lastOffset
      }
      // 累加消息批次计数器以及有效字节数 更新shallowMessageCount字段
      shallowMessageCount += 1
      validBytesCount += batchSize
      // 从消息批次中获取压缩器类型
      val messageCodec = CompressionCodec.getCompressionCodec(batch.compressionType.id)
      if (messageCodec != NoCompressionCodec)
        sourceCodec = messageCodec
    }

    // Apply broker-side compression if any
    // 获取Broker端设置的压缩器类型 即Broker端参数compression.type值
    // 该参数默认值是producer 表示sourceCodec用的什么压缩器 targetCodec就用什么
    val targetCodec = BrokerCompressionCodec.getTargetCompressionCodec(config.compressionType, sourceCodec)
    // 最后生成LogAppendInfo对象并返回
    LogAppendInfo(firstOffset, lastOffset, maxTimestamp, offsetOfMaxTimestamp, RecordBatch.NO_TIMESTAMP, logStartOffset,
      RecordConversionStats.EMPTY, sourceCodec, targetCodec, shallowMessageCount, validBytesCount, monotonic, lastOffsetOfFirstBatch)
  }

  private def updateProducers(batch: RecordBatch,
                              producers: mutable.Map[Long, ProducerAppendInfo],
                              firstOffsetMetadata: Option[LogOffsetMetadata],
                              origin: AppendOrigin): Option[CompletedTxn] = {
    val producerId = batch.producerId
    val appendInfo = producers.getOrElseUpdate(producerId, producerStateManager.prepareUpdate(producerId, origin))
    appendInfo.append(batch, firstOffsetMetadata)
  }

  /**
   * Trim any invalid bytes from the end of this message set (if there are any)
   *
   * @param records The records to trim
   * @param info    The general information of the message set
   * @return A trimmed message set. This may be the same as what was passed in or it may not.
   */
  private def trimInvalidBytes(records: MemoryRecords, info: LogAppendInfo): MemoryRecords = {
    val validBytes = info.validBytes
    if (validBytes < 0)
      throw new CorruptRecordException(s"Cannot append record batch with illegal length $validBytes to " +
        s"log for $topicPartition. A possible cause is a corrupted produce request.")
    if (validBytes == records.sizeInBytes) {
      records
    } else {
      // trim invalid bytes
      val validByteBuffer = records.buffer.duplicate()
      validByteBuffer.limit(validBytes)
      MemoryRecords.readableRecords(validByteBuffer)
    }
  }

  private def emptyFetchDataInfo(fetchOffsetMetadata: LogOffsetMetadata,
                                 includeAbortedTxns: Boolean): FetchDataInfo = {
    val abortedTransactions =
      if (includeAbortedTxns) Some(List.empty[AbortedTransaction])
      else None
    FetchDataInfo(fetchOffsetMetadata,
      MemoryRecords.EMPTY,
      firstEntryIncomplete = false,
      abortedTransactions = abortedTransactions)
  }

  /**
   * Read messages from the log.
   *
   * @param startOffset   The offset to begin reading at
   * @param maxLength     The maximum number of bytes to read
   * @param isolation     The fetch isolation, which controls the maximum offset we are allowed to read
   * @param minOneMessage If this is true, the first message will be returned even if it exceeds `maxLength` (if one exists)
   * @throws OffsetOutOfRangeException If startOffset is beyond the log end offset or before the log start offset
   * @return The fetch data information including fetch starting offset metadata and messages read.
   */
  def read(startOffset: Long, // 从 Log 对象的哪个位移值开始读消息
           maxLength: Int, // 最多能读取多少字节
           isolation: FetchIsolation, // 设置读取隔离级别 主要控制能够读取的最大位移值 多用于 Kafka 事务
           minOneMessage: Boolean // 是否允许至少读一条消息 (设想如果消息很大 超过了 maxLength 正常情况下 read 方法永远不会返回任何消息 但如果设置了该参数为 true read 方法就保证至少能够返回一条消息)
          ): FetchDataInfo = {
    maybeHandleIOException(s"Exception while reading from $topicPartition in dir ${dir.getParent}") {
      trace(s"Reading $maxLength bytes from offset $startOffset of length $size bytes")

      val includeAbortedTxns = isolation == FetchTxnCommitted

      // Because we don't use the lock for reading, the synchronization is a little bit tricky.
      // We create the local variables to avoid race conditions with updates to the log.
      // 读取消息时没有使用Monitor锁同步机制 因此这里取巧了 用本地变量的方式把LEO对象保存起来 避免争用（race condition）
      val endOffsetMetadata = nextOffsetMetadata
      val endOffset = endOffsetMetadata.messageOffset
      // 找到startOffset值所在的日志段对象 注意要使用floorEntry方法
      var segmentEntry = segments.floorEntry(startOffset)

      // return error on attempt to read beyond the log end offset or read below log start offset
      // 满足以下条件之一将被视为消息越界 即你要读取的消息不在该Log对象中
      // 1.要读取的消息位移超过了LEO值
      // 2.没找到对应的日志段对象
      // 3.要读取的消息在Log Start Offset之下 同样是对外不可见的消息
      if (startOffset > endOffset || segmentEntry == null || startOffset < logStartOffset)
        throw new OffsetOutOfRangeException(s"Received request for offset $startOffset for partition $topicPartition, " +
          s"but we only have log segments in the range $logStartOffset to $endOffset.")
      // 查看一下读取隔离级别设置
      // 普通消费者能够看到[Log Start Offset, LEO)之间的消息
      // 事务型消费者只能看到[Log Start Offset, Log Stable Offset]之间的消息
      // Follower副本消费者能够看到[Log Start Offset，高水位值]之间的消息
      // Log Stable Offset(LSO)是比LEO值小的位移值 为Kafka事务使用
      val maxOffsetMetadata = isolation match {
        case FetchLogEnd => endOffsetMetadata
        case FetchHighWatermark => fetchHighWatermarkMetadata
        case FetchTxnCommitted => fetchLastStableOffsetMetadata
      }
      // 如果要读取的起始位置超过了能读取的最大位置 返回空的消息集合 因为没法读取任何消息
      if (startOffset == maxOffsetMetadata.messageOffset) {
        return emptyFetchDataInfo(maxOffsetMetadata, includeAbortedTxns)
      } else if (startOffset > maxOffsetMetadata.messageOffset) {
        val startOffsetMetadata = convertToOffsetMetadataOrThrow(startOffset)
        return emptyFetchDataInfo(startOffsetMetadata, includeAbortedTxns)
      }

      // Do the read on the segment with a base offset less than the target offset
      // but if that segment doesn't contain any messages with an offset greater than that
      // continue to read from successive segments until we get some messages or we reach the end of the log
      // 开始遍历日志段对象 直到读出东西来或者读到日志末尾
      while (segmentEntry != null) {
        val segment = segmentEntry.getValue

        val maxPosition = {
          // Use the max offset position if it is on this segment; otherwise, the segment size is the limit.
          if (maxOffsetMetadata.segmentBaseOffset == segment.baseOffset) {
            maxOffsetMetadata.relativePositionInSegment
          } else {
            segment.size
          }
        }
        // 调用日志段对象的read方法执行真正的读取消息操作
        val fetchInfo = segment.read(startOffset, maxLength, maxPosition, minOneMessage)
        if (fetchInfo == null) { // 如果没有返回任何消息去下一个日志段对象试试
          segmentEntry = segments.higherEntry(segmentEntry.getKey)
        } else { // 否则返回
          return if (includeAbortedTxns)
            addAbortedTransactions(startOffset, segmentEntry, fetchInfo)
          else
            fetchInfo
        }
      }

      // okay we are beyond the end of the last segment with no data fetched although the start offset is in range,
      // this can happen when all messages with offset larger than start offsets have been deleted.
      // In this case, we will return the empty set with log end offset metadata
      // 已经读到日志末尾还是没有数据返回 只能返回空消息集合
      FetchDataInfo(nextOffsetMetadata, MemoryRecords.EMPTY)
    }
  }

  private[log] def collectAbortedTransactions(startOffset: Long, upperBoundOffset: Long): List[AbortedTxn] = {
    val segmentEntry = segments.floorEntry(startOffset)
    val allAbortedTxns = ListBuffer.empty[AbortedTxn]

    def accumulator(abortedTxns: List[AbortedTxn]): Unit = allAbortedTxns ++= abortedTxns

    collectAbortedTransactions(logStartOffset, upperBoundOffset, segmentEntry, accumulator)
    allAbortedTxns.toList
  }

  private def addAbortedTransactions(startOffset: Long, segmentEntry: JEntry[JLong, LogSegment],
                                     fetchInfo: FetchDataInfo): FetchDataInfo = {
    val fetchSize = fetchInfo.records.sizeInBytes
    val startOffsetPosition = OffsetPosition(fetchInfo.fetchOffsetMetadata.messageOffset,
      fetchInfo.fetchOffsetMetadata.relativePositionInSegment)
    val upperBoundOffset = segmentEntry.getValue.fetchUpperBoundOffset(startOffsetPosition, fetchSize).getOrElse {
      val nextSegmentEntry = segments.higherEntry(segmentEntry.getKey)
      if (nextSegmentEntry != null)
        nextSegmentEntry.getValue.baseOffset
      else
        logEndOffset
    }

    val abortedTransactions = ListBuffer.empty[AbortedTransaction]

    def accumulator(abortedTxns: List[AbortedTxn]): Unit = abortedTransactions ++= abortedTxns.map(_.asAbortedTransaction)

    collectAbortedTransactions(startOffset, upperBoundOffset, segmentEntry, accumulator)

    FetchDataInfo(fetchOffsetMetadata = fetchInfo.fetchOffsetMetadata,
      records = fetchInfo.records,
      firstEntryIncomplete = fetchInfo.firstEntryIncomplete,
      abortedTransactions = Some(abortedTransactions.toList))
  }

  private def collectAbortedTransactions(startOffset: Long, upperBoundOffset: Long,
                                         startingSegmentEntry: JEntry[JLong, LogSegment],
                                         accumulator: List[AbortedTxn] => Unit): Unit = {
    var segmentEntry = startingSegmentEntry
    while (segmentEntry != null) {
      val searchResult = segmentEntry.getValue.collectAbortedTxns(startOffset, upperBoundOffset)
      accumulator(searchResult.abortedTransactions)
      if (searchResult.isComplete)
        return
      segmentEntry = segments.higherEntry(segmentEntry.getKey)
    }
  }

  /**
   * Get an offset based on the given timestamp
   * The offset returned is the offset of the first message whose timestamp is greater than or equals to the
   * given timestamp.
   *
   * If no such message is found, the log end offset is returned.
   *
   * `NOTE:` OffsetRequest V0 does not use this method, the behavior of OffsetRequest V0 remains the same as before
   * , i.e. it only gives back the timestamp based on the last modification time of the log segments.
   *
   * @param targetTimestamp The given timestamp for offset fetching.
   * @return The offset of the first message whose timestamp is greater than or equals to the given timestamp.
   *         None if no such message is found.
   */
  def fetchOffsetByTimestamp(targetTimestamp: Long): Option[TimestampAndOffset] = {
    maybeHandleIOException(s"Error while fetching offset by timestamp for $topicPartition in dir ${dir.getParent}") {
      debug(s"Searching offset for timestamp $targetTimestamp")

      if (config.messageFormatVersion < KAFKA_0_10_0_IV0 &&
        targetTimestamp != ListOffsetRequest.EARLIEST_TIMESTAMP &&
        targetTimestamp != ListOffsetRequest.LATEST_TIMESTAMP)
        throw new UnsupportedForMessageFormatException(s"Cannot search offsets based on timestamp because message format version " +
          s"for partition $topicPartition is ${config.messageFormatVersion} which is earlier than the minimum " +
          s"required version $KAFKA_0_10_0_IV0")

      // Cache to avoid race conditions. `toBuffer` is faster than most alternatives and provides
      // constant time access while being safe to use with concurrent collections unlike `toArray`.
      val segmentsCopy = logSegments.toBuffer
      // For the earliest and latest, we do not need to return the timestamp.
      if (targetTimestamp == ListOffsetRequest.EARLIEST_TIMESTAMP) {
        // The first cached epoch usually corresponds to the log start offset, but we have to verify this since
        // it may not be true following a message format version bump as the epoch will not be available for
        // log entries written in the older format.
        val earliestEpochEntry = leaderEpochCache.flatMap(_.earliestEntry)
        val epochOpt = earliestEpochEntry match {
          case Some(entry) if entry.startOffset <= logStartOffset => Optional.of[Integer](entry.epoch)
          case _ => Optional.empty[Integer]()
        }
        return Some(new TimestampAndOffset(RecordBatch.NO_TIMESTAMP, logStartOffset, epochOpt))
      } else if (targetTimestamp == ListOffsetRequest.LATEST_TIMESTAMP) {
        val latestEpochOpt = leaderEpochCache.flatMap(_.latestEpoch).map(_.asInstanceOf[Integer])
        val epochOptional = Optional.ofNullable(latestEpochOpt.orNull)
        return Some(new TimestampAndOffset(RecordBatch.NO_TIMESTAMP, logEndOffset, epochOptional))
      }

      // We need to search the first segment whose largest timestamp is >= the target timestamp if there is one.
      val targetSeg = segmentsCopy.find(_.largestTimestamp >= targetTimestamp)
      targetSeg.flatMap(_.findOffsetByTimestamp(targetTimestamp, logStartOffset))
    }
  }

  def legacyFetchOffsetsBefore(timestamp: Long, maxNumOffsets: Int): Seq[Long] = {
    // Cache to avoid race conditions. `toBuffer` is faster than most alternatives and provides
    // constant time access while being safe to use with concurrent collections unlike `toArray`.
    val segments = logSegments.toBuffer
    val lastSegmentHasSize = segments.last.size > 0

    val offsetTimeArray =
      if (lastSegmentHasSize)
        new Array[(Long, Long)](segments.length + 1)
      else
        new Array[(Long, Long)](segments.length)

    for (i <- segments.indices)
      offsetTimeArray(i) = (math.max(segments(i).baseOffset, logStartOffset), segments(i).lastModified)
    if (lastSegmentHasSize)
      offsetTimeArray(segments.length) = (logEndOffset, time.milliseconds)

    var startIndex = -1
    timestamp match {
      case ListOffsetRequest.LATEST_TIMESTAMP =>
        startIndex = offsetTimeArray.length - 1
      case ListOffsetRequest.EARLIEST_TIMESTAMP =>
        startIndex = 0
      case _ =>
        var isFound = false
        debug("Offset time array = " + offsetTimeArray.foreach(o => "%d, %d".format(o._1, o._2)))
        startIndex = offsetTimeArray.length - 1
        while (startIndex >= 0 && !isFound) {
          if (offsetTimeArray(startIndex)._2 <= timestamp)
            isFound = true
          else
            startIndex -= 1
        }
    }

    val retSize = maxNumOffsets.min(startIndex + 1)
    val ret = new Array[Long](retSize)
    for (j <- 0 until retSize) {
      ret(j) = offsetTimeArray(startIndex)._1
      startIndex -= 1
    }
    // ensure that the returned seq is in descending order of offsets
    ret.toSeq.sortBy(-_)
  }

  /**
   * Given a message offset, find its corresponding offset metadata in the log.
   * If the message offset is out of range, throw an OffsetOutOfRangeException
   */
  private def convertToOffsetMetadataOrThrow(offset: Long): LogOffsetMetadata = {
    // 读取的目的仅仅是为了构造高水位对象 而不是进行读取操作
    val fetchDataInfo = read(offset, maxLength = 1,
      isolation = FetchLogEnd, minOneMessage = false)
    fetchDataInfo.fetchOffsetMetadata
  }

  /**
   * Delete any log segments matching the given predicate function,
   * starting with the oldest segment and moving forward until a segment doesn't match.
   *
   * @param predicate A function that takes in a candidate log segment and the next higher segment
   *                  (if there is one) and returns true iff it is deletable
   * @return The number of segments deleted
   */
  private def deleteOldSegments(predicate: (LogSegment, Option[LogSegment]) => Boolean, reason: String): Int = {
    lock synchronized {
<<<<<<< HEAD
      val deletable = deletableSegments(predicate) // 确定哪些日志段可以删除
      if (deletable.nonEmpty)
        info(s"Found deletable segments with base offsets [${deletable.map(_.baseOffset).mkString(",")}] due to $reason")
      deleteSegments(deletable) // 实际删除
=======
      val deletable = deletableSegments(predicate)
      if (deletable.nonEmpty) {
        info(s"Found deletable segments with base offsets [${deletable.map(_.baseOffset).mkString(",")}] due to $reason")
        deleteSegments(deletable)
      } else 0
>>>>>>> c6adcca9
    }
  }

  private def deleteSegments(deletable: Iterable[LogSegment]): Int = {
    maybeHandleIOException(s"Error while deleting segments for $topicPartition in dir ${dir.getParent}") {
      val numToDelete = deletable.size
      if (numToDelete > 0) {
        // we must always have at least one segment, so if we are going to delete all the segments, create a new one first
        // 不允许删除所有日志段对象 如果一定要做 先创建出一个新的来 然后再把前面N个删掉
        if (segments.size == numToDelete)
          roll()
        lock synchronized {
          checkIfMemoryMappedBufferClosed() // 确保Log对象没有被关闭
          // remove the segments for lookups
          removeAndDeleteSegments(deletable, asyncDelete = true) // 删除给定的日志段对象以及底层的物理文件
          maybeIncrementLogStartOffset(segments.firstEntry.getValue.baseOffset) // 尝试更新日志的Log Start Offset值
          // Log Start Offset 值是整个 Log 对象对外可见消息的最小位移值
          // 如果我们删除了日志段对象很有可能对外可见消息的范围发生了变化
          // 此时自然要看一下是否需要更新 Log Start Offset 值 这就是 deleteSegments 方法最后要更新 Log Start Offset 值的原因
        }
      }
      numToDelete
    }
  }

  /**
   * Find segments starting from the oldest until the user-supplied predicate is false or the segment
   * containing the current high watermark is reached. We do not delete segments with offsets at or beyond
   * the high watermark to ensure that the log start offset can never exceed it. If the high watermark
   * has not yet been initialized, no segments are eligible for deletion.
   *
   * A final segment that is empty will never be returned (since we would just end up re-creating it).
   *
   * @param predicate A function that takes in a candidate log segment and the next higher segment
   *                  (if there is one) and returns true iff it is deletable
   * @return the segments ready to be deleted
   */
  private def deletableSegments(predicate: (LogSegment, Option[LogSegment]) => Boolean): Iterable[LogSegment] = {
    if (segments.isEmpty) { // 如果当前就没有任何日志段对象直接返回
      Seq.empty
    } else {
      val deletable = ArrayBuffer.empty[LogSegment]
      var segmentEntry = segments.firstEntry
      // 从具有最小起始位移值的日志段对象开始遍历，直到满足以下条件之一便停止遍历:
      // 1.测定条件函数predicate = false
      // 2.扫描到包含Log对象高水位值所在的日志段对象
      // 3.最新的日志段对象不包含任何消息
      // 最新日志段对象是segments中Key值最大对应的那个日志段(也就是我们常说的Active Segment) 完全为空的Active Segment如果被允许删除后面还要重建它 故代码这里不允许删除大小为空的Active Segment
      // 在遍历过程中，同时不满足以上3个条件的所有日志段都是可以被删除的！
      while (segmentEntry != null) {
        val segment = segmentEntry.getValue
        val nextSegmentEntry = segments.higherEntry(segmentEntry.getKey)
        val (nextSegment, upperBoundOffset, isLastSegmentAndEmpty) = if (nextSegmentEntry != null)
          (nextSegmentEntry.getValue, nextSegmentEntry.getValue.baseOffset, false)
        else
          (null, logEndOffset, segment.size == 0)

        if (highWatermark >= upperBoundOffset && predicate(segment, Option(nextSegment)) && !isLastSegmentAndEmpty) {
          deletable += segment
          segmentEntry = nextSegmentEntry
        } else {
          segmentEntry = null
        }
      }
      deletable
    }
  }

  /**
   * If topic deletion is enabled, delete any log segments that have either expired due to time based retention
   * or because the log size is > retentionSize.
   *
   * Whether or not deletion is enabled, delete any log segments that are before the log start offset
   * 日志段删除 基于给定的留存策略操作
   * 3种留存策略最终都会调用kafka.log.Log#deleteOldSegments()带参数的方法
   */
  def deleteOldSegments(): Int = {
    if (config.delete) {
      deleteRetentionMsBreachedSegments() // 基于时间维度
      +deleteRetentionSizeBreachedSegments() // 基于空间维度
      +deleteLogStartOffsetBreachedSegments() // 基于 Log Start Offset 维度
    } else {
      deleteLogStartOffsetBreachedSegments()
    }
  }

  private def deleteRetentionMsBreachedSegments(): Int = {
    if (config.retentionMs < 0) return 0
    val startMs = time.milliseconds
    deleteOldSegments((segment, _) => startMs - segment.largestTimestamp > config.retentionMs,
      reason = s"retention time ${config.retentionMs}ms breach")
  }

  private def deleteRetentionSizeBreachedSegments(): Int = {
    if (config.retentionSize < 0 || size < config.retentionSize) return 0
    var diff = size - config.retentionSize

    def shouldDelete(segment: LogSegment, nextSegmentOpt: Option[LogSegment]) = {
      if (diff - segment.size >= 0) {
        diff -= segment.size
        true
      } else {
        false
      }
    }

    deleteOldSegments(shouldDelete, reason = s"retention size in bytes ${config.retentionSize} breach")
  }

  private def deleteLogStartOffsetBreachedSegments(): Int = {
    def shouldDelete(segment: LogSegment, nextSegmentOpt: Option[LogSegment]) =
      nextSegmentOpt.exists(_.baseOffset <= logStartOffset)

    deleteOldSegments(shouldDelete, reason = s"log start offset $logStartOffset breach")
  }

  def isFuture: Boolean = dir.getName.endsWith(Log.FutureDirSuffix)

  /**
   * The size of the log in bytes
   */
  def size: Long = Log.sizeInBytes(logSegments)

  /**
   * The offset metadata of the next message that will be appended to the log
   */
  def logEndOffsetMetadata: LogOffsetMetadata = nextOffsetMetadata

  /**
   * The offset of the next message that will be appended to the log
   */
  def logEndOffset: Long = nextOffsetMetadata.messageOffset

  /**
   * Roll the log over to a new empty log segment if necessary.
   *
   * @param messagesSize The messages set size in bytes.
   * @param appendInfo   log append information
   *                     logSegment will be rolled if one of the following conditions met
   *                     <ol>
   *                     <li> The logSegment is full
   *                     <li> The maxTime has elapsed since the timestamp of first message in the segment (or since the create time if
   *                     the first message does not have a timestamp)
   *                     <li> The index is full
   *                     </ol>
   * @return The currently active segment after (perhaps) rolling to a new segment
   */
  private def maybeRoll(messagesSize: Int, appendInfo: LogAppendInfo): LogSegment = {
    val segment = activeSegment
    val now = time.milliseconds

    val maxTimestampInMessages = appendInfo.maxTimestamp
    val maxOffsetInMessages = appendInfo.lastOffset

    if (segment.shouldRoll(RollParams(config, appendInfo, messagesSize, now))) {
      debug(s"Rolling new log segment (log_size = ${segment.size}/${config.segmentSize}}, " +
        s"offset_index_size = ${segment.offsetIndex.entries}/${segment.offsetIndex.maxEntries}, " +
        s"time_index_size = ${segment.timeIndex.entries}/${segment.timeIndex.maxEntries}, " +
        s"inactive_time_ms = ${segment.timeWaitedForRoll(now, maxTimestampInMessages)}/${config.segmentMs - segment.rollJitterMs}).")

      /*
        maxOffsetInMessages - Integer.MAX_VALUE is a heuristic value for the first offset in the set of messages.
        Since the offset in messages will not differ by more than Integer.MAX_VALUE, this is guaranteed <= the real
        first offset in the set. Determining the true first offset in the set requires decompression, which the follower
        is trying to avoid during log append. Prior behavior assigned new baseOffset = logEndOffset from old segment.
        This was problematic in the case that two consecutive messages differed in offset by
        Integer.MAX_VALUE.toLong + 2 or more.  In this case, the prior behavior would roll a new log segment whose
        base offset was too low to contain the next message.  This edge case is possible when a replica is recovering a
        highly compacted topic from scratch.
        Note that this is only required for pre-V2 message formats because these do not store the first message offset
        in the header.
      */
      appendInfo.firstOffset match {
        case Some(firstOffset) => roll(Some(firstOffset))
        case None => roll(Some(maxOffsetInMessages - Integer.MAX_VALUE))
      }
    } else {
      segment
    }
  }

  /**
   * Roll the log over to a new active segment starting with the current logEndOffset.
   * This will trim the index to the exact size of the number of entries it currently contains.
   *
   * @return The newly rolled segment
   */
  def roll(expectedNextOffset: Option[Long] = None): LogSegment = {
    maybeHandleIOException(s"Error while rolling log segment for $topicPartition in dir ${dir.getParent}") {
      val start = time.hiResClockMs()
      lock synchronized {
        checkIfMemoryMappedBufferClosed()
        val newOffset = math.max(expectedNextOffset.getOrElse(0L), logEndOffset)
        val logFile = Log.logFile(dir, newOffset)

        if (segments.containsKey(newOffset)) {
          // segment with the same base offset already exists and loaded
          if (activeSegment.baseOffset == newOffset && activeSegment.size == 0) {
            // We have seen this happen (see KAFKA-6388) after shouldRoll() returns true for an
            // active segment of size zero because of one of the indexes is "full" (due to _maxEntries == 0).
            warn(s"Trying to roll a new log segment with start offset $newOffset " +
              s"=max(provided offset = $expectedNextOffset, LEO = $logEndOffset) while it already " +
              s"exists and is active with size 0. Size of time index: ${activeSegment.timeIndex.entries}," +
              s" size of offset index: ${activeSegment.offsetIndex.entries}.")
            removeAndDeleteSegments(Seq(activeSegment), asyncDelete = true)
          } else {
            throw new KafkaException(s"Trying to roll a new log segment for topic partition $topicPartition with start offset $newOffset" +
              s" =max(provided offset = $expectedNextOffset, LEO = $logEndOffset) while it already exists. Existing " +
              s"segment is ${segments.get(newOffset)}.")
          }
        } else if (!segments.isEmpty && newOffset < activeSegment.baseOffset) {
          throw new KafkaException(
            s"Trying to roll a new log segment for topic partition $topicPartition with " +
              s"start offset $newOffset =max(provided offset = $expectedNextOffset, LEO = $logEndOffset) lower than start offset of the active segment $activeSegment")
        } else {
          val offsetIdxFile = offsetIndexFile(dir, newOffset)
          val timeIdxFile = timeIndexFile(dir, newOffset)
          val txnIdxFile = transactionIndexFile(dir, newOffset)

          for (file <- List(logFile, offsetIdxFile, timeIdxFile, txnIdxFile) if file.exists) {
            warn(s"Newly rolled segment file ${file.getAbsolutePath} already exists; deleting it first")
            Files.delete(file.toPath)
          }

          Option(segments.lastEntry).foreach(_.getValue.onBecomeInactiveSegment())
        }

        // take a snapshot of the producer state to facilitate recovery. It is useful to have the snapshot
        // offset align with the new segment offset since this ensures we can recover the segment by beginning
        // with the corresponding snapshot file and scanning the segment data. Because the segment base offset
        // may actually be ahead of the current producer state end offset (which corresponds to the log end offset),
        // we manually override the state offset here prior to taking the snapshot.
        producerStateManager.updateMapEndOffset(newOffset)
        producerStateManager.takeSnapshot()

        val segment = LogSegment.open(dir,
          baseOffset = newOffset,
          config,
          time = time,
          fileAlreadyExists = false,
          initFileSize = initFileSize,
          preallocate = config.preallocate)
        addSegment(segment)

        // We need to update the segment base offset and append position data of the metadata when log rolls.
        // The next offset should not change.
        updateLogEndOffset(nextOffsetMetadata.messageOffset)

        // schedule an asynchronous flush of the old segment
        scheduler.schedule("flush-log", () => flush(newOffset), delay = 0L)

        info(s"Rolled new log segment at offset $newOffset in ${time.hiResClockMs() - start} ms.")

        segment
      }
    }
  }

  /**
   * The number of messages appended to the log since the last flush
   */
  def unflushedMessages: Long = this.logEndOffset - this.recoveryPoint

  /**
   * Flush all log segments
   */
  def flush(): Unit = flush(this.logEndOffset)

  /**
   * Flush log segments for all offsets up to offset-1
   *
   * @param offset The offset to flush up to (non-inclusive); the new recovery point
   */
  def flush(offset: Long): Unit = {
    maybeHandleIOException(s"Error while flushing log for $topicPartition in dir ${dir.getParent} with offset $offset") {
      if (offset <= this.recoveryPoint)
        return
      debug(s"Flushing log up to offset $offset, last flushed: $lastFlushTime,  current time: ${time.milliseconds()}, " +
        s"unflushed: $unflushedMessages")
      for (segment <- logSegments(this.recoveryPoint, offset))
        segment.flush()

      lock synchronized {
        checkIfMemoryMappedBufferClosed()
        if (offset > this.recoveryPoint) {
          this.recoveryPoint = offset
          lastFlushedTime.set(time.milliseconds)
        }
      }
    }
  }

  /**
   * Cleanup old producer snapshots after the recovery point is checkpointed. It is useful to retain
   * the snapshots from the recent segments in case we need to truncate and rebuild the producer state.
   * Otherwise, we would always need to rebuild from the earliest segment.
   *
   * More specifically:
   *
   * 1. We always retain the producer snapshot from the last two segments. This solves the common case
   * of truncating to an offset within the active segment, and the rarer case of truncating to the previous segment.
   *
   * 2. We only delete snapshots for offsets less than the recovery point. The recovery point is checkpointed
   * periodically and it can be behind after a hard shutdown. Since recovery starts from the recovery point, the logic
   * of rebuilding the producer snapshots in one pass and without loading older segments is simpler if we always
   * have a producer snapshot for all segments being recovered.
   *
   * Return the minimum snapshots offset that was retained.
   */
  def deleteSnapshotsAfterRecoveryPointCheckpoint(): Long = {
    val minOffsetToRetain = minSnapshotsOffsetToRetain
    producerStateManager.deleteSnapshotsBefore(minOffsetToRetain)
    minOffsetToRetain
  }

  // Visible for testing, see `deleteSnapshotsAfterRecoveryPointCheckpoint()` for details
  private[log] def minSnapshotsOffsetToRetain: Long = {
    lock synchronized {
      val twoSegmentsMinOffset = lowerSegment(activeSegment.baseOffset).getOrElse(activeSegment).baseOffset
      // Prefer segment base offset
      val recoveryPointOffset = lowerSegment(recoveryPoint).map(_.baseOffset).getOrElse(recoveryPoint)
      math.min(recoveryPointOffset, twoSegmentsMinOffset)
    }
  }

  private def lowerSegment(offset: Long): Option[LogSegment] =
    Option(segments.lowerEntry(offset)).map(_.getValue)

  /**
   * Completely delete this log directory and all contents from the file system with no delay
   */
  private[log] def delete(): Unit = {
    maybeHandleIOException(s"Error while deleting log for $topicPartition in dir ${dir.getParent}") {
      lock synchronized {
        checkIfMemoryMappedBufferClosed()
        removeLogMetrics()
        producerExpireCheck.cancel(true)
        removeAndDeleteSegments(logSegments, asyncDelete = false)
        leaderEpochCache.foreach(_.clear())
        Utils.delete(dir)
        // File handlers will be closed if this log is deleted
        isMemoryMappedBufferClosed = true
      }
    }
  }

  // visible for testing
  private[log] def takeProducerSnapshot(): Unit = lock synchronized {
    checkIfMemoryMappedBufferClosed()
    producerStateManager.takeSnapshot()
  }

  // visible for testing
  private[log] def latestProducerSnapshotOffset: Option[Long] = lock synchronized {
    producerStateManager.latestSnapshotOffset
  }

  // visible for testing
  private[log] def oldestProducerSnapshotOffset: Option[Long] = lock synchronized {
    producerStateManager.oldestSnapshotOffset
  }

  // visible for testing
  private[log] def latestProducerStateEndOffset: Long = lock synchronized {
    producerStateManager.mapEndOffset
  }

  /**
   * Truncate this log so that it ends with the greatest offset < targetOffset.
   *
   * @param targetOffset The offset to truncate to, an upper bound on all offsets in the log after truncation is complete.
   * @return True iff targetOffset < logEndOffset
   */
  private[log] def truncateTo(targetOffset: Long): Boolean = {
    maybeHandleIOException(s"Error while truncating log to offset $targetOffset for $topicPartition in dir ${dir.getParent}") {
      if (targetOffset < 0)
        throw new IllegalArgumentException(s"Cannot truncate partition $topicPartition to a negative offset (%d).".format(targetOffset))
      if (targetOffset >= logEndOffset) {
        info(s"Truncating to $targetOffset has no effect as the largest offset in the log is ${logEndOffset - 1}")
        false
      } else {
        info(s"Truncating to offset $targetOffset")
        lock synchronized {
          checkIfMemoryMappedBufferClosed()
          if (segments.firstEntry.getValue.baseOffset > targetOffset) {
            truncateFullyAndStartAt(targetOffset)
          } else {
            val deletable = logSegments.filter(segment => segment.baseOffset > targetOffset)
            removeAndDeleteSegments(deletable, asyncDelete = true)
            activeSegment.truncateTo(targetOffset)
            updateLogEndOffset(targetOffset)
            updateLogStartOffset(math.min(targetOffset, this.logStartOffset))
            leaderEpochCache.foreach(_.truncateFromEnd(targetOffset))
            loadProducerState(targetOffset, reloadFromCleanShutdown = false)
          }
          true
        }
      }
    }
  }

  /**
   * Delete all data in the log and start at the new offset
   *
   * @param newOffset The new offset to start the log with
   */
  private[log] def truncateFullyAndStartAt(newOffset: Long): Unit = {
    maybeHandleIOException(s"Error while truncating the entire log for $topicPartition in dir ${dir.getParent}") {
      debug(s"Truncate and start at offset $newOffset")
      lock synchronized {
        checkIfMemoryMappedBufferClosed()
        removeAndDeleteSegments(logSegments, asyncDelete = true)
        addSegment(LogSegment.open(dir,
          baseOffset = newOffset,
          config = config,
          time = time,
          fileAlreadyExists = false,
          initFileSize = initFileSize,
          preallocate = config.preallocate))
        updateLogEndOffset(newOffset)
        leaderEpochCache.foreach(_.clearAndFlush())

        producerStateManager.truncate()
        producerStateManager.updateMapEndOffset(newOffset)
        maybeIncrementFirstUnstableOffset()
        updateLogStartOffset(newOffset)
      }
    }
  }

  /**
   * The time this log is last known to have been fully flushed to disk
   */
  def lastFlushTime: Long = lastFlushedTime.get

  /**
   * The active segment that is currently taking appends
   */
  def activeSegment = segments.lastEntry.getValue

  /**
   * All the log segments in this log ordered from oldest to newest
   */
  def logSegments: Iterable[LogSegment] = segments.values.asScala

  /**
   * Get all segments beginning with the segment that includes "from" and ending with the segment
   * that includes up to "to-1" or the end of the log (if to > logEndOffset).
   */
  def logSegments(from: Long, to: Long): Iterable[LogSegment] = {
    if (from == to) {
      // Handle non-segment-aligned empty sets
      List.empty[LogSegment]
    } else if (to < from) {
      throw new IllegalArgumentException(s"Invalid log segment range: requested segments in $topicPartition " +
        s"from offset $from which is greater than limit offset $to")
    } else {
      lock synchronized {
        val view = Option(segments.floorKey(from)).map { floor =>
          segments.subMap(floor, to)
        }.getOrElse(segments.headMap(to))
        view.values.asScala
      }
    }
  }

  def nonActiveLogSegmentsFrom(from: Long): Iterable[LogSegment] = {
    lock synchronized {
      if (from > activeSegment.baseOffset)
        Seq.empty
      else
        logSegments(from, activeSegment.baseOffset)
    }
  }

  /**
   * Get the largest log segment with a base offset less than or equal to the given offset, if one exists.
   *
   * @return the optional log segment
   */
  private def floorLogSegment(offset: Long): Option[LogSegment] = {
    Option(segments.floorEntry(offset)).map(_.getValue)
  }

  override def toString: String = {
    val logString = new StringBuilder
    logString.append(s"Log(dir=$dir")
    logString.append(s", topic=${topicPartition.topic}")
    logString.append(s", partition=${topicPartition.partition}")
    logString.append(s", highWatermark=$highWatermark")
    logString.append(s", lastStableOffset=$lastStableOffset")
    logString.append(s", logStartOffset=$logStartOffset")
    logString.append(s", logEndOffset=$logEndOffset")
    logString.append(")")
    logString.toString
  }

  /**
   * This method deletes the given log segments by doing the following for each of them:
   * <ol>
   * <li>It removes the segment from the segment map so that it will no longer be used for reads.
   * <li>It renames the index and log files by appending .deleted to the respective file name
   * <li>It can either schedule an asynchronous delete operation to occur in the future or perform the deletion synchronously
   * </ol>
   * Asynchronous deletion allows reads to happen concurrently without synchronization and without the possibility of
   * physically deleting a file while it is being read.
   *
   * This method does not need to convert IOException to KafkaStorageException because it is either called before all logs are loaded
   * or the immediate caller will catch and handle IOException
   *
   * @param segments    The log segments to schedule for deletion
   * @param asyncDelete Whether the segment files should be deleted asynchronously
   */
  private def removeAndDeleteSegments(segments: Iterable[LogSegment], asyncDelete: Boolean): Unit = {
    if (segments.nonEmpty) {
      lock synchronized {
        // As most callers hold an iterator into the `segments` collection and `removeAndDeleteSegment` mutates it by
        // removing the deleted segment, we should force materialization of the iterator here, so that results of the
        // iteration remain valid and deterministic.
        val toDelete = segments.toList
        toDelete.foreach { segment =>
          this.segments.remove(segment.baseOffset)
        }
        deleteSegmentFiles(toDelete, asyncDelete)
      }
    }
  }

  /**
   * Perform physical deletion for the given file. Allows the file to be deleted asynchronously or synchronously.
   *
   * This method assumes that the file exists and the method is not thread-safe.
   *
   * This method does not need to convert IOException (thrown from changeFileSuffixes) to KafkaStorageException because
   * it is either called before all logs are loaded or the caller will catch and handle IOException
   *
   * @throws IOException if the file can't be renamed and still exists
   */
  private def deleteSegmentFiles(segments: Iterable[LogSegment], asyncDelete: Boolean): Unit = {
    segments.foreach(_.changeFileSuffixes("", Log.DeletedFileSuffix))

    def deleteSegments(): Unit = {
      info(s"Deleting segments ${segments.mkString(",")}")
      maybeHandleIOException(s"Error while deleting segments for $topicPartition in dir ${dir.getParent}") {
        segments.foreach(_.deleteIfExists())
      }
    }

    if (asyncDelete) {
      info(s"Scheduling segments for deletion ${segments.mkString(",")}")
      scheduler.schedule("delete-file", () => deleteSegments, delay = config.fileDeleteDelayMs)
    } else {
      deleteSegments()
    }
  }

  /**
   * Swap one or more new segment in place and delete one or more existing segments in a crash-safe manner. The old
   * segments will be asynchronously deleted.
   *
   * This method does not need to convert IOException to KafkaStorageException because it is either called before all logs are loaded
   * or the caller will catch and handle IOException
   *
   * The sequence of operations is:
   * <ol>
   * <li> Cleaner creates one or more new segments with suffix .cleaned and invokes replaceSegments().
   * If broker crashes at this point, the clean-and-swap operation is aborted and
   * the .cleaned files are deleted on recovery in loadSegments().
   * <li> New segments are renamed .swap. If the broker crashes before all segments were renamed to .swap, the
   * clean-and-swap operation is aborted - .cleaned as well as .swap files are deleted on recovery in
   * loadSegments(). We detect this situation by maintaining a specific order in which files are renamed from
   * .cleaned to .swap. Basically, files are renamed in descending order of offsets. On recovery, all .swap files
   * whose offset is greater than the minimum-offset .clean file are deleted.
   * <li> If the broker crashes after all new segments were renamed to .swap, the operation is completed, the swap
   * operation is resumed on recovery as described in the next step.
   * <li> Old segment files are renamed to .deleted and asynchronous delete is scheduled.
   * If the broker crashes, any .deleted files left behind are deleted on recovery in loadSegments().
   * replaceSegments() is then invoked to complete the swap with newSegment recreated from
   * the .swap file and oldSegments containing segments which were not renamed before the crash.
   * <li> Swap segment(s) are renamed to replace the existing segments, completing this operation.
   * If the broker crashes, any .deleted files which may be left behind are deleted
   * on recovery in loadSegments().
   * </ol>
   *
   * @param newSegments         The new log segment to add to the log
   * @param oldSegments         The old log segments to delete from the log
   * @param isRecoveredSwapFile true if the new segment was created from a swap file during recovery after a crash
   */
  private[log] def replaceSegments(newSegments: Seq[LogSegment], oldSegments: Seq[LogSegment], isRecoveredSwapFile: Boolean = false): Unit = {
    lock synchronized {
      val sortedNewSegments = newSegments.sortBy(_.baseOffset)
      // Some old segments may have been removed from index and scheduled for async deletion after the caller reads segments
      // but before this method is executed. We want to filter out those segments to avoid calling asyncDeleteSegment()
      // multiple times for the same segment.
      val sortedOldSegments = oldSegments.filter(seg => segments.containsKey(seg.baseOffset)).sortBy(_.baseOffset)

      checkIfMemoryMappedBufferClosed()
      // need to do this in two phases to be crash safe AND do the delete asynchronously
      // if we crash in the middle of this we complete the swap in loadSegments()
      if (!isRecoveredSwapFile)
        sortedNewSegments.reverse.foreach(_.changeFileSuffixes(Log.CleanedFileSuffix, Log.SwapFileSuffix))
      sortedNewSegments.reverse.foreach(addSegment(_))

      // delete the old files
      for (seg <- sortedOldSegments) {
        // remove the index entry
        if (seg.baseOffset != sortedNewSegments.head.baseOffset)
          segments.remove(seg.baseOffset)
        // delete segment files
        deleteSegmentFiles(List(seg), asyncDelete = true)
      }
      // okay we are safe now, remove the swap suffix
      sortedNewSegments.foreach(_.changeFileSuffixes(Log.SwapFileSuffix, ""))
    }
  }

  /**
   * This function does not acquire Log.lock. The caller has to make sure log segments don't get deleted during
   * this call, and also protects against calling this function on the same segment in parallel.
   *
   * Currently, it is used by LogCleaner threads on log compact non-active segments only with LogCleanerManager's lock
   * to ensure no other logcleaner threads and retention thread can work on the same segment.
   */
  private[log] def getFirstBatchTimestampForSegments(segments: Iterable[LogSegment]): Iterable[Long] = {
    segments.map {
      segment =>
        segment.getFirstBatchTimestamp()
    }
  }

  /**
   * remove deleted log metrics
   */
  private[log] def removeLogMetrics(): Unit = {
    removeMetric(LogMetricNames.NumLogSegments, tags)
    removeMetric(LogMetricNames.LogStartOffset, tags)
    removeMetric(LogMetricNames.LogEndOffset, tags)
    removeMetric(LogMetricNames.Size, tags)
  }

  /**
   * Add the given segment to the segments in this log. If this segment replaces an existing segment, delete it.
   * 将日志段对象添加到Map
   *
   * @param segment The segment to add
   */
  @threadsafe
  def addSegment(segment: LogSegment): LogSegment = this.segments.put(segment.baseOffset, segment)

  private def maybeHandleIOException[T](msg: => String)(fun: => T): T = {
    try {
      fun
    } catch {
      case e: IOException =>
        logDirFailureChannel.maybeAddOfflineLogDir(dir.getParent, msg, e)
        throw new KafkaStorageException(msg, e)
    }
  }

  private[log] def retryOnOffsetOverflow[T](fn: => T): T = {
    while (true) {
      try {
        return fn
      } catch {
        case e: LogSegmentOffsetOverflowException =>
          info(s"Caught segment overflow error: ${e.getMessage}. Split segment and retry.")
          splitOverflowedSegment(e.segment)
      }
    }
    throw new IllegalStateException()
  }

  /**
   * Split a segment into one or more segments such that there is no offset overflow in any of them. The
   * resulting segments will contain the exact same messages that are present in the input segment. On successful
   * completion of this method, the input segment will be deleted and will be replaced by the resulting new segments.
   * See replaceSegments for recovery logic, in case the broker dies in the middle of this operation.
   * <p>Note that this method assumes we have already determined that the segment passed in contains records that cause
   * offset overflow.</p>
   * <p>The split logic overloads the use of .clean files that LogCleaner typically uses to make the process of replacing
   * the input segment with multiple new segments atomic and recoverable in the event of a crash. See replaceSegments
   * and completeSwapOperations for the implementation to make this operation recoverable on crashes.</p>
   *
   * @param segment Segment to split
   * @return List of new segments that replace the input segment
   */
  private[log] def splitOverflowedSegment(segment: LogSegment): List[LogSegment] = {
    require(isLogFile(segment.log.file), s"Cannot split file ${segment.log.file.getAbsoluteFile}")
    require(segment.hasOverflow, "Split operation is only permitted for segments with overflow")

    info(s"Splitting overflowed segment $segment")

    val newSegments = ListBuffer[LogSegment]()
    try {
      var position = 0
      val sourceRecords = segment.log

      while (position < sourceRecords.sizeInBytes) {
        val firstBatch = sourceRecords.batchesFrom(position).asScala.head
        val newSegment = LogCleaner.createNewCleanedSegment(this, firstBatch.baseOffset)
        newSegments += newSegment

        val bytesAppended = newSegment.appendFromFile(sourceRecords, position)
        if (bytesAppended == 0)
          throw new IllegalStateException(s"Failed to append records from position $position in $segment")

        position += bytesAppended
      }

      // prepare new segments
      var totalSizeOfNewSegments = 0
      newSegments.foreach { splitSegment =>
        splitSegment.onBecomeInactiveSegment()
        splitSegment.flush()
        splitSegment.lastModified = segment.lastModified
        totalSizeOfNewSegments += splitSegment.log.sizeInBytes
      }
      // size of all the new segments combined must equal size of the original segment
      if (totalSizeOfNewSegments != segment.log.sizeInBytes)
        throw new IllegalStateException("Inconsistent segment sizes after split" +
          s" before: ${segment.log.sizeInBytes} after: $totalSizeOfNewSegments")

      // replace old segment with new ones
      info(s"Replacing overflowed segment $segment with split segments $newSegments")
      replaceSegments(newSegments.toList, List(segment), isRecoveredSwapFile = false)
      newSegments.toList
    } catch {
      case e: Exception =>
        newSegments.foreach { splitSegment =>
          splitSegment.close()
          splitSegment.deleteIfExists()
        }
        throw e
    }
  }
}

/**
 * Helper functions for logs
 */
object Log {

  /** a log file */
  val LogFileSuffix = ".log"

  /** an index file */
  val IndexFileSuffix = ".index"

  /** a time index file */
  val TimeIndexFileSuffix = ".timeindex"

  /* Kafka为幂等型或事务型Producer所做的快照文件 */
  val ProducerSnapshotFileSuffix = ".snapshot"

  /** an (aborted) txn index. */
  val TxnIndexFileSuffix = ".txnindex"

  /** a file that is scheduled to be deleted. 删除日志段操作创建的文件 目前删除日志段文件是异步操作 broker端把日志段从.log后缀改为.deleted后缀 */
  val DeletedFileSuffix = ".deleted"

  /** A temporary file that is being used for log cleaning. Compaction的产物 */
  val CleanedFileSuffix = ".cleaned"

  /** A temporary file used when swapping files into the log. Compaction的产物 */
  val SwapFileSuffix = ".swap"

  /** Clean shutdown file that indicates the broker was cleanly shutdown in 0.8 and higher.
   * This is used to avoid unnecessary recovery after a clean shutdown. In theory this could be
   * avoided by passing in the recovery point, however finding the correct position to do this
   * requires accessing the offset index which may not be safe in an unclean shutdown.
   * For more information see the discussion in PR#2104
   */
  val CleanShutdownFile = ".kafka_cleanshutdown"

  /** a directory that is scheduled to be deleted. 应用于文件夹 删除一个Topic时 Topic分区的文件夹很加上该后缀 */
  val DeleteDirSuffix = "-delete"

  /** a directory that is used for future partition. 变更Topic分区文件夹地址 */
  val FutureDirSuffix = "-future"

  private[log] val DeleteDirPattern = Pattern.compile(s"^(\\S+)-(\\S+)\\.(\\S+)$DeleteDirSuffix")
  private[log] val FutureDirPattern = Pattern.compile(s"^(\\S+)-(\\S+)\\.(\\S+)$FutureDirSuffix")

  val UnknownOffset = -1L

  def apply(dir: File,
            config: LogConfig,
            logStartOffset: Long,
            recoveryPoint: Long,
            scheduler: Scheduler,
            brokerTopicStats: BrokerTopicStats,
            time: Time = Time.SYSTEM,
            maxProducerIdExpirationMs: Int,
            producerIdExpirationCheckIntervalMs: Int,
            logDirFailureChannel: LogDirFailureChannel): Log = {
    val topicPartition = Log.parseTopicPartitionName(dir)
    val producerStateManager = new ProducerStateManager(topicPartition, dir, maxProducerIdExpirationMs)
    new Log(dir, config, logStartOffset, recoveryPoint, scheduler, brokerTopicStats, time, maxProducerIdExpirationMs,
      producerIdExpirationCheckIntervalMs, topicPartition, producerStateManager, logDirFailureChannel)
  }

  /**
   * Make log segment file name from offset bytes. All this does is pad out the offset number with zeros
   * so that ls sorts the files numerically.
   *
   * 通过给定的位移值计算出对应的日志段文件名
   * 由于日志段文件名固定式20位的 该方法采用给定位移值前补0的方式将文件名扩充成20位
   *
   * @param offset The offset to use in the file name
   * @return The filename
   */
  def filenamePrefixFromOffset(offset: Long): String = {
    val nf = NumberFormat.getInstance()
    nf.setMinimumIntegerDigits(20)
    nf.setMaximumFractionDigits(0)
    nf.setGroupingUsed(false)
    nf.format(offset)
  }

  /**
   * Construct a log file name in the given dir with the given base offset and the given suffix
   *
   * @param dir    The directory in which the log will reside
   * @param offset The base offset of the log file
   * @param suffix The suffix to be appended to the file name (e.g. "", ".deleted", ".cleaned", ".swap", etc.)
   */
  def logFile(dir: File, offset: Long, suffix: String = ""): File =
    new File(dir, filenamePrefixFromOffset(offset) + LogFileSuffix + suffix)

  /**
   * Return a directory name to rename the log directory to for async deletion.
   * The name will be in the following format: "topic-partitionId.uniqueId-delete".
   * If the topic name is too long, it will be truncated to prevent the total name
   * from exceeding 255 characters.
   */
  def logDeleteDirName(topicPartition: TopicPartition): String = {
    val uniqueId = java.util.UUID.randomUUID.toString.replaceAll("-", "")
    val suffix = s"-${topicPartition.partition()}.${uniqueId}${DeleteDirSuffix}"
    val prefixLength = Math.min(topicPartition.topic().size, 255 - suffix.size)
    s"${topicPartition.topic().substring(0, prefixLength)}${suffix}"
  }

  /**
   * Return a future directory name for the given topic partition. The name will be in the following
   * format: topic-partition.uniqueId-future where topic, partition and uniqueId are variables.
   */
  def logFutureDirName(topicPartition: TopicPartition): String = {
    logDirNameWithSuffix(topicPartition, FutureDirSuffix)
  }

  private def logDirNameWithSuffix(topicPartition: TopicPartition, suffix: String): String = {
    val uniqueId = java.util.UUID.randomUUID.toString.replaceAll("-", "")
    s"${logDirName(topicPartition)}.$uniqueId$suffix"
  }

  /**
   * Return a directory name for the given topic partition. The name will be in the following
   * format: topic-partition where topic, partition are variables.
   */
  def logDirName(topicPartition: TopicPartition): String = {
    s"${topicPartition.topic}-${topicPartition.partition}"
  }

  /**
   * Construct an index file name in the given dir using the given base offset and the given suffix
   *
   * @param dir    The directory in which the log will reside
   * @param offset The base offset of the log file
   * @param suffix The suffix to be appended to the file name ("", ".deleted", ".cleaned", ".swap", etc.)
   */
  def offsetIndexFile(dir: File, offset: Long, suffix: String = ""): File =
    new File(dir, filenamePrefixFromOffset(offset) + IndexFileSuffix + suffix)

  /**
   * Construct a time index file name in the given dir using the given base offset and the given suffix
   *
   * @param dir    The directory in which the log will reside
   * @param offset The base offset of the log file
   * @param suffix The suffix to be appended to the file name ("", ".deleted", ".cleaned", ".swap", etc.)
   */
  def timeIndexFile(dir: File, offset: Long, suffix: String = ""): File =
    new File(dir, filenamePrefixFromOffset(offset) + TimeIndexFileSuffix + suffix)

  def deleteFileIfExists(file: File, suffix: String = ""): Unit =
    Files.deleteIfExists(new File(file.getPath + suffix).toPath)

  /**
   * Construct a producer id snapshot file using the given offset.
   *
   * @param dir    The directory in which the log will reside
   * @param offset The last offset (exclusive) included in the snapshot
   */
  def producerSnapshotFile(dir: File, offset: Long): File =
    new File(dir, filenamePrefixFromOffset(offset) + ProducerSnapshotFileSuffix)

  /**
   * Construct a transaction index file name in the given dir using the given base offset and the given suffix
   *
   * @param dir    The directory in which the log will reside
   * @param offset The base offset of the log file
   * @param suffix The suffix to be appended to the file name ("", ".deleted", ".cleaned", ".swap", etc.)
   */
  def transactionIndexFile(dir: File, offset: Long, suffix: String = ""): File =
    new File(dir, filenamePrefixFromOffset(offset) + TxnIndexFileSuffix + suffix)

  def offsetFromFileName(filename: String): Long = {
    filename.substring(0, filename.indexOf('.')).toLong
  }

  def offsetFromFile(file: File): Long = {
    offsetFromFileName(file.getName)
  }

  /**
   * Calculate a log's size (in bytes) based on its log segments
   *
   * @param segments The log segments to calculate the size of
   * @return Sum of the log segments' sizes (in bytes)
   */
  def sizeInBytes(segments: Iterable[LogSegment]): Long =
    segments.map(_.size.toLong).sum

  /**
   * Parse the topic and partition out of the directory name of a log
   */
  def parseTopicPartitionName(dir: File): TopicPartition = {
    if (dir == null)
      throw new KafkaException("dir should not be null")

    def exception(dir: File): KafkaException = {
      new KafkaException(s"Found directory ${dir.getCanonicalPath}, '${dir.getName}' is not in the form of " +
        "topic-partition or topic-partition.uniqueId-delete (if marked for deletion).\n" +
        "Kafka's log directories (and children) should only contain Kafka topic data.")
    }

    val dirName = dir.getName
    if (dirName == null || dirName.isEmpty || !dirName.contains('-'))
      throw exception(dir)
    if (dirName.endsWith(DeleteDirSuffix) && !DeleteDirPattern.matcher(dirName).matches ||
      dirName.endsWith(FutureDirSuffix) && !FutureDirPattern.matcher(dirName).matches)
      throw exception(dir)

    val name: String =
      if (dirName.endsWith(DeleteDirSuffix) || dirName.endsWith(FutureDirSuffix)) dirName.substring(0, dirName.lastIndexOf('.'))
      else dirName

    val index = name.lastIndexOf('-')
    val topic = name.substring(0, index)
    val partitionString = name.substring(index + 1)
    if (topic.isEmpty || partitionString.isEmpty)
      throw exception(dir)

    val partition =
      try partitionString.toInt
      catch {
        case _: NumberFormatException => throw exception(dir)
      }

    new TopicPartition(topic, partition)
  }

  private def isIndexFile(file: File): Boolean = {
    val filename = file.getName
    filename.endsWith(IndexFileSuffix) || filename.endsWith(TimeIndexFileSuffix) || filename.endsWith(TxnIndexFileSuffix)
  }

  private def isLogFile(file: File): Boolean =
    file.getPath.endsWith(LogFileSuffix)

}

/**
 * 定义Log对象的监控指标
 */
object LogMetricNames {
  val NumLogSegments: String = "NumLogSegments"
  val LogStartOffset: String = "LogStartOffset"
  val LogEndOffset: String = "LogEndOffset"
  val Size: String = "Size"

  def allMetricNames: List[String] = {
    List(NumLogSegments, LogStartOffset, LogEndOffset, Size)
  }
}<|MERGE_RESOLUTION|>--- conflicted
+++ resolved
@@ -1127,11 +1127,11 @@
    * @param records                    The log records to append
    * @param origin                     Declares the origin of the append which affects required validations
    * @param interBrokerProtocolVersion Inter-broker message protocol version
-   * @param assignOffsets Should the log assign offsets to this message set or blindly apply what it is given
-   * @param leaderEpoch The partition's leader epoch which will be applied to messages when offsets are assigned on the leader
-   * @param ignoreRecordSize true to skip validation of record size.
-   * @throws KafkaStorageException If the append fails due to an I/O error.
-   * @throws OffsetsOutOfOrderException If out of order offsets found in 'records'
+   * @param assignOffsets              Should the log assign offsets to this message set or blindly apply what it is given
+   * @param leaderEpoch                The partition's leader epoch which will be applied to messages when offsets are assigned on the leader
+   * @param ignoreRecordSize           true to skip validation of record size.
+   * @throws KafkaStorageException           If the append fails due to an I/O error.
+   * @throws OffsetsOutOfOrderException      If out of order offsets found in 'records'
    * @throws UnexpectedAppendOffsetException If the first or last offset in append is less than next offset
    * @return Information about the appended messages including the first and last offset.
    */
@@ -1821,18 +1821,11 @@
    */
   private def deleteOldSegments(predicate: (LogSegment, Option[LogSegment]) => Boolean, reason: String): Int = {
     lock synchronized {
-<<<<<<< HEAD
       val deletable = deletableSegments(predicate) // 确定哪些日志段可以删除
-      if (deletable.nonEmpty)
-        info(s"Found deletable segments with base offsets [${deletable.map(_.baseOffset).mkString(",")}] due to $reason")
-      deleteSegments(deletable) // 实际删除
-=======
-      val deletable = deletableSegments(predicate)
       if (deletable.nonEmpty) {
         info(s"Found deletable segments with base offsets [${deletable.map(_.baseOffset).mkString(",")}] due to $reason")
-        deleteSegments(deletable)
+        deleteSegments(deletable) // 实际删除
       } else 0
->>>>>>> c6adcca9
     }
   }
 
