/**
 * Licensed to the Apache Software Foundation (ASF) under one or more
 * contributor license agreements.  See the NOTICE file distributed with
 * this work for additional information regarding copyright ownership.
 * The ASF licenses this file to You under the Apache License, Version 2.0
 * (the "License"); you may not use this file except in compliance with
 * the License.  You may obtain a copy of the License at
 *
 * http://www.apache.org/licenses/LICENSE-2.0
 *
 * Unless required by applicable law or agreed to in writing, software
 * distributed under the License is distributed on an "AS IS" BASIS,
 * WITHOUT WARRANTIES OR CONDITIONS OF ANY KIND, either express or implied.
 * See the License for the specific language governing permissions and
 * limitations under the License.
 */

package kafka.log

import java.io.{File, IOException}
import java.lang.{Long => JLong}
import java.nio.file.{Files, NoSuchFileException}
import java.text.NumberFormat
import java.util.Map.{Entry => JEntry}
import java.util.Optional
import java.util.concurrent.atomic._
import java.util.concurrent.{ConcurrentNavigableMap, ConcurrentSkipListMap, TimeUnit}
import java.util.regex.Pattern

import kafka.api.{ApiVersion, KAFKA_0_10_0_IV0}
import kafka.common.{LogSegmentOffsetOverflowException, LongRef, OffsetsOutOfOrderException, UnexpectedAppendOffsetException}
import kafka.log.AppendOrigin.RaftLeader
import kafka.message.{BrokerCompressionCodec, CompressionCodec, NoCompressionCodec}
import kafka.metrics.KafkaMetricsGroup
import kafka.server.checkpoints.LeaderEpochCheckpointFile
import kafka.server.epoch.LeaderEpochFileCache
import kafka.server.{BrokerTopicStats, FetchDataInfo, FetchHighWatermark, FetchIsolation, FetchLogEnd, FetchTxnCommitted, LogDirFailureChannel, LogOffsetMetadata, OffsetAndEpoch, PartitionMetadataFile}
import kafka.utils._
import org.apache.kafka.common.errors._
import org.apache.kafka.common.message.{DescribeProducersResponseData, FetchResponseData}
import org.apache.kafka.common.record.FileRecords.TimestampAndOffset
import org.apache.kafka.common.record._
import org.apache.kafka.common.requests.FetchResponse.AbortedTransaction
import org.apache.kafka.common.requests.ListOffsetsRequest
import org.apache.kafka.common.requests.OffsetsForLeaderEpochResponse.UNDEFINED_EPOCH_OFFSET
import org.apache.kafka.common.requests.ProduceResponse.RecordError
import org.apache.kafka.common.utils.{Time, Utils}
import org.apache.kafka.common.{InvalidRecordException, KafkaException, TopicPartition, Uuid}

import scala.jdk.CollectionConverters._
import scala.collection.mutable.{ArrayBuffer, ListBuffer}
import scala.collection.{Seq, Set, mutable}

/**
 * LogAppendInfo的伴生对象 定义了一些工厂方法 用于创建特定的LogAppendInfo对象
 */
object LogAppendInfo {
  val UnknownLogAppendInfo = LogAppendInfo(None, -1, None, RecordBatch.NO_TIMESTAMP, -1L, RecordBatch.NO_TIMESTAMP, -1L,
    RecordConversionStats.EMPTY, NoCompressionCodec, NoCompressionCodec, -1, -1, offsetsMonotonic = false, -1L)

  def unknownLogAppendInfoWithLogStartOffset(logStartOffset: Long): LogAppendInfo =
    LogAppendInfo(None, -1, None, RecordBatch.NO_TIMESTAMP, -1L, RecordBatch.NO_TIMESTAMP, logStartOffset,
      RecordConversionStats.EMPTY, NoCompressionCodec, NoCompressionCodec, -1, -1,
      offsetsMonotonic = false, -1L)

  /**
   * In ProduceResponse V8+, we add two new fields record_errors and error_message (see KIP-467).
   * For any record failures with InvalidTimestamp or InvalidRecordException, we construct a LogAppendInfo object like the one
   * in unknownLogAppendInfoWithLogStartOffset, but with additiona fields recordErrors and errorMessage
   */
  def unknownLogAppendInfoWithAdditionalInfo(logStartOffset: Long, recordErrors: Seq[RecordError], errorMessage: String): LogAppendInfo =
    LogAppendInfo(None, -1, None, RecordBatch.NO_TIMESTAMP, -1L, RecordBatch.NO_TIMESTAMP, logStartOffset,
      RecordConversionStats.EMPTY, NoCompressionCodec, NoCompressionCodec, -1, -1,
      offsetsMonotonic = false, -1L, recordErrors, errorMessage)
}

sealed trait LeaderHwChange

object LeaderHwChange {

  case object Increased extends LeaderHwChange

  case object Same extends LeaderHwChange

  case object None extends LeaderHwChange

}

/**
 * Struct to hold various quantities we compute about each message set before appending to the log
 *
 * 保存一组待写入消息的各种元数据信息(比如这组消息中第一条消息的位移值 | 最后一条消息的位移值 | 这组消息中最大的消息时间戳等等)
 * 在 0.11.0.0 版本之后 lastOffset 和 lastOffsetOfFirstBatch 都是指向消息集合的最后一条消息
 * 它们的区别主要体现在 0.11.0.0 之前的版本
 *
 * @param firstOffset            The first offset in the message set unless the message format is less than V2 and we are appending
 *                               to the follower. If the message is a duplicate message the segment base offset and relative position
 *                               in segment will be unknown.
 * @param lastOffset             The last offset in the message set
 * @param lastLeaderEpoch        The partition leader epoch corresponding to the last offset, if available.
 * @param maxTimestamp           The maximum timestamp of the message set.
 * @param offsetOfMaxTimestamp   The offset of the message with the maximum timestamp.
 * @param logAppendTime          The log append time (if used) of the message set, otherwise Message.NoTimestamp
 * @param logStartOffset         The start offset of the log at the time of this append.
 * @param recordConversionStats  Statistics collected during record processing, `null` if `assignOffsets` is `false`
 * @param sourceCodec            The source codec used in the message set (send by the producer)
 * @param targetCodec            The target codec of the message set(after applying the broker compression configuration if any)
 * @param shallowCount           The number of shallow messages
 * @param validBytes             The number of valid bytes
 * @param offsetsMonotonic       Are the offsets in this message set monotonically increasing
 * @param lastOffsetOfFirstBatch The last offset of the first batch
 * @param leaderHwChange         Incremental if the high watermark needs to be increased after appending record.
 *                               Same if high watermark is not changed. None is the default value and it means append failed
 *
 */
case class LogAppendInfo(var firstOffset: Option[LogOffsetMetadata],
                         var lastOffset: Long,  // 消息集合最后一条消息的位移值
                         var lastLeaderEpoch: Option[Int],
                         var maxTimestamp: Long, // 消息集合最大消息时间戳
                         var offsetOfMaxTimestamp: Long, // 消息集合最大消息时间戳所属消息的位移值
                         var logAppendTime: Long, // 写入消息时间戳
                         var logStartOffset: Long, // 消息集合首条消息的位移值
                         var recordConversionStats: RecordConversionStats, // 消息转换统计类 里面记录了执行了格式转换的消息数等数据
                         sourceCodec: CompressionCodec, // 消息集合中消息使用的压缩器（Compressor）类型(比如是Snappy还是LZ4)
                         targetCodec: CompressionCodec, // 写入消息时需要使用的压缩器类型
                         shallowCount: Int, // 消息批次数 每个消息批次下可能包含多条消息
                         validBytes: Int, // 写入消息总字节数
                         offsetsMonotonic: Boolean, // 消息位移值是否是顺序增加的
                         lastOffsetOfFirstBatch: Long, // 首个消息批次中最后一条消息的位移
                         recordErrors: Seq[RecordError] = List(), // 写入消息时出现的异常列表
                         errorMessage: String = null, // 错误码
                         leaderHwChange: LeaderHwChange = LeaderHwChange.None) {
  /**
   * Get the first offset if it exists, else get the last offset of the first batch
   * For magic versions 2 and newer, this method will return first offset. For magic versions
   * older than 2, we use the last offset of the first batch as an approximation of the first
   * offset to avoid decompressing the data.
   */
  def firstOrLastOffsetOfFirstBatch: Long = firstOffset.map(_.messageOffset).getOrElse(lastOffsetOfFirstBatch)

  /**
   * Get the (maximum) number of messages described by LogAppendInfo
   *
   * @return Maximum possible number of messages described by LogAppendInfo
   */
  def numMessages: Long = {
    firstOffset match {
      case Some(firstOffsetVal) if (firstOffsetVal.messageOffset >= 0 && lastOffset >= 0) =>
        (lastOffset - firstOffsetVal.messageOffset + 1)
      case _ => 0
    }
  }
}

/**
 * Container class which represents a snapshot of the significant offsets for a partition. This allows fetching
 * of these offsets atomically without the possibility of a leader change affecting their consistency relative
 * to each other. See [[Log.fetchOffsetSnapshot()]].
 *
 * 封装分区所有位移元数据的容器类
 */
case class LogOffsetSnapshot(logStartOffset: Long,
                             logEndOffset: LogOffsetMetadata,
                             highWatermark: LogOffsetMetadata,
                             lastStableOffset: LogOffsetMetadata)

/**
 * Another container which is used for lower level reads using  [[kafka.cluster.Partition.readRecords()]].
 *
 * 封装读取日志返回的数据及其元数据
 */
case class LogReadInfo(fetchedData: FetchDataInfo,
                       divergingEpoch: Option[FetchResponseData.EpochEndOffset],
                       highWatermark: Long,
                       logStartOffset: Long,
                       logEndOffset: Long,
                       lastStableOffset: Long)

/**
 * A class used to hold useful metadata about a completed transaction. This is used to build
 * the transaction index after appending to the log.
 *
 * 记录已完成事务的元数据 主要用于构建事务索引
 *
 * @param producerId  The ID of the producer
 * @param firstOffset The first offset (inclusive) of the transaction
 * @param lastOffset  The last offset (inclusive) of the transaction. This is always the offset of the
 *                    COMMIT/ABORT control record which indicates the transaction's completion.
 * @param isAborted   Whether or not the transaction was aborted
 */
case class CompletedTxn(producerId: Long, firstOffset: Long, lastOffset: Long, isAborted: Boolean) {
  override def toString: String = {
    "CompletedTxn(" +
      s"producerId=$producerId, " +
      s"firstOffset=$firstOffset, " +
      s"lastOffset=$lastOffset, " +
      s"isAborted=$isAborted)"
  }
}

/**
 * A class used to hold params required to decide to rotate a log segment or not.
 *
 * 定义用于控制日志段是否切分的结构
 */
case class RollParams(maxSegmentMs: Long,
                      maxSegmentBytes: Int,
                      maxTimestampInMessages: Long,
                      maxOffsetInMessages: Long,
                      messagesSize: Int,
                      now: Long)

/**
 * RollParams的伴生对象 内部定义了工厂方法
 */
object RollParams {
  def apply(config: LogConfig, appendInfo: LogAppendInfo, messagesSize: Int, now: Long): RollParams = {
    new RollParams(config.maxSegmentMs,
      config.segmentSize,
      appendInfo.maxTimestamp,
      appendInfo.lastOffset,
      messagesSize, now)
  }
}

sealed trait LogStartOffsetIncrementReason

case object ClientRecordDeletion extends LogStartOffsetIncrementReason {
  override def toString: String = "client delete records request"
}

case object LeaderOffsetIncremented extends LogStartOffsetIncrementReason {
  override def toString: String = "leader offset increment"
}

case object SegmentDeletion extends LogStartOffsetIncrementReason {
  override def toString: String = "segment deletion"
}
case object SnapshotGenerated extends LogStartOffsetIncrementReason {
  override def toString: String = "snapshot generated"
}

/**
 * An append-only log for storing messages.
 *
 * The log is a sequence of LogSegments, each with a base offset denoting the first message in the segment.
 *
 * New log segments are created according to a configurable policy that controls the size in bytes or time interval
 * for a given segment.
 *
 * 核心代码
 * 日志是日志段的容器 内部定义了很多管理日志段的操作
 *
 * @param _dir                                The directory in which log segments are created.
 * @param config                              The log configuration settings
 * @param logStartOffset                      The earliest offset allowed to be exposed to kafka client.
 *                                            The logStartOffset can be updated by :
 *                       - user's DeleteRecordsRequest
 *                       - broker's log retention
 *                       - broker's log truncation
 *                         The logStartOffset is used to decide the following:
 *                       - Log deletion. LogSegment whose nextOffset <= log's logStartOffset can be deleted.
 *                         It may trigger log rolling if the active segment is deleted.
 *                       - Earliest offset of the log in response to ListOffsetRequest. To avoid OffsetOutOfRange exception after user seeks to earliest offset,
 *                         we make sure that logStartOffset <= log's highWatermark
 *                         Other activities such as log cleaning are not affected by logStartOffset.
 * @param recoveryPoint                       The offset at which to begin recovery--i.e. the first offset which has not been flushed to disk
 * @param scheduler                           The thread pool scheduler used for background actions
 * @param brokerTopicStats                    Container for Broker Topic Yammer Metrics
 * @param time                                The time instance used for checking the clock
 * @param maxProducerIdExpirationMs           The maximum amount of time to wait before a producer id is considered expired
 * @param producerIdExpirationCheckIntervalMs How often to check for producer ids which need to be expired
 * @param hadCleanShutdown boolean flag to indicate if the Log had a clean/graceful shutdown last time. true means
 *                         clean shutdown whereas false means a crash.
 * @param keepPartitionMetadataFile boolean flag to indicate whether the partition.metadata file should be kept in the
 *                                  log directory. A partition.metadata file is only created when the controller's
 *                                  inter-broker protocol version is at least 2.8. This file will persist the topic ID on
 *                                  the broker. If inter-broker protocol is downgraded below 2.8, a topic ID may be lost
 *                                  and a new ID generated upon re-upgrade. If the inter-broker protocol version is below
 *                                  2.8, partition.metadata will be deleted to avoid ID conflicts upon re-upgrade.
 */
@threadsafe
class Log(@volatile private var _dir: File, // 日志所在的文件夹路径(即Topic分区的路径)
          // @volatile表示值是可以变动的 并且可能被多个线程更新 不能简称为LSO(Log Stable Offset 属于事务的概念)
          @volatile var config: LogConfig,
          @volatile var logStartOffset: Long, // 日至当前的最早位移 和LEO(Log End Offset)是对应的(LSO是Log Stable Offset 是和事务相关的概念 Log Start Offset != LSO)
          @volatile var recoveryPoint: Long,
          scheduler: Scheduler,
          brokerTopicStats: BrokerTopicStats,
          val time: Time,
          val maxProducerIdExpirationMs: Int,
          val producerIdExpirationCheckIntervalMs: Int,
          val topicPartition: TopicPartition,
          val producerStateManager: ProducerStateManager,
          logDirFailureChannel: LogDirFailureChannel,
          private val hadCleanShutdown: Boolean = true,
          val keepPartitionMetadataFile: Boolean = true) extends Logging with KafkaMetricsGroup {

  import kafka.log.Log._

  this.logIdent = s"[Log partition=$topicPartition, dir=${dir.getParent}] "

  /* A lock that guards all modifications to the log */
  private val lock = new Object

  // The memory mapped buffer for index files of this log will be closed with either delete() or closeHandlers()
  // After memory mapped buffer is closed, no disk IO operation should be performed for this log
  // Log对象对应的索引文件的日志缓冲区是否已经关闭 一旦设置为true 代表已经关闭
  @volatile private var isMemoryMappedBufferClosed = false

  // Cache value of parent directory to avoid allocations in hot paths like ReplicaManager.checkpointHighWatermarks
  @volatile private var _parentDir: String = dir.getParent

  /* last time it was flushed */
  private val lastFlushedTime = new AtomicLong(time.milliseconds)

  /* 永远指向下一条待插入消息的位移值 也就是说这个位置是没有值的(和LEO等价 <--> Log End Offset 日志当前的末端位移)  */
  @volatile private var nextOffsetMetadata: LogOffsetMetadata = _

  // Log dir failure is handled asynchronously we need to prevent threads
  // from reading inconsistent state caused by a failure in another thread
  @volatile private var logDirOffline = false

  /* The earliest offset which is part of an incomplete transaction. This is used to compute the
   * last stable offset (LSO) in ReplicaManager. Note that it is possible that the "true" first unstable offset
   * gets removed from the log (through record or segment deletion). In this case, the first unstable offset
   * will point to the log start offset, which may actually be either part of a completed transaction or not
   * part of a transaction at all. However, since we only use the LSO for the purpose of restricting the
   * read_committed consumer to fetching decided data (i.e. committed, aborted, or non-transactional), this
   * temporary abuse seems justifiable and saves us from scanning the log after deletion to find the first offsets
   * of each ongoing transaction in order to compute a new first unstable offset. It is possible, however,
   * that this could result in disagreement between replicas depending on when they began replicating the log.
   * In the worst case, the LSO could be seen by a consumer to go backwards.
   */
  @volatile private var firstUnstableOffsetMetadata: Option[LogOffsetMetadata] = None

  /* Keep track of the current high watermark in order to ensure that segments containing offsets at or above it are
   * not eligible for deletion. This means that the active segment is only eligible for deletion if the high watermark
   * equals the log end offset (which may never happen for a partition under consistent load). This is needed to
   * prevent the log start offset (which is exposed in fetch responses) from getting ahead of the high watermark.
   *
   * 分区日志的高水位值
   * 每个Log对象都会维护一个Log Start Offset值 首次构建高水位时 高水位值(默认值)会被赋值为Log Start Offset
   */
  @volatile private var highWatermarkMetadata: LogOffsetMetadata = LogOffsetMetadata(logStartOffset)

  /* the actual segments of the log. 最重要的属性 保存分区日志下所有的日志段信息 Map的key值是日志段的起始位移值 value是日志段对象本身(ConcurrentSkipListMap线程安全 && 键值可排序) */
  private val segments: ConcurrentNavigableMap[java.lang.Long, LogSegment] = new ConcurrentSkipListMap[java.lang.Long, LogSegment]

  // Leader Epoch 是社区于 0.11.0.0 版本引入源码中的 主要是用来判断出现 Failure 时是否执行日志截断操作(Truncation)
  // Visible for testing. 出现Failure时是否进行日志截断操作(之前根据高水位判断的机制 可能会造成副本间数据不一致的问题) 保存了分区Leader的Epoch值与对应位移值的映射关系
  @volatile var leaderEpochCache: Option[LeaderEpochFileCache] = None

  /**
   * Log类的初始化逻辑
   */
  @volatile var partitionMetadataFile : PartitionMetadataFile = null

  @volatile var topicId: Uuid = Uuid.ZERO_UUID

  locally {
    // create the log directory if it doesn't exist
    // 1.创建分区日志路径 保存Log对象磁盘文件
    Files.createDirectories(dir.toPath)
    // 2.初始化Leader Epoch Cache
    initializeLeaderEpochCache()
    // 3.加载所有日志段 并返回该Log对象下一条消息的位移值
    initializePartitionMetadata()

    val nextOffset = loadSegments()

    /* Calculate the offset of the next message. */
    // 4.初始化LEO元数据对象 LEO值为上一步获取的位移值 起始位移值是Active Segment的起始位移值 日志段大小是Active Segment的大小
    nextOffsetMetadata = LogOffsetMetadata(nextOffset, activeSegment.baseOffset, activeSegment.size)
    // 5.更新leaderEpochCache 清除无效数据 去除LEO值之上的所有无效缓存项
    leaderEpochCache.foreach(_.truncateFromEnd(nextOffsetMetadata.messageOffset))
    // 更新logStartOffset
    updateLogStartOffset(math.max(logStartOffset, segments.firstEntry.getValue.baseOffset))

    // The earliest leader epoch may not be flushed during a hard failure. Recover it here.
    leaderEpochCache.foreach(_.truncateFromStart(logStartOffset))

    // Any segment loading or recovery code must not use producerStateManager, so that we can build the full state here
    // from scratch.
    if (!producerStateManager.isEmpty)
      throw new IllegalStateException("Producer state must be empty during log initialization")

    // Reload all snapshots into the ProducerStateManager cache, the intermediate ProducerStateManager used
    // during log recovery may have deleted some files without the Log.producerStateManager instance witnessing the
    // deletion.
    producerStateManager.removeStraySnapshots(segments.values().asScala.map(_.baseOffset).toSeq)
    loadProducerState(logEndOffset, reloadFromCleanShutdown = hadCleanShutdown)

    // Delete partition metadata file if the version does not support topic IDs.
    // Recover topic ID if present and topic IDs are supported
    if (partitionMetadataFile.exists()) {
        if (!keepPartitionMetadataFile)
          partitionMetadataFile.delete()
        else
          topicId = partitionMetadataFile.read().topicId
    }
  }

  def dir: File = _dir

  def parentDir: String = _parentDir

  def parentDirFile: File = new File(_parentDir)

  def initFileSize: Int = {
    if (config.preallocate)
      config.segmentSize
    else
      0
  }

  def updateConfig(newConfig: LogConfig): Unit = {
    val oldConfig = this.config
    this.config = newConfig
    val oldRecordVersion = oldConfig.messageFormatVersion.recordVersion
    val newRecordVersion = newConfig.messageFormatVersion.recordVersion
    if (newRecordVersion.precedes(oldRecordVersion))
      warn(s"Record format version has been downgraded from $oldRecordVersion to $newRecordVersion.")
    if (newRecordVersion.value != oldRecordVersion.value)
      initializeLeaderEpochCache()
  }

  private def checkIfMemoryMappedBufferClosed(): Unit = {
    if (isMemoryMappedBufferClosed)
      throw new KafkaStorageException(s"The memory mapped buffer for log of $topicPartition is already closed")
  }

  def highWatermark: Long = highWatermarkMetadata.messageOffset

  /**
   * Update the high watermark to a new offset. The new high watermark will be lower
   * bounded by the log start offset and upper bounded by the log end offset.
   *
   * This is intended to be called when initializing the high watermark or when updating
   * it on a follower after receiving a Fetch response from the leader.
   *
   * 更新高水位值
   * 主要用在Follower副本从Leader副本获取到消息之后进行更新 一旦拿到新消息 肯定是要更新的
   *
   * @param hw the suggested new value for the high watermark
   * @return the updated high watermark offset
   */
  def updateHighWatermark(hw: Long): Long = {
    updateHighWatermark(LogOffsetMetadata(hw))
  }

  /**
   * Update high watermark with offset metadata. The new high watermark will be lower
   * bounded by the log start offset and upper bounded by the log end offset.
   *
   * @param highWatermarkMetadata the suggested high watermark with offset metadata
   * @return the updated high watermark offset
   */
  def updateHighWatermark(highWatermarkMetadata: LogOffsetMetadata): Long = {
    val endOffsetMetadata = logEndOffsetMetadata
    val newHighWatermarkMetadata = if (highWatermarkMetadata.messageOffset < logStartOffset) {
      LogOffsetMetadata(logStartOffset)
    } else if (highWatermarkMetadata.messageOffset >= endOffsetMetadata.messageOffset) {
      endOffsetMetadata
    } else {
      highWatermarkMetadata
    }

    updateHighWatermarkMetadata(newHighWatermarkMetadata)
    newHighWatermarkMetadata.messageOffset
  }

  /**
   * Update the high watermark to a new value if and only if it is larger than the old value. It is
   * an error to update to a value which is larger than the log end offset.
   *
   * This method is intended to be used by the leader to update the high watermark after follower
   * fetch offsets have been updated.
   *
   * 可能会更新高水位值
   * 主要用在Leader副本的高水位值更新 Leader副本的高水位值更新是有条件的 某些情况下会更新 某些情况下不会
   * 例如Producer向Leader副本写入消息时 分区的高水位值可能就不需要更新 因为此时可能需要等待其他Follower副本同步的进度
   *
   * @return the old high watermark, if updated by the new value
   */
  def maybeIncrementHighWatermark(newHighWatermark: LogOffsetMetadata): Option[LogOffsetMetadata] = {
    // 新的高水位值不能越过Log End Offset
    if (newHighWatermark.messageOffset > logEndOffset)
      throw new IllegalArgumentException(s"High watermark $newHighWatermark update exceeds current " +
        s"log end offset $logEndOffsetMetadata")

    lock.synchronized {
      // 获取老的高水位值
      val oldHighWatermark = fetchHighWatermarkMetadata

      // Ensure that the high watermark increases monotonically. We also update the high watermark when the new
      // offset metadata is on a newer segment, which occurs whenever the log is rolled to a new segment.
      if (oldHighWatermark.messageOffset < newHighWatermark.messageOffset ||
        (oldHighWatermark.messageOffset == newHighWatermark.messageOffset && oldHighWatermark.onOlderSegment(newHighWatermark))) {
        // 新的高水位值 > 老的高水位值 || 二者相等但新的高水位位于新的日志段 设置新的高水位 并返回旧值 否则就什么都不做
        updateHighWatermarkMetadata(newHighWatermark)
        Some(oldHighWatermark)
      } else {
        None
      }
    }
  }

  /**
   * Get the offset and metadata for the current high watermark. If offset metadata is not
   * known, this will do a lookup in the index and cache the result.
   *
   * 获取高水位值
   * 还要获取高水位的其他元数据信息(即日志段起始位移和物理位置信息)
   */
  private def fetchHighWatermarkMetadata: LogOffsetMetadata = {
    checkIfMemoryMappedBufferClosed() // 读取时确保日志对象不能被关闭

    val offsetMetadata = highWatermarkMetadata // 保存当前高水位值到本地变量 避免多线程访问干扰
    if (offsetMetadata.messageOffsetOnly) { // 没有获得到完整的高水位元数据
      lock.synchronized {
        val fullOffset = convertToOffsetMetadataOrThrow(highWatermark) // 通过读日志文件的方式把完整的高水位元数据信息拉出来
        updateHighWatermarkMetadata(fullOffset) // 然后再更新一下高水位对象
        fullOffset
      }
    } else { // 高水位本身就是完整的直接返回
      offsetMetadata
    }
  }

  // 设置高水位值
  private def updateHighWatermarkMetadata(newHighWatermark: LogOffsetMetadata): Unit = {
    // 高水位值不能是负数
    if (newHighWatermark.messageOffset < 0)
      throw new IllegalArgumentException("High watermark offset should be non-negative")

    lock synchronized { // 保护Log对象修改的Monitor锁
      if (newHighWatermark.messageOffset < highWatermarkMetadata.messageOffset) {
        warn(s"Non-monotonic update of high watermark from $highWatermarkMetadata to $newHighWatermark")
      }

      highWatermarkMetadata = newHighWatermark  // 赋值新的高水位值
      producerStateManager.onHighWatermarkUpdated(newHighWatermark.messageOffset) // 处理事务状态管理器的高水位值更新逻辑
      maybeIncrementFirstUnstableOffset() // First Unstable Offset是Kafka事务机制的一部分
    }
    trace(s"Setting high watermark $newHighWatermark")
  }

  /**
   * Get the first unstable offset. Unlike the last stable offset, which is always defined,
   * the first unstable offset only exists if there are transactions in progress.
   *
   * @return the first unstable offset, if it exists
   */
  private[log] def firstUnstableOffset: Option[Long] = firstUnstableOffsetMetadata.map(_.messageOffset)

  private def fetchLastStableOffsetMetadata: LogOffsetMetadata = {
    checkIfMemoryMappedBufferClosed()

    // cache the current high watermark to avoid a concurrent update invalidating the range check
    val highWatermarkMetadata = fetchHighWatermarkMetadata

    firstUnstableOffsetMetadata match {
      case Some(offsetMetadata) if offsetMetadata.messageOffset < highWatermarkMetadata.messageOffset =>
        if (offsetMetadata.messageOffsetOnly) {
          lock synchronized {
            val fullOffset = convertToOffsetMetadataOrThrow(offsetMetadata.messageOffset)
            if (firstUnstableOffsetMetadata.contains(offsetMetadata))
              firstUnstableOffsetMetadata = Some(fullOffset)
            fullOffset
          }
        } else {
          offsetMetadata
        }
      case _ => highWatermarkMetadata
    }
  }

  /**
   * The last stable offset (LSO) is defined as the first offset such that all lower offsets have been "decided."
   * Non-transactional messages are considered decided immediately, but transactional messages are only decided when
   * the corresponding COMMIT or ABORT marker is written. This implies that the last stable offset will be equal
   * to the high watermark if there are no transactional messages in the log. Note also that the LSO cannot advance
   * beyond the high watermark.
   */
  def lastStableOffset: Long = {
    firstUnstableOffsetMetadata match {
      case Some(offsetMetadata) if offsetMetadata.messageOffset < highWatermark => offsetMetadata.messageOffset
      case _ => highWatermark
    }
  }

  def lastStableOffsetLag: Long = highWatermark - lastStableOffset

  /**
   * Fully materialize and return an offset snapshot including segment position info. This method will update
   * the LogOffsetMetadata for the high watermark and last stable offset if they are message-only. Throws an
   * offset out of range error if the segment info cannot be loaded.
   */
  def fetchOffsetSnapshot: LogOffsetSnapshot = {
    val lastStable = fetchLastStableOffsetMetadata
    val highWatermark = fetchHighWatermarkMetadata

    LogOffsetSnapshot(
      logStartOffset,
      logEndOffsetMetadata,
      highWatermark,
      lastStable
    )
  }

  private val tags = {
    val maybeFutureTag = if (isFuture) Map("is-future" -> "true") else Map.empty[String, String]
    Map("topic" -> topicPartition.topic, "partition" -> topicPartition.partition.toString) ++ maybeFutureTag
  }

  newGauge(LogMetricNames.NumLogSegments, () => numberOfSegments, tags)
  newGauge(LogMetricNames.LogStartOffset, () => logStartOffset, tags)
  newGauge(LogMetricNames.LogEndOffset, () => logEndOffset, tags)
  newGauge(LogMetricNames.Size, () => size, tags)

  val producerExpireCheck = scheduler.schedule(name = "PeriodicProducerExpirationCheck", fun = () => {
    lock synchronized {
      producerStateManager.removeExpiredProducers(time.milliseconds)
    }
  }, period = producerIdExpirationCheckIntervalMs, delay = producerIdExpirationCheckIntervalMs, unit = TimeUnit.MILLISECONDS)

  /** The name of this log */
  def name = dir.getName()

  private def recordVersion: RecordVersion = config.messageFormatVersion.recordVersion

  private def initializePartitionMetadata(): Unit = lock synchronized {
    val partitionMetadata = PartitionMetadataFile.newFile(dir)
    partitionMetadataFile = new PartitionMetadataFile(partitionMetadata, logDirFailureChannel)
  }

  private def initializeLeaderEpochCache(): Unit = lock synchronized {

    val leaderEpochFile = LeaderEpochCheckpointFile.newFile(dir)

    def newLeaderEpochFileCache(): LeaderEpochFileCache = {
      // 创建Leader Epoch Cache检查点文件
      val checkpointFile = new LeaderEpochCheckpointFile(leaderEpochFile, logDirFailureChannel)
      // 创建Leader Epoch Cache对象
      new LeaderEpochFileCache(topicPartition, () => logEndOffset, checkpointFile)
    }

    if (recordVersion.precedes(RecordVersion.V2)) {
      val currentCache = if (leaderEpochFile.exists())
        Some(newLeaderEpochFileCache())
      else
        None

      if (currentCache.exists(_.nonEmpty))
        warn(s"Deleting non-empty leader epoch cache due to incompatible message format $recordVersion")

      Files.deleteIfExists(leaderEpochFile.toPath)
      leaderEpochCache = None
    } else {
      leaderEpochCache = Some(newLeaderEpochFileCache())
    }
  }

  /**
   * Removes any temporary files found in log directory, and creates a list of all .swap files which could be swapped
   * in place of existing segment(s). For log splitting, we know that any .swap file whose base offset is higher than
   * the smallest offset .clean file could be part of an incomplete split operation. Such .swap files are also deleted
   * by this method.
   *
   * @return Set of .swap files that are valid to be swapped in as segment files
   */
  private def removeTempFilesAndCollectSwapFiles(): Set[File] = {

    // 删除日志文件对应的索引文件
    def deleteIndicesIfExist(baseFile: File, suffix: String = ""): Unit = {
      info(s"Deleting index files with suffix $suffix for baseFile $baseFile")
      val offset = offsetFromFile(baseFile)
      Files.deleteIfExists(Log.offsetIndexFile(dir, offset, suffix).toPath)
      Files.deleteIfExists(Log.timeIndexFile(dir, offset, suffix).toPath)
      Files.deleteIfExists(Log.transactionIndexFile(dir, offset, suffix).toPath)
    }

    val swapFiles = mutable.Set[File]()
    val cleanFiles = mutable.Set[File]()
    var minCleanedFileOffset = Long.MaxValue

    // 遍历分区日志路径下的所有文件
    for (file <- dir.listFiles if file.isFile) {
      // 不可读直接抛异常
      if (!file.canRead)
        throw new IOException(s"Could not read file $file")
      val filename = file.getName
      if (filename.endsWith(DeletedFileSuffix)) {
        // 如果以.deleted结尾说明是上一次Failure遗留下来的文件 直接删除
        debug(s"Deleting stray temporary file ${file.getAbsolutePath}")
        Files.deleteIfExists(file.toPath)
      } else if (filename.endsWith(CleanedFileSuffix)) {
        // 如果以.cleaned结尾 获取其位移值 并将该文件加入待删除文件集合
        minCleanedFileOffset = Math.min(offsetFromFileName(filename), minCleanedFileOffset)
        cleanFiles += file
      } else if (filename.endsWith(SwapFileSuffix)) {
        // we crashed in the middle of a swap operation, to recover:
        // if a log, delete the index files, complete the swap operation later
        // if an index just delete the index files, they will be rebuilt
        // 如果以.swap结尾
        val baseFile = new File(CoreUtils.replaceSuffix(file.getPath, SwapFileSuffix, ""))
        info(s"Found file ${file.getAbsolutePath} from interrupted swap operation.")
        if (isIndexFile(baseFile)) {
          // 如果该文件是索引文件 删除
          deleteIndicesIfExist(baseFile)
        } else if (isLogFile(baseFile)) {
          // 如果该文件是日志文件 删除索引文件 并将该文件加入待恢复的swap集合
          deleteIndicesIfExist(baseFile)
          swapFiles += file
        }
      }
    }

    // KAFKA-6264: Delete all .swap files whose base offset is greater than the minimum .cleaned segment offset. Such .swap
    // files could be part of an incomplete split operation that could not complete. See Log#splitOverflowedSegment
    // for more details about the split operation.
    // 从待恢复的swap集合中找出起始位移值 > minCleanedFileOffset的文件 直接删除这些无效的.swap文件
    val (invalidSwapFiles, validSwapFiles) = swapFiles.partition(file => offsetFromFile(file) >= minCleanedFileOffset)
    invalidSwapFiles.foreach { file =>
      debug(s"Deleting invalid swap file ${file.getAbsoluteFile} minCleanedFileOffset: $minCleanedFileOffset")
      val baseFile = new File(CoreUtils.replaceSuffix(file.getPath, SwapFileSuffix, ""))
      deleteIndicesIfExist(baseFile, SwapFileSuffix)
      Files.deleteIfExists(file.toPath)
    }

    // Now that we have deleted all .swap files that constitute an incomplete split operation, let's delete all .clean files
    // 清除所有待删除文件集合中的文件
    cleanFiles.foreach { file =>
      debug(s"Deleting stray .clean file ${file.getAbsolutePath}")
      Files.deleteIfExists(file.toPath)
    }
    validSwapFiles
  }

  /**
   * This method does not need to convert IOException to KafkaStorageException because it is only called before all logs are loaded
   * It is possible that we encounter a segment with index offset overflow in which case the LogSegmentOffsetOverflowException
   * will be thrown. Note that any segments that were opened before we encountered the exception will remain open and the
   * caller is responsible for closing them appropriately, if needed.
   *
   * @throws LogSegmentOffsetOverflowException if the log directory contains a segment with messages that overflow the index offset
   */
  private def loadSegmentFiles(): Unit = {
    // load segments in ascending order because transactional data from one segment may depend on the
    // segments that come before it
    // 按照日志段文件名中的位移值正序排列 然后遍历文件
    for (file <- dir.listFiles.sortBy(_.getName) if file.isFile) {
      if (isIndexFile(file)) {
        // if it is an index file, make sure it has a corresponding .log file
        // 如果是索引文件
        val offset = offsetFromFile(file)
        val logFile = Log.logFile(dir, offset)
        if (!logFile.exists) {
          // 对应的日志文件若不存在 记录一个警告并删除此索引文件
          warn(s"Found an orphaned index file ${file.getAbsolutePath}, with no corresponding log file.")
          Files.deleteIfExists(file.toPath)
        }
      } else if (isLogFile(file)) {
        // if it's a log file, load the corresponding log segment
        // 如果是日志文件
        val baseOffset = offsetFromFile(file)
        val timeIndexFileNewlyCreated = !Log.timeIndexFile(dir, baseOffset).exists()
        // 创建对应的LogSegment对象 加入segments中
        val segment = LogSegment.open(dir = dir, baseOffset = baseOffset,
          config, time = time, fileAlreadyExists = true)
        try segment.sanityCheck(timeIndexFileNewlyCreated)
        catch {
          case _: NoSuchFileException =>
            error(s"Could not find offset index file corresponding to log file ${segment.log.file.getAbsolutePath}, " +
              "recovering segment and rebuilding index files...")
            recoverSegment(segment)
          case e: CorruptIndexException =>
            warn(s"Found a corrupted index file corresponding to log file ${segment.log.file.getAbsolutePath} due " +
              s"to ${e.getMessage}}, recovering segment and rebuilding index files...")
            recoverSegment(segment)
        }
        addSegment(segment)
      }
    }
  }

  /**
   * Recover the given segment.
   *
   * @param segment          Segment to recover
   * @param leaderEpochCache Optional cache for updating the leader epoch during recovery
   * @return The number of bytes truncated from the segment
   * @throws LogSegmentOffsetOverflowException if the segment contains messages that cause index offset overflow
   */
  private def recoverSegment(segment: LogSegment,
                             leaderEpochCache: Option[LeaderEpochFileCache] = None): Int = lock synchronized {
    val producerStateManager = new ProducerStateManager(topicPartition, dir, maxProducerIdExpirationMs)
    rebuildProducerState(segment.baseOffset, reloadFromCleanShutdown = false, producerStateManager)
    val bytesTruncated = segment.recover(producerStateManager, leaderEpochCache)
    // once we have recovered the segment's data, take a snapshot to ensure that we won't
    // need to reload the same segment again while recovering another segment.
    producerStateManager.takeSnapshot()
    bytesTruncated
  }

  /**
   * This method does not need to convert IOException to KafkaStorageException because it is only called before all logs
   * are loaded.
   *
   * @throws LogSegmentOffsetOverflowException if the swap file contains messages that cause the log segment offset to
   *                                           overflow. Note that this is currently a fatal exception as we do not have
   *                                           a way to deal with it. The exception is propagated all the way up to
   *                                           KafkaServer#startup which will cause the broker to shut down if we are in
   *                                           this situation. This is expected to be an extremely rare scenario in practice,
   *                                           and manual intervention might be required to get out of it.
   */
  private def completeSwapOperations(swapFiles: Set[File]): Unit = {
    // 遍历所有.swap文件
    for (swapFile <- swapFiles) {
      val logFile = new File(CoreUtils.replaceSuffix(swapFile.getPath, SwapFileSuffix, "")) // 获取对应的日志文件
      val baseOffset = offsetFromFile(logFile) // 获取日志文件起始的位移值
      // 创建对应的LogSegment对象
      val swapSegment = LogSegment.open(swapFile.getParentFile,
        baseOffset = baseOffset, config,
        time = time, fileSuffix = SwapFileSuffix)
      info(s"Found log file ${swapFile.getPath} from interrupted swap operation, repairing.")
      // 进行日志段恢复操作
      recoverSegment(swapSegment)

      // We create swap files for two cases:
      // (1) Log cleaning where multiple segments are merged into one, and
      // (2) Log splitting where one segment is split into multiple.
      //
      // Both of these mean that the resultant swap segments be composed of the original set, i.e. the swap segment
      // must fall within the range of existing segment(s). If we cannot find such a segment, it means the deletion
      // of that segment was successful. In such an event, we should simply rename the .swap to .log without having to
      // do a replace with an existing segment.
      // 确认之前删除日志段是否成功 是否还存在旧的日志段文件
      val oldSegments = logSegments(swapSegment.baseOffset, swapSegment.readNextOffset).filter { segment =>
        segment.readNextOffset > swapSegment.baseOffset
      }
      // 若存在直接把.swap文件重命名为.log
      replaceSegments(Seq(swapSegment), oldSegments.toSeq, isRecoveredSwapFile = true)
    }
  }

  /**
   * Load the log segments from the log files on disk and return the next offset.
   * This method does not need to convert IOException to KafkaStorageException because it is only called before all logs
   * are loaded.
   *
   * 这段代码会对分区日志路径遍历两次
   *
   * @throws LogSegmentOffsetOverflowException if we encounter a .swap file with messages that overflow index offset; or when
   *                                           we find an unexpected number of .log files with overflow
   */
  private def loadSegments(): Long = {
    // first do a pass through the files in the log directory and remove any temporary files
    // and find any interrupted swap operations
    // 1.移除上次Failure遗留下来的各种临时文件(.cleaned/.swap/.deleted等)
    val swapFiles = removeTempFilesAndCollectSwapFiles()

    // Now do a second pass and load all the log and index files.
    // We might encounter legacy log segments with offset overflow (KAFKA-6264). We need to split such segments. When
    // this happens, restart loading segment files from scratch.
    retryOnOffsetOverflow {
      // In case we encounter a segment with offset overflow, the retry logic will split it after which we need to retry
      // loading of segments. In that case, we also need to close all segments that could have been left open in previous
      // call to loadSegmentFiles().
      // 2.1.清空所有已有日志段对象
      logSegments.foreach(_.close())
      segments.clear()
      // 2.2.再次遍历分区路径 重建日志段segments Map并删除无对应日志段文件的孤立索引文件
      loadSegmentFiles()
    }

    // Finally, complete any interrupted swap operations. To be crash-safe,
    // log files that are replaced by the swap segment should be renamed to .deleted
    // before the swap file is restored as the new segment file.
    // 3.完成之前未完成的swap操作 返回有效的.swap文件集合
    completeSwapOperations(swapFiles)

    if (!dir.getAbsolutePath.endsWith(Log.DeleteDirSuffix)) {
      val nextOffset = retryOnOffsetOverflow {
        // 4.1.恢复日志段对象
        recoverLog()
      }

      // reset the index size of the currently active log segment to allow more entries
      activeSegment.resizeIndexes(config.maxIndexSize)
      // 4.2.返回恢复之后的分区日志LEO值
      nextOffset
    } else {
      if (logSegments.isEmpty) {
        addSegment(LogSegment.open(dir = dir,
          baseOffset = 0,
          config,
          time = time,
          initFileSize = this.initFileSize))
      }
      0
    }
  }

  /**
   * 更新LEO
   * 4个更新时机:
   *
   * 1.Log对象初始化时
   * 2.写入新消息时
   * 3.Log 对象发生日志切分(Log Roll)时 --> 创建一个全新的日志段对象 并且关闭当前写入的日志段对象(如当前日志段对象已满)
   * 4.日志截断(Log Truncation)时
   *
   * @param offset
   */
  private def updateLogEndOffset(offset: Long): Unit = {
    // 更新LEO值
    nextOffsetMetadata = LogOffsetMetadata(offset, activeSegment.baseOffset, activeSegment.size)

    // Update the high watermark in case it has gotten ahead of the log end offset following a truncation
    // or if a new segment has been rolled and the offset metadata needs to be updated.
    // LEO值 <= 高水位值 会更新高水位值 对于同一个 Log 对象而言高水位值是不能越过 LEO 值的
    if (highWatermark >= offset) {
      updateHighWatermarkMetadata(nextOffsetMetadata)
    }

    if (this.recoveryPoint > offset) {
      this.recoveryPoint = offset
    }
  }

  /**
   * 更新Log Start Offset
   * 5个更新时机:
   *
   * 1.Log 对象初始化时
   * 2.日志截断时
   * 3.Follower 副本同步时
   * 4.删除日志段时
   * 5.删除消息时 在 Kafka 中删除消息就是通过抬高 Log Start Offset 值来实现的
   *
   * @param offset
   */
  private def updateLogStartOffset(offset: Long): Unit = {
    logStartOffset = offset

    if (highWatermark < offset) {
      updateHighWatermark(offset)
    }

    if (this.recoveryPoint < offset) {
      this.recoveryPoint = offset
    }
  }

  /**
   * Recover the log segments and return the next offset after recovery.
   * This method does not need to convert IOException to KafkaStorageException because it is only called before all
   * logs are loaded.
   *
   * @throws LogSegmentOffsetOverflowException if we encountered a legacy segment with offset overflow
   */
  private[log] def recoverLog(): Long = {
    /** return the log end offset if valid */
    def deleteSegmentsIfLogStartGreaterThanLogEnd(): Option[Long] = {
      if (logSegments.nonEmpty) {
        val logEndOffset = activeSegment.readNextOffset
        if (logEndOffset >= logStartOffset)
          Some(logEndOffset)
        else {
          warn(s"Deleting all segments because logEndOffset ($logEndOffset) is smaller than logStartOffset ($logStartOffset). " +
            "This could happen if segment files were deleted from the file system.")
          removeAndDeleteSegments(logSegments, asyncDelete = true, LogRecovery)
          leaderEpochCache.foreach(_.clearAndFlush())
          producerStateManager.truncateFullyAndStartAt(logStartOffset)
          None
        }
      } else None
    }

    // if we have the clean shutdown marker, skip recovery
    // 如果不存在以.kafka_cleanshutdown结尾的文件(通常都不存在)
    if (!hadCleanShutdown) {
<<<<<<< HEAD
      // okay we need to actually recover this log
      // 获取上次恢复点以外的所有unflushed日志段对象
=======
>>>>>>> 58134467
      val unflushed = logSegments(this.recoveryPoint, Long.MaxValue).iterator
      var truncated = false
      // 遍历这些unflushed日志段对象
      while (unflushed.hasNext && !truncated) {
        val segment = unflushed.next()
        info(s"Recovering unflushed segment ${segment.baseOffset}")
        val truncatedBytes =
          try {
            // 恢复操作
            recoverSegment(segment, leaderEpochCache)
          } catch {
            case _: InvalidOffsetException =>
              val startOffset = segment.baseOffset
              warn("Found invalid offset during recovery. Deleting the corrupt segment and " +
                s"creating an empty one with starting offset $startOffset")
              segment.truncateTo(startOffset)
          }
        if (truncatedBytes > 0) {
          // we had an invalid message, delete all remaining log
          // 如果有无效的消息导致被截断的字节数不为0 直接删除剩余的日志段对象
          warn(s"Corruption found in segment ${segment.baseOffset}, truncating to offset ${segment.readNextOffset}")
          removeAndDeleteSegments(unflushed.toList,
            asyncDelete = true,
            reason = LogRecovery)
          truncated = true
        }
      }
    }

<<<<<<< HEAD
    if (logSegments.nonEmpty) {
      val logEndOffset = activeSegment.readNextOffset
      // 日志段集合不为空 验证分区日志的LEO值是否 < LogStartOffset 小于删除这些日志段对象
      if (logEndOffset < logStartOffset) {
        warn(s"Deleting all segments because logEndOffset ($logEndOffset) is smaller than logStartOffset ($logStartOffset). " +
          "This could happen if segment files were deleted from the file system.")
        removeAndDeleteSegments(logSegments,
          asyncDelete = true,
          reason = LogRecovery)
      }
    }
=======
    val logEndOffsetOption = deleteSegmentsIfLogStartGreaterThanLogEnd()
>>>>>>> 58134467

    if (logSegments.isEmpty) {
      // no existing segments, create a new mutable segment beginning at logStartOffset
      // 日志段集合为空 创建一个新的日志段 以logStartOffset为日志段的起始位移 并加入日志段集合中
      addSegment(LogSegment.open(dir = dir,
        baseOffset = logStartOffset,
        config,
        time = time,
        initFileSize = this.initFileSize,
        preallocate = config.preallocate))
    }
<<<<<<< HEAD
    // 更新上一次恢复点属性并返回
    recoveryPoint = activeSegment.readNextOffset
    recoveryPoint
=======

    // Update the recovery point if there was a clean shutdown and did not perform any changes to
    // the segment. Otherwise, we just ensure that the recovery point is not ahead of the log end
    // offset. To ensure correctness and to make it easier to reason about, it's best to only advance
    // the recovery point in flush(Long). If we advanced the recovery point here, we could skip recovery for
    // unflushed segments if the broker crashed after we checkpoint the recovery point and before we flush the
    // segment.
    (hadCleanShutdown, logEndOffsetOption) match {
      case (true, Some(logEndOffset)) =>
        recoveryPoint = logEndOffset
        logEndOffset
      case _ =>
        val logEndOffset = logEndOffsetOption.getOrElse(activeSegment.readNextOffset)
        recoveryPoint = Math.min(recoveryPoint, logEndOffset)
        logEndOffset
    }
>>>>>>> 58134467
  }

  // Rebuild producer state until lastOffset. This method may be called from the recovery code path, and thus must be
  // free of all side-effects, i.e. it must not update any log-specific state.
  private def rebuildProducerState(lastOffset: Long,
                                   reloadFromCleanShutdown: Boolean,
                                   producerStateManager: ProducerStateManager): Unit = lock synchronized {
    checkIfMemoryMappedBufferClosed()
    val segments = logSegments
    val offsetsToSnapshot =
      if (segments.nonEmpty) {
        val nextLatestSegmentBaseOffset = lowerSegment(segments.last.baseOffset).map(_.baseOffset)
        Seq(nextLatestSegmentBaseOffset, Some(segments.last.baseOffset), Some(lastOffset))
      } else {
        Seq(Some(lastOffset))
      }
    info(s"Loading producer state till offset $lastOffset with message format version ${recordVersion.value}")

    // We want to avoid unnecessary scanning of the log to build the producer state when the broker is being
    // upgraded. The basic idea is to use the absence of producer snapshot files to detect the upgrade case,
    // but we have to be careful not to assume too much in the presence of broker failures. The two most common
    // upgrade cases in which we expect to find no snapshots are the following:
    //
    // 1. The broker has been upgraded, but the topic is still on the old message format.
    // 2. The broker has been upgraded, the topic is on the new message format, and we had a clean shutdown.
    //
    // If we hit either of these cases, we skip producer state loading and write a new snapshot at the log end
    // offset (see below). The next time the log is reloaded, we will load producer state using this snapshot
    // (or later snapshots). Otherwise, if there is no snapshot file, then we have to rebuild producer state
    // from the first segment.
    if (recordVersion.value < RecordBatch.MAGIC_VALUE_V2 ||
      (producerStateManager.latestSnapshotOffset.isEmpty && reloadFromCleanShutdown)) {
      // To avoid an expensive scan through all of the segments, we take empty snapshots from the start of the
      // last two segments and the last offset. This should avoid the full scan in the case that the log needs
      // truncation.
      offsetsToSnapshot.flatten.foreach { offset =>
        producerStateManager.updateMapEndOffset(offset)
        producerStateManager.takeSnapshot()
      }
    } else {
      val isEmptyBeforeTruncation = producerStateManager.isEmpty && producerStateManager.mapEndOffset >= lastOffset
      producerStateManager.truncateAndReload(logStartOffset, lastOffset, time.milliseconds())

      // Only do the potentially expensive reloading if the last snapshot offset is lower than the log end
      // offset (which would be the case on first startup) and there were active producers prior to truncation
      // (which could be the case if truncating after initial loading). If there weren't, then truncating
      // shouldn't change that fact (although it could cause a producerId to expire earlier than expected),
      // and we can skip the loading. This is an optimization for users which are not yet using
      // idempotent/transactional features yet.
      if (lastOffset > producerStateManager.mapEndOffset && !isEmptyBeforeTruncation) {
        val segmentOfLastOffset = floorLogSegment(lastOffset)

        logSegments(producerStateManager.mapEndOffset, lastOffset).foreach { segment =>
          val startOffset = Utils.max(segment.baseOffset, producerStateManager.mapEndOffset, logStartOffset)
          producerStateManager.updateMapEndOffset(startOffset)

          if (offsetsToSnapshot.contains(Some(segment.baseOffset)))
            producerStateManager.takeSnapshot()

          val maxPosition = if (segmentOfLastOffset.contains(segment)) {
            Option(segment.translateOffset(lastOffset))
              .map(_.position)
              .getOrElse(segment.size)
          } else {
            segment.size
          }

          val fetchDataInfo = segment.read(startOffset,
            maxSize = Int.MaxValue,
            maxPosition = maxPosition,
            minOneMessage = false)
          if (fetchDataInfo != null)
            loadProducersFromRecords(producerStateManager, fetchDataInfo.records)
        }
      }
      producerStateManager.updateMapEndOffset(lastOffset)
      producerStateManager.takeSnapshot()
    }
  }

  private def loadProducerState(lastOffset: Long, reloadFromCleanShutdown: Boolean): Unit = lock synchronized {
    rebuildProducerState(lastOffset, reloadFromCleanShutdown, producerStateManager)
    maybeIncrementFirstUnstableOffset()
  }

  def activeProducers: Seq[DescribeProducersResponseData.ProducerState] = {
    lock synchronized {
      producerStateManager.activeProducers.map { case (producerId, state) =>
        new DescribeProducersResponseData.ProducerState()
          .setProducerId(producerId)
          .setProducerEpoch(state.producerEpoch)
          .setLastSequence(state.lastSeq)
          .setLastTimestamp(state.lastTimestamp)
          .setCoordinatorEpoch(state.coordinatorEpoch)
          .setCurrentTxnStartOffset(state.currentTxnFirstOffset.getOrElse(-1L))
      }
    }.toSeq
  }

  private[log] def activeProducersWithLastSequence: Map[Long, Int] = lock synchronized {
    producerStateManager.activeProducers.map { case (producerId, producerIdEntry) =>
      (producerId, producerIdEntry.lastSeq)
    }
  }

  private[log] def lastRecordsOfActiveProducers: Map[Long, LastRecord] = lock synchronized {
    producerStateManager.activeProducers.map { case (producerId, producerIdEntry) =>
      val lastDataOffset = if (producerIdEntry.lastDataOffset >= 0) Some(producerIdEntry.lastDataOffset) else None
      val lastRecord = LastRecord(lastDataOffset, producerIdEntry.producerEpoch)
      producerId -> lastRecord
    }
  }

  /**
   * The number of segments in the log.
   * Take care! this is an O(n) operation.
   */
  def numberOfSegments: Int = segments.size

  /**
   * Close this log.
   * The memory mapped buffer for index files of this log will be left open until the log is deleted.
   */
  def close(): Unit = {
    debug("Closing log")
    lock synchronized {
      checkIfMemoryMappedBufferClosed()
      producerExpireCheck.cancel(true)
      maybeHandleIOException(s"Error while renaming dir for $topicPartition in dir ${dir.getParent}") {
        // We take a snapshot at the last written offset to hopefully avoid the need to scan the log
        // after restarting and to ensure that we cannot inadvertently hit the upgrade optimization
        // (the clean shutdown file is written after the logs are all closed).
        producerStateManager.takeSnapshot()
        logSegments.foreach(_.close())
      }
    }
  }

  /**
   * Rename the directory of the log
   *
   * @throws KafkaStorageException if rename fails
   */
  def renameDir(name: String): Unit = {
    lock synchronized {
      maybeHandleIOException(s"Error while renaming dir for $topicPartition in log dir ${dir.getParent}") {
        val renamedDir = new File(dir.getParent, name)
        Utils.atomicMoveWithFallback(dir.toPath, renamedDir.toPath)
        if (renamedDir != dir) {
          _dir = renamedDir
          _parentDir = renamedDir.getParent
          logSegments.foreach(_.updateParentDir(renamedDir))
          producerStateManager.updateParentDir(dir)
          // re-initialize leader epoch cache so that LeaderEpochCheckpointFile.checkpoint can correctly reference
          // the checkpoint file in renamed log directory
          initializeLeaderEpochCache()
          initializePartitionMetadata()
        }
      }
    }
  }

  /**
   * Close file handlers used by log but don't write to disk. This is called if the log directory is offline
   */
  def closeHandlers(): Unit = {
    debug("Closing handlers")
    lock synchronized {
      logSegments.foreach(_.closeHandlers())
      isMemoryMappedBufferClosed = true
    }
  }

  /**
   * Append this message set to the active segment of the log, assigning offsets and Partition Leader Epochs
   *
   * Log对象写Leader副本
   *
   * @param records                    The records to append
   * @param origin                     Declares the origin of the append which affects required validations
   * @param interBrokerProtocolVersion Inter-broker message protocol version
   * @throws KafkaStorageException If the append fails due to an I/O error.
   * @return Information about the appended messages including the first and last offset.
   */
  def appendAsLeader(records: MemoryRecords,
                     leaderEpoch: Int,
                     origin: AppendOrigin = AppendOrigin.Client,
                     interBrokerProtocolVersion: ApiVersion = ApiVersion.latestVersion): LogAppendInfo = {
    val validateAndAssignOffsets = origin != AppendOrigin.RaftLeader
    append(records, origin, interBrokerProtocolVersion, validateAndAssignOffsets, leaderEpoch, ignoreRecordSize = false)
  }

  /**
   * Append this message set to the active segment of the log without assigning offsets or Partition Leader Epochs
   *
   * 用于Follower副本同步的
   *
   * @param records The records to append
   * @throws KafkaStorageException If the append fails due to an I/O error.
   * @return Information about the appended messages including the first and last offset.
   */
  def appendAsFollower(records: MemoryRecords): LogAppendInfo = {
    append(records,
      origin = AppendOrigin.Replication,
      interBrokerProtocolVersion = ApiVersion.latestVersion,
      validateAndAssignOffsets = false,
      leaderEpoch = -1,
      // disable to check the validation of record size since the record is already accepted by leader.
      ignoreRecordSize = true)
  }

  /**
   * Append this message set to the active segment of the log, rolling over to a fresh segment if necessary.
   *
   * appendAsLeader | appendAsFollower最终都会调用该方法
   *
   * This method will generally be responsible for assigning offsets to the messages,
   * however if the assignOffsets=false flag is passed we will only check that the existing offsets are valid.
   *
   * @param records                    The log records to append
   * @param origin                     Declares the origin of the append which affects required validations
   * @param interBrokerProtocolVersion Inter-broker message protocol version
   * @param validateAndAssignOffsets   Should the log assign offsets to this message set or blindly apply what it is given
   * @param leaderEpoch                The partition's leader epoch which will be applied to messages when offsets are assigned on the leader
   * @param ignoreRecordSize           true to skip validation of record size.
   * @throws KafkaStorageException           If the append fails due to an I/O error.
   * @throws OffsetsOutOfOrderException      If out of order offsets found in 'records'
   * @throws UnexpectedAppendOffsetException If the first or last offset in append is less than next offset
   * @return Information about the appended messages including the first and last offset.
   */
  private def append(records: MemoryRecords,
                     origin: AppendOrigin,
                     interBrokerProtocolVersion: ApiVersion,
                     validateAndAssignOffsets: Boolean,
                     leaderEpoch: Int,
                     ignoreRecordSize: Boolean): LogAppendInfo = {

    val appendInfo = analyzeAndValidateRecords(records, origin, ignoreRecordSize, leaderEpoch)  // 1.分析和验证待写入消息集合并返回校验结果

    // return if we have no valid messages or if this is a duplicate of the last appended entry
    // 如果就不需要写入任何消息直接返回即可
    if (appendInfo.shallowCount == 0) appendInfo
    else {

      // trim any invalid bytes or partial messages before appending it to the on-disk log
      // 2.消息格式规整 删除无效格式消息或无效字节
      // 判断思路是比较第一步中的总字节数和消息集合实际字节数 如果不一样说明存在无效字节 直接执行截断操作 截断标准是以第一步中的总字节数为准
      var validRecords = trimInvalidBytes(records, appendInfo)

      // they are valid, insert them in the log
      lock synchronized {
        maybeHandleIOException(s"Error while appending records to $topicPartition in dir ${dir.getParent}") {
          checkIfMemoryMappedBufferClosed() // 确保Log对象未关闭
          if (validateAndAssignOffsets) { // 需要分配位移
            // assign offsets to the message set
            // 3.使用当前LEO值作为待写入消息集合中第一条消息的位移值
            // 对于每个分区目录 写入数据的时候 这个消息的offset都是顺序增长的 这个分区下 第一个消息的offset就是0 后面一次递增
            val offset = new LongRef(nextOffsetMetadata.messageOffset)
            appendInfo.firstOffset = Some(LogOffsetMetadata(offset.value))
            val now = time.milliseconds
            val validateAndOffsetAssignResult = try {
              LogValidator.validateMessagesAndAssignOffsets(validRecords,
                topicPartition,
                offset,
                time,
                now,
                appendInfo.sourceCodec,
                appendInfo.targetCodec,
                config.compact,
                config.messageFormatVersion.recordVersion.value,
                config.messageTimestampType,
                config.messageTimestampDifferenceMaxMs,
                leaderEpoch,
                origin,
                interBrokerProtocolVersion,
                brokerTopicStats)
            } catch {
              case e: IOException =>
                throw new KafkaException(s"Error validating messages while appending to log $name", e)
            }
            // 更新校验结果对象类LogAppendInfo
            validRecords = validateAndOffsetAssignResult.validatedRecords
            appendInfo.maxTimestamp = validateAndOffsetAssignResult.maxTimestamp
            appendInfo.offsetOfMaxTimestamp = validateAndOffsetAssignResult.shallowOffsetOfMaxTimestamp
            appendInfo.lastOffset = offset.value - 1
            appendInfo.recordConversionStats = validateAndOffsetAssignResult.recordConversionStats
            if (config.messageTimestampType == TimestampType.LOG_APPEND_TIME)
              appendInfo.logAppendTime = now

            // re-validate message sizes if there's a possibility that they have changed (due to re-compression or message
            // format conversion)
            // 4.验证消息 确保消息大小不超限
            if (!ignoreRecordSize && validateAndOffsetAssignResult.messageSizeMaybeChanged) {
              validRecords.batches.forEach { batch =>
                if (batch.sizeInBytes > config.maxMessageSize) {
                  // we record the original message set size instead of the trimmed size
                  // to be consistent with pre-compression bytesRejectedRate recording
                  brokerTopicStats.topicStats(topicPartition.topic).bytesRejectedRate.mark(records.sizeInBytes)
                  brokerTopicStats.allTopicsStats.bytesRejectedRate.mark(records.sizeInBytes)
                  throw new RecordTooLargeException(s"Message batch size is ${batch.sizeInBytes} bytes in append to" +
                    s"partition $topicPartition which exceeds the maximum configured size of ${config.maxMessageSize}.")
                }
              }
            }
          } else { // 直接使用给定的位移值 无需自己分配位移值
            // we are taking the offsets we are given
            if (!appendInfo.offsetsMonotonic) { // 确保消息位移值的单调递增性
              throw new OffsetsOutOfOrderException(s"Out of order offsets found in append to $topicPartition: " +
                records.records.asScala.map(_.offset))
            }

            if (appendInfo.firstOrLastOffsetOfFirstBatch < nextOffsetMetadata.messageOffset) {
              // we may still be able to recover if the log is empty
              // one example: fetching from log start offset on the leader which is not batch aligned,
              // which may happen as a result of AdminClient#deleteRecords()
              val firstOffset = appendInfo.firstOffset match {
                case Some(offsetMetadata) => offsetMetadata.messageOffset
                case None => records.batches.asScala.head.baseOffset()
              }

              val firstOrLast = if (appendInfo.firstOffset.isDefined) "First offset" else "Last offset of the first batch"
              throw new UnexpectedAppendOffsetException(
                s"Unexpected offset in append to $topicPartition. $firstOrLast " +
                  s"${appendInfo.firstOrLastOffsetOfFirstBatch} is less than the next offset ${nextOffsetMetadata.messageOffset}. " +
                  s"First 10 offsets in append: ${records.records.asScala.take(10).map(_.offset)}, last offset in" +
                  s" append: ${appendInfo.lastOffset}. Log start offset = $logStartOffset",
                firstOffset, appendInfo.lastOffset)
            }
          }

          // update the epoch cache with the epoch stamped onto the message by the leader
          // 5.更新Leader Epoch缓存
          validRecords.batches.forEach { batch =>
            if (batch.magic >= RecordBatch.MAGIC_VALUE_V2) {
              maybeAssignEpochStartOffset(batch.partitionLeaderEpoch, batch.baseOffset)
            } else {
              // In partial upgrade scenarios, we may get a temporary regression to the message format. In
              // order to ensure the safety of leader election, we clear the epoch cache so that we revert
              // to truncation by high watermark after the next leader election.
              leaderEpochCache.filter(_.nonEmpty).foreach { cache =>
                warn(s"Clearing leader epoch cache after unexpected append with message format v${batch.magic}")
                cache.clearAndFlush()
              }
            }
          }

          // check messages set size may be exceed config.segmentSize
          // 6.确保这批消息的大小不超过日志段大小
          if (validRecords.sizeInBytes > config.segmentSize) {
            throw new RecordBatchTooLargeException(s"Message batch size is ${validRecords.sizeInBytes} bytes in append " +
              s"to partition $topicPartition, which exceeds the maximum configured segment size of ${config.segmentSize}.")
          }

          // maybe roll the log if this segment is full
          // 如果一个分区目录下的Segment文件(1G)写满了之后 此时就需要创建新的Segment文件
          val segment = maybeRoll(validRecords.sizeInBytes, appendInfo)

          val logOffsetMetadata = LogOffsetMetadata(
            messageOffset = appendInfo.firstOrLastOffsetOfFirstBatch,
            segmentBaseOffset = segment.baseOffset,
            relativePositionInSegment = segment.size)

          // now that we have valid records, offsets assigned, and timestamps updated, we need to
          // validate the idempotent/transactional state of the producers and collect some metadata
          // 8.验证事务状态
          val (updatedProducers, completedTxns, maybeDuplicate) = analyzeAndValidateProducerState(
            logOffsetMetadata, validRecords, origin)

          maybeDuplicate match {
            case Some(duplicate) =>
              appendInfo.firstOffset = Some(LogOffsetMetadata(duplicate.firstOffset))
              appendInfo.lastOffset = duplicate.lastOffset
              appendInfo.logAppendTime = duplicate.timestamp
              appendInfo.logStartOffset = logStartOffset
            case None =>
              // 9.执行真正的消息写入操作 主要调用日志段对象的append方法实现
              // Before appending update the first offset metadata to include segment information
              appendInfo.firstOffset = appendInfo.firstOffset.map { offsetMetadata =>
                offsetMetadata.copy(segmentBaseOffset = segment.baseOffset, relativePositionInSegment = segment.size)
              }
              // 基于Segment文件进行写入
              // 对于要写入的一批数据 是可以根据上一批数据的LEO值计算出来这一批数据从哪个offset开始的
              // 如上一批数据的最大的offset = 25532 LEO = 25533 那么这一批数据一定是从25533开始的
              segment.append(largestOffset = appendInfo.lastOffset,
                largestTimestamp = appendInfo.maxTimestamp,
                shallowOffsetOfMaxTimestamp = appendInfo.offsetOfMaxTimestamp,
                records = validRecords)

              // Increment the log end offset. We do this immediately after the append because a
              // write to the transaction index below may fail and we want to ensure that the offsets
              // of future appends still grow monotonically. The resulting transaction index inconsistency
              // will be cleaned up after the log directory is recovered. Note that the end offset of the
              // ProducerStateManager will not be updated and the last stable offset will not advance
              // if the append to the transaction index fails.
              // 10.更新LEO对象 其中LEO值是消息集合中最后一条消息位移值 + 1(LEO值永远指向下一条不存在的消息)
              updateLogEndOffset(appendInfo.lastOffset + 1)

              // update the producer state
              // 11.更新事务状态
              updatedProducers.values.foreach(producerAppendInfo => producerStateManager.update(producerAppendInfo))

              // update the transaction index with the true last stable offset. The last offset visible
              // to consumers using READ_COMMITTED will be limited by this value and the high watermark.
              completedTxns.foreach { completedTxn =>
                val lastStableOffset = producerStateManager.lastStableOffset(completedTxn)
                segment.updateTxnIndex(completedTxn, lastStableOffset)
                producerStateManager.completeTxn(completedTxn)
              }

              // always update the last producer id map offset so that the snapshot reflects the current offset
              // even if there isn't any idempotent data being written
              producerStateManager.updateMapEndOffset(appendInfo.lastOffset + 1)

              // update the first unstable offset (which is used to compute LSO)
              maybeIncrementFirstUnstableOffset()

              trace(s"Appended message set with last offset: ${appendInfo.lastOffset}, " +
                s"first offset: ${appendInfo.firstOffset}, " +
                s"next offset: ${nextOffsetMetadata.messageOffset}, " +
                s"and messages: $validRecords")
              // 是否需要手动落盘
              // 一般情况下我们不需要设置Broker端参数log.flush.interval.messages 落盘操作交由操作系统来完成 但某些情况下可以设置该参数来确保高可靠性
              if (unflushedMessages >= config.flushInterval) {
                flush()
              }
          }
          // 12.返回写入结果
          appendInfo
        }
      }
    }
  }

  private def checkForLogDirFailure(): Unit = {
    if (logDirOffline) {
      throw new KafkaStorageException(s"The log dir $parentDir is offline due to a previous IO exception.")
    }
  }

  def maybeAssignEpochStartOffset(leaderEpoch: Int, startOffset: Long): Unit = {
    leaderEpochCache.foreach { cache =>
      cache.assign(leaderEpoch, startOffset)
    }
  }

  def latestEpoch: Option[Int] = leaderEpochCache.flatMap(_.latestEpoch)

  def endOffsetForEpoch(leaderEpoch: Int): Option[OffsetAndEpoch] = {
    leaderEpochCache.flatMap { cache =>
      val (foundEpoch, foundOffset) = cache.endOffsetFor(leaderEpoch)
      if (foundOffset == UNDEFINED_EPOCH_OFFSET)
        None
      else
        Some(OffsetAndEpoch(foundOffset, foundEpoch))
    }
  }

  private def maybeIncrementFirstUnstableOffset(): Unit = lock synchronized {
    checkIfMemoryMappedBufferClosed()

    val updatedFirstStableOffset = producerStateManager.firstUnstableOffset match {
      case Some(logOffsetMetadata) if logOffsetMetadata.messageOffsetOnly || logOffsetMetadata.messageOffset < logStartOffset =>
        val offset = math.max(logOffsetMetadata.messageOffset, logStartOffset)
        Some(convertToOffsetMetadataOrThrow(offset))
      case other => other
    }

    if (updatedFirstStableOffset != this.firstUnstableOffsetMetadata) {
      debug(s"First unstable offset updated to $updatedFirstStableOffset")
      this.firstUnstableOffsetMetadata = updatedFirstStableOffset
    }
  }

  /**
   * Increment the log start offset if the provided offset is larger.
   *
   * If the log start offset changed, then this method also update a few key offset such that
   * `logStartOffset <= logStableOffset <= highWatermark`. The leader epoch cache is also updated
   * such that all of offsets referenced in that component point to valid offset in this log.
   *
   * @throws OffsetOutOfRangeException if the log start offset is greater than the high watermark
   * @return true if the log start offset was updated; otherwise false
   */
  def maybeIncrementLogStartOffset(newLogStartOffset: Long, reason: LogStartOffsetIncrementReason): Boolean = {
    // We don't have to write the log start offset to log-start-offset-checkpoint immediately.
    // The deleteRecordsOffset may be lost only if all in-sync replicas of this broker are shutdown
    // in an unclean manner within log.flush.start.offset.checkpoint.interval.ms. The chance of this happening is low.
    var updatedLogStartOffset = false
    maybeHandleIOException(s"Exception while increasing log start offset for $topicPartition to $newLogStartOffset in dir ${dir.getParent}") {
      lock synchronized {
        if (newLogStartOffset > highWatermark)
          throw new OffsetOutOfRangeException(s"Cannot increment the log start offset to $newLogStartOffset of partition $topicPartition " +
            s"since it is larger than the high watermark $highWatermark")

        checkIfMemoryMappedBufferClosed()
        if (newLogStartOffset > logStartOffset) {
          updatedLogStartOffset = true
          updateLogStartOffset(newLogStartOffset)
          info(s"Incremented log start offset to $newLogStartOffset due to $reason")
          leaderEpochCache.foreach(_.truncateFromStart(logStartOffset))
          producerStateManager.onLogStartOffsetIncremented(newLogStartOffset)
          maybeIncrementFirstUnstableOffset()
        }
      }
    }

    updatedLogStartOffset
  }

  private def analyzeAndValidateProducerState(appendOffsetMetadata: LogOffsetMetadata,
                                              records: MemoryRecords,
                                              origin: AppendOrigin):
  (mutable.Map[Long, ProducerAppendInfo], List[CompletedTxn], Option[BatchMetadata]) = {
    val updatedProducers = mutable.Map.empty[Long, ProducerAppendInfo]
    val completedTxns = ListBuffer.empty[CompletedTxn]
    var relativePositionInSegment = appendOffsetMetadata.relativePositionInSegment

    records.batches.forEach { batch =>
      if (batch.hasProducerId) {
        // if this is a client produce request, there will be up to 5 batches which could have been duplicated.
        // If we find a duplicate, we return the metadata of the appended batch to the client.
        if (origin == AppendOrigin.Client) {
          val maybeLastEntry = producerStateManager.lastEntry(batch.producerId)

          maybeLastEntry.flatMap(_.findDuplicateBatch(batch)).foreach { duplicate =>
            return (updatedProducers, completedTxns.toList, Some(duplicate))
          }
        }

        // We cache offset metadata for the start of each transaction. This allows us to
        // compute the last stable offset without relying on additional index lookups.
        val firstOffsetMetadata = if (batch.isTransactional)
          Some(LogOffsetMetadata(batch.baseOffset, appendOffsetMetadata.segmentBaseOffset, relativePositionInSegment))
        else
          None

        val maybeCompletedTxn = updateProducers(producerStateManager, batch, updatedProducers, firstOffsetMetadata, origin)
        maybeCompletedTxn.foreach(completedTxns += _)
      }

      relativePositionInSegment += batch.sizeInBytes
    }
    (updatedProducers, completedTxns.toList, None)
  }

  /**
   * Validate the following:
   * <ol>
   * <li> each message matches its CRC
   * <li> each message size is valid (if ignoreRecordSize is false)
   * <li> that the sequence numbers of the incoming record batches are consistent with the existing state and with each other.
   * </ol>
   *
   * Also compute the following quantities:
   * <ol>
   * <li> First offset in the message set
   * <li> Last offset in the message set
   * <li> Number of messages
   * <li> Number of valid bytes
   * <li> Whether the offsets are monotonically increasing
   * <li> Whether any compression codec is used (if many are used, then the last one is given)
   * </ol>
   */
  private def analyzeAndValidateRecords(records: MemoryRecords,
                                        origin: AppendOrigin,
                                        // 0.11.0.0版本后 lastOffset 和lastOffsetOfFirstBatch都是指向消息集合的最后一条消息 他们的区别主要体现在0.11.0.0版本以前
                                        ignoreRecordSize: Boolean,
                                        leaderEpoch: Int): LogAppendInfo = {
    var shallowMessageCount = 0
    var validBytesCount = 0
    var firstOffset: Option[LogOffsetMetadata] = None
    var lastOffset = -1L
    var lastLeaderEpoch = RecordBatch.NO_PARTITION_LEADER_EPOCH
    var sourceCodec: CompressionCodec = NoCompressionCodec
    var monotonic = true
    var maxTimestamp = RecordBatch.NO_TIMESTAMP
    var offsetOfMaxTimestamp = -1L
    var readFirstMessage = false
    var lastOffsetOfFirstBatch = -1L

    records.batches.forEach { batch =>  // 1.遍历所有的消息批次
      if (origin == RaftLeader && batch.partitionLeaderEpoch != leaderEpoch) {
        throw new InvalidRecordException("Append from Raft leader did not set the batch epoch correctly")
      }
      // we only validate V2 and higher to avoid potential compatibility issues with older clients
      // 消息格式Version 2 的消息批次 起始位移值必须从0开始
      if (batch.magic >= RecordBatch.MAGIC_VALUE_V2 && origin == AppendOrigin.Client && batch.baseOffset != 0)
        throw new InvalidRecordException(s"The baseOffset of the record batch in the append to $topicPartition should " +
          s"be 0, but it is ${batch.baseOffset}")

      // update the first offset if on the first message. For magic versions older than 2, we use the last offset
      // to avoid the need to decompress the data (the last offset can be obtained directly from the wrapper message).
      // For magic version 2, we can get the first offset directly from the batch header.
      // When appending to the leader, we will update LogAppendInfo.baseOffset with the correct value. In the follower
      // case, validation will be more lenient.
      // Also indicate whether we have the accurate first offset or not
      if (!readFirstMessage) {
        // 2.更新LogAppendInfo返回的firstOffset字段和lastOffsetOfFirstBatch字段
        if (batch.magic >= RecordBatch.MAGIC_VALUE_V2)
          firstOffset = Some(LogOffsetMetadata(batch.baseOffset))
        lastOffsetOfFirstBatch = batch.lastOffset // 更新lastOffsetOfFirstBatch字段
        readFirstMessage = true
      }

      // check that offsets are monotonically increasing
      // 3.确保当前lastOffset值不大于下一个消息批次中的lastOffset值
      // 一旦出现当前lastOffset不小于下一个batch的lastOffset 说明上一个batch中有消息的位移值大于后面batch的消息 这违反了位移值单调递增性
      if (lastOffset >= batch.lastOffset)
        monotonic = false

      // update the last offset seen
      // 4.1.使用当前batch最后一条消息的位移值去更新lastOffset
      lastOffset = batch.lastOffset
      lastLeaderEpoch = batch.partitionLeaderEpoch

      // Check if the message sizes are valid.
      val batchSize = batch.sizeInBytes
      // 4.2.检查消息批次总字节数大小是否超限 即是否大于Broker端参数max.message.bytes值
      if (!ignoreRecordSize && batchSize > config.maxMessageSize) {
        brokerTopicStats.topicStats(topicPartition.topic).bytesRejectedRate.mark(records.sizeInBytes)
        brokerTopicStats.allTopicsStats.bytesRejectedRate.mark(records.sizeInBytes)
        throw new RecordTooLargeException(s"The record batch size in the append to $topicPartition is $batchSize bytes " +
          s"which exceeds the maximum configured value of ${config.maxMessageSize}.")
      }

      // check the validity of the message by checking CRC
      // 5.执行消息批次校验 包括格式是否正确以及CRC校验
      if (!batch.isValid) {
        brokerTopicStats.allTopicsStats.invalidMessageCrcRecordsPerSec.mark()
        throw new CorruptRecordException(s"Record is corrupt (stored crc = ${batch.checksum()}) in topic partition $topicPartition.")
      }
      // 更新maxTimestamp字段和offsetOfMaxTimestamp
      if (batch.maxTimestamp > maxTimestamp) {
        maxTimestamp = batch.maxTimestamp
        offsetOfMaxTimestamp = lastOffset
      }
      // 6.累加消息批次计数器 更新shallowMessageCount字段
      shallowMessageCount += 1
      // 7.累加有效字节数
      validBytesCount += batchSize
      // 从消息批次中获取压缩器类型 根据此压缩器类型调整目标压缩器类型
      val messageCodec = CompressionCodec.getCompressionCodec(batch.compressionType.id)
      if (messageCodec != NoCompressionCodec)
        sourceCodec = messageCodec
    }

    // Apply broker-side compression if any
    // 获取Broker端设置的压缩器类型 即Broker端参数compression.type值
    // 该参数默认值是producer 表示sourceCodec用的什么压缩器 targetCodec就用什么
    val targetCodec = BrokerCompressionCodec.getTargetCompressionCodec(config.compressionType, sourceCodec)
    val lastLeaderEpochOpt: Option[Int] = if (lastLeaderEpoch != RecordBatch.NO_PARTITION_LEADER_EPOCH)
      Some(lastLeaderEpoch)
    else
      None
    // 8.生成LogAppendInfo对象并返回
    LogAppendInfo(firstOffset, lastOffset, lastLeaderEpochOpt, maxTimestamp, offsetOfMaxTimestamp, RecordBatch.NO_TIMESTAMP, logStartOffset,
      RecordConversionStats.EMPTY, sourceCodec, targetCodec, shallowMessageCount, validBytesCount, monotonic, lastOffsetOfFirstBatch)
  }

  /**
   * Trim any invalid bytes from the end of this message set (if there are any)
   *
   * @param records The records to trim
   * @param info    The general information of the message set
   * @return A trimmed message set. This may be the same as what was passed in or it may not.
   */
  private def trimInvalidBytes(records: MemoryRecords, info: LogAppendInfo): MemoryRecords = {
    val validBytes = info.validBytes
    if (validBytes < 0)
      throw new CorruptRecordException(s"Cannot append record batch with illegal length $validBytes to " +
        s"log for $topicPartition. A possible cause is a corrupted produce request.")
    if (validBytes == records.sizeInBytes) {
      records
    } else {
      // trim invalid bytes
      val validByteBuffer = records.buffer.duplicate()
      validByteBuffer.limit(validBytes)
      MemoryRecords.readableRecords(validByteBuffer)
    }
  }

  private def emptyFetchDataInfo(fetchOffsetMetadata: LogOffsetMetadata,
                                 includeAbortedTxns: Boolean): FetchDataInfo = {
    val abortedTransactions =
      if (includeAbortedTxns) Some(List.empty[AbortedTransaction])
      else None
    FetchDataInfo(fetchOffsetMetadata,
      MemoryRecords.EMPTY,
      firstEntryIncomplete = false,
      abortedTransactions = abortedTransactions)
  }

  /**
   * Read messages from the log.
   *
   * @param startOffset   The offset to begin reading at
   * @param maxLength     The maximum number of bytes to read
   * @param isolation     The fetch isolation, which controls the maximum offset we are allowed to read
   * @param minOneMessage If this is true, the first message will be returned even if it exceeds `maxLength` (if one exists)
   * @throws OffsetOutOfRangeException If startOffset is beyond the log end offset or before the log start offset
   * @return The fetch data information including fetch starting offset metadata and messages read.
   */
  def read(startOffset: Long, // 从 Log 对象的哪个位移值开始读消息
           maxLength: Int, // 最多能读取多少字节
           isolation: FetchIsolation, // 设置读取隔离级别 主要控制能够读取的最大位移值 多用于 Kafka 事务
           minOneMessage: Boolean // 是否允许至少读一条消息 (设想如果消息很大 超过了 maxLength 正常情况下 read 方法永远不会返回任何消息 但如果设置了该参数为 true read 方法就保证至少能够返回一条消息)
          ): FetchDataInfo = {
    maybeHandleIOException(s"Exception while reading from $topicPartition in dir ${dir.getParent}") {
      trace(s"Reading maximum $maxLength bytes at offset $startOffset from log with " +
        s"total length $size bytes")

      val includeAbortedTxns = isolation == FetchTxnCommitted

      // Because we don't use the lock for reading, the synchronization is a little bit tricky.
      // We create the local variables to avoid race conditions with updates to the log.
      // 读取消息时没有使用Monitor锁同步机制 因此这里取巧了 用本地变量的方式把LEO对象保存起来 避免争用(race condition)
      val endOffsetMetadata = nextOffsetMetadata
      val endOffset = endOffsetMetadata.messageOffset
      // 找到startOffset值所在的日志段对象 注意要使用floorEntry方法
      var segmentEntry = segments.floorEntry(startOffset)

      // return error on attempt to read beyond the log end offset or read below log start offset
      // 满足以下条件之一将被视为消息越界 即你要读取的消息不在该Log对象中
      // 1.要读取的消息位移超过了LEO值
      // 2.没找到对应的日志段对象
      // 3.要读取的消息在Log Start Offset之下 同样是对外不可见的消息
      if (startOffset > endOffset || segmentEntry == null || startOffset < logStartOffset)
        throw new OffsetOutOfRangeException(s"Received request for offset $startOffset for partition $topicPartition, " +
          s"but we only have log segments in the range $logStartOffset to $endOffset.")
      // 查看一下读取隔离级别设置
      // 1.普通消费者能够看到[Log Start Offset, LEO)之间的消息
      // 2.事务型消费者只能看到[Log Start Offset, Log Stable Offset]之间的消息
      // 3.Follower副本消费者能够看到[Log Start Offset，高水位值]之间的消息
      // Log Stable Offset(LSO)是比LEO值小的位移值 为Kafka事务使用
      val maxOffsetMetadata = isolation match {
        case FetchLogEnd => endOffsetMetadata
        case FetchHighWatermark => fetchHighWatermarkMetadata
        case FetchTxnCommitted => fetchLastStableOffsetMetadata
      }
      // 如果要读取的起始位置超过了能读取的最大位置 返回空的消息集合 因为没法读取任何消息
      if (startOffset == maxOffsetMetadata.messageOffset) {
        emptyFetchDataInfo(maxOffsetMetadata, includeAbortedTxns)
      } else if (startOffset > maxOffsetMetadata.messageOffset)
        emptyFetchDataInfo(convertToOffsetMetadataOrThrow(startOffset), includeAbortedTxns)
      else {
        // Do the read on the segment with a base offset less than the target offset
        // but if that segment doesn't contain any messages with an offset greater than that
        // continue to read from successive segments until we get some messages or we reach the end of the log
        // 开始遍历日志段对象 直到读出东西来或者读到日志末尾
        var done = segmentEntry == null
        var fetchDataInfo: FetchDataInfo = null
        while (!done) {
          val segment = segmentEntry.getValue

          val maxPosition =
          // Use the max offset position if it is on this segment; otherwise, the segment size is the limit.
            if (maxOffsetMetadata.segmentBaseOffset == segment.baseOffset) maxOffsetMetadata.relativePositionInSegment
            else segment.size
          // 调用日志段对象的read方法执行真正的读取消息操作
          fetchDataInfo = segment.read(startOffset, maxLength, maxPosition, minOneMessage)
          if (fetchDataInfo != null) { // 否则返回
            if (includeAbortedTxns)
              fetchDataInfo = addAbortedTransactions(startOffset, segmentEntry, fetchDataInfo)
          } else {
            // 如果没有返回任何消息去下一个日志段对象试试
            segmentEntry = segments.higherEntry(segmentEntry.getKey)
          }

          done = fetchDataInfo != null || segmentEntry == null
        }

        if (fetchDataInfo != null) fetchDataInfo
        else {
          // okay we are beyond the end of the last segment with no data fetched although the start offset is in range,
          // this can happen when all messages with offset larger than start offsets have been deleted.
          // In this case, we will return the empty set with log end offset metadata
          // 已经读到日志末尾还是没有数据返回 只能返回空消息集合
          FetchDataInfo(nextOffsetMetadata, MemoryRecords.EMPTY)
        }
      }
    }
  }

  private[log] def collectAbortedTransactions(startOffset: Long, upperBoundOffset: Long): List[AbortedTxn] = {
    val segmentEntry = segments.floorEntry(startOffset)
    val allAbortedTxns = ListBuffer.empty[AbortedTxn]

    def accumulator(abortedTxns: List[AbortedTxn]): Unit = allAbortedTxns ++= abortedTxns

    collectAbortedTransactions(logStartOffset, upperBoundOffset, segmentEntry, accumulator)
    allAbortedTxns.toList
  }

  private def addAbortedTransactions(startOffset: Long, segmentEntry: JEntry[JLong, LogSegment],
                                     fetchInfo: FetchDataInfo): FetchDataInfo = {
    val fetchSize = fetchInfo.records.sizeInBytes
    val startOffsetPosition = OffsetPosition(fetchInfo.fetchOffsetMetadata.messageOffset,
      fetchInfo.fetchOffsetMetadata.relativePositionInSegment)
    val upperBoundOffset = segmentEntry.getValue.fetchUpperBoundOffset(startOffsetPosition, fetchSize).getOrElse {
      val nextSegmentEntry = segments.higherEntry(segmentEntry.getKey)
      if (nextSegmentEntry != null)
        nextSegmentEntry.getValue.baseOffset
      else
        logEndOffset
    }

    val abortedTransactions = ListBuffer.empty[AbortedTransaction]

    def accumulator(abortedTxns: List[AbortedTxn]): Unit = abortedTransactions ++= abortedTxns.map(_.asAbortedTransaction)

    collectAbortedTransactions(startOffset, upperBoundOffset, segmentEntry, accumulator)

    FetchDataInfo(fetchOffsetMetadata = fetchInfo.fetchOffsetMetadata,
      records = fetchInfo.records,
      firstEntryIncomplete = fetchInfo.firstEntryIncomplete,
      abortedTransactions = Some(abortedTransactions.toList))
  }

  private def collectAbortedTransactions(startOffset: Long, upperBoundOffset: Long,
                                         startingSegmentEntry: JEntry[JLong, LogSegment],
                                         accumulator: List[AbortedTxn] => Unit): Unit = {
    var segmentEntry = startingSegmentEntry
    while (segmentEntry != null) {
      val searchResult = segmentEntry.getValue.collectAbortedTxns(startOffset, upperBoundOffset)
      accumulator(searchResult.abortedTransactions)
      if (searchResult.isComplete)
        return
      segmentEntry = segments.higherEntry(segmentEntry.getKey)
    }
  }

  /**
   * Get an offset based on the given timestamp
   * The offset returned is the offset of the first message whose timestamp is greater than or equals to the
   * given timestamp.
   *
   * If no such message is found, the log end offset is returned.
   *
   * `NOTE:` OffsetRequest V0 does not use this method, the behavior of OffsetRequest V0 remains the same as before
   * , i.e. it only gives back the timestamp based on the last modification time of the log segments.
   *
   * @param targetTimestamp The given timestamp for offset fetching.
   * @return The offset of the first message whose timestamp is greater than or equals to the given timestamp.
   *         None if no such message is found.
   */
  def fetchOffsetByTimestamp(targetTimestamp: Long): Option[TimestampAndOffset] = {
    maybeHandleIOException(s"Error while fetching offset by timestamp for $topicPartition in dir ${dir.getParent}") {
      debug(s"Searching offset for timestamp $targetTimestamp")

      if (config.messageFormatVersion < KAFKA_0_10_0_IV0 &&
        targetTimestamp != ListOffsetsRequest.EARLIEST_TIMESTAMP &&
        targetTimestamp != ListOffsetsRequest.LATEST_TIMESTAMP)
        throw new UnsupportedForMessageFormatException(s"Cannot search offsets based on timestamp because message format version " +
          s"for partition $topicPartition is ${config.messageFormatVersion} which is earlier than the minimum " +
          s"required version $KAFKA_0_10_0_IV0")

      // For the earliest and latest, we do not need to return the timestamp.
      if (targetTimestamp == ListOffsetsRequest.EARLIEST_TIMESTAMP) {
        // The first cached epoch usually corresponds to the log start offset, but we have to verify this since
        // it may not be true following a message format version bump as the epoch will not be available for
        // log entries written in the older format.
        val earliestEpochEntry = leaderEpochCache.flatMap(_.earliestEntry)
        val epochOpt = earliestEpochEntry match {
          case Some(entry) if entry.startOffset <= logStartOffset => Optional.of[Integer](entry.epoch)
          case _ => Optional.empty[Integer]()
        }
        Some(new TimestampAndOffset(RecordBatch.NO_TIMESTAMP, logStartOffset, epochOpt))
      } else if (targetTimestamp == ListOffsetsRequest.LATEST_TIMESTAMP) {
        val latestEpochOpt = leaderEpochCache.flatMap(_.latestEpoch).map(_.asInstanceOf[Integer])
        val epochOptional = Optional.ofNullable(latestEpochOpt.orNull)
        Some(new TimestampAndOffset(RecordBatch.NO_TIMESTAMP, logEndOffset, epochOptional))
      } else {
        // Cache to avoid race conditions. `toBuffer` is faster than most alternatives and provides
        // constant time access while being safe to use with concurrent collections unlike `toArray`.
        val segmentsCopy = logSegments.toBuffer
        // We need to search the first segment whose largest timestamp is >= the target timestamp if there is one.
        val targetSeg = segmentsCopy.find(_.largestTimestamp >= targetTimestamp)
        targetSeg.flatMap(_.findOffsetByTimestamp(targetTimestamp, logStartOffset))
      }
    }
  }

  def legacyFetchOffsetsBefore(timestamp: Long, maxNumOffsets: Int): Seq[Long] = {
    // Cache to avoid race conditions. `toBuffer` is faster than most alternatives and provides
    // constant time access while being safe to use with concurrent collections unlike `toArray`.
    val segments = logSegments.toBuffer
    val lastSegmentHasSize = segments.last.size > 0

    val offsetTimeArray =
      if (lastSegmentHasSize)
        new Array[(Long, Long)](segments.length + 1)
      else
        new Array[(Long, Long)](segments.length)

    for (i <- segments.indices)
      offsetTimeArray(i) = (math.max(segments(i).baseOffset, logStartOffset), segments(i).lastModified)
    if (lastSegmentHasSize)
      offsetTimeArray(segments.length) = (logEndOffset, time.milliseconds)

    var startIndex = -1
    timestamp match {
      case ListOffsetsRequest.LATEST_TIMESTAMP =>
        startIndex = offsetTimeArray.length - 1
      case ListOffsetsRequest.EARLIEST_TIMESTAMP =>
        startIndex = 0
      case _ =>
        var isFound = false
        debug("Offset time array = " + offsetTimeArray.foreach(o => "%d, %d".format(o._1, o._2)))
        startIndex = offsetTimeArray.length - 1
        while (startIndex >= 0 && !isFound) {
          if (offsetTimeArray(startIndex)._2 <= timestamp)
            isFound = true
          else
            startIndex -= 1
        }
    }

    val retSize = maxNumOffsets.min(startIndex + 1)
    val ret = new Array[Long](retSize)
    for (j <- 0 until retSize) {
      ret(j) = offsetTimeArray(startIndex)._1
      startIndex -= 1
    }
    // ensure that the returned seq is in descending order of offsets
    ret.toSeq.sortBy(-_)
  }

  /**
   * Given a message offset, find its corresponding offset metadata in the log.
   * If the message offset is out of range, throw an OffsetOutOfRangeException
   */
  private def convertToOffsetMetadataOrThrow(offset: Long): LogOffsetMetadata = {
    // 读取的目的仅仅是为了构造高水位对象 而不是进行真正的读取操作
    val fetchDataInfo = read(offset, maxLength = 1, isolation = FetchLogEnd, minOneMessage = false)
    fetchDataInfo.fetchOffsetMetadata
  }

  /**
   * Delete any log segments matching the given predicate function,
   * starting with the oldest segment and moving forward until a segment doesn't match.
   *
   * deleteRetentionMsBreachedSegments | deleteRetentionSizeBreachedSegments | deleteLogStartOffsetBreachedSegments 方法最终都会调用到该方法
   *
   * @param predicate A function that takes in a candidate log segment and the next higher segment
   *                  (if there is one) and returns true iff it is deletable
   * @return The number of segments deleted
   */
  private def deleteOldSegments(predicate: (LogSegment, Option[LogSegment]) => Boolean,
                                reason: SegmentDeletionReason): Int = {
    lock synchronized {
      val deletable = deletableSegments(predicate) // 确定哪些日志段可以删除
      if (deletable.nonEmpty)
        deleteSegments(deletable, reason) // 实际删除
      else
        0
    }
  }

  private def deleteSegments(deletable: Iterable[LogSegment], reason: SegmentDeletionReason): Int = {
    maybeHandleIOException(s"Error while deleting segments for $topicPartition in dir ${dir.getParent}") {
      val numToDelete = deletable.size
      if (numToDelete > 0) {
        // we must always have at least one segment, so if we are going to delete all the segments, create a new one first
        // 不允许删除所有日志段对象 如果一定要做 先创建出一个新的来 然后再把前面N个删掉
        if (segments.size == numToDelete)
          roll()
        lock synchronized {
          checkIfMemoryMappedBufferClosed() // 确保Log对象没有被关闭
          // remove the segments for lookups
          // Log Start Offset 值是整个 Log 对象对外可见消息的最小位移值
          // 如果我们删除了日志段对象很有可能对外可见消息的范围发生了变化
          // 此时自然要看一下是否需要更新 Log Start Offset 值 这就是 deleteSegments 方法最后要更新 Log Start Offset 值的原因
          removeAndDeleteSegments(deletable, asyncDelete = true, reason) // 删除给定的日志段对象以及底层的物理文件
          maybeIncrementLogStartOffset(segments.firstEntry.getValue.baseOffset, SegmentDeletion) // 尝试更新日志的Log Start Offset值
        }
      }
      numToDelete
    }
  }

  /**
   * Find segments starting from the oldest until the user-supplied predicate is false or the segment
   * containing the current high watermark is reached. We do not delete segments with offsets at or beyond
   * the high watermark to ensure that the log start offset can never exceed it. If the high watermark
   * has not yet been initialized, no segments are eligible for deletion.
   *
   * A final segment that is empty will never be returned (since we would just end up re-creating it).
   *
   * @param predicate A function that takes in a candidate log segment and the next higher segment
   *                  (if there is one) and returns true iff it is deletable
   * @return the segments ready to be deleted
   */
  private def deletableSegments(predicate: (LogSegment, Option[LogSegment]) => Boolean): Iterable[LogSegment] = {
    if (segments.isEmpty) { // 如果当前就没有任何日志段对象直接返回
      Seq.empty
    } else {
      val deletable = ArrayBuffer.empty[LogSegment]
      var segmentEntry = segments.firstEntry
      // 从具有最小起始位移值的日志段对象开始遍历 直到满足以下条件之一便停止遍历:
      // 1.测定条件函数predicate = false
      // 2.扫描到包含Log对象高水位值所在的日志段对象
      // 3.最新的日志段对象不包含任何消息
      // 最新日志段对象是segments中Key值最大对应的那个日志段(也就是我们常说的Active Segment) 完全为空的Active Segment如果被允许删除后面还要重建它 故代码这里不允许删除大小为空的Active Segment
      // 在遍历过程中，同时不满足以上3个条件的所有日志段都是可以被删除的！
      while (segmentEntry != null) {
        val segment = segmentEntry.getValue
        val nextSegmentEntry = segments.higherEntry(segmentEntry.getKey)
        val (nextSegment, upperBoundOffset, isLastSegmentAndEmpty) = if (nextSegmentEntry != null)
          (nextSegmentEntry.getValue, nextSegmentEntry.getValue.baseOffset, false)
        else
          (null, logEndOffset, segment.size == 0)

        if (highWatermark >= upperBoundOffset && predicate(segment, Option(nextSegment)) && !isLastSegmentAndEmpty) {
          deletable += segment
          segmentEntry = nextSegmentEntry
        } else {
          segmentEntry = null
        }
      }
      deletable
    }
  }

  /**
   * If topic deletion is enabled, delete any log segments that have either expired due to time based retention
   * or because the log size is > retentionSize.
   *
   * Whether or not deletion is enabled, delete any log segments that are before the log start offset
   *
   * 日志段删除 基于给定的留存策略操作
   * 3种留存策略最终都会调用kafka.log.Log#deleteOldSegments()带参数的方法
   */
  def deleteOldSegments(): Int = {
    if (config.delete) {
      deleteRetentionMsBreachedSegments() // 基于时间维度
      +deleteRetentionSizeBreachedSegments() // 基于空间维度
      +deleteLogStartOffsetBreachedSegments() // 基于 Log Start Offset 维度
    } else {
      deleteLogStartOffsetBreachedSegments()
    }
  }

  private def deleteRetentionMsBreachedSegments(): Int = {
    if (config.retentionMs < 0) return 0
    val startMs = time.milliseconds

    def shouldDelete(segment: LogSegment, nextSegmentOpt: Option[LogSegment]): Boolean = {
      startMs - segment.largestTimestamp > config.retentionMs
    }

    deleteOldSegments(shouldDelete, RetentionMsBreach)
  }

  private def deleteRetentionSizeBreachedSegments(): Int = {
    if (config.retentionSize < 0 || size < config.retentionSize) return 0
    var diff = size - config.retentionSize

    def shouldDelete(segment: LogSegment, nextSegmentOpt: Option[LogSegment]): Boolean = {
      if (diff - segment.size >= 0) {
        diff -= segment.size
        true
      } else {
        false
      }
    }

    deleteOldSegments(shouldDelete, RetentionSizeBreach)
  }

  private def deleteLogStartOffsetBreachedSegments(): Int = {
    def shouldDelete(segment: LogSegment, nextSegmentOpt: Option[LogSegment]): Boolean = {
      nextSegmentOpt.exists(_.baseOffset <= logStartOffset)
    }

    deleteOldSegments(shouldDelete, StartOffsetBreach)
  }

  def isFuture: Boolean = dir.getName.endsWith(Log.FutureDirSuffix)

  /**
   * The size of the log in bytes
   */
  def size: Long = Log.sizeInBytes(logSegments)

  /**
   * The offset metadata of the next message that will be appended to the log
   */
  def logEndOffsetMetadata: LogOffsetMetadata = nextOffsetMetadata

  /**
   * The offset of the next message that will be appended to the log
   */
  def logEndOffset: Long = nextOffsetMetadata.messageOffset

  /**
   * Roll the log over to a new empty log segment if necessary.
   *
   * @param messagesSize The messages set size in bytes.
   * @param appendInfo   log append information
   *                     logSegment will be rolled if one of the following conditions met
   *                     <ol>
   *                     <li> The logSegment is full
   *                     <li> The maxTime has elapsed since the timestamp of first message in the segment (or since the create time if
   *                     the first message does not have a timestamp)
   *                     <li> The index is full
   *                     </ol>
   * @return The currently active segment after (perhaps) rolling to a new segment
   */
  private def maybeRoll(messagesSize: Int, appendInfo: LogAppendInfo): LogSegment = {
    val segment = activeSegment
    val now = time.milliseconds

    val maxTimestampInMessages = appendInfo.maxTimestamp
    val maxOffsetInMessages = appendInfo.lastOffset

    if (segment.shouldRoll(RollParams(config, appendInfo, messagesSize, now))) {
      debug(s"Rolling new log segment (log_size = ${segment.size}/${config.segmentSize}}, " +
        s"offset_index_size = ${segment.offsetIndex.entries}/${segment.offsetIndex.maxEntries}, " +
        s"time_index_size = ${segment.timeIndex.entries}/${segment.timeIndex.maxEntries}, " +
        s"inactive_time_ms = ${segment.timeWaitedForRoll(now, maxTimestampInMessages)}/${config.segmentMs - segment.rollJitterMs}).")

      /*
        maxOffsetInMessages - Integer.MAX_VALUE is a heuristic value for the first offset in the set of messages.
        Since the offset in messages will not differ by more than Integer.MAX_VALUE, this is guaranteed <= the real
        first offset in the set. Determining the true first offset in the set requires decompression, which the follower
        is trying to avoid during log append. Prior behavior assigned new baseOffset = logEndOffset from old segment.
        This was problematic in the case that two consecutive messages differed in offset by
        Integer.MAX_VALUE.toLong + 2 or more.  In this case, the prior behavior would roll a new log segment whose
        base offset was too low to contain the next message.  This edge case is possible when a replica is recovering a
        highly compacted topic from scratch.
        Note that this is only required for pre-V2 message formats because these do not store the first message offset
        in the header.
      */
      val rollOffset = appendInfo
        .firstOffset
        .map(_.messageOffset)
        .getOrElse(maxOffsetInMessages - Integer.MAX_VALUE)
      // 当前的Segment文件大小 + 本次要写入的消息大小 > maxSegmentBytes 重新创建一个Segment文件
      roll(Some(rollOffset))
    } else {
      segment
    }
  }

  /**
   * Roll the log over to a new active segment starting with the current logEndOffset.
   * This will trim the index to the exact size of the number of entries it currently contains.
   *
   * @return The newly rolled segment
   */
  def roll(expectedNextOffset: Option[Long] = None): LogSegment = {
    maybeHandleIOException(s"Error while rolling log segment for $topicPartition in dir ${dir.getParent}") {
      val start = time.hiResClockMs()
      lock synchronized {
        checkIfMemoryMappedBufferClosed()
        val newOffset = math.max(expectedNextOffset.getOrElse(0L), logEndOffset)
        // 在分区目录下构建一个新的Segment文件 直接使用LEO构建即可
        val logFile = Log.logFile(dir, newOffset)

        if (segments.containsKey(newOffset)) {
          // segment with the same base offset already exists and loaded
          if (activeSegment.baseOffset == newOffset && activeSegment.size == 0) {
            // We have seen this happen (see KAFKA-6388) after shouldRoll() returns true for an
            // active segment of size zero because of one of the indexes is "full" (due to _maxEntries == 0).
            warn(s"Trying to roll a new log segment with start offset $newOffset " +
              s"=max(provided offset = $expectedNextOffset, LEO = $logEndOffset) while it already " +
              s"exists and is active with size 0. Size of time index: ${activeSegment.timeIndex.entries}," +
              s" size of offset index: ${activeSegment.offsetIndex.entries}.")
            removeAndDeleteSegments(Seq(activeSegment), asyncDelete = true, LogRoll)
          } else {
            throw new KafkaException(s"Trying to roll a new log segment for topic partition $topicPartition with start offset $newOffset" +
              s" =max(provided offset = $expectedNextOffset, LEO = $logEndOffset) while it already exists. Existing " +
              s"segment is ${segments.get(newOffset)}.")
          }
        } else if (!segments.isEmpty && newOffset < activeSegment.baseOffset) {
          throw new KafkaException(
            s"Trying to roll a new log segment for topic partition $topicPartition with " +
              s"start offset $newOffset =max(provided offset = $expectedNextOffset, LEO = $logEndOffset) lower than start offset of the active segment $activeSegment")
        } else {
          val offsetIdxFile = offsetIndexFile(dir, newOffset)
          val timeIdxFile = timeIndexFile(dir, newOffset)
          val txnIdxFile = transactionIndexFile(dir, newOffset)
          // 文件已存在则删除
          for (file <- List(logFile, offsetIdxFile, timeIdxFile, txnIdxFile) if file.exists) {
            warn(s"Newly rolled segment file ${file.getAbsolutePath} already exists; deleting it first")
            Files.delete(file.toPath)
          }

          Option(segments.lastEntry).foreach(_.getValue.onBecomeInactiveSegment())
        }

        // take a snapshot of the producer state to facilitate recovery. It is useful to have the snapshot
        // offset align with the new segment offset since this ensures we can recover the segment by beginning
        // with the corresponding snapshot file and scanning the segment data. Because the segment base offset
        // may actually be ahead of the current producer state end offset (which corresponds to the log end offset),
        // we manually override the state offset here prior to taking the snapshot.
        producerStateManager.updateMapEndOffset(newOffset)
        producerStateManager.takeSnapshot()
        // 创建LogSegment对象
        val segment = LogSegment.open(dir,
          baseOffset = newOffset,
          config,
          time = time,
          initFileSize = initFileSize,
          preallocate = config.preallocate)
        // 放入Segment集合
        addSegment(segment)

        // We need to update the segment base offset and append position data of the metadata when log rolls.
        // The next offset should not change.
        // 更新LEO值
        updateLogEndOffset(nextOffsetMetadata.messageOffset)

        // schedule an asynchronous flush of the old segment
        scheduler.schedule("flush-log", () => flush(newOffset), delay = 0L)

        info(s"Rolled new log segment at offset $newOffset in ${time.hiResClockMs() - start} ms.")
        // 返回LogSegment
        segment
      }
    }
  }

  /**
   * The number of messages appended to the log since the last flush
   *
   * 假设已经flush到磁盘上的数据的offset = 23900
   * 存在于OS Cache中的数据offset = 24000 LEO = 24001
   * recoveryPoint 的offset就是23901 即代表的已经flush到磁盘上的数据的offset
   * unflushedMessages表示的是当前OS Cache的数据
   */
  private def unflushedMessages: Long = this.logEndOffset - this.recoveryPoint

  /**
   * Flush all log segments
   */
  def flush(): Unit = flush(this.logEndOffset)

  /**
   * Flush log segments for all offsets up to offset-1
   *
   * @param offset The offset to flush up to (non-inclusive); the new recovery point
   */
  def flush(offset: Long): Unit = {
    maybeHandleIOException(s"Error while flushing log for $topicPartition in dir ${dir.getParent} with offset $offset") {
      // OS Cache中的LEO > 磁盘中的offset
      if (offset > this.recoveryPoint) {
        debug(s"Flushing log up to offset $offset, last flushed: $lastFlushTime,  current time: ${time.milliseconds()}, " +
          s"unflushed: $unflushedMessages")
        // 找到所有的LogSegment文件 调用flush进行写入
        logSegments(this.recoveryPoint, offset).foreach(_.flush())

        lock synchronized {
          checkIfMemoryMappedBufferClosed()
          if (offset > this.recoveryPoint) {
            // 数据刷盘后 将落到磁盘的offset更新为最新的LEO
            this.recoveryPoint = offset
            lastFlushedTime.set(time.milliseconds)
          }
        }
      }
    }
  }

  private def lowerSegment(offset: Long): Option[LogSegment] =
    Option(segments.lowerEntry(offset)).map(_.getValue)

  /**
   * Completely delete this log directory and all contents from the file system with no delay
   */
  private[log] def delete(): Unit = {
    maybeHandleIOException(s"Error while deleting log for $topicPartition in dir ${dir.getParent}") {
      lock synchronized {
        checkIfMemoryMappedBufferClosed()
        producerExpireCheck.cancel(true)
        removeAndDeleteSegments(logSegments, asyncDelete = false, LogDeletion)
        leaderEpochCache.foreach(_.clear())
        Utils.delete(dir)
        // File handlers will be closed if this log is deleted
        isMemoryMappedBufferClosed = true
      }
    }
  }

  // visible for testing
  private[log] def takeProducerSnapshot(): Unit = lock synchronized {
    checkIfMemoryMappedBufferClosed()
    producerStateManager.takeSnapshot()
  }

  // visible for testing
  private[log] def latestProducerSnapshotOffset: Option[Long] = lock synchronized {
    producerStateManager.latestSnapshotOffset
  }

  // visible for testing
  private[log] def oldestProducerSnapshotOffset: Option[Long] = lock synchronized {
    producerStateManager.oldestSnapshotOffset
  }

  // visible for testing
  private[log] def latestProducerStateEndOffset: Long = lock synchronized {
    producerStateManager.mapEndOffset
  }

  /**
   * Truncate this log so that it ends with the greatest offset < targetOffset.
   *
   * @param targetOffset The offset to truncate to, an upper bound on all offsets in the log after truncation is complete.
   * @return True iff targetOffset < logEndOffset
   */
  private[kafka] def truncateTo(targetOffset: Long): Boolean = {
    maybeHandleIOException(s"Error while truncating log to offset $targetOffset for $topicPartition in dir ${dir.getParent}") {
      if (targetOffset < 0)
        throw new IllegalArgumentException(s"Cannot truncate partition $topicPartition to a negative offset (%d).".format(targetOffset))
      if (targetOffset >= logEndOffset) {
        info(s"Truncating to $targetOffset has no effect as the largest offset in the log is ${logEndOffset - 1}")

        // Always truncate epoch cache since we may have a conflicting epoch entry at the
        // end of the log from the leader. This could happen if this broker was a leader
        // and inserted the first start offset entry, but then failed to append any entries
        // before another leader was elected.
        lock synchronized {
          leaderEpochCache.foreach(_.truncateFromEnd(logEndOffset))
        }

        false
      } else {
        info(s"Truncating to offset $targetOffset")
        lock synchronized {
          checkIfMemoryMappedBufferClosed()
          if (segments.firstEntry.getValue.baseOffset > targetOffset) {
            truncateFullyAndStartAt(targetOffset)
          } else {
            val deletable = logSegments.filter(segment => segment.baseOffset > targetOffset)
            removeAndDeleteSegments(deletable, asyncDelete = true, LogTruncation)
            activeSegment.truncateTo(targetOffset)
            leaderEpochCache.foreach(_.truncateFromEnd(targetOffset))

            completeTruncation(
              startOffset = math.min(targetOffset, logStartOffset),
              endOffset = targetOffset
            )
          }
          true
        }
      }
    }
  }

  /**
   * Delete all data in the log and start at the new offset
   *
   * @param newOffset The new offset to start the log with
   */
  def truncateFullyAndStartAt(newOffset: Long): Unit = {
    maybeHandleIOException(s"Error while truncating the entire log for $topicPartition in dir ${dir.getParent}") {
      debug(s"Truncate and start at offset $newOffset")
      lock synchronized {
        checkIfMemoryMappedBufferClosed()
        removeAndDeleteSegments(logSegments, asyncDelete = true, LogTruncation)
        addSegment(LogSegment.open(dir,
          baseOffset = newOffset,
          config = config,
          time = time,
          initFileSize = initFileSize,
          preallocate = config.preallocate))
        leaderEpochCache.foreach(_.clearAndFlush())
        producerStateManager.truncateFullyAndStartAt(newOffset)

        completeTruncation(
          startOffset = newOffset,
          endOffset = newOffset
        )
      }
    }
  }

  private def completeTruncation(
    startOffset: Long,
    endOffset: Long
  ): Unit = {
    logStartOffset = startOffset
    nextOffsetMetadata = LogOffsetMetadata(endOffset, activeSegment.baseOffset, activeSegment.size)
    recoveryPoint = math.min(recoveryPoint, endOffset)
    rebuildProducerState(endOffset, reloadFromCleanShutdown = false, producerStateManager)
    updateHighWatermark(math.min(highWatermark, endOffset))
  }

  /**
   * The time this log is last known to have been fully flushed to disk
   */
  def lastFlushTime: Long = lastFlushedTime.get

  /**
   * The active segment that is currently taking appends
   */
  def activeSegment = segments.lastEntry.getValue

  /**
   * All the log segments in this log ordered from oldest to newest
   */
  def logSegments: Iterable[LogSegment] = segments.values.asScala

  /**
   * Get all segments beginning with the segment that includes "from" and ending with the segment
   * that includes up to "to-1" or the end of the log (if to > logEndOffset).
   */
  def logSegments(from: Long, to: Long): Iterable[LogSegment] = {
    if (from == to) {
      // Handle non-segment-aligned empty sets
      List.empty[LogSegment]
    } else if (to < from) {
      throw new IllegalArgumentException(s"Invalid log segment range: requested segments in $topicPartition " +
        s"from offset $from which is greater than limit offset $to")
    } else {
      lock synchronized {
        val view = Option(segments.floorKey(from)).map { floor =>
          segments.subMap(floor, to)
        }.getOrElse(segments.headMap(to))
        view.values.asScala
      }
    }
  }

  def nonActiveLogSegmentsFrom(from: Long): Iterable[LogSegment] = {
    lock synchronized {
      if (from > activeSegment.baseOffset)
        Seq.empty
      else
        logSegments(from, activeSegment.baseOffset)
    }
  }

  /**
   * Get the largest log segment with a base offset less than or equal to the given offset, if one exists.
   *
   * @return the optional log segment
   */
  private def floorLogSegment(offset: Long): Option[LogSegment] = {
    Option(segments.floorEntry(offset)).map(_.getValue)
  }

  override def toString: String = {
    val logString = new StringBuilder
    logString.append(s"Log(dir=$dir")
    logString.append(s", topic=${topicPartition.topic}")
    logString.append(s", partition=${topicPartition.partition}")
    logString.append(s", highWatermark=$highWatermark")
    logString.append(s", lastStableOffset=$lastStableOffset")
    logString.append(s", logStartOffset=$logStartOffset")
    logString.append(s", logEndOffset=$logEndOffset")
    logString.append(")")
    logString.toString
  }

  /**
   * This method deletes the given log segments by doing the following for each of them:
   * <ol>
   * <li>It removes the segment from the segment map so that it will no longer be used for reads.
   * <li>It renames the index and log files by appending .deleted to the respective file name
   * <li>It can either schedule an asynchronous delete operation to occur in the future or perform the deletion synchronously
   * </ol>
   * Asynchronous deletion allows reads to happen concurrently without synchronization and without the possibility of
   * physically deleting a file while it is being read.
   *
   * This method does not need to convert IOException to KafkaStorageException because it is either called before all logs are loaded
   * or the immediate caller will catch and handle IOException
   *
   * @param segments    The log segments to schedule for deletion
   * @param asyncDelete Whether the segment files should be deleted asynchronously
   */
  private def removeAndDeleteSegments(segments: Iterable[LogSegment],
                                      asyncDelete: Boolean,
                                      reason: SegmentDeletionReason): Unit = {
    if (segments.nonEmpty) {
      lock synchronized {
        // As most callers hold an iterator into the `segments` collection and `removeAndDeleteSegment` mutates it by
        // removing the deleted segment, we should force materialization of the iterator here, so that results of the
        // iteration remain valid and deterministic.
        val toDelete = segments.toList
        reason.logReason(this, toDelete)
        toDelete.foreach { segment =>
          this.segments.remove(segment.baseOffset)
        }
        deleteSegmentFiles(toDelete, asyncDelete)
      }
    }
  }

  /**
   * Perform physical deletion for the given file. Allows the file to be deleted asynchronously or synchronously.
   *
   * This method assumes that the file exists and the method is not thread-safe.
   *
   * This method does not need to convert IOException (thrown from changeFileSuffixes) to KafkaStorageException because
   * it is either called before all logs are loaded or the caller will catch and handle IOException
   *
   * @throws IOException if the file can't be renamed and still exists
   */
  private def deleteSegmentFiles(segments: Iterable[LogSegment], asyncDelete: Boolean, deleteProducerStateSnapshots: Boolean = true): Unit = {
    segments.foreach(_.changeFileSuffixes("", Log.DeletedFileSuffix))

    def deleteSegments(): Unit = {
      info(s"Deleting segment files ${segments.mkString(",")}")
      maybeHandleIOException(s"Error while deleting segments for $topicPartition in dir ${dir.getParent}") {
        segments.foreach { segment =>
          segment.deleteIfExists()
          if (deleteProducerStateSnapshots)
            producerStateManager.removeAndDeleteSnapshot(segment.baseOffset)
        }
      }
    }

    if (asyncDelete)
      scheduler.schedule("delete-file", () => deleteSegments(), delay = config.fileDeleteDelayMs)
    else
      deleteSegments()
  }

  /**
   * Swap one or more new segment in place and delete one or more existing segments in a crash-safe manner. The old
   * segments will be asynchronously deleted.
   *
   * This method does not need to convert IOException to KafkaStorageException because it is either called before all logs are loaded
   * or the caller will catch and handle IOException
   *
   * The sequence of operations is:
   * <ol>
   * <li> Cleaner creates one or more new segments with suffix .cleaned and invokes replaceSegments().
   * If broker crashes at this point, the clean-and-swap operation is aborted and
   * the .cleaned files are deleted on recovery in loadSegments().
   * <li> New segments are renamed .swap. If the broker crashes before all segments were renamed to .swap, the
   * clean-and-swap operation is aborted - .cleaned as well as .swap files are deleted on recovery in
   * loadSegments(). We detect this situation by maintaining a specific order in which files are renamed from
   * .cleaned to .swap. Basically, files are renamed in descending order of offsets. On recovery, all .swap files
   * whose offset is greater than the minimum-offset .clean file are deleted.
   * <li> If the broker crashes after all new segments were renamed to .swap, the operation is completed, the swap
   * operation is resumed on recovery as described in the next step.
   * <li> Old segment files are renamed to .deleted and asynchronous delete is scheduled.
   * If the broker crashes, any .deleted files left behind are deleted on recovery in loadSegments().
   * replaceSegments() is then invoked to complete the swap with newSegment recreated from
   * the .swap file and oldSegments containing segments which were not renamed before the crash.
   * <li> Swap segment(s) are renamed to replace the existing segments, completing this operation.
   * If the broker crashes, any .deleted files which may be left behind are deleted
   * on recovery in loadSegments().
   * </ol>
   *
   * @param newSegments         The new log segment to add to the log
   * @param oldSegments         The old log segments to delete from the log
   * @param isRecoveredSwapFile true if the new segment was created from a swap file during recovery after a crash
   */
  private[log] def replaceSegments(newSegments: Seq[LogSegment], oldSegments: Seq[LogSegment], isRecoveredSwapFile: Boolean = false): Unit = {
    lock synchronized {
      val sortedNewSegments = newSegments.sortBy(_.baseOffset)
      // Some old segments may have been removed from index and scheduled for async deletion after the caller reads segments
      // but before this method is executed. We want to filter out those segments to avoid calling asyncDeleteSegment()
      // multiple times for the same segment.
      val sortedOldSegments = oldSegments.filter(seg => segments.containsKey(seg.baseOffset)).sortBy(_.baseOffset)

      checkIfMemoryMappedBufferClosed()
      // need to do this in two phases to be crash safe AND do the delete asynchronously
      // if we crash in the middle of this we complete the swap in loadSegments()
      if (!isRecoveredSwapFile)
        sortedNewSegments.reverse.foreach(_.changeFileSuffixes(Log.CleanedFileSuffix, Log.SwapFileSuffix))
      sortedNewSegments.reverse.foreach(addSegment(_))
      val newSegmentBaseOffsets = sortedNewSegments.map(_.baseOffset).toSet

      // delete the old files
      sortedOldSegments.foreach { seg =>
        // remove the index entry
        if (seg.baseOffset != sortedNewSegments.head.baseOffset)
          segments.remove(seg.baseOffset)
        // delete segment files, but do not delete producer state for segment objects which are being replaced.
        deleteSegmentFiles(List(seg), asyncDelete = true, deleteProducerStateSnapshots = !newSegmentBaseOffsets.contains(seg.baseOffset))
      }
      // okay we are safe now, remove the swap suffix
      sortedNewSegments.foreach(_.changeFileSuffixes(Log.SwapFileSuffix, ""))
    }
  }

  /**
   * This function does not acquire Log.lock. The caller has to make sure log segments don't get deleted during
   * this call, and also protects against calling this function on the same segment in parallel.
   *
   * Currently, it is used by LogCleaner threads on log compact non-active segments only with LogCleanerManager's lock
   * to ensure no other logcleaner threads and retention thread can work on the same segment.
   */
  private[log] def getFirstBatchTimestampForSegments(segments: Iterable[LogSegment]): Iterable[Long] = {
    segments.map {
      segment =>
        segment.getFirstBatchTimestamp()
    }
  }

  /**
   * remove deleted log metrics
   */
  private[log] def removeLogMetrics(): Unit = {
    removeMetric(LogMetricNames.NumLogSegments, tags)
    removeMetric(LogMetricNames.LogStartOffset, tags)
    removeMetric(LogMetricNames.LogEndOffset, tags)
    removeMetric(LogMetricNames.Size, tags)
  }

  /**
   * Add the given segment to the segments in this log. If this segment replaces an existing segment, delete it.
   *
   * 将日志段对象添加到Map
   *
   * @param segment The segment to add
   */
  @threadsafe
  private[log] def addSegment(segment: LogSegment): LogSegment = this.segments.put(segment.baseOffset, segment)

  private def maybeHandleIOException[T](msg: => String)(fun: => T): T = {
    try {
      checkForLogDirFailure()
      fun
    } catch {
      case e: IOException =>
        logDirOffline = true
        logDirFailureChannel.maybeAddOfflineLogDir(dir.getParent, msg, e)
        throw new KafkaStorageException(msg, e)
    }
  }

  private[log] def retryOnOffsetOverflow[T](fn: => T): T = {
    while (true) {
      try {
        return fn
      } catch {
        case e: LogSegmentOffsetOverflowException =>
          info(s"Caught segment overflow error: ${e.getMessage}. Split segment and retry.")
          splitOverflowedSegment(e.segment)
      }
    }
    throw new IllegalStateException()
  }

  /**
   * Split a segment into one or more segments such that there is no offset overflow in any of them. The
   * resulting segments will contain the exact same messages that are present in the input segment. On successful
   * completion of this method, the input segment will be deleted and will be replaced by the resulting new segments.
   * See replaceSegments for recovery logic, in case the broker dies in the middle of this operation.
   * <p>Note that this method assumes we have already determined that the segment passed in contains records that cause
   * offset overflow.</p>
   * <p>The split logic overloads the use of .clean files that LogCleaner typically uses to make the process of replacing
   * the input segment with multiple new segments atomic and recoverable in the event of a crash. See replaceSegments
   * and completeSwapOperations for the implementation to make this operation recoverable on crashes.</p>
   *
   * @param segment Segment to split
   * @return List of new segments that replace the input segment
   */
  private[log] def splitOverflowedSegment(segment: LogSegment): List[LogSegment] = {
    require(isLogFile(segment.log.file), s"Cannot split file ${segment.log.file.getAbsoluteFile}")
    require(segment.hasOverflow, "Split operation is only permitted for segments with overflow")

    info(s"Splitting overflowed segment $segment")

    val newSegments = ListBuffer[LogSegment]()
    try {
      var position = 0
      val sourceRecords = segment.log

      while (position < sourceRecords.sizeInBytes) {
        val firstBatch = sourceRecords.batchesFrom(position).asScala.head
        val newSegment = LogCleaner.createNewCleanedSegment(this, firstBatch.baseOffset)
        newSegments += newSegment

        val bytesAppended = newSegment.appendFromFile(sourceRecords, position)
        if (bytesAppended == 0)
          throw new IllegalStateException(s"Failed to append records from position $position in $segment")

        position += bytesAppended
      }

      // prepare new segments
      var totalSizeOfNewSegments = 0
      newSegments.foreach { splitSegment =>
        splitSegment.onBecomeInactiveSegment()
        splitSegment.flush()
        splitSegment.lastModified = segment.lastModified
        totalSizeOfNewSegments += splitSegment.log.sizeInBytes
      }
      // size of all the new segments combined must equal size of the original segment
      if (totalSizeOfNewSegments != segment.log.sizeInBytes)
        throw new IllegalStateException("Inconsistent segment sizes after split" +
          s" before: ${segment.log.sizeInBytes} after: $totalSizeOfNewSegments")

      // replace old segment with new ones
      info(s"Replacing overflowed segment $segment with split segments $newSegments")
      replaceSegments(newSegments.toList, List(segment))
      newSegments.toList
    } catch {
      case e: Exception =>
        newSegments.foreach { splitSegment =>
          splitSegment.close()
          splitSegment.deleteIfExists()
        }
        throw e
    }
  }
}

/**
 * Helper functions for logs
 *
 * Log类的伴生对象 内部定义了很多常量及一些辅助方法
 */
object Log {

  // ==========================Kafka定义的文件类型Start==========================
  /** a log file. Kafka日志对象文件 */
  val LogFileSuffix = ".log"

  /** an index file. Kafka位移索引文件 */
  val IndexFileSuffix = ".index"

  /** a time index file. Kafka时间戳索引文件 */
  val TimeIndexFileSuffix = ".timeindex"

  /** Kafka为幂等型或事务型Producer所做的快照文件 */
  val ProducerSnapshotFileSuffix = ".snapshot"

  /** an (aborted) txn index. Kafka事务索引文件 */
  val TxnIndexFileSuffix = ".txnindex"

  /** a file that is scheduled to be deleted. 删除日志段操作创建的文件 目前删除日志段文件是异步操作 broker端把日志段从.log后缀改为.deleted后缀 */
  val DeletedFileSuffix = ".deleted"

  // ==============================都是Compaction操作的产物 和Cleaner有关Start==============================
  /** A temporary file that is being used for log cleaning. */
  val CleanedFileSuffix = ".cleaned"

  /** A temporary file used when swapping files into the log. */
  val SwapFileSuffix = ".swap"
  // ==============================都是Compaction操作的产物 和Cleaner有关End==============================

  /** Clean shutdown file that indicates the broker was cleanly shutdown in 0.8 and higher.
   * This is used to avoid unnecessary recovery after a clean shutdown. In theory this could be
   * avoided by passing in the recovery point, however finding the correct position to do this
   * requires accessing the offset index which may not be safe in an unclean shutdown.
   * For more information see the discussion in PR#2104
   */
  val CleanShutdownFile = ".kafka_cleanshutdown"

  /** a directory that is scheduled to be deleted. 应用于文件夹 删除一个Topic时 Topic的分区文件夹会加上该后缀 */
  val DeleteDirSuffix = "-delete"

  /** a directory that is used for future partition. 适用于变更Topic分区文件夹地址的 */
  val FutureDirSuffix = "-future"
  // ==========================Kafka定义的文件类型End==========================

  private[log] val DeleteDirPattern = Pattern.compile(s"^(\\S+)-(\\S+)\\.(\\S+)$DeleteDirSuffix")
  private[log] val FutureDirPattern = Pattern.compile(s"^(\\S+)-(\\S+)\\.(\\S+)$FutureDirSuffix")

  val UnknownOffset = -1L

  def apply(dir: File,
            config: LogConfig,
            logStartOffset: Long,
            recoveryPoint: Long,
            scheduler: Scheduler,
            brokerTopicStats: BrokerTopicStats,
            time: Time = Time.SYSTEM,
            maxProducerIdExpirationMs: Int,
            producerIdExpirationCheckIntervalMs: Int,
            logDirFailureChannel: LogDirFailureChannel,
            lastShutdownClean: Boolean = true,
            keepPartitionMetadataFile: Boolean = true): Log = {
    val topicPartition = Log.parseTopicPartitionName(dir)
    val producerStateManager = new ProducerStateManager(topicPartition, dir, maxProducerIdExpirationMs)
    new Log(dir, config, logStartOffset, recoveryPoint, scheduler, brokerTopicStats, time, maxProducerIdExpirationMs,
      producerIdExpirationCheckIntervalMs, topicPartition, producerStateManager, logDirFailureChannel, lastShutdownClean, keepPartitionMetadataFile)
  }

  /**
   * Make log segment file name from offset bytes. All this does is pad out the offset number with zeros
   * so that ls sorts the files numerically.
   *
   * 通过给定的位移值计算出对应的日志段文件名
   * 由于日志段文件名固定式20位的 该方法采用给定位移值前补0的方式将文件名扩充成20位
   * 比如给定位移值 12345 那么Broker端磁盘上对应的日志段文件名即为00000000000000012345.log
   *
   * @param offset The offset to use in the file name
   * @return The filename
   */
  def filenamePrefixFromOffset(offset: Long): String = {
    val nf = NumberFormat.getInstance()
    nf.setMinimumIntegerDigits(20)
    nf.setMaximumFractionDigits(0)
    nf.setGroupingUsed(false)
    nf.format(offset)
  }

  /**
   * Construct a log file name in the given dir with the given base offset and the given suffix
   *
   * @param dir    The directory in which the log will reside
   * @param offset The base offset of the log file
   * @param suffix The suffix to be appended to the file name (e.g. "", ".deleted", ".cleaned", ".swap", etc.)
   */
  def logFile(dir: File, offset: Long, suffix: String = ""): File =
    new File(dir, filenamePrefixFromOffset(offset) + LogFileSuffix + suffix)

  /**
   * Return a directory name to rename the log directory to for async deletion.
   * The name will be in the following format: "topic-partitionId.uniqueId-delete".
   * If the topic name is too long, it will be truncated to prevent the total name
   * from exceeding 255 characters.
   */
  def logDeleteDirName(topicPartition: TopicPartition): String = {
    val uniqueId = java.util.UUID.randomUUID.toString.replaceAll("-", "")
    val suffix = s"-${topicPartition.partition()}.${uniqueId}${DeleteDirSuffix}"
    val prefixLength = Math.min(topicPartition.topic().size, 255 - suffix.size)
    s"${topicPartition.topic().substring(0, prefixLength)}${suffix}"
  }

  /**
   * Return a future directory name for the given topic partition. The name will be in the following
   * format: topic-partition.uniqueId-future where topic, partition and uniqueId are variables.
   */
  def logFutureDirName(topicPartition: TopicPartition): String = {
    logDirNameWithSuffix(topicPartition, FutureDirSuffix)
  }

  private def logDirNameWithSuffix(topicPartition: TopicPartition, suffix: String): String = {
    val uniqueId = java.util.UUID.randomUUID.toString.replaceAll("-", "")
    s"${logDirName(topicPartition)}.$uniqueId$suffix"
  }

  /**
   * Return a directory name for the given topic partition. The name will be in the following
   * format: topic-partition where topic, partition are variables.
   */
  def logDirName(topicPartition: TopicPartition): String = {
    s"${topicPartition.topic}-${topicPartition.partition}"
  }

  /**
   * Construct an index file name in the given dir using the given base offset and the given suffix
   *
   * @param dir    The directory in which the log will reside
   * @param offset The base offset of the log file
   * @param suffix The suffix to be appended to the file name ("", ".deleted", ".cleaned", ".swap", etc.)
   */
  def offsetIndexFile(dir: File, offset: Long, suffix: String = ""): File =
    new File(dir, filenamePrefixFromOffset(offset) + IndexFileSuffix + suffix)

  /**
   * Construct a time index file name in the given dir using the given base offset and the given suffix
   *
   * @param dir    The directory in which the log will reside
   * @param offset The base offset of the log file
   * @param suffix The suffix to be appended to the file name ("", ".deleted", ".cleaned", ".swap", etc.)
   */
  def timeIndexFile(dir: File, offset: Long, suffix: String = ""): File =
    new File(dir, filenamePrefixFromOffset(offset) + TimeIndexFileSuffix + suffix)

  def deleteFileIfExists(file: File, suffix: String = ""): Unit =
    Files.deleteIfExists(new File(file.getPath + suffix).toPath)

  /**
   * Construct a producer id snapshot file using the given offset.
   *
   * @param dir    The directory in which the log will reside
   * @param offset The last offset (exclusive) included in the snapshot
   */
  def producerSnapshotFile(dir: File, offset: Long): File =
    new File(dir, filenamePrefixFromOffset(offset) + ProducerSnapshotFileSuffix)

  /**
   * Construct a transaction index file name in the given dir using the given base offset and the given suffix
   *
   * @param dir    The directory in which the log will reside
   * @param offset The base offset of the log file
   * @param suffix The suffix to be appended to the file name ("", ".deleted", ".cleaned", ".swap", etc.)
   */
  def transactionIndexFile(dir: File, offset: Long, suffix: String = ""): File =
    new File(dir, filenamePrefixFromOffset(offset) + TxnIndexFileSuffix + suffix)

  def offsetFromFileName(filename: String): Long = {
    filename.substring(0, filename.indexOf('.')).toLong
  }

  def offsetFromFile(file: File): Long = {
    offsetFromFileName(file.getName)
  }

  /**
   * Calculate a log's size (in bytes) based on its log segments
   *
   * @param segments The log segments to calculate the size of
   * @return Sum of the log segments' sizes (in bytes)
   */
  def sizeInBytes(segments: Iterable[LogSegment]): Long =
    segments.map(_.size.toLong).sum

  /**
   * Parse the topic and partition out of the directory name of a log
   */
  def parseTopicPartitionName(dir: File): TopicPartition = {
    if (dir == null)
      throw new KafkaException("dir should not be null")

    def exception(dir: File): KafkaException = {
      new KafkaException(s"Found directory ${dir.getCanonicalPath}, '${dir.getName}' is not in the form of " +
        "topic-partition or topic-partition.uniqueId-delete (if marked for deletion).\n" +
        "Kafka's log directories (and children) should only contain Kafka topic data.")
    }

    val dirName = dir.getName
    if (dirName == null || dirName.isEmpty || !dirName.contains('-'))
      throw exception(dir)
    if (dirName.endsWith(DeleteDirSuffix) && !DeleteDirPattern.matcher(dirName).matches ||
      dirName.endsWith(FutureDirSuffix) && !FutureDirPattern.matcher(dirName).matches)
      throw exception(dir)

    val name: String =
      if (dirName.endsWith(DeleteDirSuffix) || dirName.endsWith(FutureDirSuffix)) dirName.substring(0, dirName.lastIndexOf('.'))
      else dirName

    val index = name.lastIndexOf('-')
    val topic = name.substring(0, index)
    val partitionString = name.substring(index + 1)
    if (topic.isEmpty || partitionString.isEmpty)
      throw exception(dir)

    val partition =
      try partitionString.toInt
      catch {
        case _: NumberFormatException => throw exception(dir)
      }

    new TopicPartition(topic, partition)
  }

  private def isIndexFile(file: File): Boolean = {
    val filename = file.getName
    filename.endsWith(IndexFileSuffix) || filename.endsWith(TimeIndexFileSuffix) || filename.endsWith(TxnIndexFileSuffix)
  }

  private def isLogFile(file: File): Boolean =
    file.getPath.endsWith(LogFileSuffix)

  private def loadProducersFromRecords(producerStateManager: ProducerStateManager, records: Records): Unit = {
    val loadedProducers = mutable.Map.empty[Long, ProducerAppendInfo]
    val completedTxns = ListBuffer.empty[CompletedTxn]
    records.batches.forEach { batch =>
      if (batch.hasProducerId) {
        val maybeCompletedTxn = updateProducers(
          producerStateManager,
          batch,
          loadedProducers,
          firstOffsetMetadata = None,
          origin = AppendOrigin.Replication)
        maybeCompletedTxn.foreach(completedTxns += _)
      }
    }
    loadedProducers.values.foreach(producerStateManager.update)
    completedTxns.foreach(producerStateManager.completeTxn)
  }

  private def updateProducers(producerStateManager: ProducerStateManager,
                              batch: RecordBatch,
                              producers: mutable.Map[Long, ProducerAppendInfo],
                              firstOffsetMetadata: Option[LogOffsetMetadata],
                              origin: AppendOrigin): Option[CompletedTxn] = {
    val producerId = batch.producerId
    val appendInfo = producers.getOrElseUpdate(producerId, producerStateManager.prepareUpdate(producerId, origin))
    appendInfo.append(batch, firstOffsetMetadata)
  }

}

/**
 * 定义Log对象的监控指标
 */
object LogMetricNames {
  val NumLogSegments: String = "NumLogSegments"
  val LogStartOffset: String = "LogStartOffset"
  val LogEndOffset: String = "LogEndOffset"
  val Size: String = "Size"

  def allMetricNames: List[String] = {
    List(NumLogSegments, LogStartOffset, LogEndOffset, Size)
  }
}

sealed trait SegmentDeletionReason {
  def logReason(log: Log, toDelete: List[LogSegment]): Unit
}

case object RetentionMsBreach extends SegmentDeletionReason {
  override def logReason(log: Log, toDelete: List[LogSegment]): Unit = {
    val retentionMs = log.config.retentionMs
    toDelete.foreach { segment =>
      segment.largestRecordTimestamp match {
        case Some(_) =>
          log.info(s"Deleting segment $segment due to retention time ${retentionMs}ms breach based on the largest " +
            s"record timestamp in the segment")
        case None =>
          log.info(s"Deleting segment $segment due to retention time ${retentionMs}ms breach based on the " +
            s"last modified time of the segment")
      }
    }
  }
}

case object RetentionSizeBreach extends SegmentDeletionReason {
  override def logReason(log: Log, toDelete: List[LogSegment]): Unit = {
    var size = log.size
    toDelete.foreach { segment =>
      size -= segment.size
      log.info(s"Deleting segment $segment due to retention size ${log.config.retentionSize} breach. Log size " +
        s"after deletion will be $size.")
    }
  }
}

case object StartOffsetBreach extends SegmentDeletionReason {
  override def logReason(log: Log, toDelete: List[LogSegment]): Unit = {
    log.info(s"Deleting segments due to log start offset ${log.logStartOffset} breach: ${toDelete.mkString(",")}")
  }
}

case object LogRecovery extends SegmentDeletionReason {
  override def logReason(log: Log, toDelete: List[LogSegment]): Unit = {
    log.info(s"Deleting segments as part of log recovery: ${toDelete.mkString(",")}")
  }
}

case object LogTruncation extends SegmentDeletionReason {
  override def logReason(log: Log, toDelete: List[LogSegment]): Unit = {
    log.info(s"Deleting segments as part of log truncation: ${toDelete.mkString(",")}")
  }
}

case object LogRoll extends SegmentDeletionReason {
  override def logReason(log: Log, toDelete: List[LogSegment]): Unit = {
    log.info(s"Deleting segments as part of log roll: ${toDelete.mkString(",")}")
  }
}

case object LogDeletion extends SegmentDeletionReason {
  override def logReason(log: Log, toDelete: List[LogSegment]): Unit = {
    log.info(s"Deleting segments as the log has been deleted: ${toDelete.mkString(",")}")
  }
}<|MERGE_RESOLUTION|>--- conflicted
+++ resolved
@@ -971,6 +971,7 @@
         else {
           warn(s"Deleting all segments because logEndOffset ($logEndOffset) is smaller than logStartOffset ($logStartOffset). " +
             "This could happen if segment files were deleted from the file system.")
+          // 日志段集合不为空 验证分区日志的LEO值是否 < LogStartOffset 小于删除这些日志段对象
           removeAndDeleteSegments(logSegments, asyncDelete = true, LogRecovery)
           leaderEpochCache.foreach(_.clearAndFlush())
           producerStateManager.truncateFullyAndStartAt(logStartOffset)
@@ -982,11 +983,8 @@
     // if we have the clean shutdown marker, skip recovery
     // 如果不存在以.kafka_cleanshutdown结尾的文件(通常都不存在)
     if (!hadCleanShutdown) {
-<<<<<<< HEAD
       // okay we need to actually recover this log
       // 获取上次恢复点以外的所有unflushed日志段对象
-=======
->>>>>>> 58134467
       val unflushed = logSegments(this.recoveryPoint, Long.MaxValue).iterator
       var truncated = false
       // 遍历这些unflushed日志段对象
@@ -1016,21 +1014,8 @@
       }
     }
 
-<<<<<<< HEAD
-    if (logSegments.nonEmpty) {
-      val logEndOffset = activeSegment.readNextOffset
-      // 日志段集合不为空 验证分区日志的LEO值是否 < LogStartOffset 小于删除这些日志段对象
-      if (logEndOffset < logStartOffset) {
-        warn(s"Deleting all segments because logEndOffset ($logEndOffset) is smaller than logStartOffset ($logStartOffset). " +
-          "This could happen if segment files were deleted from the file system.")
-        removeAndDeleteSegments(logSegments,
-          asyncDelete = true,
-          reason = LogRecovery)
-      }
-    }
-=======
+    // 日志段集合不为空 验证分区日志的LEO值是否 < LogStartOffset 小于删除这些日志段对象
     val logEndOffsetOption = deleteSegmentsIfLogStartGreaterThanLogEnd()
->>>>>>> 58134467
 
     if (logSegments.isEmpty) {
       // no existing segments, create a new mutable segment beginning at logStartOffset
@@ -1042,11 +1027,6 @@
         initFileSize = this.initFileSize,
         preallocate = config.preallocate))
     }
-<<<<<<< HEAD
-    // 更新上一次恢复点属性并返回
-    recoveryPoint = activeSegment.readNextOffset
-    recoveryPoint
-=======
 
     // Update the recovery point if there was a clean shutdown and did not perform any changes to
     // the segment. Otherwise, we just ensure that the recovery point is not ahead of the log end
@@ -1054,6 +1034,7 @@
     // the recovery point in flush(Long). If we advanced the recovery point here, we could skip recovery for
     // unflushed segments if the broker crashed after we checkpoint the recovery point and before we flush the
     // segment.
+    // 更新上一次恢复点属性并返回
     (hadCleanShutdown, logEndOffsetOption) match {
       case (true, Some(logEndOffset)) =>
         recoveryPoint = logEndOffset
@@ -1063,7 +1044,6 @@
         recoveryPoint = Math.min(recoveryPoint, logEndOffset)
         logEndOffset
     }
->>>>>>> 58134467
   }
 
   // Rebuild producer state until lastOffset. This method may be called from the recovery code path, and thus must be
