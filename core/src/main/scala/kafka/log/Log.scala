--- conflicted
+++ resolved
@@ -266,11 +266,7 @@
 class Log(@volatile private var _dir: File, // 日志所在的文件夹路径(即Topic分区的路径)
           // @volatile表示值是可以变动的 并且可能被多个线程更新 不能简称为LSO(Log Stable Offset 属于事务的概念)
           @volatile var config: LogConfig,
-<<<<<<< HEAD
-          @volatile var logStartOffset: Long, // 日志当前的最早位移
-=======
           @volatile var logStartOffset: Long, // 日至当前的最早位移 和LEO(Log End Offset)是对应的(LSO是Log Stable Offset 是和事务相关的概念 Log Start Offset != LSO)
->>>>>>> 9440d999
           @volatile var recoveryPoint: Long,
           scheduler: Scheduler,
           brokerTopicStats: BrokerTopicStats,
@@ -299,11 +295,7 @@
   /* last time it was flushed */
   private val lastFlushedTime = new AtomicLong(time.milliseconds)
 
-<<<<<<< HEAD
-  /* 永远指向下一条待插入消息的位移值 也就是说这个位置是没有值的(LEO == Log End Offset 日志当前的末端位移)  */
-=======
   /* 永远指向下一条待插入消息的位移值 也就是说这个位置是没有值的(和LEO等价 <--> Log End Offset 日志当前的末端位移)  */
->>>>>>> 9440d999
   @volatile private var nextOffsetMetadata: LogOffsetMetadata = _
 
   /* The earliest offset which is part of an incomplete transaction. This is used to compute the
@@ -329,11 +321,7 @@
    */
   @volatile private var highWatermarkMetadata: LogOffsetMetadata = LogOffsetMetadata(logStartOffset)
 
-<<<<<<< HEAD
-  /* the actual segments of the log. 保存分区日志下所有的日志段信息 Map的key值是日志段的起始位移值 value是日志段对象本身(ConcurrentSkipListMap线程安全 | 键值可排序) */
-=======
   /* the actual segments of the log. 最重要的属性 保存分区日志下所有的日志段信息 Map的key值是日志段的起始位移值 value是日志段对象本身(ConcurrentSkipListMap线程安全 && 键值可排序) */
->>>>>>> 9440d999
   private val segments: ConcurrentNavigableMap[java.lang.Long, LogSegment] = new ConcurrentSkipListMap[java.lang.Long, LogSegment]
 
   // Leader Epoch 是社区于 0.11.0.0 版本引入源码中的 主要是用来判断出现 Failure 时是否执行日志截断操作(Truncation)
@@ -361,10 +349,6 @@
     updateLogStartOffset(math.max(logStartOffset, segments.firstEntry.getValue.baseOffset))
 
     // The earliest leader epoch may not be flushed during a hard failure. Recover it here.
-<<<<<<< HEAD
-=======
-    // 5.更新leaderEpochCache 清除无效数据 去除LEO值之上的所有无效缓存项
->>>>>>> 9440d999
     leaderEpochCache.foreach(_.truncateFromStart(logStartOffset))
 
     // Any segment loading or recovery code must not use producerStateManager, so that we can build the full state here
