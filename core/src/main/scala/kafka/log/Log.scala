--- conflicted
+++ resolved
@@ -104,7 +104,6 @@
  *
  */
 case class LogAppendInfo(var firstOffset: Option[Long],
-<<<<<<< HEAD
                          var lastOffset: Long, // 消息集合最后一条消息的位移值
                          var maxTimestamp: Long, // 消息集合最大消息时间戳
                          var offsetOfMaxTimestamp: Long, // 消息集合最大消息时间戳所属消息的位移值
@@ -118,25 +117,8 @@
                          offsetsMonotonic: Boolean, // 消息位移值是否是顺序增加的
                          lastOffsetOfFirstBatch: Long, // 首个消息批次中最后一条消息的位移
                          recordErrors: Seq[RecordError] = List(), // 写入消息时出现的异常列表
-                         errorMessage: String = null // 错误码
-                        ) {
-=======
-                         var lastOffset: Long,
-                         var maxTimestamp: Long,
-                         var offsetOfMaxTimestamp: Long,
-                         var logAppendTime: Long,
-                         var logStartOffset: Long,
-                         var recordConversionStats: RecordConversionStats,
-                         sourceCodec: CompressionCodec,
-                         targetCodec: CompressionCodec,
-                         shallowCount: Int,
-                         validBytes: Int,
-                         offsetsMonotonic: Boolean,
-                         lastOffsetOfFirstBatch: Long,
-                         recordErrors: Seq[RecordError] = List(),
-                         errorMessage: String = null,
+                         errorMessage: String = null, // 错误码
                          leaderHwChange: LeaderHwChange = LeaderHwChange.None) {
->>>>>>> df8918b9
   /**
    * Get the first offset if it exists, else get the last offset of the first batch
    * For magic versions 2 and newer, this method will return first offset. For magic versions
