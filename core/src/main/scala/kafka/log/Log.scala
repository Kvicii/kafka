/**
 * Licensed to the Apache Software Foundation (ASF) under one or more
 * contributor license agreements.  See the NOTICE file distributed with
 * this work for additional information regarding copyright ownership.
 * The ASF licenses this file to You under the Apache License, Version 2.0
 * (the "License"); you may not use this file except in compliance with
 * the License.  You may obtain a copy of the License at
 *
 * http://www.apache.org/licenses/LICENSE-2.0
 *
 * Unless required by applicable law or agreed to in writing, software
 * distributed under the License is distributed on an "AS IS" BASIS,
 * WITHOUT WARRANTIES OR CONDITIONS OF ANY KIND, either express or implied.
 * See the License for the specific language governing permissions and
 * limitations under the License.
 */

package kafka.log

import java.io.{File, IOException}
import java.lang.{Long => JLong}
import java.nio.file.Files
import java.text.NumberFormat
import java.util.Map.{Entry => JEntry}
import java.util.Optional
import java.util.concurrent.atomic._
import java.util.concurrent.TimeUnit
import java.util.regex.Pattern

import kafka.api.{ApiVersion, KAFKA_0_10_0_IV0}
import kafka.common.{LongRef, OffsetsOutOfOrderException, UnexpectedAppendOffsetException}
import kafka.log.AppendOrigin.RaftLeader
import kafka.message.{BrokerCompressionCodec, CompressionCodec, NoCompressionCodec}
import kafka.metrics.KafkaMetricsGroup
import kafka.server.checkpoints.LeaderEpochCheckpointFile
import kafka.server.epoch.LeaderEpochFileCache
import kafka.server.{BrokerTopicStats, FetchDataInfo, FetchHighWatermark, FetchIsolation, FetchLogEnd, FetchTxnCommitted, LogDirFailureChannel, LogOffsetMetadata, OffsetAndEpoch, PartitionMetadataFile}
import kafka.utils._
import org.apache.kafka.common.errors._
import org.apache.kafka.common.message.{DescribeProducersResponseData, FetchResponseData}
import org.apache.kafka.common.record.FileRecords.TimestampAndOffset
import org.apache.kafka.common.record._
import org.apache.kafka.common.requests.ListOffsetsRequest
import org.apache.kafka.common.requests.OffsetsForLeaderEpochResponse.UNDEFINED_EPOCH_OFFSET
import org.apache.kafka.common.requests.ProduceResponse.RecordError
import org.apache.kafka.common.utils.{Time, Utils}
import org.apache.kafka.common.{InvalidRecordException, KafkaException, TopicPartition, Uuid}

import scala.jdk.CollectionConverters._
import scala.collection.mutable.{ArrayBuffer, ListBuffer}
import scala.collection.{Seq, mutable}

/**
 * LogAppendInfo的伴生对象 定义了一些工厂方法 用于创建特定的LogAppendInfo对象
 */
object LogAppendInfo {
  val UnknownLogAppendInfo = LogAppendInfo(None, -1, None, RecordBatch.NO_TIMESTAMP, -1L, RecordBatch.NO_TIMESTAMP, -1L,
    RecordConversionStats.EMPTY, NoCompressionCodec, NoCompressionCodec, -1, -1, offsetsMonotonic = false, -1L)

  def unknownLogAppendInfoWithLogStartOffset(logStartOffset: Long): LogAppendInfo =
    LogAppendInfo(None, -1, None, RecordBatch.NO_TIMESTAMP, -1L, RecordBatch.NO_TIMESTAMP, logStartOffset,
      RecordConversionStats.EMPTY, NoCompressionCodec, NoCompressionCodec, -1, -1,
      offsetsMonotonic = false, -1L)

  /**
   * In ProduceResponse V8+, we add two new fields record_errors and error_message (see KIP-467).
   * For any record failures with InvalidTimestamp or InvalidRecordException, we construct a LogAppendInfo object like the one
   * in unknownLogAppendInfoWithLogStartOffset, but with additiona fields recordErrors and errorMessage
   */
  def unknownLogAppendInfoWithAdditionalInfo(logStartOffset: Long, recordErrors: Seq[RecordError], errorMessage: String): LogAppendInfo =
    LogAppendInfo(None, -1, None, RecordBatch.NO_TIMESTAMP, -1L, RecordBatch.NO_TIMESTAMP, logStartOffset,
      RecordConversionStats.EMPTY, NoCompressionCodec, NoCompressionCodec, -1, -1,
      offsetsMonotonic = false, -1L, recordErrors, errorMessage)
}

sealed trait LeaderHwChange

object LeaderHwChange {

  case object Increased extends LeaderHwChange

  case object Same extends LeaderHwChange

  case object None extends LeaderHwChange

}

/**
 * Struct to hold various quantities we compute about each message set before appending to the log
 *
 * 保存一组待写入消息的各种元数据信息(比如这组消息中第一条消息的位移值 | 最后一条消息的位移值 | 这组消息中最大的消息时间戳等等)
 * 在 0.11.0.0 版本之后 lastOffset 和 lastOffsetOfFirstBatch 都是指向消息集合的最后一条消息
 * 它们的区别主要体现在 0.11.0.0 之前的版本
 *
 * @param firstOffset            The first offset in the message set unless the message format is less than V2 and we are appending
 *                               to the follower. If the message is a duplicate message the segment base offset and relative position
 *                               in segment will be unknown.
 * @param lastOffset             The last offset in the message set
 * @param lastLeaderEpoch        The partition leader epoch corresponding to the last offset, if available.
 * @param maxTimestamp           The maximum timestamp of the message set.
 * @param offsetOfMaxTimestamp   The offset of the message with the maximum timestamp.
 * @param logAppendTime          The log append time (if used) of the message set, otherwise Message.NoTimestamp
 * @param logStartOffset         The start offset of the log at the time of this append.
 * @param recordConversionStats  Statistics collected during record processing, `null` if `assignOffsets` is `false`
 * @param sourceCodec            The source codec used in the message set (send by the producer)
 * @param targetCodec            The target codec of the message set(after applying the broker compression configuration if any)
 * @param shallowCount           The number of shallow messages
 * @param validBytes             The number of valid bytes
 * @param offsetsMonotonic       Are the offsets in this message set monotonically increasing
 * @param lastOffsetOfFirstBatch The last offset of the first batch
 * @param leaderHwChange         Incremental if the high watermark needs to be increased after appending record.
 *                               Same if high watermark is not changed. None is the default value and it means append failed
 *
 */
case class LogAppendInfo(var firstOffset: Option[LogOffsetMetadata],
                         var lastOffset: Long,  // 消息集合最后一条消息的位移值
                         var lastLeaderEpoch: Option[Int],
                         var maxTimestamp: Long, // 消息集合最大消息时间戳
                         var offsetOfMaxTimestamp: Long, // 消息集合最大消息时间戳所属消息的位移值
                         var logAppendTime: Long, // 写入消息时间戳
                         var logStartOffset: Long, // 消息集合首条消息的位移值
                         var recordConversionStats: RecordConversionStats, // 消息转换统计类 里面记录了执行了格式转换的消息数等数据
                         sourceCodec: CompressionCodec, // 消息集合中消息使用的压缩器（Compressor）类型(比如是Snappy还是LZ4)
                         targetCodec: CompressionCodec, // 写入消息时需要使用的压缩器类型
                         shallowCount: Int, // 消息批次数 每个消息批次下可能包含多条消息
                         validBytes: Int, // 写入消息总字节数
                         offsetsMonotonic: Boolean, // 消息位移值是否是顺序增加的
                         lastOffsetOfFirstBatch: Long, // 首个消息批次中最后一条消息的位移
                         recordErrors: Seq[RecordError] = List(), // 写入消息时出现的异常列表
                         errorMessage: String = null, // 错误码
                         leaderHwChange: LeaderHwChange = LeaderHwChange.None) {
  /**
   * Get the first offset if it exists, else get the last offset of the first batch
   * For magic versions 2 and newer, this method will return first offset. For magic versions
   * older than 2, we use the last offset of the first batch as an approximation of the first
   * offset to avoid decompressing the data.
   */
  def firstOrLastOffsetOfFirstBatch: Long = firstOffset.map(_.messageOffset).getOrElse(lastOffsetOfFirstBatch)

  /**
   * Get the (maximum) number of messages described by LogAppendInfo
   *
   * @return Maximum possible number of messages described by LogAppendInfo
   */
  def numMessages: Long = {
    firstOffset match {
      case Some(firstOffsetVal) if (firstOffsetVal.messageOffset >= 0 && lastOffset >= 0) =>
        (lastOffset - firstOffsetVal.messageOffset + 1)
      case _ => 0
    }
  }
}

/**
 * Container class which represents a snapshot of the significant offsets for a partition. This allows fetching
 * of these offsets atomically without the possibility of a leader change affecting their consistency relative
 * to each other. See [[Log.fetchOffsetSnapshot()]].
 *
 * 封装分区所有位移元数据的容器类
 */
case class LogOffsetSnapshot(logStartOffset: Long,
                             logEndOffset: LogOffsetMetadata,
                             highWatermark: LogOffsetMetadata,
                             lastStableOffset: LogOffsetMetadata)

/**
 * Another container which is used for lower level reads using  [[kafka.cluster.Partition.readRecords()]].
 *
 * 封装读取日志返回的数据及其元数据
 */
case class LogReadInfo(fetchedData: FetchDataInfo,
                       divergingEpoch: Option[FetchResponseData.EpochEndOffset],
                       highWatermark: Long,
                       logStartOffset: Long,
                       logEndOffset: Long,
                       lastStableOffset: Long)

/**
 * A class used to hold useful metadata about a completed transaction. This is used to build
 * the transaction index after appending to the log.
 *
 * 记录已完成事务的元数据 主要用于构建事务索引
 *
 * @param producerId  The ID of the producer
 * @param firstOffset The first offset (inclusive) of the transaction
 * @param lastOffset  The last offset (inclusive) of the transaction. This is always the offset of the
 *                    COMMIT/ABORT control record which indicates the transaction's completion.
 * @param isAborted   Whether or not the transaction was aborted
 */
case class CompletedTxn(producerId: Long, firstOffset: Long, lastOffset: Long, isAborted: Boolean) {
  override def toString: String = {
    "CompletedTxn(" +
      s"producerId=$producerId, " +
      s"firstOffset=$firstOffset, " +
      s"lastOffset=$lastOffset, " +
      s"isAborted=$isAborted)"
  }
}

/**
 * A class used to hold params required to decide to rotate a log segment or not.
 *
 * 定义用于控制日志段是否切分的结构
 */
case class RollParams(maxSegmentMs: Long,
                      maxSegmentBytes: Int,
                      maxTimestampInMessages: Long,
                      maxOffsetInMessages: Long,
                      messagesSize: Int,
                      now: Long)

/**
 * RollParams的伴生对象 内部定义了工厂方法
 */
object RollParams {
  def apply(config: LogConfig, appendInfo: LogAppendInfo, messagesSize: Int, now: Long): RollParams = {
    new RollParams(config.maxSegmentMs,
      config.segmentSize,
      appendInfo.maxTimestamp,
      appendInfo.lastOffset,
      messagesSize, now)
  }
}

sealed trait LogStartOffsetIncrementReason

case object ClientRecordDeletion extends LogStartOffsetIncrementReason {
  override def toString: String = "client delete records request"
}

case object LeaderOffsetIncremented extends LogStartOffsetIncrementReason {
  override def toString: String = "leader offset increment"
}

case object SegmentDeletion extends LogStartOffsetIncrementReason {
  override def toString: String = "segment deletion"
}
case object SnapshotGenerated extends LogStartOffsetIncrementReason {
  override def toString: String = "snapshot generated"
}

/**
 * An append-only log for storing messages.
 *
 * The log is a sequence of LogSegments, each with a base offset denoting the first message in the segment.
 *
 * New log segments are created according to a configurable policy that controls the size in bytes or time interval
 * for a given segment.
 *
<<<<<<< HEAD
 * 核心代码
 * 日志是日志段的容器 内部定义了很多管理日志段的操作
 *
 * @param _dir                                The directory in which log segments are created.
 * @param config                              The log configuration settings
 * @param logStartOffset                      The earliest offset allowed to be exposed to kafka client.
 *                                            The logStartOffset can be updated by :
 *                       - user's DeleteRecordsRequest
 *                       - broker's log retention
 *                       - broker's log truncation
 *                         The logStartOffset is used to decide the following:
=======
 * @param _dir The directory in which log segments are created.
 * @param config The log configuration settings
 * @param segments The non-empty log segments recovered from disk
 * @param logStartOffset The earliest offset allowed to be exposed to kafka client.
 *                       The logStartOffset can be updated by :
 *                       - user's DeleteRecordsRequest
 *                       - broker's log retention
 *                       - broker's log truncation
 *                       - broker's log recovery
 *                       The logStartOffset is used to decide the following:
>>>>>>> 3ddc377b
 *                       - Log deletion. LogSegment whose nextOffset <= log's logStartOffset can be deleted.
 *                         It may trigger log rolling if the active segment is deleted.
 *                       - Earliest offset of the log in response to ListOffsetRequest. To avoid OffsetOutOfRange exception after user seeks to earliest offset,
 *                         we make sure that logStartOffset <= log's highWatermark
<<<<<<< HEAD
 *                         Other activities such as log cleaning are not affected by logStartOffset.
 * @param recoveryPoint                       The offset at which to begin recovery--i.e. the first offset which has not been flushed to disk
 * @param scheduler                           The thread pool scheduler used for background actions
 * @param brokerTopicStats                    Container for Broker Topic Yammer Metrics
 * @param time                                The time instance used for checking the clock
 * @param maxProducerIdExpirationMs           The maximum amount of time to wait before a producer id is considered expired
=======
 *                       Other activities such as log cleaning are not affected by logStartOffset.
 * @param recoveryPoint The offset at which to begin the next recovery i.e. the first offset which has not been flushed to disk
 * @param nextOffsetMetadata The offset where the next message could be appended
 * @param scheduler The thread pool scheduler used for background actions
 * @param brokerTopicStats Container for Broker Topic Yammer Metrics
 * @param time The time instance used for checking the clock
 * @param maxProducerIdExpirationMs The maximum amount of time to wait before a producer id is considered expired
>>>>>>> 3ddc377b
 * @param producerIdExpirationCheckIntervalMs How often to check for producer ids which need to be expired
 * @param topicPartition The topic partition associated with this Log instance
 * @param leaderEpochCache The LeaderEpochFileCache instance (if any) containing state associated
 *                         with the provided logStartOffset and nextOffsetMetadata
 * @param producerStateManager The ProducerStateManager instance containing state associated with the provided segments
 * @param logDirFailureChannel The LogDirFailureChannel instance to asynchronously handle log directory failure
 * @param topicId optional Uuid to specify the topic ID for the topic if it exists. Should only be specified when
 *                first creating the log through Partition.makeLeader or Partition.makeFollower. When reloading a log,
 *                this field will be populated by reading the topic ID value from partition.metadata if it exists.
 * @param keepPartitionMetadataFile boolean flag to indicate whether the partition.metadata file should be kept in the
 *                                  log directory. A partition.metadata file is only created when the raft controller is used
 *                                  or the ZK controller's inter-broker protocol version is at least 2.8.
 *                                  This file will persist the topic ID on the broker. If inter-broker protocol for a ZK controller
 *                                  is downgraded below 2.8, a topic ID may be lost and a new ID generated upon re-upgrade.
 *                                  If the inter-broker protocol version on a ZK cluster is below 2.8, partition.metadata
 *                                  will be deleted to avoid ID conflicts upon re-upgrade.
 */
@threadsafe
class Log(@volatile private var _dir: File, // 日志所在的文件夹路径(即Topic分区的路径)
          // @volatile表示值是可以变动的 并且可能被多个线程更新 不能简称为LSO(Log Stable Offset 属于事务的概念)
          @volatile var config: LogConfig,
<<<<<<< HEAD
          @volatile var logStartOffset: Long, // 日至当前的最早位移 和LEO(Log End Offset)是对应的(LSO是Log Stable Offset 是和事务相关的概念 Log Start Offset != LSO)
=======
          val segments: LogSegments,
          @volatile var logStartOffset: Long,
>>>>>>> 3ddc377b
          @volatile var recoveryPoint: Long,
          @volatile var nextOffsetMetadata: LogOffsetMetadata,
          scheduler: Scheduler,
          brokerTopicStats: BrokerTopicStats,
          val time: Time,
          val maxProducerIdExpirationMs: Int,
          val producerIdExpirationCheckIntervalMs: Int,
          val topicPartition: TopicPartition,
          @volatile var leaderEpochCache: Option[LeaderEpochFileCache],
          val producerStateManager: ProducerStateManager,
          logDirFailureChannel: LogDirFailureChannel,
          @volatile var topicId: Option[Uuid],
          val keepPartitionMetadataFile: Boolean) extends Logging with KafkaMetricsGroup {

  import kafka.log.Log._

  this.logIdent = s"[Log partition=$topicPartition, dir=${dir.getParent}] "

  /* A lock that guards all modifications to the log */
  private val lock = new Object

  // The memory mapped buffer for index files of this log will be closed with either delete() or closeHandlers()
  // After memory mapped buffer is closed, no disk IO operation should be performed for this log
  // Log对象对应的索引文件的日志缓冲区是否已经关闭 一旦设置为true 代表已经关闭
  @volatile private var isMemoryMappedBufferClosed = false

  // Cache value of parent directory to avoid allocations in hot paths like ReplicaManager.checkpointHighWatermarks
  @volatile private var _parentDir: String = dir.getParent

  /* last time it was flushed */
  private val lastFlushedTime = new AtomicLong(time.milliseconds)

<<<<<<< HEAD
  /* 永远指向下一条待插入消息的位移值 也就是说这个位置是没有值的(和LEO等价 <--> Log End Offset 日志当前的末端位移)  */
  @volatile private var nextOffsetMetadata: LogOffsetMetadata = _

=======
>>>>>>> 3ddc377b
  /* The earliest offset which is part of an incomplete transaction. This is used to compute the
   * last stable offset (LSO) in ReplicaManager. Note that it is possible that the "true" first unstable offset
   * gets removed from the log (through record or segment deletion). In this case, the first unstable offset
   * will point to the log start offset, which may actually be either part of a completed transaction or not
   * part of a transaction at all. However, since we only use the LSO for the purpose of restricting the
   * read_committed consumer to fetching decided data (i.e. committed, aborted, or non-transactional), this
   * temporary abuse seems justifiable and saves us from scanning the log after deletion to find the first offsets
   * of each ongoing transaction in order to compute a new first unstable offset. It is possible, however,
   * that this could result in disagreement between replicas depending on when they began replicating the log.
   * In the worst case, the LSO could be seen by a consumer to go backwards.
   */
  @volatile private var firstUnstableOffsetMetadata: Option[LogOffsetMetadata] = None

  /* Keep track of the current high watermark in order to ensure that segments containing offsets at or above it are
   * not eligible for deletion. This means that the active segment is only eligible for deletion if the high watermark
   * equals the log end offset (which may never happen for a partition under consistent load). This is needed to
   * prevent the log start offset (which is exposed in fetch responses) from getting ahead of the high watermark.
   *
   * 分区日志的高水位值
   * 每个Log对象都会维护一个Log Start Offset值 首次构建高水位时 高水位值(默认值)会被赋值为Log Start Offset
   */
  @volatile private var highWatermarkMetadata: LogOffsetMetadata = LogOffsetMetadata(logStartOffset)

<<<<<<< HEAD
  /** the actual segments of the log
   * 最重要的属性 保存分区日志下所有的日志段信息 Map的key值是日志段的起始位移值 value是日志段对象本身(ConcurrentSkipListMap线程安全 && 键值可排序)
   */
  private val segments: LogSegments = new LogSegments(topicPartition)

  // Leader Epoch 是社区于 0.11.0.0 版本引入源码中的 主要是用来判断出现 Failure 时是否执行日志截断操作(Truncation)
  // Visible for testing. 出现Failure时是否进行日志截断操作(之前根据高水位判断的机制 可能会造成副本间数据不一致的问题) 保存了分区Leader的Epoch值与对应位移值的映射关系
  @volatile var leaderEpochCache: Option[LeaderEpochFileCache] = None

  /**
   * Log类的初始化逻辑
   */
  @volatile var partitionMetadataFile : PartitionMetadataFile = null

  locally {
    // create the log directory if it doesn't exist
    // 1.创建分区日志路径 保存Log对象磁盘文件
    Files.createDirectories(dir.toPath)
    // 2.初始化Leader Epoch Cache
    initializeLeaderEpochCache()
    // 3.加载所有日志段 并返回该Log对象下一条消息的位移值
    initializePartitionMetadata()

    val nextOffset = loadSegments()

    /* Calculate the offset of the next message. */
    // 4.初始化LEO元数据对象 LEO值为上一步获取的位移值 起始位移值是Active Segment的起始位移值 日志段大小是Active Segment的大小
    nextOffsetMetadata = LogOffsetMetadata(nextOffset, activeSegment.baseOffset, activeSegment.size)
    // 5.更新leaderEpochCache 清除无效数据 去除LEO值之上的所有无效缓存项
    leaderEpochCache.foreach(_.truncateFromEnd(nextOffsetMetadata.messageOffset))

    // 更新logStartOffset
    updateLogStartOffset(math.max(logStartOffset, segments.firstSegment.get.baseOffset))

    // The earliest leader epoch may not be flushed during a hard failure. Recover it here.
    leaderEpochCache.foreach(_.truncateFromStart(logStartOffset))

    // Any segment loading or recovery code must not use producerStateManager, so that we can build the full state here
    // from scratch.
    if (!producerStateManager.isEmpty)
      throw new IllegalStateException("Producer state must be empty during log initialization")

    // Reload all snapshots into the ProducerStateManager cache, the intermediate ProducerStateManager used
    // during log recovery may have deleted some files without the Log.producerStateManager instance witnessing the
    // deletion.
    producerStateManager.removeStraySnapshots(segments.baseOffsets.toSeq)
    loadProducerState(logEndOffset, reloadFromCleanShutdown = hadCleanShutdown)

=======
  @volatile var partitionMetadataFile : PartitionMetadataFile = null

  locally {
    initializePartitionMetadata()
    updateLogStartOffset(logStartOffset)
    maybeIncrementFirstUnstableOffset()
>>>>>>> 3ddc377b
    // Delete partition metadata file if the version does not support topic IDs.
    // Recover topic ID if present and topic IDs are supported
    // If we were provided a topic ID when creating the log, partition metadata files are supported, and one does not yet exist
    // write to the partition metadata file.
    // Ensure we do not try to assign a provided topicId that is inconsistent with the ID on file.
    if (partitionMetadataFile.exists()) {
        if (!keepPartitionMetadataFile)
          partitionMetadataFile.delete()
        else {
          val fileTopicId = partitionMetadataFile.read().topicId
          if (topicId.isDefined && !topicId.contains(fileTopicId))
            throw new InconsistentTopicIdException(s"Tried to assign topic ID $topicId to log for topic partition $topicPartition," +
              s"but log already contained topic ID $fileTopicId")
          topicId = Some(fileTopicId)
        }
    } else if (keepPartitionMetadataFile) {
      topicId.foreach(partitionMetadataFile.write)
    }
  }

  def dir: File = _dir

  def parentDir: String = _parentDir

  def parentDirFile: File = new File(_parentDir)

  def updateConfig(newConfig: LogConfig): Unit = {
    val oldConfig = this.config
    this.config = newConfig
    val oldRecordVersion = oldConfig.messageFormatVersion.recordVersion
    val newRecordVersion = newConfig.messageFormatVersion.recordVersion
    if (newRecordVersion.precedes(oldRecordVersion))
      warn(s"Record format version has been downgraded from $oldRecordVersion to $newRecordVersion.")
    if (newRecordVersion.value != oldRecordVersion.value)
      initializeLeaderEpochCache()
  }

  private def checkIfMemoryMappedBufferClosed(): Unit = {
    if (isMemoryMappedBufferClosed)
      throw new KafkaStorageException(s"The memory mapped buffer for log of $topicPartition is already closed")
  }

  def highWatermark: Long = highWatermarkMetadata.messageOffset

  /**
   * Update the high watermark to a new offset. The new high watermark will be lower
   * bounded by the log start offset and upper bounded by the log end offset.
   *
   * This is intended to be called when initializing the high watermark or when updating
   * it on a follower after receiving a Fetch response from the leader.
   *
   * 更新高水位值
   * 主要用在Follower副本从Leader副本获取到消息之后进行更新 一旦拿到新消息 肯定是要更新的
   *
   * @param hw the suggested new value for the high watermark
   * @return the updated high watermark offset
   */
  def updateHighWatermark(hw: Long): Long = {
    updateHighWatermark(LogOffsetMetadata(hw))
  }

  /**
   * Update high watermark with offset metadata. The new high watermark will be lower
   * bounded by the log start offset and upper bounded by the log end offset.
   *
   * @param highWatermarkMetadata the suggested high watermark with offset metadata
   * @return the updated high watermark offset
   */
  def updateHighWatermark(highWatermarkMetadata: LogOffsetMetadata): Long = {
    val endOffsetMetadata = logEndOffsetMetadata
    val newHighWatermarkMetadata = if (highWatermarkMetadata.messageOffset < logStartOffset) {
      LogOffsetMetadata(logStartOffset)
    } else if (highWatermarkMetadata.messageOffset >= endOffsetMetadata.messageOffset) {
      endOffsetMetadata
    } else {
      highWatermarkMetadata
    }

    updateHighWatermarkMetadata(newHighWatermarkMetadata)
    newHighWatermarkMetadata.messageOffset
  }

  /**
   * Update the high watermark to a new value if and only if it is larger than the old value. It is
   * an error to update to a value which is larger than the log end offset.
   *
   * This method is intended to be used by the leader to update the high watermark after follower
   * fetch offsets have been updated.
   *
   * 可能会更新高水位值
   * 主要用在Leader副本的高水位值更新 Leader副本的高水位值更新是有条件的 某些情况下会更新 某些情况下不会
   * 例如Producer向Leader副本写入消息时 分区的高水位值可能就不需要更新 因为此时可能需要等待其他Follower副本同步的进度
   *
   * @return the old high watermark, if updated by the new value
   */
  def maybeIncrementHighWatermark(newHighWatermark: LogOffsetMetadata): Option[LogOffsetMetadata] = {
    // 新的高水位值不能越过Log End Offset
    if (newHighWatermark.messageOffset > logEndOffset)
      throw new IllegalArgumentException(s"High watermark $newHighWatermark update exceeds current " +
        s"log end offset $logEndOffsetMetadata")

    lock.synchronized {
      // 获取老的高水位值
      val oldHighWatermark = fetchHighWatermarkMetadata

      // Ensure that the high watermark increases monotonically. We also update the high watermark when the new
      // offset metadata is on a newer segment, which occurs whenever the log is rolled to a new segment.
      if (oldHighWatermark.messageOffset < newHighWatermark.messageOffset ||
        (oldHighWatermark.messageOffset == newHighWatermark.messageOffset && oldHighWatermark.onOlderSegment(newHighWatermark))) {
        // 新的高水位值 > 老的高水位值 || 二者相等但新的高水位位于新的日志段 设置新的高水位 并返回旧值 否则就什么都不做
        updateHighWatermarkMetadata(newHighWatermark)
        Some(oldHighWatermark)
      } else {
        None
      }
    }
  }

  /**
   * Get the offset and metadata for the current high watermark. If offset metadata is not
   * known, this will do a lookup in the index and cache the result.
   *
   * 获取高水位值
   * 还要获取高水位的其他元数据信息(即日志段起始位移和物理位置信息)
   */
  private def fetchHighWatermarkMetadata: LogOffsetMetadata = {
    checkIfMemoryMappedBufferClosed() // 读取时确保日志对象不能被关闭

    val offsetMetadata = highWatermarkMetadata // 保存当前高水位值到本地变量 避免多线程访问干扰
    if (offsetMetadata.messageOffsetOnly) { // 没有获得到完整的高水位元数据
      lock.synchronized {
        val fullOffset = convertToOffsetMetadataOrThrow(highWatermark) // 通过读日志文件的方式把完整的高水位元数据信息拉出来
        updateHighWatermarkMetadata(fullOffset) // 然后再更新一下高水位对象
        fullOffset
      }
    } else { // 高水位本身就是完整的直接返回
      offsetMetadata
    }
  }

  // 设置高水位值
  private def updateHighWatermarkMetadata(newHighWatermark: LogOffsetMetadata): Unit = {
    // 高水位值不能是负数
    if (newHighWatermark.messageOffset < 0)
      throw new IllegalArgumentException("High watermark offset should be non-negative")

    lock synchronized { // 保护Log对象修改的Monitor锁
      if (newHighWatermark.messageOffset < highWatermarkMetadata.messageOffset) {
        warn(s"Non-monotonic update of high watermark from $highWatermarkMetadata to $newHighWatermark")
      }

      highWatermarkMetadata = newHighWatermark  // 赋值新的高水位值
      producerStateManager.onHighWatermarkUpdated(newHighWatermark.messageOffset) // 处理事务状态管理器的高水位值更新逻辑
      maybeIncrementFirstUnstableOffset() // First Unstable Offset是Kafka事务机制的一部分
    }
    trace(s"Setting high watermark $newHighWatermark")
  }

  /**
   * Get the first unstable offset. Unlike the last stable offset, which is always defined,
   * the first unstable offset only exists if there are transactions in progress.
   *
   * @return the first unstable offset, if it exists
   */
  private[log] def firstUnstableOffset: Option[Long] = firstUnstableOffsetMetadata.map(_.messageOffset)

  private def fetchLastStableOffsetMetadata: LogOffsetMetadata = {
    checkIfMemoryMappedBufferClosed()

    // cache the current high watermark to avoid a concurrent update invalidating the range check
    val highWatermarkMetadata = fetchHighWatermarkMetadata

    firstUnstableOffsetMetadata match {
      case Some(offsetMetadata) if offsetMetadata.messageOffset < highWatermarkMetadata.messageOffset =>
        if (offsetMetadata.messageOffsetOnly) {
          lock synchronized {
            val fullOffset = convertToOffsetMetadataOrThrow(offsetMetadata.messageOffset)
            if (firstUnstableOffsetMetadata.contains(offsetMetadata))
              firstUnstableOffsetMetadata = Some(fullOffset)
            fullOffset
          }
        } else {
          offsetMetadata
        }
      case _ => highWatermarkMetadata
    }
  }

  /**
   * The last stable offset (LSO) is defined as the first offset such that all lower offsets have been "decided."
   * Non-transactional messages are considered decided immediately, but transactional messages are only decided when
   * the corresponding COMMIT or ABORT marker is written. This implies that the last stable offset will be equal
   * to the high watermark if there are no transactional messages in the log. Note also that the LSO cannot advance
   * beyond the high watermark.
   */
  def lastStableOffset: Long = {
    firstUnstableOffsetMetadata match {
      case Some(offsetMetadata) if offsetMetadata.messageOffset < highWatermark => offsetMetadata.messageOffset
      case _ => highWatermark
    }
  }

  def lastStableOffsetLag: Long = highWatermark - lastStableOffset

  /**
   * Fully materialize and return an offset snapshot including segment position info. This method will update
   * the LogOffsetMetadata for the high watermark and last stable offset if they are message-only. Throws an
   * offset out of range error if the segment info cannot be loaded.
   */
  def fetchOffsetSnapshot: LogOffsetSnapshot = {
    val lastStable = fetchLastStableOffsetMetadata
    val highWatermark = fetchHighWatermarkMetadata

    LogOffsetSnapshot(
      logStartOffset,
      logEndOffsetMetadata,
      highWatermark,
      lastStable
    )
  }

  private val tags = {
    val maybeFutureTag = if (isFuture) Map("is-future" -> "true") else Map.empty[String, String]
    Map("topic" -> topicPartition.topic, "partition" -> topicPartition.partition.toString) ++ maybeFutureTag
  }

  newGauge(LogMetricNames.NumLogSegments, () => numberOfSegments, tags)
  newGauge(LogMetricNames.LogStartOffset, () => logStartOffset, tags)
  newGauge(LogMetricNames.LogEndOffset, () => logEndOffset, tags)
  newGauge(LogMetricNames.Size, () => size, tags)

  val producerExpireCheck = scheduler.schedule(name = "PeriodicProducerExpirationCheck", fun = () => {
    lock synchronized {
      producerStateManager.removeExpiredProducers(time.milliseconds)
    }
  }, period = producerIdExpirationCheckIntervalMs, delay = producerIdExpirationCheckIntervalMs, unit = TimeUnit.MILLISECONDS)

  /** The name of this log */
  def name = dir.getName()

  private def recordVersion: RecordVersion = config.messageFormatVersion.recordVersion

  private def initializePartitionMetadata(): Unit = lock synchronized {
    val partitionMetadata = PartitionMetadataFile.newFile(dir)
    partitionMetadataFile = new PartitionMetadataFile(partitionMetadata, logDirFailureChannel)
  }

  /** Only used for ZK clusters when we update and start using topic IDs on existing topics */
  def assignTopicId(topicId: Uuid): Unit = {
    partitionMetadataFile.write(topicId)
    this.topicId = Some(topicId)
  }

  private def initializeLeaderEpochCache(): Unit = lock synchronized {
<<<<<<< HEAD

    val leaderEpochFile = LeaderEpochCheckpointFile.newFile(dir)

    def newLeaderEpochFileCache(): LeaderEpochFileCache = {
      // 创建Leader Epoch Cache检查点文件
      val checkpointFile = new LeaderEpochCheckpointFile(leaderEpochFile, logDirFailureChannel)
      // 创建Leader Epoch Cache对象
      new LeaderEpochFileCache(topicPartition, checkpointFile)
    }

    if (recordVersion.precedes(RecordVersion.V2)) {
      val currentCache = if (leaderEpochFile.exists())
        Some(newLeaderEpochFileCache())
      else
        None

      if (currentCache.exists(_.nonEmpty))
        warn(s"Deleting non-empty leader epoch cache due to incompatible message format $recordVersion")

      Files.deleteIfExists(leaderEpochFile.toPath)
      leaderEpochCache = None
    } else {
      leaderEpochCache = Some(newLeaderEpochFileCache())
    }
  }

  /**
   * Removes any temporary files found in log directory, and creates a list of all .swap files which could be swapped
   * in place of existing segment(s). For log splitting, we know that any .swap file whose base offset is higher than
   * the smallest offset .clean file could be part of an incomplete split operation. Such .swap files are also deleted
   * by this method.
   *
   * @return Set of .swap files that are valid to be swapped in as segment files
   */
  private def removeTempFilesAndCollectSwapFiles(): Set[File] = {

    // 删除日志文件对应的索引文件
    def deleteIndicesIfExist(baseFile: File, suffix: String = ""): Unit = {
      info(s"Deleting index files with suffix $suffix for baseFile $baseFile")
      val offset = offsetFromFile(baseFile)
      Files.deleteIfExists(Log.offsetIndexFile(dir, offset, suffix).toPath)
      Files.deleteIfExists(Log.timeIndexFile(dir, offset, suffix).toPath)
      Files.deleteIfExists(Log.transactionIndexFile(dir, offset, suffix).toPath)
    }

    val swapFiles = mutable.Set[File]()
    val cleanFiles = mutable.Set[File]()
    var minCleanedFileOffset = Long.MaxValue

    // 遍历分区日志路径下的所有文件
    for (file <- dir.listFiles if file.isFile) {
      // 不可读直接抛异常
      if (!file.canRead)
        throw new IOException(s"Could not read file $file")
      val filename = file.getName
      if (filename.endsWith(DeletedFileSuffix)) {
        // 如果以.deleted结尾说明是上一次Failure遗留下来的文件 直接删除
        debug(s"Deleting stray temporary file ${file.getAbsolutePath}")
        Files.deleteIfExists(file.toPath)
      } else if (filename.endsWith(CleanedFileSuffix)) {
        // 如果以.cleaned结尾 获取其位移值 并将该文件加入待删除文件集合
        minCleanedFileOffset = Math.min(offsetFromFileName(filename), minCleanedFileOffset)
        cleanFiles += file
      } else if (filename.endsWith(SwapFileSuffix)) {
        // we crashed in the middle of a swap operation, to recover:
        // if a log, delete the index files, complete the swap operation later
        // if an index just delete the index files, they will be rebuilt
        // 如果以.swap结尾
        val baseFile = new File(CoreUtils.replaceSuffix(file.getPath, SwapFileSuffix, ""))
        info(s"Found file ${file.getAbsolutePath} from interrupted swap operation.")
        if (isIndexFile(baseFile)) {
          // 如果该文件是索引文件 删除
          deleteIndicesIfExist(baseFile)
        } else if (isLogFile(baseFile)) {
          // 如果该文件是日志文件 删除索引文件 并将该文件加入待恢复的swap集合
          deleteIndicesIfExist(baseFile)
          swapFiles += file
        }
      }
    }

    // KAFKA-6264: Delete all .swap files whose base offset is greater than the minimum .cleaned segment offset. Such .swap
    // files could be part of an incomplete split operation that could not complete. See Log#splitOverflowedSegment
    // for more details about the split operation.
    // 从待恢复的swap集合中找出起始位移值 > minCleanedFileOffset的文件 直接删除这些无效的.swap文件
    val (invalidSwapFiles, validSwapFiles) = swapFiles.partition(file => offsetFromFile(file) >= minCleanedFileOffset)
    invalidSwapFiles.foreach { file =>
      debug(s"Deleting invalid swap file ${file.getAbsoluteFile} minCleanedFileOffset: $minCleanedFileOffset")
      val baseFile = new File(CoreUtils.replaceSuffix(file.getPath, SwapFileSuffix, ""))
      deleteIndicesIfExist(baseFile, SwapFileSuffix)
      Files.deleteIfExists(file.toPath)
    }

    // Now that we have deleted all .swap files that constitute an incomplete split operation, let's delete all .clean files
    // 清除所有待删除文件集合中的文件
    cleanFiles.foreach { file =>
      debug(s"Deleting stray .clean file ${file.getAbsolutePath}")
      Files.deleteIfExists(file.toPath)
    }
    validSwapFiles
  }

  /**
   * This method does not need to convert IOException to KafkaStorageException because it is only called before all logs are loaded
   * It is possible that we encounter a segment with index offset overflow in which case the LogSegmentOffsetOverflowException
   * will be thrown. Note that any segments that were opened before we encountered the exception will remain open and the
   * caller is responsible for closing them appropriately, if needed.
   *
   * @throws LogSegmentOffsetOverflowException if the log directory contains a segment with messages that overflow the index offset
   */
  private def loadSegmentFiles(): Unit = {
    // load segments in ascending order because transactional data from one segment may depend on the
    // segments that come before it
    // 按照日志段文件名中的位移值正序排列 然后遍历文件
    for (file <- dir.listFiles.sortBy(_.getName) if file.isFile) {
      if (isIndexFile(file)) {
        // if it is an index file, make sure it has a corresponding .log file
        // 如果是索引文件
        val offset = offsetFromFile(file)
        val logFile = Log.logFile(dir, offset)
        if (!logFile.exists) {
          // 对应的日志文件若不存在 记录一个警告并删除此索引文件
          warn(s"Found an orphaned index file ${file.getAbsolutePath}, with no corresponding log file.")
          Files.deleteIfExists(file.toPath)
        }
      } else if (isLogFile(file)) {
        // if it's a log file, load the corresponding log segment
        // 如果是日志文件
        val baseOffset = offsetFromFile(file)
        val timeIndexFileNewlyCreated = !Log.timeIndexFile(dir, baseOffset).exists()
        // 创建对应的LogSegment对象 加入segments中
        val segment = LogSegment.open(dir = dir,
          baseOffset = baseOffset,
          config,
          time = time,
          fileAlreadyExists = true,
          needsRecovery = !hadCleanShutdown)

        try segment.sanityCheck(timeIndexFileNewlyCreated)
        catch {
          case _: NoSuchFileException =>
            error(s"Could not find offset index file corresponding to log file ${segment.log.file.getAbsolutePath}, " +
              "recovering segment and rebuilding index files...")
            recoverSegment(segment)
          case e: CorruptIndexException =>
            warn(s"Found a corrupted index file corresponding to log file ${segment.log.file.getAbsolutePath} due " +
              s"to ${e.getMessage}}, recovering segment and rebuilding index files...")
            recoverSegment(segment)
        }
        addSegment(segment)
      }
    }
  }

  /**
   * Recover the given segment.
   *
   * @param segment          Segment to recover
   * @param leaderEpochCache Optional cache for updating the leader epoch during recovery
   * @return The number of bytes truncated from the segment
   * @throws LogSegmentOffsetOverflowException if the segment contains messages that cause index offset overflow
   */
  private def recoverSegment(segment: LogSegment,
                             leaderEpochCache: Option[LeaderEpochFileCache] = None): Int = lock synchronized {
    val producerStateManager = new ProducerStateManager(topicPartition, dir, maxProducerIdExpirationMs)
    rebuildProducerState(segment.baseOffset, reloadFromCleanShutdown = false, producerStateManager)
    val bytesTruncated = segment.recover(producerStateManager, leaderEpochCache)
    // once we have recovered the segment's data, take a snapshot to ensure that we won't
    // need to reload the same segment again while recovering another segment.
    producerStateManager.takeSnapshot()
    bytesTruncated
  }

  /**
   * This method does not need to convert IOException to KafkaStorageException because it is only called before all logs
   * are loaded.
   *
   * @throws LogSegmentOffsetOverflowException if the swap file contains messages that cause the log segment offset to
   *                                           overflow. Note that this is currently a fatal exception as we do not have
   *                                           a way to deal with it. The exception is propagated all the way up to
   *                                           KafkaServer#startup which will cause the broker to shut down if we are in
   *                                           this situation. This is expected to be an extremely rare scenario in practice,
   *                                           and manual intervention might be required to get out of it.
   */
  private def completeSwapOperations(swapFiles: Set[File]): Unit = {
    // 遍历所有.swap文件
    for (swapFile <- swapFiles) {
      val logFile = new File(CoreUtils.replaceSuffix(swapFile.getPath, SwapFileSuffix, "")) // 获取对应的日志文件
      val baseOffset = offsetFromFile(logFile) // 获取日志文件起始的位移值
      // 创建对应的LogSegment对象
      val swapSegment = LogSegment.open(swapFile.getParentFile,
        baseOffset = baseOffset, config,
        time = time, fileSuffix = SwapFileSuffix)
      info(s"Found log file ${swapFile.getPath} from interrupted swap operation, repairing.")
      // 进行日志段恢复操作
      recoverSegment(swapSegment)

      // We create swap files for two cases:
      // (1) Log cleaning where multiple segments are merged into one, and
      // (2) Log splitting where one segment is split into multiple.
      //
      // Both of these mean that the resultant swap segments be composed of the original set, i.e. the swap segment
      // must fall within the range of existing segment(s). If we cannot find such a segment, it means the deletion
      // of that segment was successful. In such an event, we should simply rename the .swap to .log without having to
      // do a replace with an existing segment.
      // 确认之前删除日志段是否成功 是否还存在旧的日志段文件
      val oldSegments = logSegments(swapSegment.baseOffset, swapSegment.readNextOffset).filter { segment =>
        segment.readNextOffset > swapSegment.baseOffset
      }
      // 若存在直接把.swap文件重命名为.log
      replaceSegments(Seq(swapSegment), oldSegments.toSeq, isRecoveredSwapFile = true)
    }
  }

  /**
   * Load the log segments from the log files on disk and return the next offset.
   * This method does not need to convert IOException to KafkaStorageException because it is only called before all logs
   * are loaded.
   *
   * 这段代码会对分区日志路径遍历两次
   *
   * @throws LogSegmentOffsetOverflowException if we encounter a .swap file with messages that overflow index offset; or when
   *                                           we find an unexpected number of .log files with overflow
   */
  private def loadSegments(): Long = {
    // first do a pass through the files in the log directory and remove any temporary files
    // and find any interrupted swap operations
    // 1.移除上次Failure遗留下来的各种临时文件(.cleaned/.swap/.deleted等)
    val swapFiles = removeTempFilesAndCollectSwapFiles()

    // Now do a second pass and load all the log and index files.
    // We might encounter legacy log segments with offset overflow (KAFKA-6264). We need to split such segments. When
    // this happens, restart loading segment files from scratch.
    retryOnOffsetOverflow {
      // In case we encounter a segment with offset overflow, the retry logic will split it after which we need to retry
      // loading of segments. In that case, we also need to close all segments that could have been left open in previous
      // call to loadSegmentFiles().
      segments.close()
      segments.clear()
      // 2.2.再次遍历分区路径 重建日志段segments Map并删除无对应日志段文件的孤立索引文件
      loadSegmentFiles()
    }

    // Finally, complete any interrupted swap operations. To be crash-safe,
    // log files that are replaced by the swap segment should be renamed to .deleted
    // before the swap file is restored as the new segment file.
    // 3.完成之前未完成的swap操作 返回有效的.swap文件集合
    completeSwapOperations(swapFiles)

    if (!dir.getAbsolutePath.endsWith(Log.DeleteDirSuffix)) {
      val nextOffset = retryOnOffsetOverflow {
        // 4.1.恢复日志段对象
        recoverLog()
      }

      // reset the index size of the currently active log segment to allow more entries
      activeSegment.resizeIndexes(config.maxIndexSize)
      // 4.2.返回恢复之后的分区日志LEO值
      nextOffset
    } else {
      if (logSegments.isEmpty) {
        addSegment(LogSegment.open(dir = dir,
          baseOffset = 0,
          config,
          time = time,
          initFileSize = this.initFileSize))
      }
      0
    }
=======
    leaderEpochCache = Log.maybeCreateLeaderEpochCache(dir, topicPartition, logDirFailureChannel, recordVersion)
>>>>>>> 3ddc377b
  }

  /**
   * 更新LEO
   * 4个更新时机:
   *
   * 1.Log对象初始化时
   * 2.写入新消息时
   * 3.Log 对象发生日志切分(Log Roll)时 --> 创建一个全新的日志段对象 并且关闭当前写入的日志段对象(如当前日志段对象已满)
   * 4.日志截断(Log Truncation)时
   *
   * @param offset
   */
  private def updateLogEndOffset(offset: Long): Unit = {
    // 更新LEO值
    nextOffsetMetadata = LogOffsetMetadata(offset, activeSegment.baseOffset, activeSegment.size)

    // Update the high watermark in case it has gotten ahead of the log end offset following a truncation
    // or if a new segment has been rolled and the offset metadata needs to be updated.
    // LEO值 <= 高水位值 会更新高水位值 对于同一个 Log 对象而言高水位值是不能越过 LEO 值的
    if (highWatermark >= offset) {
      updateHighWatermarkMetadata(nextOffsetMetadata)
    }

    if (this.recoveryPoint > offset) {
      this.recoveryPoint = offset
    }
  }

  /**
   * 更新Log Start Offset
   * 5个更新时机:
   *
   * 1.Log 对象初始化时
   * 2.日志截断时
   * 3.Follower 副本同步时
   * 4.删除日志段时
   * 5.删除消息时 在 Kafka 中删除消息就是通过抬高 Log Start Offset 值来实现的
   *
   * @param offset
   */
  private def updateLogStartOffset(offset: Long): Unit = {
    logStartOffset = offset

    if (highWatermark < offset) {
      updateHighWatermark(offset)
    }

    if (this.recoveryPoint < offset) {
      this.recoveryPoint = offset
    }
  }

<<<<<<< HEAD
  /**
   * Recover the log segments and return the next offset after recovery.
   * This method does not need to convert IOException to KafkaStorageException because it is only called before all
   * logs are loaded.
   *
   * @throws LogSegmentOffsetOverflowException if we encountered a legacy segment with offset overflow
   */
  private[log] def recoverLog(): Long = {
    /** return the log end offset if valid */
    def deleteSegmentsIfLogStartGreaterThanLogEnd(): Option[Long] = {
      if (segments.nonEmpty) {
        val logEndOffset = activeSegment.readNextOffset
        if (logEndOffset >= logStartOffset)
          Some(logEndOffset)
        else {
          warn(s"Deleting all segments because logEndOffset ($logEndOffset) is smaller than logStartOffset ($logStartOffset). " +
            "This could happen if segment files were deleted from the file system.")
          // 日志段集合不为空 验证分区日志的LEO值是否 < LogStartOffset 小于删除这些日志段对象
          removeAndDeleteSegments(logSegments, asyncDelete = true, LogRecovery)
          leaderEpochCache.foreach(_.clearAndFlush())
          producerStateManager.truncateFullyAndStartAt(logStartOffset)
          None
        }
      } else None
    }

    // if we have the clean shutdown marker, skip recovery
    // 如果不存在以.kafka_cleanshutdown结尾的文件(通常都不存在)
    if (!hadCleanShutdown) {
      // okay we need to actually recover this log
      // 获取上次恢复点以外的所有unflushed日志段对象
      val unflushed = logSegments(this.recoveryPoint, Long.MaxValue).iterator
      var truncated = false
      // 遍历这些unflushed日志段对象
      while (unflushed.hasNext && !truncated) {
        val segment = unflushed.next()
        info(s"Recovering unflushed segment ${segment.baseOffset}")
        val truncatedBytes =
          try {
            // 恢复操作
            recoverSegment(segment, leaderEpochCache)
          } catch {
            case _: InvalidOffsetException =>
              val startOffset = segment.baseOffset
              warn("Found invalid offset during recovery. Deleting the corrupt segment and " +
                s"creating an empty one with starting offset $startOffset")
              segment.truncateTo(startOffset)
          }
        if (truncatedBytes > 0) {
          // we had an invalid message, delete all remaining log
          // 如果有无效的消息导致被截断的字节数不为0 直接删除剩余的日志段对象
          warn(s"Corruption found in segment ${segment.baseOffset}, truncating to offset ${segment.readNextOffset}")
          removeAndDeleteSegments(unflushed.toList,
            asyncDelete = true,
            reason = LogRecovery)
          truncated = true
        }
      }
    }

    // 日志段集合不为空 验证分区日志的LEO值是否 < LogStartOffset 小于删除这些日志段对象
    val logEndOffsetOption = deleteSegmentsIfLogStartGreaterThanLogEnd()

    if (logSegments.isEmpty) {
      // no existing segments, create a new mutable segment beginning at logStartOffset
      // 日志段集合为空 创建一个新的日志段 以logStartOffset为日志段的起始位移 并加入日志段集合中
      addSegment(LogSegment.open(dir = dir,
        baseOffset = logStartOffset,
        config,
        time = time,
        initFileSize = this.initFileSize,
        preallocate = config.preallocate))
    }

    // Update the recovery point if there was a clean shutdown and did not perform any changes to
    // the segment. Otherwise, we just ensure that the recovery point is not ahead of the log end
    // offset. To ensure correctness and to make it easier to reason about, it's best to only advance
    // the recovery point in flush(Long). If we advanced the recovery point here, we could skip recovery for
    // unflushed segments if the broker crashed after we checkpoint the recovery point and before we flush the
    // segment.
    // 更新上一次恢复点属性并返回
    (hadCleanShutdown, logEndOffsetOption) match {
      case (true, Some(logEndOffset)) =>
        recoveryPoint = logEndOffset
        logEndOffset
      case _ =>
        val logEndOffset = logEndOffsetOption.getOrElse(activeSegment.readNextOffset)
        recoveryPoint = Math.min(recoveryPoint, logEndOffset)
        logEndOffset
    }
  }

=======
>>>>>>> 3ddc377b
  // Rebuild producer state until lastOffset. This method may be called from the recovery code path, and thus must be
  // free of all side-effects, i.e. it must not update any log-specific state.
  private def rebuildProducerState(lastOffset: Long,
                                   producerStateManager: ProducerStateManager): Unit = lock synchronized {
    checkIfMemoryMappedBufferClosed()
<<<<<<< HEAD
    val allSegments = logSegments
    val offsetsToSnapshot =
      if (allSegments.nonEmpty) {
        val nextLatestSegmentBaseOffset = segments.lowerSegment(allSegments.last.baseOffset).map(_.baseOffset)
        Seq(nextLatestSegmentBaseOffset, Some(allSegments.last.baseOffset), Some(lastOffset))
      } else {
        Seq(Some(lastOffset))
      }
    info(s"Loading producer state till offset $lastOffset with message format version ${recordVersion.value}")

    // We want to avoid unnecessary scanning of the log to build the producer state when the broker is being
    // upgraded. The basic idea is to use the absence of producer snapshot files to detect the upgrade case,
    // but we have to be careful not to assume too much in the presence of broker failures. The two most common
    // upgrade cases in which we expect to find no snapshots are the following:
    //
    // 1. The broker has been upgraded, but the topic is still on the old message format.
    // 2. The broker has been upgraded, the topic is on the new message format, and we had a clean shutdown.
    //
    // If we hit either of these cases, we skip producer state loading and write a new snapshot at the log end
    // offset (see below). The next time the log is reloaded, we will load producer state using this snapshot
    // (or later snapshots). Otherwise, if there is no snapshot file, then we have to rebuild producer state
    // from the first segment.
    if (recordVersion.value < RecordBatch.MAGIC_VALUE_V2 ||
      (producerStateManager.latestSnapshotOffset.isEmpty && reloadFromCleanShutdown)) {
      // To avoid an expensive scan through all of the segments, we take empty snapshots from the start of the
      // last two segments and the last offset. This should avoid the full scan in the case that the log needs
      // truncation.
      offsetsToSnapshot.flatten.foreach { offset =>
        producerStateManager.updateMapEndOffset(offset)
        producerStateManager.takeSnapshot()
      }
    } else {
      info(s"Reloading from producer snapshot and rebuilding producer state from offset $lastOffset")
      val isEmptyBeforeTruncation = producerStateManager.isEmpty && producerStateManager.mapEndOffset >= lastOffset
      val producerStateLoadStart = time.milliseconds()
      producerStateManager.truncateAndReload(logStartOffset, lastOffset, time.milliseconds())
      val segmentRecoveryStart = time.milliseconds()

      // Only do the potentially expensive reloading if the last snapshot offset is lower than the log end
      // offset (which would be the case on first startup) and there were active producers prior to truncation
      // (which could be the case if truncating after initial loading). If there weren't, then truncating
      // shouldn't change that fact (although it could cause a producerId to expire earlier than expected),
      // and we can skip the loading. This is an optimization for users which are not yet using
      // idempotent/transactional features yet.
      if (lastOffset > producerStateManager.mapEndOffset && !isEmptyBeforeTruncation) {
        val segmentOfLastOffset = segments.floorSegment(lastOffset)

        logSegments(producerStateManager.mapEndOffset, lastOffset).foreach { segment =>
          val startOffset = Utils.max(segment.baseOffset, producerStateManager.mapEndOffset, logStartOffset)
          producerStateManager.updateMapEndOffset(startOffset)

          if (offsetsToSnapshot.contains(Some(segment.baseOffset)))
            producerStateManager.takeSnapshot()

          val maxPosition = if (segmentOfLastOffset.contains(segment)) {
            Option(segment.translateOffset(lastOffset))
              .map(_.position)
              .getOrElse(segment.size)
          } else {
            segment.size
          }

          val fetchDataInfo = segment.read(startOffset,
            maxSize = Int.MaxValue,
            maxPosition = maxPosition,
            minOneMessage = false)
          if (fetchDataInfo != null)
            loadProducersFromRecords(producerStateManager, fetchDataInfo.records)
        }
      }
      producerStateManager.updateMapEndOffset(lastOffset)
      producerStateManager.takeSnapshot()
      info(s"Producer state recovery took ${producerStateLoadStart - segmentRecoveryStart}ms for snapshot load " +
        s"and ${time.milliseconds() - segmentRecoveryStart}ms for segment recovery from offset $lastOffset")
    }
  }

  private def loadProducerState(lastOffset: Long, reloadFromCleanShutdown: Boolean): Unit = lock synchronized {
    rebuildProducerState(lastOffset, reloadFromCleanShutdown, producerStateManager)
    maybeIncrementFirstUnstableOffset()
=======
    Log.rebuildProducerState(producerStateManager, segments, logStartOffset, lastOffset, recordVersion, time,
      reloadFromCleanShutdown = false)
>>>>>>> 3ddc377b
  }

  def activeProducers: Seq[DescribeProducersResponseData.ProducerState] = {
    lock synchronized {
      producerStateManager.activeProducers.map { case (producerId, state) =>
        new DescribeProducersResponseData.ProducerState()
          .setProducerId(producerId)
          .setProducerEpoch(state.producerEpoch)
          .setLastSequence(state.lastSeq)
          .setLastTimestamp(state.lastTimestamp)
          .setCoordinatorEpoch(state.coordinatorEpoch)
          .setCurrentTxnStartOffset(state.currentTxnFirstOffset.getOrElse(-1L))
      }
    }.toSeq
  }

  private[log] def activeProducersWithLastSequence: Map[Long, Int] = lock synchronized {
    producerStateManager.activeProducers.map { case (producerId, producerIdEntry) =>
      (producerId, producerIdEntry.lastSeq)
    }
  }

  private[log] def lastRecordsOfActiveProducers: Map[Long, LastRecord] = lock synchronized {
    producerStateManager.activeProducers.map { case (producerId, producerIdEntry) =>
      val lastDataOffset = if (producerIdEntry.lastDataOffset >= 0) Some(producerIdEntry.lastDataOffset) else None
      val lastRecord = LastRecord(lastDataOffset, producerIdEntry.producerEpoch)
      producerId -> lastRecord
    }
  }

  /**
   * The number of segments in the log.
   * Take care! this is an O(n) operation.
   */
  def numberOfSegments: Int = segments.numberOfSegments

  /**
   * Close this log.
   * The memory mapped buffer for index files of this log will be left open until the log is deleted.
   */
  def close(): Unit = {
    debug("Closing log")
    lock synchronized {
      checkIfMemoryMappedBufferClosed()
      producerExpireCheck.cancel(true)
      maybeHandleIOException(s"Error while renaming dir for $topicPartition in dir ${dir.getParent}") {
        // We take a snapshot at the last written offset to hopefully avoid the need to scan the log
        // after restarting and to ensure that we cannot inadvertently hit the upgrade optimization
        // (the clean shutdown file is written after the logs are all closed).
        producerStateManager.takeSnapshot()
        segments.close()
      }
    }
  }

  /**
   * Rename the directory of the log
   *
   * @throws KafkaStorageException if rename fails
   */
  def renameDir(name: String): Unit = {
    lock synchronized {
      maybeHandleIOException(s"Error while renaming dir for $topicPartition in log dir ${dir.getParent}") {
        val renamedDir = new File(dir.getParent, name)
        Utils.atomicMoveWithFallback(dir.toPath, renamedDir.toPath)
        if (renamedDir != dir) {
          _dir = renamedDir
          _parentDir = renamedDir.getParent
          segments.updateParentDir(renamedDir)
          producerStateManager.updateParentDir(dir)
          // re-initialize leader epoch cache so that LeaderEpochCheckpointFile.checkpoint can correctly reference
          // the checkpoint file in renamed log directory
          initializeLeaderEpochCache()
          initializePartitionMetadata()
        }
      }
    }
  }

  /**
   * Close file handlers used by log but don't write to disk. This is called if the log directory is offline
   */
  def closeHandlers(): Unit = {
    debug("Closing handlers")
    lock synchronized {
      segments.closeHandlers()
      isMemoryMappedBufferClosed = true
    }
  }

  /**
   * Append this message set to the active segment of the log, assigning offsets and Partition Leader Epochs
   *
   * Log对象写Leader副本
   *
   * @param records                    The records to append
   * @param origin                     Declares the origin of the append which affects required validations
   * @param interBrokerProtocolVersion Inter-broker message protocol version
   * @throws KafkaStorageException If the append fails due to an I/O error.
   * @return Information about the appended messages including the first and last offset.
   */
  def appendAsLeader(records: MemoryRecords,
                     leaderEpoch: Int,
                     origin: AppendOrigin = AppendOrigin.Client,
                     interBrokerProtocolVersion: ApiVersion = ApiVersion.latestVersion): LogAppendInfo = {
    val validateAndAssignOffsets = origin != AppendOrigin.RaftLeader
    append(records, origin, interBrokerProtocolVersion, validateAndAssignOffsets, leaderEpoch, ignoreRecordSize = false)
  }

  /**
   * Append this message set to the active segment of the log without assigning offsets or Partition Leader Epochs
   *
   * 用于Follower副本同步的
   *
   * @param records The records to append
   * @throws KafkaStorageException If the append fails due to an I/O error.
   * @return Information about the appended messages including the first and last offset.
   */
  def appendAsFollower(records: MemoryRecords): LogAppendInfo = {
    append(records,
      origin = AppendOrigin.Replication,
      interBrokerProtocolVersion = ApiVersion.latestVersion,
      validateAndAssignOffsets = false,
      leaderEpoch = -1,
      // disable to check the validation of record size since the record is already accepted by leader.
      ignoreRecordSize = true)
  }

  /**
   * Append this message set to the active segment of the log, rolling over to a fresh segment if necessary.
   *
   * appendAsLeader | appendAsFollower最终都会调用该方法
   *
   * This method will generally be responsible for assigning offsets to the messages,
   * however if the assignOffsets=false flag is passed we will only check that the existing offsets are valid.
   *
   * @param records                    The log records to append
   * @param origin                     Declares the origin of the append which affects required validations
   * @param interBrokerProtocolVersion Inter-broker message protocol version
   * @param validateAndAssignOffsets   Should the log assign offsets to this message set or blindly apply what it is given
   * @param leaderEpoch                The partition's leader epoch which will be applied to messages when offsets are assigned on the leader
   * @param ignoreRecordSize           true to skip validation of record size.
   * @throws KafkaStorageException           If the append fails due to an I/O error.
   * @throws OffsetsOutOfOrderException      If out of order offsets found in 'records'
   * @throws UnexpectedAppendOffsetException If the first or last offset in append is less than next offset
   * @return Information about the appended messages including the first and last offset.
   */
  private def append(records: MemoryRecords,
                     origin: AppendOrigin,
                     interBrokerProtocolVersion: ApiVersion,
                     validateAndAssignOffsets: Boolean,
                     leaderEpoch: Int,
                     ignoreRecordSize: Boolean): LogAppendInfo = {

    val appendInfo = analyzeAndValidateRecords(records, origin, ignoreRecordSize, leaderEpoch)  // 1.分析和验证待写入消息集合并返回校验结果

    // return if we have no valid messages or if this is a duplicate of the last appended entry
    // 如果就不需要写入任何消息直接返回即可
    if (appendInfo.shallowCount == 0) appendInfo
    else {

      // trim any invalid bytes or partial messages before appending it to the on-disk log
      // 2.消息格式规整 删除无效格式消息或无效字节
      // 判断思路是比较第一步中的总字节数和消息集合实际字节数 如果不一样说明存在无效字节 直接执行截断操作 截断标准是以第一步中的总字节数为准
      var validRecords = trimInvalidBytes(records, appendInfo)

      // they are valid, insert them in the log
      lock synchronized {
        maybeHandleIOException(s"Error while appending records to $topicPartition in dir ${dir.getParent}") {
          checkIfMemoryMappedBufferClosed() // 确保Log对象未关闭
          if (validateAndAssignOffsets) { // 需要分配位移
            // assign offsets to the message set
            // 3.使用当前LEO值作为待写入消息集合中第一条消息的位移值
            // 对于每个分区目录 写入数据的时候 这个消息的offset都是顺序增长的 这个分区下 第一个消息的offset就是0 后面一次递增
            val offset = new LongRef(nextOffsetMetadata.messageOffset)
            appendInfo.firstOffset = Some(LogOffsetMetadata(offset.value))
            val now = time.milliseconds
            val validateAndOffsetAssignResult = try {
              LogValidator.validateMessagesAndAssignOffsets(validRecords,
                topicPartition,
                offset,
                time,
                now,
                appendInfo.sourceCodec,
                appendInfo.targetCodec,
                config.compact,
                config.messageFormatVersion.recordVersion.value,
                config.messageTimestampType,
                config.messageTimestampDifferenceMaxMs,
                leaderEpoch,
                origin,
                interBrokerProtocolVersion,
                brokerTopicStats)
            } catch {
              case e: IOException =>
                throw new KafkaException(s"Error validating messages while appending to log $name", e)
            }
            // 更新校验结果对象类LogAppendInfo
            validRecords = validateAndOffsetAssignResult.validatedRecords
            appendInfo.maxTimestamp = validateAndOffsetAssignResult.maxTimestamp
            appendInfo.offsetOfMaxTimestamp = validateAndOffsetAssignResult.shallowOffsetOfMaxTimestamp
            appendInfo.lastOffset = offset.value - 1
            appendInfo.recordConversionStats = validateAndOffsetAssignResult.recordConversionStats
            if (config.messageTimestampType == TimestampType.LOG_APPEND_TIME)
              appendInfo.logAppendTime = now

            // re-validate message sizes if there's a possibility that they have changed (due to re-compression or message
            // format conversion)
            // 4.验证消息 确保消息大小不超限
            if (!ignoreRecordSize && validateAndOffsetAssignResult.messageSizeMaybeChanged) {
              validRecords.batches.forEach { batch =>
                if (batch.sizeInBytes > config.maxMessageSize) {
                  // we record the original message set size instead of the trimmed size
                  // to be consistent with pre-compression bytesRejectedRate recording
                  brokerTopicStats.topicStats(topicPartition.topic).bytesRejectedRate.mark(records.sizeInBytes)
                  brokerTopicStats.allTopicsStats.bytesRejectedRate.mark(records.sizeInBytes)
                  throw new RecordTooLargeException(s"Message batch size is ${batch.sizeInBytes} bytes in append to" +
                    s"partition $topicPartition which exceeds the maximum configured size of ${config.maxMessageSize}.")
                }
              }
            }
          } else { // 直接使用给定的位移值 无需自己分配位移值
            // we are taking the offsets we are given
            if (!appendInfo.offsetsMonotonic) { // 确保消息位移值的单调递增性
              throw new OffsetsOutOfOrderException(s"Out of order offsets found in append to $topicPartition: " +
                records.records.asScala.map(_.offset))
            }

            if (appendInfo.firstOrLastOffsetOfFirstBatch < nextOffsetMetadata.messageOffset) {
              // we may still be able to recover if the log is empty
              // one example: fetching from log start offset on the leader which is not batch aligned,
              // which may happen as a result of AdminClient#deleteRecords()
              val firstOffset = appendInfo.firstOffset match {
                case Some(offsetMetadata) => offsetMetadata.messageOffset
                case None => records.batches.asScala.head.baseOffset()
              }

              val firstOrLast = if (appendInfo.firstOffset.isDefined) "First offset" else "Last offset of the first batch"
              throw new UnexpectedAppendOffsetException(
                s"Unexpected offset in append to $topicPartition. $firstOrLast " +
                  s"${appendInfo.firstOrLastOffsetOfFirstBatch} is less than the next offset ${nextOffsetMetadata.messageOffset}. " +
                  s"First 10 offsets in append: ${records.records.asScala.take(10).map(_.offset)}, last offset in" +
                  s" append: ${appendInfo.lastOffset}. Log start offset = $logStartOffset",
                firstOffset, appendInfo.lastOffset)
            }
          }

          // update the epoch cache with the epoch stamped onto the message by the leader
          // 5.更新Leader Epoch缓存
          validRecords.batches.forEach { batch =>
            if (batch.magic >= RecordBatch.MAGIC_VALUE_V2) {
              maybeAssignEpochStartOffset(batch.partitionLeaderEpoch, batch.baseOffset)
            } else {
              // In partial upgrade scenarios, we may get a temporary regression to the message format. In
              // order to ensure the safety of leader election, we clear the epoch cache so that we revert
              // to truncation by high watermark after the next leader election.
              leaderEpochCache.filter(_.nonEmpty).foreach { cache =>
                warn(s"Clearing leader epoch cache after unexpected append with message format v${batch.magic}")
                cache.clearAndFlush()
              }
            }
          }

          // check messages set size may be exceed config.segmentSize
          // 6.确保这批消息的大小不超过日志段大小
          if (validRecords.sizeInBytes > config.segmentSize) {
            throw new RecordBatchTooLargeException(s"Message batch size is ${validRecords.sizeInBytes} bytes in append " +
              s"to partition $topicPartition, which exceeds the maximum configured segment size of ${config.segmentSize}.")
          }

          // maybe roll the log if this segment is full
          // 如果一个分区目录下的Segment文件(1G)写满了之后 此时就需要创建新的Segment文件
          val segment = maybeRoll(validRecords.sizeInBytes, appendInfo)

          val logOffsetMetadata = LogOffsetMetadata(
            messageOffset = appendInfo.firstOrLastOffsetOfFirstBatch,
            segmentBaseOffset = segment.baseOffset,
            relativePositionInSegment = segment.size)

          // now that we have valid records, offsets assigned, and timestamps updated, we need to
          // validate the idempotent/transactional state of the producers and collect some metadata
          // 8.验证事务状态
          val (updatedProducers, completedTxns, maybeDuplicate) = analyzeAndValidateProducerState(
            logOffsetMetadata, validRecords, origin)

          maybeDuplicate match {
            case Some(duplicate) =>
              appendInfo.firstOffset = Some(LogOffsetMetadata(duplicate.firstOffset))
              appendInfo.lastOffset = duplicate.lastOffset
              appendInfo.logAppendTime = duplicate.timestamp
              appendInfo.logStartOffset = logStartOffset
            case None =>
              // 9.执行真正的消息写入操作 主要调用日志段对象的append方法实现
              // Before appending update the first offset metadata to include segment information
              appendInfo.firstOffset = appendInfo.firstOffset.map { offsetMetadata =>
                offsetMetadata.copy(segmentBaseOffset = segment.baseOffset, relativePositionInSegment = segment.size)
              }
              // 基于Segment文件进行写入
              // 对于要写入的一批数据 是可以根据上一批数据的LEO值计算出来这一批数据从哪个offset开始的
              // 如上一批数据的最大的offset = 25532 LEO = 25533 那么这一批数据一定是从25533开始的
              segment.append(largestOffset = appendInfo.lastOffset,
                largestTimestamp = appendInfo.maxTimestamp,
                shallowOffsetOfMaxTimestamp = appendInfo.offsetOfMaxTimestamp,
                records = validRecords)

              // Increment the log end offset. We do this immediately after the append because a
              // write to the transaction index below may fail and we want to ensure that the offsets
              // of future appends still grow monotonically. The resulting transaction index inconsistency
              // will be cleaned up after the log directory is recovered. Note that the end offset of the
              // ProducerStateManager will not be updated and the last stable offset will not advance
              // if the append to the transaction index fails.
              // 10.更新LEO对象 其中LEO值是消息集合中最后一条消息位移值 + 1(LEO值永远指向下一条不存在的消息)
              updateLogEndOffset(appendInfo.lastOffset + 1)

              // update the producer state
              // 11.更新事务状态
              updatedProducers.values.foreach(producerAppendInfo => producerStateManager.update(producerAppendInfo))

              // update the transaction index with the true last stable offset. The last offset visible
              // to consumers using READ_COMMITTED will be limited by this value and the high watermark.
              completedTxns.foreach { completedTxn =>
                val lastStableOffset = producerStateManager.lastStableOffset(completedTxn)
                segment.updateTxnIndex(completedTxn, lastStableOffset)
                producerStateManager.completeTxn(completedTxn)
              }

              // always update the last producer id map offset so that the snapshot reflects the current offset
              // even if there isn't any idempotent data being written
              producerStateManager.updateMapEndOffset(appendInfo.lastOffset + 1)

              // update the first unstable offset (which is used to compute LSO)
              maybeIncrementFirstUnstableOffset()

              trace(s"Appended message set with last offset: ${appendInfo.lastOffset}, " +
                s"first offset: ${appendInfo.firstOffset}, " +
                s"next offset: ${nextOffsetMetadata.messageOffset}, " +
                s"and messages: $validRecords")
              // 是否需要手动落盘
              // 一般情况下我们不需要设置Broker端参数log.flush.interval.messages 落盘操作交由操作系统来完成 但某些情况下可以设置该参数来确保高可靠性
              if (unflushedMessages >= config.flushInterval) {
                flush()
              }
          }
          // 12.返回写入结果
          appendInfo
        }
      }
    }
  }

  def maybeAssignEpochStartOffset(leaderEpoch: Int, startOffset: Long): Unit = {
    leaderEpochCache.foreach { cache =>
      cache.assign(leaderEpoch, startOffset)
    }
  }

  def latestEpoch: Option[Int] = leaderEpochCache.flatMap(_.latestEpoch)

  def endOffsetForEpoch(leaderEpoch: Int): Option[OffsetAndEpoch] = {
    leaderEpochCache.flatMap { cache =>
      val (foundEpoch, foundOffset) = cache.endOffsetFor(leaderEpoch, logEndOffset)
      if (foundOffset == UNDEFINED_EPOCH_OFFSET)
        None
      else
        Some(OffsetAndEpoch(foundOffset, foundEpoch))
    }
  }

  private def maybeIncrementFirstUnstableOffset(): Unit = lock synchronized {
    checkIfMemoryMappedBufferClosed()

    val updatedFirstStableOffset = producerStateManager.firstUnstableOffset match {
      case Some(logOffsetMetadata) if logOffsetMetadata.messageOffsetOnly || logOffsetMetadata.messageOffset < logStartOffset =>
        val offset = math.max(logOffsetMetadata.messageOffset, logStartOffset)
        Some(convertToOffsetMetadataOrThrow(offset))
      case other => other
    }

    if (updatedFirstStableOffset != this.firstUnstableOffsetMetadata) {
      debug(s"First unstable offset updated to $updatedFirstStableOffset")
      this.firstUnstableOffsetMetadata = updatedFirstStableOffset
    }
  }

  /**
   * Increment the log start offset if the provided offset is larger.
   *
   * If the log start offset changed, then this method also update a few key offset such that
   * `logStartOffset <= logStableOffset <= highWatermark`. The leader epoch cache is also updated
   * such that all of offsets referenced in that component point to valid offset in this log.
   *
   * @throws OffsetOutOfRangeException if the log start offset is greater than the high watermark
   * @return true if the log start offset was updated; otherwise false
   */
  def maybeIncrementLogStartOffset(newLogStartOffset: Long, reason: LogStartOffsetIncrementReason): Boolean = {
    // We don't have to write the log start offset to log-start-offset-checkpoint immediately.
    // The deleteRecordsOffset may be lost only if all in-sync replicas of this broker are shutdown
    // in an unclean manner within log.flush.start.offset.checkpoint.interval.ms. The chance of this happening is low.
    var updatedLogStartOffset = false
    maybeHandleIOException(s"Exception while increasing log start offset for $topicPartition to $newLogStartOffset in dir ${dir.getParent}") {
      lock synchronized {
        if (newLogStartOffset > highWatermark)
          throw new OffsetOutOfRangeException(s"Cannot increment the log start offset to $newLogStartOffset of partition $topicPartition " +
            s"since it is larger than the high watermark $highWatermark")

        checkIfMemoryMappedBufferClosed()
        if (newLogStartOffset > logStartOffset) {
          updatedLogStartOffset = true
          updateLogStartOffset(newLogStartOffset)
          info(s"Incremented log start offset to $newLogStartOffset due to $reason")
          leaderEpochCache.foreach(_.truncateFromStart(logStartOffset))
          producerStateManager.onLogStartOffsetIncremented(newLogStartOffset)
          maybeIncrementFirstUnstableOffset()
        }
      }
    }

    updatedLogStartOffset
  }

  private def analyzeAndValidateProducerState(appendOffsetMetadata: LogOffsetMetadata,
                                              records: MemoryRecords,
                                              origin: AppendOrigin):
  (mutable.Map[Long, ProducerAppendInfo], List[CompletedTxn], Option[BatchMetadata]) = {
    val updatedProducers = mutable.Map.empty[Long, ProducerAppendInfo]
    val completedTxns = ListBuffer.empty[CompletedTxn]
    var relativePositionInSegment = appendOffsetMetadata.relativePositionInSegment

    records.batches.forEach { batch =>
      if (batch.hasProducerId) {
        // if this is a client produce request, there will be up to 5 batches which could have been duplicated.
        // If we find a duplicate, we return the metadata of the appended batch to the client.
        if (origin == AppendOrigin.Client) {
          val maybeLastEntry = producerStateManager.lastEntry(batch.producerId)

          maybeLastEntry.flatMap(_.findDuplicateBatch(batch)).foreach { duplicate =>
            return (updatedProducers, completedTxns.toList, Some(duplicate))
          }
        }

        // We cache offset metadata for the start of each transaction. This allows us to
        // compute the last stable offset without relying on additional index lookups.
        val firstOffsetMetadata = if (batch.isTransactional)
          Some(LogOffsetMetadata(batch.baseOffset, appendOffsetMetadata.segmentBaseOffset, relativePositionInSegment))
        else
          None

        val maybeCompletedTxn = updateProducers(producerStateManager, batch, updatedProducers, firstOffsetMetadata, origin)
        maybeCompletedTxn.foreach(completedTxns += _)
      }

      relativePositionInSegment += batch.sizeInBytes
    }
    (updatedProducers, completedTxns.toList, None)
  }

  /**
   * Validate the following:
   * <ol>
   * <li> each message matches its CRC
   * <li> each message size is valid (if ignoreRecordSize is false)
   * <li> that the sequence numbers of the incoming record batches are consistent with the existing state and with each other.
   * </ol>
   *
   * Also compute the following quantities:
   * <ol>
   * <li> First offset in the message set
   * <li> Last offset in the message set
   * <li> Number of messages
   * <li> Number of valid bytes
   * <li> Whether the offsets are monotonically increasing
   * <li> Whether any compression codec is used (if many are used, then the last one is given)
   * </ol>
   */
  private def analyzeAndValidateRecords(records: MemoryRecords,
                                        origin: AppendOrigin,
                                        // 0.11.0.0版本后 lastOffset 和lastOffsetOfFirstBatch都是指向消息集合的最后一条消息 他们的区别主要体现在0.11.0.0版本以前
                                        ignoreRecordSize: Boolean,
                                        leaderEpoch: Int): LogAppendInfo = {
    var shallowMessageCount = 0
    var validBytesCount = 0
    var firstOffset: Option[LogOffsetMetadata] = None
    var lastOffset = -1L
    var lastLeaderEpoch = RecordBatch.NO_PARTITION_LEADER_EPOCH
    var sourceCodec: CompressionCodec = NoCompressionCodec
    var monotonic = true
    var maxTimestamp = RecordBatch.NO_TIMESTAMP
    var offsetOfMaxTimestamp = -1L
    var readFirstMessage = false
    var lastOffsetOfFirstBatch = -1L

    records.batches.forEach { batch =>  // 1.遍历所有的消息批次
      if (origin == RaftLeader && batch.partitionLeaderEpoch != leaderEpoch) {
        throw new InvalidRecordException("Append from Raft leader did not set the batch epoch correctly")
      }
      // we only validate V2 and higher to avoid potential compatibility issues with older clients
      // 消息格式Version 2 的消息批次 起始位移值必须从0开始
      if (batch.magic >= RecordBatch.MAGIC_VALUE_V2 && origin == AppendOrigin.Client && batch.baseOffset != 0)
        throw new InvalidRecordException(s"The baseOffset of the record batch in the append to $topicPartition should " +
          s"be 0, but it is ${batch.baseOffset}")

      // update the first offset if on the first message. For magic versions older than 2, we use the last offset
      // to avoid the need to decompress the data (the last offset can be obtained directly from the wrapper message).
      // For magic version 2, we can get the first offset directly from the batch header.
      // When appending to the leader, we will update LogAppendInfo.baseOffset with the correct value. In the follower
      // case, validation will be more lenient.
      // Also indicate whether we have the accurate first offset or not
      if (!readFirstMessage) {
        // 2.更新LogAppendInfo返回的firstOffset字段和lastOffsetOfFirstBatch字段
        if (batch.magic >= RecordBatch.MAGIC_VALUE_V2)
          firstOffset = Some(LogOffsetMetadata(batch.baseOffset))
        lastOffsetOfFirstBatch = batch.lastOffset // 更新lastOffsetOfFirstBatch字段
        readFirstMessage = true
      }

      // check that offsets are monotonically increasing
      // 3.确保当前lastOffset值不大于下一个消息批次中的lastOffset值
      // 一旦出现当前lastOffset不小于下一个batch的lastOffset 说明上一个batch中有消息的位移值大于后面batch的消息 这违反了位移值单调递增性
      if (lastOffset >= batch.lastOffset)
        monotonic = false

      // update the last offset seen
      // 4.1.使用当前batch最后一条消息的位移值去更新lastOffset
      lastOffset = batch.lastOffset
      lastLeaderEpoch = batch.partitionLeaderEpoch

      // Check if the message sizes are valid.
      val batchSize = batch.sizeInBytes
      // 4.2.检查消息批次总字节数大小是否超限 即是否大于Broker端参数max.message.bytes值
      if (!ignoreRecordSize && batchSize > config.maxMessageSize) {
        brokerTopicStats.topicStats(topicPartition.topic).bytesRejectedRate.mark(records.sizeInBytes)
        brokerTopicStats.allTopicsStats.bytesRejectedRate.mark(records.sizeInBytes)
        throw new RecordTooLargeException(s"The record batch size in the append to $topicPartition is $batchSize bytes " +
          s"which exceeds the maximum configured value of ${config.maxMessageSize}.")
      }

      // check the validity of the message by checking CRC
      // 5.执行消息批次校验 包括格式是否正确以及CRC校验
      if (!batch.isValid) {
        brokerTopicStats.allTopicsStats.invalidMessageCrcRecordsPerSec.mark()
        throw new CorruptRecordException(s"Record is corrupt (stored crc = ${batch.checksum()}) in topic partition $topicPartition.")
      }
      // 更新maxTimestamp字段和offsetOfMaxTimestamp
      if (batch.maxTimestamp > maxTimestamp) {
        maxTimestamp = batch.maxTimestamp
        offsetOfMaxTimestamp = lastOffset
      }
      // 6.累加消息批次计数器 更新shallowMessageCount字段
      shallowMessageCount += 1
      // 7.累加有效字节数
      validBytesCount += batchSize
      // 从消息批次中获取压缩器类型 根据此压缩器类型调整目标压缩器类型
      val messageCodec = CompressionCodec.getCompressionCodec(batch.compressionType.id)
      if (messageCodec != NoCompressionCodec)
        sourceCodec = messageCodec
    }

    // Apply broker-side compression if any
    // 获取Broker端设置的压缩器类型 即Broker端参数compression.type值
    // 该参数默认值是producer 表示sourceCodec用的什么压缩器 targetCodec就用什么
    val targetCodec = BrokerCompressionCodec.getTargetCompressionCodec(config.compressionType, sourceCodec)
    val lastLeaderEpochOpt: Option[Int] = if (lastLeaderEpoch != RecordBatch.NO_PARTITION_LEADER_EPOCH)
      Some(lastLeaderEpoch)
    else
      None
    // 8.生成LogAppendInfo对象并返回
    LogAppendInfo(firstOffset, lastOffset, lastLeaderEpochOpt, maxTimestamp, offsetOfMaxTimestamp, RecordBatch.NO_TIMESTAMP, logStartOffset,
      RecordConversionStats.EMPTY, sourceCodec, targetCodec, shallowMessageCount, validBytesCount, monotonic, lastOffsetOfFirstBatch)
  }

  /**
   * Trim any invalid bytes from the end of this message set (if there are any)
   *
   * @param records The records to trim
   * @param info    The general information of the message set
   * @return A trimmed message set. This may be the same as what was passed in or it may not.
   */
  private def trimInvalidBytes(records: MemoryRecords, info: LogAppendInfo): MemoryRecords = {
    val validBytes = info.validBytes
    if (validBytes < 0)
      throw new CorruptRecordException(s"Cannot append record batch with illegal length $validBytes to " +
        s"log for $topicPartition. A possible cause is a corrupted produce request.")
    if (validBytes == records.sizeInBytes) {
      records
    } else {
      // trim invalid bytes
      val validByteBuffer = records.buffer.duplicate()
      validByteBuffer.limit(validBytes)
      MemoryRecords.readableRecords(validByteBuffer)
    }
  }

  private def emptyFetchDataInfo(fetchOffsetMetadata: LogOffsetMetadata,
                                 includeAbortedTxns: Boolean): FetchDataInfo = {
    val abortedTransactions =
      if (includeAbortedTxns) Some(List.empty[FetchResponseData.AbortedTransaction])
      else None
    FetchDataInfo(fetchOffsetMetadata,
      MemoryRecords.EMPTY,
      firstEntryIncomplete = false,
      abortedTransactions = abortedTransactions)
  }

  /**
   * Read messages from the log.
   *
   * @param startOffset   The offset to begin reading at
   * @param maxLength     The maximum number of bytes to read
   * @param isolation     The fetch isolation, which controls the maximum offset we are allowed to read
   * @param minOneMessage If this is true, the first message will be returned even if it exceeds `maxLength` (if one exists)
   * @throws OffsetOutOfRangeException If startOffset is beyond the log end offset or before the log start offset
   * @return The fetch data information including fetch starting offset metadata and messages read.
   */
  def read(startOffset: Long, // 从 Log 对象的哪个位移值开始读消息
           maxLength: Int, // 最多能读取多少字节
           isolation: FetchIsolation, // 设置读取隔离级别 主要控制能够读取的最大位移值 多用于 Kafka 事务
           minOneMessage: Boolean // 是否允许至少读一条消息 (设想如果消息很大 超过了 maxLength 正常情况下 read 方法永远不会返回任何消息 但如果设置了该参数为 true read 方法就保证至少能够返回一条消息)
          ): FetchDataInfo = {
    maybeHandleIOException(s"Exception while reading from $topicPartition in dir ${dir.getParent}") {
      trace(s"Reading maximum $maxLength bytes at offset $startOffset from log with " +
        s"total length $size bytes")

      val includeAbortedTxns = isolation == FetchTxnCommitted

      // Because we don't use the lock for reading, the synchronization is a little bit tricky.
      // We create the local variables to avoid race conditions with updates to the log.
      // 读取消息时没有使用Monitor锁同步机制 因此这里取巧了 用本地变量的方式把LEO对象保存起来 避免争用(race condition)
      val endOffsetMetadata = nextOffsetMetadata
      val endOffset = endOffsetMetadata.messageOffset
      // 找到startOffset值所在的日志段对象 注意要使用floorEntry方法
      var segmentEntryOpt = segments.floorEntry(startOffset)

      // return error on attempt to read beyond the log end offset or read below log start offset
      // 满足以下条件之一将被视为消息越界 即你要读取的消息不在该Log对象中
      // 1.要读取的消息位移超过了LEO值
      // 2.没找到对应的日志段对象
      // 3.要读取的消息在Log Start Offset之下 同样是对外不可见的消息
      if (startOffset > endOffset || segmentEntryOpt.isEmpty || startOffset < logStartOffset)
        throw new OffsetOutOfRangeException(s"Received request for offset $startOffset for partition $topicPartition, " +
          s"but we only have log segments in the range $logStartOffset to $endOffset.")
      // 查看一下读取隔离级别设置
      // 1.普通消费者能够看到[Log Start Offset, LEO)之间的消息
      // 2.事务型消费者只能看到[Log Start Offset, Log Stable Offset]之间的消息
      // 3.Follower副本消费者能够看到[Log Start Offset，高水位值]之间的消息
      // Log Stable Offset(LSO)是比LEO值小的位移值 为Kafka事务使用
      val maxOffsetMetadata = isolation match {
        case FetchLogEnd => endOffsetMetadata
        case FetchHighWatermark => fetchHighWatermarkMetadata
        case FetchTxnCommitted => fetchLastStableOffsetMetadata
      }
      // 如果要读取的起始位置超过了能读取的最大位置 返回空的消息集合 因为没法读取任何消息
      if (startOffset == maxOffsetMetadata.messageOffset) {
        emptyFetchDataInfo(maxOffsetMetadata, includeAbortedTxns)
      } else if (startOffset > maxOffsetMetadata.messageOffset)
        emptyFetchDataInfo(convertToOffsetMetadataOrThrow(startOffset), includeAbortedTxns)
      else {
        // Do the read on the segment with a base offset less than the target offset
        // but if that segment doesn't contain any messages with an offset greater than that
        // continue to read from successive segments until we get some messages or we reach the end of the log
        // 开始遍历日志段对象 直到读出东西来或者读到日志末尾
        var done = segmentEntryOpt.isEmpty
        var fetchDataInfo: FetchDataInfo = null
        while (!done) {
          val segmentEntry = segmentEntryOpt.get
          val baseOffset = segmentEntry.getKey
          val segment = segmentEntry.getValue

          val maxPosition =
          // Use the max offset position if it is on this segment; otherwise, the segment size is the limit.
            if (maxOffsetMetadata.segmentBaseOffset == segment.baseOffset) maxOffsetMetadata.relativePositionInSegment
            else segment.size
          // 调用日志段对象的read方法执行真正的读取消息操作
          fetchDataInfo = segment.read(startOffset, maxLength, maxPosition, minOneMessage)
          if (fetchDataInfo != null) { // 否则返回
            if (includeAbortedTxns)
              fetchDataInfo = addAbortedTransactions(startOffset, segmentEntry, fetchDataInfo)
          } else {
            // 如果没有返回任何消息去下一个日志段对象试试
            segmentEntryOpt = segments.higherEntry(baseOffset)
          }

          done = fetchDataInfo != null || segmentEntryOpt.isEmpty
        }

        if (fetchDataInfo != null) fetchDataInfo
        else {
          // okay we are beyond the end of the last segment with no data fetched although the start offset is in range,
          // this can happen when all messages with offset larger than start offsets have been deleted.
          // In this case, we will return the empty set with log end offset metadata
          // 已经读到日志末尾还是没有数据返回 只能返回空消息集合
          FetchDataInfo(nextOffsetMetadata, MemoryRecords.EMPTY)
        }
      }
    }
  }

  private[log] def collectAbortedTransactions(startOffset: Long, upperBoundOffset: Long): List[AbortedTxn] = {
    val segmentEntryOpt = segments.floorEntry(startOffset)
    val allAbortedTxns = ListBuffer.empty[AbortedTxn]

    def accumulator(abortedTxns: List[AbortedTxn]): Unit = allAbortedTxns ++= abortedTxns
    collectAbortedTransactions(logStartOffset, upperBoundOffset, segmentEntryOpt.get, accumulator)
    allAbortedTxns.toList
  }

  private def addAbortedTransactions(startOffset: Long, segmentEntry: JEntry[JLong, LogSegment],
                                     fetchInfo: FetchDataInfo): FetchDataInfo = {
    val fetchSize = fetchInfo.records.sizeInBytes
    val startOffsetPosition = OffsetPosition(fetchInfo.fetchOffsetMetadata.messageOffset,
      fetchInfo.fetchOffsetMetadata.relativePositionInSegment)
    val upperBoundOffset = segmentEntry.getValue.fetchUpperBoundOffset(startOffsetPosition, fetchSize).getOrElse {
      segments.higherSegment(segmentEntry.getKey).map(_.baseOffset).getOrElse(logEndOffset)
    }

    val abortedTransactions = ListBuffer.empty[FetchResponseData.AbortedTransaction]
    def accumulator(abortedTxns: List[AbortedTxn]): Unit = abortedTransactions ++= abortedTxns.map(_.asAbortedTransaction)

    collectAbortedTransactions(startOffset, upperBoundOffset, segmentEntry, accumulator)

    FetchDataInfo(fetchOffsetMetadata = fetchInfo.fetchOffsetMetadata,
      records = fetchInfo.records,
      firstEntryIncomplete = fetchInfo.firstEntryIncomplete,
      abortedTransactions = Some(abortedTransactions.toList))
  }

  private def collectAbortedTransactions(startOffset: Long, upperBoundOffset: Long,
                                         startingSegmentEntry: JEntry[JLong, LogSegment],
                                         accumulator: List[AbortedTxn] => Unit): Unit = {
    var segmentEntryOpt = Option(startingSegmentEntry)
    while (segmentEntryOpt.isDefined) {
      val baseOffset = segmentEntryOpt.get.getKey
      val segment = segmentEntryOpt.get.getValue
      val searchResult = segment.collectAbortedTxns(startOffset, upperBoundOffset)
      accumulator(searchResult.abortedTransactions)
      if (searchResult.isComplete)
        return
      segmentEntryOpt = segments.higherEntry(baseOffset)
    }
  }

  /**
   * Get an offset based on the given timestamp
   * The offset returned is the offset of the first message whose timestamp is greater than or equals to the
   * given timestamp.
   *
   * If no such message is found, the log end offset is returned.
   *
   * `NOTE:` OffsetRequest V0 does not use this method, the behavior of OffsetRequest V0 remains the same as before
   * , i.e. it only gives back the timestamp based on the last modification time of the log segments.
   *
   * @param targetTimestamp The given timestamp for offset fetching.
   * @return The offset of the first message whose timestamp is greater than or equals to the given timestamp.
   *         None if no such message is found.
   */
  def fetchOffsetByTimestamp(targetTimestamp: Long): Option[TimestampAndOffset] = {
    maybeHandleIOException(s"Error while fetching offset by timestamp for $topicPartition in dir ${dir.getParent}") {
      debug(s"Searching offset for timestamp $targetTimestamp")

      if (config.messageFormatVersion < KAFKA_0_10_0_IV0 &&
        targetTimestamp != ListOffsetsRequest.EARLIEST_TIMESTAMP &&
        targetTimestamp != ListOffsetsRequest.LATEST_TIMESTAMP)
        throw new UnsupportedForMessageFormatException(s"Cannot search offsets based on timestamp because message format version " +
          s"for partition $topicPartition is ${config.messageFormatVersion} which is earlier than the minimum " +
          s"required version $KAFKA_0_10_0_IV0")

      // For the earliest and latest, we do not need to return the timestamp.
      if (targetTimestamp == ListOffsetsRequest.EARLIEST_TIMESTAMP) {
        // The first cached epoch usually corresponds to the log start offset, but we have to verify this since
        // it may not be true following a message format version bump as the epoch will not be available for
        // log entries written in the older format.
        val earliestEpochEntry = leaderEpochCache.flatMap(_.earliestEntry)
        val epochOpt = earliestEpochEntry match {
          case Some(entry) if entry.startOffset <= logStartOffset => Optional.of[Integer](entry.epoch)
          case _ => Optional.empty[Integer]()
        }
        Some(new TimestampAndOffset(RecordBatch.NO_TIMESTAMP, logStartOffset, epochOpt))
      } else if (targetTimestamp == ListOffsetsRequest.LATEST_TIMESTAMP) {
        val latestEpochOpt = leaderEpochCache.flatMap(_.latestEpoch).map(_.asInstanceOf[Integer])
        val epochOptional = Optional.ofNullable(latestEpochOpt.orNull)
        Some(new TimestampAndOffset(RecordBatch.NO_TIMESTAMP, logEndOffset, epochOptional))
      } else {
        // Cache to avoid race conditions. `toBuffer` is faster than most alternatives and provides
        // constant time access while being safe to use with concurrent collections unlike `toArray`.
        val segmentsCopy = logSegments.toBuffer
        // We need to search the first segment whose largest timestamp is >= the target timestamp if there is one.
        val targetSeg = segmentsCopy.find(_.largestTimestamp >= targetTimestamp)
        targetSeg.flatMap(_.findOffsetByTimestamp(targetTimestamp, logStartOffset))
      }
    }
  }

  def legacyFetchOffsetsBefore(timestamp: Long, maxNumOffsets: Int): Seq[Long] = {
    // Cache to avoid race conditions. `toBuffer` is faster than most alternatives and provides
    // constant time access while being safe to use with concurrent collections unlike `toArray`.
    val allSegments = logSegments.toBuffer
    val lastSegmentHasSize = allSegments.last.size > 0

    val offsetTimeArray =
      if (lastSegmentHasSize)
        new Array[(Long, Long)](allSegments.length + 1)
      else
        new Array[(Long, Long)](allSegments.length)

    for (i <- allSegments.indices)
      offsetTimeArray(i) = (math.max(allSegments(i).baseOffset, logStartOffset), allSegments(i).lastModified)
    if (lastSegmentHasSize)
      offsetTimeArray(allSegments.length) = (logEndOffset, time.milliseconds)

    var startIndex = -1
    timestamp match {
      case ListOffsetsRequest.LATEST_TIMESTAMP =>
        startIndex = offsetTimeArray.length - 1
      case ListOffsetsRequest.EARLIEST_TIMESTAMP =>
        startIndex = 0
      case _ =>
        var isFound = false
        debug("Offset time array = " + offsetTimeArray.foreach(o => "%d, %d".format(o._1, o._2)))
        startIndex = offsetTimeArray.length - 1
        while (startIndex >= 0 && !isFound) {
          if (offsetTimeArray(startIndex)._2 <= timestamp)
            isFound = true
          else
            startIndex -= 1
        }
    }

    val retSize = maxNumOffsets.min(startIndex + 1)
    val ret = new Array[Long](retSize)
    for (j <- 0 until retSize) {
      ret(j) = offsetTimeArray(startIndex)._1
      startIndex -= 1
    }
    // ensure that the returned seq is in descending order of offsets
    ret.toSeq.sortBy(-_)
  }

  /**
   * Given a message offset, find its corresponding offset metadata in the log.
   * If the message offset is out of range, throw an OffsetOutOfRangeException
   */
  private def convertToOffsetMetadataOrThrow(offset: Long): LogOffsetMetadata = {
    // 读取的目的仅仅是为了构造高水位对象 而不是进行真正的读取操作
    val fetchDataInfo = read(offset, maxLength = 1, isolation = FetchLogEnd, minOneMessage = false)
    fetchDataInfo.fetchOffsetMetadata
  }

  /**
   * Delete any log segments matching the given predicate function,
   * starting with the oldest segment and moving forward until a segment doesn't match.
   *
   * deleteRetentionMsBreachedSegments | deleteRetentionSizeBreachedSegments | deleteLogStartOffsetBreachedSegments 方法最终都会调用到该方法
   *
   * @param predicate A function that takes in a candidate log segment and the next higher segment
   *                  (if there is one) and returns true iff it is deletable
   * @return The number of segments deleted
   */
  private def deleteOldSegments(predicate: (LogSegment, Option[LogSegment]) => Boolean,
                                reason: SegmentDeletionReason): Int = {
    lock synchronized {
      val deletable = deletableSegments(predicate) // 确定哪些日志段可以删除
      if (deletable.nonEmpty)
        deleteSegments(deletable, reason) // 实际删除
      else
        0
    }
  }

  private def deleteSegments(deletable: Iterable[LogSegment], reason: SegmentDeletionReason): Int = {
    maybeHandleIOException(s"Error while deleting segments for $topicPartition in dir ${dir.getParent}") {
      val numToDelete = deletable.size
      if (numToDelete > 0) {
        // we must always have at least one segment, so if we are going to delete all the segments, create a new one first
        // 不允许删除所有日志段对象 如果一定要做 先创建出一个新的来 然后再把前面N个删掉
        if (numberOfSegments == numToDelete)
          roll()
        lock synchronized {
          checkIfMemoryMappedBufferClosed() // 确保Log对象没有被关闭
          // remove the segments for lookups
          // Log Start Offset 值是整个 Log 对象对外可见消息的最小位移值
          // 如果我们删除了日志段对象很有可能对外可见消息的范围发生了变化
          // 此时自然要看一下是否需要更新 Log Start Offset 值 这就是 deleteSegments 方法最后要更新 Log Start Offset 值的原因
          removeAndDeleteSegments(deletable, asyncDelete = true, reason)  // 删除给定的日志段对象以及底层的物理文件
          maybeIncrementLogStartOffset(segments.firstSegment.get.baseOffset, SegmentDeletion) // 尝试更新日志的Log Start Offset值
        }
      }
      numToDelete
    }
  }

  /**
   * Find segments starting from the oldest until the user-supplied predicate is false or the segment
   * containing the current high watermark is reached. We do not delete segments with offsets at or beyond
   * the high watermark to ensure that the log start offset can never exceed it. If the high watermark
   * has not yet been initialized, no segments are eligible for deletion.
   *
   * A final segment that is empty will never be returned (since we would just end up re-creating it).
   *
   * @param predicate A function that takes in a candidate log segment and the next higher segment
   *                  (if there is one) and returns true iff it is deletable
   * @return the segments ready to be deleted
   */
  private def deletableSegments(predicate: (LogSegment, Option[LogSegment]) => Boolean): Iterable[LogSegment] = {
    if (segments.isEmpty) { // 如果当前就没有任何日志段对象直接返回
      Seq.empty
    } else {
      val deletable = ArrayBuffer.empty[LogSegment]
      var segmentEntryOpt = segments.firstEntry
      // 从具有最小起始位移值的日志段对象开始遍历 直到满足以下条件之一便停止遍历:
      // 1.测定条件函数predicate = false
      // 2.扫描到包含Log对象高水位值所在的日志段对象
      // 3.最新的日志段对象不包含任何消息
      // 最新日志段对象是segments中Key值最大对应的那个日志段(也就是我们常说的Active Segment) 完全为空的Active Segment如果被允许删除后面还要重建它 故代码这里不允许删除大小为空的Active Segment
      // 在遍历过程中，同时不满足以上3个条件的所有日志段都是可以被删除的！
      while (segmentEntryOpt.isDefined) {
        val segmentEntry = segmentEntryOpt.get
        val segment = segmentEntry.getValue
        val nextSegmentEntryOpt = segments.higherEntry(segmentEntry.getKey)
        val (nextSegment, upperBoundOffset, isLastSegmentAndEmpty) =
          nextSegmentEntryOpt.map {
            entry => (entry.getValue, entry.getValue.baseOffset, false)
          }.getOrElse {
            (null, logEndOffset, segment.size == 0)
          }

        if (highWatermark >= upperBoundOffset && predicate(segment, Option(nextSegment)) && !isLastSegmentAndEmpty) {
          deletable += segment
          segmentEntryOpt = nextSegmentEntryOpt
        } else {
          segmentEntryOpt = Option.empty
        }
      }
      deletable
    }
  }

  /**
   * If topic deletion is enabled, delete any log segments that have either expired due to time based retention
   * or because the log size is > retentionSize.
   *
   * Whether or not deletion is enabled, delete any log segments that are before the log start offset
   *
   * 日志段删除 基于给定的留存策略操作
   * 3种留存策略最终都会调用kafka.log.Log#deleteOldSegments()带参数的方法
   */
  def deleteOldSegments(): Int = {
    if (config.delete) {
      // 基于时间维度
      deleteLogStartOffsetBreachedSegments() +
        // 基于空间维度
        deleteRetentionSizeBreachedSegments() +
        // 基于 Log Start Offset 维度
        deleteRetentionMsBreachedSegments()
    } else {
      deleteLogStartOffsetBreachedSegments()
    }
  }

  private def deleteRetentionMsBreachedSegments(): Int = {
    if (config.retentionMs < 0) return 0
    val startMs = time.milliseconds

    def shouldDelete(segment: LogSegment, nextSegmentOpt: Option[LogSegment]): Boolean = {
      startMs - segment.largestTimestamp > config.retentionMs
    }

    deleteOldSegments(shouldDelete, RetentionMsBreach)
  }

  private def deleteRetentionSizeBreachedSegments(): Int = {
    if (config.retentionSize < 0 || size < config.retentionSize) return 0
    var diff = size - config.retentionSize

    def shouldDelete(segment: LogSegment, nextSegmentOpt: Option[LogSegment]): Boolean = {
      if (diff - segment.size >= 0) {
        diff -= segment.size
        true
      } else {
        false
      }
    }

    deleteOldSegments(shouldDelete, RetentionSizeBreach)
  }

  private def deleteLogStartOffsetBreachedSegments(): Int = {
    def shouldDelete(segment: LogSegment, nextSegmentOpt: Option[LogSegment]): Boolean = {
      nextSegmentOpt.exists(_.baseOffset <= logStartOffset)
    }

    deleteOldSegments(shouldDelete, StartOffsetBreach)
  }

  def isFuture: Boolean = dir.getName.endsWith(Log.FutureDirSuffix)

  /**
   * The size of the log in bytes
   */
  def size: Long = Log.sizeInBytes(logSegments)

  /**
   * The offset metadata of the next message that will be appended to the log
   */
  def logEndOffsetMetadata: LogOffsetMetadata = nextOffsetMetadata

  /**
   * The offset of the next message that will be appended to the log
   */
  def logEndOffset: Long = nextOffsetMetadata.messageOffset

  /**
   * Roll the log over to a new empty log segment if necessary.
   *
   * @param messagesSize The messages set size in bytes.
   * @param appendInfo   log append information
   *                     logSegment will be rolled if one of the following conditions met
   *                     <ol>
   *                     <li> The logSegment is full
   *                     <li> The maxTime has elapsed since the timestamp of first message in the segment (or since the create time if
   *                     the first message does not have a timestamp)
   *                     <li> The index is full
   *                     </ol>
   * @return The currently active segment after (perhaps) rolling to a new segment
   */
  private def maybeRoll(messagesSize: Int, appendInfo: LogAppendInfo): LogSegment = {
    val segment = activeSegment
    val now = time.milliseconds

    val maxTimestampInMessages = appendInfo.maxTimestamp
    val maxOffsetInMessages = appendInfo.lastOffset

    if (segment.shouldRoll(RollParams(config, appendInfo, messagesSize, now))) {
      debug(s"Rolling new log segment (log_size = ${segment.size}/${config.segmentSize}}, " +
        s"offset_index_size = ${segment.offsetIndex.entries}/${segment.offsetIndex.maxEntries}, " +
        s"time_index_size = ${segment.timeIndex.entries}/${segment.timeIndex.maxEntries}, " +
        s"inactive_time_ms = ${segment.timeWaitedForRoll(now, maxTimestampInMessages)}/${config.segmentMs - segment.rollJitterMs}).")

      /*
        maxOffsetInMessages - Integer.MAX_VALUE is a heuristic value for the first offset in the set of messages.
        Since the offset in messages will not differ by more than Integer.MAX_VALUE, this is guaranteed <= the real
        first offset in the set. Determining the true first offset in the set requires decompression, which the follower
        is trying to avoid during log append. Prior behavior assigned new baseOffset = logEndOffset from old segment.
        This was problematic in the case that two consecutive messages differed in offset by
        Integer.MAX_VALUE.toLong + 2 or more.  In this case, the prior behavior would roll a new log segment whose
        base offset was too low to contain the next message.  This edge case is possible when a replica is recovering a
        highly compacted topic from scratch.
        Note that this is only required for pre-V2 message formats because these do not store the first message offset
        in the header.
      */
      val rollOffset = appendInfo
        .firstOffset
        .map(_.messageOffset)
        .getOrElse(maxOffsetInMessages - Integer.MAX_VALUE)
      // 当前的Segment文件大小 + 本次要写入的消息大小 > maxSegmentBytes 重新创建一个Segment文件
      roll(Some(rollOffset))
    } else {
      segment
    }
  }

  /**
   * Roll the log over to a new active segment starting with the current logEndOffset.
   * This will trim the index to the exact size of the number of entries it currently contains.
   *
   * @return The newly rolled segment
   */
  def roll(expectedNextOffset: Option[Long] = None): LogSegment = {
    maybeHandleIOException(s"Error while rolling log segment for $topicPartition in dir ${dir.getParent}") {
      val start = time.hiResClockMs()
      lock synchronized {
        checkIfMemoryMappedBufferClosed()
        val newOffset = math.max(expectedNextOffset.getOrElse(0L), logEndOffset)
        // 在分区目录下构建一个新的Segment文件 直接使用LEO构建即可
        val logFile = Log.logFile(dir, newOffset)

        if (segments.contains(newOffset)) {
          // segment with the same base offset already exists and loaded
          if (activeSegment.baseOffset == newOffset && activeSegment.size == 0) {
            // We have seen this happen (see KAFKA-6388) after shouldRoll() returns true for an
            // active segment of size zero because of one of the indexes is "full" (due to _maxEntries == 0).
            warn(s"Trying to roll a new log segment with start offset $newOffset " +
              s"=max(provided offset = $expectedNextOffset, LEO = $logEndOffset) while it already " +
              s"exists and is active with size 0. Size of time index: ${activeSegment.timeIndex.entries}," +
              s" size of offset index: ${activeSegment.offsetIndex.entries}.")
            removeAndDeleteSegments(Seq(activeSegment), asyncDelete = true, LogRoll)
          } else {
            throw new KafkaException(s"Trying to roll a new log segment for topic partition $topicPartition with start offset $newOffset" +
              s" =max(provided offset = $expectedNextOffset, LEO = $logEndOffset) while it already exists. Existing " +
              s"segment is ${segments.get(newOffset)}.")
          }
        } else if (!segments.isEmpty && newOffset < activeSegment.baseOffset) {
          throw new KafkaException(
            s"Trying to roll a new log segment for topic partition $topicPartition with " +
              s"start offset $newOffset =max(provided offset = $expectedNextOffset, LEO = $logEndOffset) lower than start offset of the active segment $activeSegment")
        } else {
          val offsetIdxFile = offsetIndexFile(dir, newOffset)
          val timeIdxFile = timeIndexFile(dir, newOffset)
          val txnIdxFile = transactionIndexFile(dir, newOffset)
          // 文件已存在则删除
          for (file <- List(logFile, offsetIdxFile, timeIdxFile, txnIdxFile) if file.exists) {
            warn(s"Newly rolled segment file ${file.getAbsolutePath} already exists; deleting it first")
            Files.delete(file.toPath)
          }

          segments.lastSegment.foreach(_.onBecomeInactiveSegment())
        }

        // take a snapshot of the producer state to facilitate recovery. It is useful to have the snapshot
        // offset align with the new segment offset since this ensures we can recover the segment by beginning
        // with the corresponding snapshot file and scanning the segment data. Because the segment base offset
        // may actually be ahead of the current producer state end offset (which corresponds to the log end offset),
        // we manually override the state offset here prior to taking the snapshot.
        producerStateManager.updateMapEndOffset(newOffset)
        producerStateManager.takeSnapshot()
        // 创建LogSegment对象
        val segment = LogSegment.open(dir,
          baseOffset = newOffset,
          config,
          time = time,
          initFileSize = config.initFileSize,
          preallocate = config.preallocate)
        // 放入Segment集合
        addSegment(segment)

        // We need to update the segment base offset and append position data of the metadata when log rolls.
        // The next offset should not change.
        // 更新LEO值
        updateLogEndOffset(nextOffsetMetadata.messageOffset)

        // schedule an asynchronous flush of the old segment
        scheduler.schedule("flush-log", () => flush(newOffset), delay = 0L)

        info(s"Rolled new log segment at offset $newOffset in ${time.hiResClockMs() - start} ms.")
        // 返回LogSegment
        segment
      }
    }
  }

  /**
   * The number of messages appended to the log since the last flush
   *
   * 假设已经flush到磁盘上的数据的offset = 23900
   * 存在于OS Cache中的数据offset = 24000 LEO = 24001
   * recoveryPoint 的offset就是23901 即代表的已经flush到磁盘上的数据的offset
   * unflushedMessages表示的是当前OS Cache的数据
   */
  private def unflushedMessages: Long = this.logEndOffset - this.recoveryPoint

  /**
   * Flush all log segments
   */
  def flush(): Unit = flush(this.logEndOffset)

  /**
   * Flush log segments for all offsets up to offset-1
   *
   * @param offset The offset to flush up to (non-inclusive); the new recovery point
   */
  def flush(offset: Long): Unit = {
    maybeHandleIOException(s"Error while flushing log for $topicPartition in dir ${dir.getParent} with offset $offset") {
      // OS Cache中的LEO > 磁盘中的offset
      if (offset > this.recoveryPoint) {
        debug(s"Flushing log up to offset $offset, last flushed: $lastFlushTime,  current time: ${time.milliseconds()}, " +
          s"unflushed: $unflushedMessages")
        // 找到所有的LogSegment文件 调用flush进行写入
        logSegments(this.recoveryPoint, offset).foreach(_.flush())

        lock synchronized {
          checkIfMemoryMappedBufferClosed()
          if (offset > this.recoveryPoint) {
            // 数据刷盘后 将落到磁盘的offset更新为最新的LEO
            this.recoveryPoint = offset
            lastFlushedTime.set(time.milliseconds)
          }
        }
      }
    }
  }

  /**
   * Completely delete this log directory and all contents from the file system with no delay
   */
  private[log] def delete(): Unit = {
    maybeHandleIOException(s"Error while deleting log for $topicPartition in dir ${dir.getParent}") {
      lock synchronized {
        checkIfMemoryMappedBufferClosed()
        producerExpireCheck.cancel(true)
        removeAndDeleteSegments(logSegments, asyncDelete = false, LogDeletion)
        leaderEpochCache.foreach(_.clear())
        Utils.delete(dir)
        // File handlers will be closed if this log is deleted
        isMemoryMappedBufferClosed = true
      }
    }
  }

  // visible for testing
  private[log] def takeProducerSnapshot(): Unit = lock synchronized {
    checkIfMemoryMappedBufferClosed()
    producerStateManager.takeSnapshot()
  }

  // visible for testing
  private[log] def latestProducerSnapshotOffset: Option[Long] = lock synchronized {
    producerStateManager.latestSnapshotOffset
  }

  // visible for testing
  private[log] def oldestProducerSnapshotOffset: Option[Long] = lock synchronized {
    producerStateManager.oldestSnapshotOffset
  }

  // visible for testing
  private[log] def latestProducerStateEndOffset: Long = lock synchronized {
    producerStateManager.mapEndOffset
  }

  /**
   * Truncate this log so that it ends with the greatest offset < targetOffset.
   *
   * @param targetOffset The offset to truncate to, an upper bound on all offsets in the log after truncation is complete.
   * @return True iff targetOffset < logEndOffset
   */
  private[kafka] def truncateTo(targetOffset: Long): Boolean = {
    maybeHandleIOException(s"Error while truncating log to offset $targetOffset for $topicPartition in dir ${dir.getParent}") {
      if (targetOffset < 0)
        throw new IllegalArgumentException(s"Cannot truncate partition $topicPartition to a negative offset (%d).".format(targetOffset))
      if (targetOffset >= logEndOffset) {
        info(s"Truncating to $targetOffset has no effect as the largest offset in the log is ${logEndOffset - 1}")

        // Always truncate epoch cache since we may have a conflicting epoch entry at the
        // end of the log from the leader. This could happen if this broker was a leader
        // and inserted the first start offset entry, but then failed to append any entries
        // before another leader was elected.
        lock synchronized {
          leaderEpochCache.foreach(_.truncateFromEnd(logEndOffset))
        }

        false
      } else {
        info(s"Truncating to offset $targetOffset")
        lock synchronized {
          checkIfMemoryMappedBufferClosed()
          if (segments.firstSegment.get.baseOffset > targetOffset) {
            truncateFullyAndStartAt(targetOffset)
          } else {
            val deletable = logSegments.filter(segment => segment.baseOffset > targetOffset)
            removeAndDeleteSegments(deletable, asyncDelete = true, LogTruncation)
            activeSegment.truncateTo(targetOffset)
            leaderEpochCache.foreach(_.truncateFromEnd(targetOffset))

            completeTruncation(
              startOffset = math.min(targetOffset, logStartOffset),
              endOffset = targetOffset
            )
          }
          true
        }
      }
    }
  }

  /**
   * Delete all data in the log and start at the new offset
   *
   * @param newOffset The new offset to start the log with
   */
  def truncateFullyAndStartAt(newOffset: Long): Unit = {
    maybeHandleIOException(s"Error while truncating the entire log for $topicPartition in dir ${dir.getParent}") {
      debug(s"Truncate and start at offset $newOffset")
      lock synchronized {
        checkIfMemoryMappedBufferClosed()
        removeAndDeleteSegments(logSegments, asyncDelete = true, LogTruncation)
        addSegment(LogSegment.open(dir,
          baseOffset = newOffset,
          config = config,
          time = time,
          initFileSize = config.initFileSize,
          preallocate = config.preallocate))
        leaderEpochCache.foreach(_.clearAndFlush())
        producerStateManager.truncateFullyAndStartAt(newOffset)

        completeTruncation(
          startOffset = newOffset,
          endOffset = newOffset
        )
      }
    }
  }

  private def completeTruncation(
    startOffset: Long,
    endOffset: Long
  ): Unit = {
    logStartOffset = startOffset
    nextOffsetMetadata = LogOffsetMetadata(endOffset, activeSegment.baseOffset, activeSegment.size)
    recoveryPoint = math.min(recoveryPoint, endOffset)
    rebuildProducerState(endOffset, producerStateManager)
    updateHighWatermark(math.min(highWatermark, endOffset))
  }

  /**
   * The time this log is last known to have been fully flushed to disk
   */
  def lastFlushTime: Long = lastFlushedTime.get

  /**
   * The active segment that is currently taking appends
   */
  def activeSegment = segments.lastSegment.get

  /**
   * All the log segments in this log ordered from oldest to newest
   */
  def logSegments: Iterable[LogSegment] = segments.values

  /**
   * Get all segments beginning with the segment that includes "from" and ending with the segment
   * that includes up to "to-1" or the end of the log (if to > logEndOffset).
   */
  def logSegments(from: Long, to: Long): Iterable[LogSegment] = lock synchronized {
    segments.values(from, to)
  }

  def nonActiveLogSegmentsFrom(from: Long): Iterable[LogSegment] = lock synchronized {
    segments.nonActiveLogSegmentsFrom(from)
  }

  override def toString: String = {
    val logString = new StringBuilder
    logString.append(s"Log(dir=$dir")
    logString.append(s", topic=${topicPartition.topic}")
    logString.append(s", partition=${topicPartition.partition}")
    logString.append(s", highWatermark=$highWatermark")
    logString.append(s", lastStableOffset=$lastStableOffset")
    logString.append(s", logStartOffset=$logStartOffset")
    logString.append(s", logEndOffset=$logEndOffset")
    logString.append(")")
    logString.toString
  }

  /**
   * This method deletes the given log segments by doing the following for each of them:
   * <ol>
   * <li>It removes the segment from the segment map so that it will no longer be used for reads.
   * <li>It renames the index and log files by appending .deleted to the respective file name
   * <li>It can either schedule an asynchronous delete operation to occur in the future or perform the deletion synchronously
   * </ol>
   * Asynchronous deletion allows reads to happen concurrently without synchronization and without the possibility of
   * physically deleting a file while it is being read.
   *
   * This method does not need to convert IOException to KafkaStorageException because it is either called before all logs are loaded
   * or the immediate caller will catch and handle IOException
   *
   * @param segments    The log segments to schedule for deletion
   * @param asyncDelete Whether the segment files should be deleted asynchronously
   */
  private def removeAndDeleteSegments(segments: Iterable[LogSegment],
                                      asyncDelete: Boolean,
                                      reason: SegmentDeletionReason): Unit = {
    if (segments.nonEmpty) {
      lock synchronized {
        // As most callers hold an iterator into the `segments` collection and `removeAndDeleteSegment` mutates it by
        // removing the deleted segment, we should force materialization of the iterator here, so that results of the
        // iteration remain valid and deterministic.
        val toDelete = segments.toList
        reason.logReason(this, toDelete)
        toDelete.foreach { segment =>
          this.segments.remove(segment.baseOffset)
        }
        deleteSegmentFiles(toDelete, asyncDelete)
      }
    }
  }

  private def deleteSegmentFiles(segments: Iterable[LogSegment], asyncDelete: Boolean, deleteProducerStateSnapshots: Boolean = true): Unit = {
    Log.deleteSegmentFiles(segments, asyncDelete, deleteProducerStateSnapshots, dir, topicPartition,
      config, scheduler, logDirFailureChannel, producerStateManager)
  }

<<<<<<< HEAD
  /**
   * Swap one or more new segment in place and delete one or more existing segments in a crash-safe manner. The old
   * segments will be asynchronously deleted.
   *
   * This method does not need to convert IOException to KafkaStorageException because it is either called before all logs are loaded
   * or the caller will catch and handle IOException
   *
   * The sequence of operations is:
   * <ol>
   * <li> Cleaner creates one or more new segments with suffix .cleaned and invokes replaceSegments().
   * If broker crashes at this point, the clean-and-swap operation is aborted and
   * the .cleaned files are deleted on recovery in loadSegments().
   * <li> New segments are renamed .swap. If the broker crashes before all segments were renamed to .swap, the
   * clean-and-swap operation is aborted - .cleaned as well as .swap files are deleted on recovery in
   * loadSegments(). We detect this situation by maintaining a specific order in which files are renamed from
   * .cleaned to .swap. Basically, files are renamed in descending order of offsets. On recovery, all .swap files
   * whose offset is greater than the minimum-offset .clean file are deleted.
   * <li> If the broker crashes after all new segments were renamed to .swap, the operation is completed, the swap
   * operation is resumed on recovery as described in the next step.
   * <li> Old segment files are renamed to .deleted and asynchronous delete is scheduled.
   * If the broker crashes, any .deleted files left behind are deleted on recovery in loadSegments().
   * replaceSegments() is then invoked to complete the swap with newSegment recreated from
   * the .swap file and oldSegments containing segments which were not renamed before the crash.
   * <li> Swap segment(s) are renamed to replace the existing segments, completing this operation.
   * If the broker crashes, any .deleted files which may be left behind are deleted
   * on recovery in loadSegments().
   * </ol>
   *
   * @param newSegments         The new log segment to add to the log
   * @param oldSegments         The old log segments to delete from the log
   * @param isRecoveredSwapFile true if the new segment was created from a swap file during recovery after a crash
   */
=======
>>>>>>> 3ddc377b
  private[log] def replaceSegments(newSegments: Seq[LogSegment], oldSegments: Seq[LogSegment], isRecoveredSwapFile: Boolean = false): Unit = {
    lock synchronized {
      checkIfMemoryMappedBufferClosed()
      Log.replaceSegments(segments, newSegments, oldSegments, isRecoveredSwapFile, dir, topicPartition,
        config, scheduler, logDirFailureChannel, producerStateManager)
    }
  }

  /**
   * This function does not acquire Log.lock. The caller has to make sure log segments don't get deleted during
   * this call, and also protects against calling this function on the same segment in parallel.
   *
   * Currently, it is used by LogCleaner threads on log compact non-active segments only with LogCleanerManager's lock
   * to ensure no other logcleaner threads and retention thread can work on the same segment.
   */
  private[log] def getFirstBatchTimestampForSegments(segments: Iterable[LogSegment]): Iterable[Long] = {
    segments.map {
      segment =>
        segment.getFirstBatchTimestamp()
    }
  }

  /**
   * remove deleted log metrics
   */
  private[log] def removeLogMetrics(): Unit = {
    removeMetric(LogMetricNames.NumLogSegments, tags)
    removeMetric(LogMetricNames.LogStartOffset, tags)
    removeMetric(LogMetricNames.LogEndOffset, tags)
    removeMetric(LogMetricNames.Size, tags)
  }

  /**
   * Add the given segment to the segments in this log. If this segment replaces an existing segment, delete it.
   *
   * 将日志段对象添加到Map
   *
   * @param segment The segment to add
   */
  @threadsafe
  private[log] def addSegment(segment: LogSegment): LogSegment = this.segments.add(segment)

  private def maybeHandleIOException[T](msg: => String)(fun: => T): T = {
    Log.maybeHandleIOException(logDirFailureChannel, parentDir, msg) {
      fun
    }
  }

  private[log] def splitOverflowedSegment(segment: LogSegment): List[LogSegment] = lock synchronized {
    Log.splitOverflowedSegment(segment, segments, dir, topicPartition, config, scheduler, logDirFailureChannel, producerStateManager)
  }

<<<<<<< HEAD
  /**
   * Split a segment into one or more segments such that there is no offset overflow in any of them. The
   * resulting segments will contain the exact same messages that are present in the input segment. On successful
   * completion of this method, the input segment will be deleted and will be replaced by the resulting new segments.
   * See replaceSegments for recovery logic, in case the broker dies in the middle of this operation.
   * <p>Note that this method assumes we have already determined that the segment passed in contains records that cause
   * offset overflow.</p>
   * <p>The split logic overloads the use of .clean files that LogCleaner typically uses to make the process of replacing
   * the input segment with multiple new segments atomic and recoverable in the event of a crash. See replaceSegments
   * and completeSwapOperations for the implementation to make this operation recoverable on crashes.</p>
   *
   * @param segment Segment to split
   * @return List of new segments that replace the input segment
   */
  private[log] def splitOverflowedSegment(segment: LogSegment): List[LogSegment] = {
    require(isLogFile(segment.log.file), s"Cannot split file ${segment.log.file.getAbsoluteFile}")
    require(segment.hasOverflow, "Split operation is only permitted for segments with overflow")
=======
}
>>>>>>> 3ddc377b

/**
 * Helper functions for logs
 */
object Log extends Logging {
  /** a log file */
  val LogFileSuffix = ".log"

<<<<<<< HEAD
    val newSegments = ListBuffer[LogSegment]()
    try {
      var position = 0
      val sourceRecords = segment.log

      while (position < sourceRecords.sizeInBytes) {
        val firstBatch = sourceRecords.batchesFrom(position).asScala.head
        val newSegment = LogCleaner.createNewCleanedSegment(this, firstBatch.baseOffset)
        newSegments += newSegment

        val bytesAppended = newSegment.appendFromFile(sourceRecords, position)
        if (bytesAppended == 0)
          throw new IllegalStateException(s"Failed to append records from position $position in $segment")

        position += bytesAppended
      }

      // prepare new segments
      var totalSizeOfNewSegments = 0
      newSegments.foreach { splitSegment =>
        splitSegment.onBecomeInactiveSegment()
        splitSegment.flush()
        splitSegment.lastModified = segment.lastModified
        totalSizeOfNewSegments += splitSegment.log.sizeInBytes
      }
      // size of all the new segments combined must equal size of the original segment
      if (totalSizeOfNewSegments != segment.log.sizeInBytes)
        throw new IllegalStateException("Inconsistent segment sizes after split" +
          s" before: ${segment.log.sizeInBytes} after: $totalSizeOfNewSegments")

      // replace old segment with new ones
      info(s"Replacing overflowed segment $segment with split segments $newSegments")
      replaceSegments(newSegments.toList, List(segment))
      newSegments.toList
    } catch {
      case e: Exception =>
        newSegments.foreach { splitSegment =>
          splitSegment.close()
          splitSegment.deleteIfExists()
        }
        throw e
    }
  }
}

/**
 * Helper functions for logs
 *
 * Log类的伴生对象 内部定义了很多常量及一些辅助方法
 */
object Log {

  // ==========================Kafka定义的文件类型Start==========================
  /** a log file. Kafka日志对象文件 */
  val LogFileSuffix = ".log"

  /** an index file. Kafka位移索引文件 */
=======
  /** an index file */
>>>>>>> 3ddc377b
  val IndexFileSuffix = ".index"

  /** a time index file. Kafka时间戳索引文件 */
  val TimeIndexFileSuffix = ".timeindex"

  /** Kafka为幂等型或事务型Producer所做的快照文件 */
  val ProducerSnapshotFileSuffix = ".snapshot"

  /** an (aborted) txn index. Kafka事务索引文件 */
  val TxnIndexFileSuffix = ".txnindex"

  /** a file that is scheduled to be deleted. 删除日志段操作创建的文件 目前删除日志段文件是异步操作 broker端把日志段从.log后缀改为.deleted后缀 */
  val DeletedFileSuffix = ".deleted"

  // ==============================都是Compaction操作的产物 和Cleaner有关Start==============================
  /** A temporary file that is being used for log cleaning. */
  val CleanedFileSuffix = ".cleaned"

  /** A temporary file used when swapping files into the log. */
  val SwapFileSuffix = ".swap"
  // ==============================都是Compaction操作的产物 和Cleaner有关End==============================

  /** Clean shutdown file that indicates the broker was cleanly shutdown in 0.8 and higher.
   * This is used to avoid unnecessary recovery after a clean shutdown. In theory this could be
   * avoided by passing in the recovery point, however finding the correct position to do this
   * requires accessing the offset index which may not be safe in an unclean shutdown.
   * For more information see the discussion in PR#2104
   */
  val CleanShutdownFile = ".kafka_cleanshutdown"

  /** a directory that is scheduled to be deleted. 应用于文件夹 删除一个Topic时 Topic的分区文件夹会加上该后缀 */
  val DeleteDirSuffix = "-delete"

  /** a directory that is used for future partition. 适用于变更Topic分区文件夹地址的 */
  val FutureDirSuffix = "-future"
  // ==========================Kafka定义的文件类型End==========================

  private[log] val DeleteDirPattern = Pattern.compile(s"^(\\S+)-(\\S+)\\.(\\S+)$DeleteDirSuffix")
  private[log] val FutureDirPattern = Pattern.compile(s"^(\\S+)-(\\S+)\\.(\\S+)$FutureDirSuffix")

  val UnknownOffset = -1L

  def apply(dir: File,
            config: LogConfig,
            logStartOffset: Long,
            recoveryPoint: Long,
            scheduler: Scheduler,
            brokerTopicStats: BrokerTopicStats,
            time: Time = Time.SYSTEM,
            maxProducerIdExpirationMs: Int,
            producerIdExpirationCheckIntervalMs: Int,
            logDirFailureChannel: LogDirFailureChannel,
            lastShutdownClean: Boolean = true,
            topicId: Option[Uuid],
            keepPartitionMetadataFile: Boolean): Log = {
    // create the log directory if it doesn't exist
    Files.createDirectories(dir.toPath)
    val topicPartition = Log.parseTopicPartitionName(dir)
    val segments = new LogSegments(topicPartition)
    val leaderEpochCache = Log.maybeCreateLeaderEpochCache(dir, topicPartition, logDirFailureChannel, config.messageFormatVersion.recordVersion)
    val producerStateManager = new ProducerStateManager(topicPartition, dir, maxProducerIdExpirationMs)
    val offsets = LogLoader.load(LoadLogParams(
      dir,
      topicPartition,
      config,
      scheduler,
      time,
      logDirFailureChannel,
      lastShutdownClean,
      segments,
      logStartOffset,
      recoveryPoint,
      maxProducerIdExpirationMs,
      leaderEpochCache,
      producerStateManager))
    new Log(dir, config, segments, offsets.logStartOffset, offsets.recoveryPoint, offsets.nextOffsetMetadata, scheduler,
      brokerTopicStats, time, maxProducerIdExpirationMs, producerIdExpirationCheckIntervalMs, topicPartition,
      leaderEpochCache, producerStateManager, logDirFailureChannel, topicId, keepPartitionMetadataFile)
  }

  /**
   * Make log segment file name from offset bytes. All this does is pad out the offset number with zeros
   * so that ls sorts the files numerically.
   *
   * 通过给定的位移值计算出对应的日志段文件名
   * 由于日志段文件名固定式20位的 该方法采用给定位移值前补0的方式将文件名扩充成20位
   * 比如给定位移值 12345 那么Broker端磁盘上对应的日志段文件名即为00000000000000012345.log
   *
   * @param offset The offset to use in the file name
   * @return The filename
   */
  def filenamePrefixFromOffset(offset: Long): String = {
    val nf = NumberFormat.getInstance()
    nf.setMinimumIntegerDigits(20)
    nf.setMaximumFractionDigits(0)
    nf.setGroupingUsed(false)
    nf.format(offset)
  }

  /**
   * Construct a log file name in the given dir with the given base offset and the given suffix
   *
   * @param dir    The directory in which the log will reside
   * @param offset The base offset of the log file
   * @param suffix The suffix to be appended to the file name (e.g. "", ".deleted", ".cleaned", ".swap", etc.)
   */
  def logFile(dir: File, offset: Long, suffix: String = ""): File =
    new File(dir, filenamePrefixFromOffset(offset) + LogFileSuffix + suffix)

  /**
   * Return a directory name to rename the log directory to for async deletion.
   * The name will be in the following format: "topic-partitionId.uniqueId-delete".
   * If the topic name is too long, it will be truncated to prevent the total name
   * from exceeding 255 characters.
   */
  def logDeleteDirName(topicPartition: TopicPartition): String = {
    val uniqueId = java.util.UUID.randomUUID.toString.replaceAll("-", "")
    val suffix = s"-${topicPartition.partition()}.${uniqueId}${DeleteDirSuffix}"
    val prefixLength = Math.min(topicPartition.topic().size, 255 - suffix.size)
    s"${topicPartition.topic().substring(0, prefixLength)}${suffix}"
  }

  /**
   * Return a future directory name for the given topic partition. The name will be in the following
   * format: topic-partition.uniqueId-future where topic, partition and uniqueId are variables.
   */
  def logFutureDirName(topicPartition: TopicPartition): String = {
    logDirNameWithSuffix(topicPartition, FutureDirSuffix)
  }

  private def logDirNameWithSuffix(topicPartition: TopicPartition, suffix: String): String = {
    val uniqueId = java.util.UUID.randomUUID.toString.replaceAll("-", "")
    s"${logDirName(topicPartition)}.$uniqueId$suffix"
  }

  /**
   * Return a directory name for the given topic partition. The name will be in the following
   * format: topic-partition where topic, partition are variables.
   */
  def logDirName(topicPartition: TopicPartition): String = {
    s"${topicPartition.topic}-${topicPartition.partition}"
  }

  /**
   * Construct an index file name in the given dir using the given base offset and the given suffix
   *
   * @param dir    The directory in which the log will reside
   * @param offset The base offset of the log file
   * @param suffix The suffix to be appended to the file name ("", ".deleted", ".cleaned", ".swap", etc.)
   */
  def offsetIndexFile(dir: File, offset: Long, suffix: String = ""): File =
    new File(dir, filenamePrefixFromOffset(offset) + IndexFileSuffix + suffix)

  /**
   * Construct a time index file name in the given dir using the given base offset and the given suffix
   *
   * @param dir    The directory in which the log will reside
   * @param offset The base offset of the log file
   * @param suffix The suffix to be appended to the file name ("", ".deleted", ".cleaned", ".swap", etc.)
   */
  def timeIndexFile(dir: File, offset: Long, suffix: String = ""): File =
    new File(dir, filenamePrefixFromOffset(offset) + TimeIndexFileSuffix + suffix)

  def deleteFileIfExists(file: File, suffix: String = ""): Unit =
    Files.deleteIfExists(new File(file.getPath + suffix).toPath)

  /**
   * Construct a producer id snapshot file using the given offset.
   *
   * @param dir    The directory in which the log will reside
   * @param offset The last offset (exclusive) included in the snapshot
   */
  def producerSnapshotFile(dir: File, offset: Long): File =
    new File(dir, filenamePrefixFromOffset(offset) + ProducerSnapshotFileSuffix)

  /**
   * Construct a transaction index file name in the given dir using the given base offset and the given suffix
   *
   * @param dir    The directory in which the log will reside
   * @param offset The base offset of the log file
   * @param suffix The suffix to be appended to the file name ("", ".deleted", ".cleaned", ".swap", etc.)
   */
  def transactionIndexFile(dir: File, offset: Long, suffix: String = ""): File =
    new File(dir, filenamePrefixFromOffset(offset) + TxnIndexFileSuffix + suffix)

  def offsetFromFileName(filename: String): Long = {
    filename.substring(0, filename.indexOf('.')).toLong
  }

  def offsetFromFile(file: File): Long = {
    offsetFromFileName(file.getName)
  }

  /**
   * Calculate a log's size (in bytes) based on its log segments
   *
   * @param segments The log segments to calculate the size of
   * @return Sum of the log segments' sizes (in bytes)
   */
  def sizeInBytes(segments: Iterable[LogSegment]): Long =
    segments.map(_.size.toLong).sum

  /**
   * Parse the topic and partition out of the directory name of a log
   */
  def parseTopicPartitionName(dir: File): TopicPartition = {
    if (dir == null)
      throw new KafkaException("dir should not be null")

    def exception(dir: File): KafkaException = {
      new KafkaException(s"Found directory ${dir.getCanonicalPath}, '${dir.getName}' is not in the form of " +
        "topic-partition or topic-partition.uniqueId-delete (if marked for deletion).\n" +
        "Kafka's log directories (and children) should only contain Kafka topic data.")
    }

    val dirName = dir.getName
    if (dirName == null || dirName.isEmpty || !dirName.contains('-'))
      throw exception(dir)
    if (dirName.endsWith(DeleteDirSuffix) && !DeleteDirPattern.matcher(dirName).matches ||
      dirName.endsWith(FutureDirSuffix) && !FutureDirPattern.matcher(dirName).matches)
      throw exception(dir)

    val name: String =
      if (dirName.endsWith(DeleteDirSuffix) || dirName.endsWith(FutureDirSuffix)) dirName.substring(0, dirName.lastIndexOf('.'))
      else dirName

    val index = name.lastIndexOf('-')
    val topic = name.substring(0, index)
    val partitionString = name.substring(index + 1)
    if (topic.isEmpty || partitionString.isEmpty)
      throw exception(dir)

    val partition =
      try partitionString.toInt
      catch {
        case _: NumberFormatException => throw exception(dir)
      }

    new TopicPartition(topic, partition)
  }

  private[log] def isIndexFile(file: File): Boolean = {
    val filename = file.getName
    filename.endsWith(IndexFileSuffix) || filename.endsWith(TimeIndexFileSuffix) || filename.endsWith(TxnIndexFileSuffix)
  }

  private[log] def isLogFile(file: File): Boolean =
    file.getPath.endsWith(LogFileSuffix)

  private def loadProducersFromRecords(producerStateManager: ProducerStateManager, records: Records): Unit = {
    val loadedProducers = mutable.Map.empty[Long, ProducerAppendInfo]
    val completedTxns = ListBuffer.empty[CompletedTxn]
    records.batches.forEach { batch =>
      if (batch.hasProducerId) {
        val maybeCompletedTxn = updateProducers(
          producerStateManager,
          batch,
          loadedProducers,
          firstOffsetMetadata = None,
          origin = AppendOrigin.Replication)
        maybeCompletedTxn.foreach(completedTxns += _)
      }
    }
    loadedProducers.values.foreach(producerStateManager.update)
    completedTxns.foreach(producerStateManager.completeTxn)
  }

  private def updateProducers(producerStateManager: ProducerStateManager,
                              batch: RecordBatch,
                              producers: mutable.Map[Long, ProducerAppendInfo],
                              firstOffsetMetadata: Option[LogOffsetMetadata],
                              origin: AppendOrigin): Option[CompletedTxn] = {
    val producerId = batch.producerId
    val appendInfo = producers.getOrElseUpdate(producerId, producerStateManager.prepareUpdate(producerId, origin))
    appendInfo.append(batch, firstOffsetMetadata)
  }

  /**
   * If the recordVersion is >= RecordVersion.V2, then create and return a LeaderEpochFileCache.
   * Otherwise, the message format is considered incompatible and the existing LeaderEpoch file
   * is deleted.
   *
   * @param dir The directory in which the log will reside
   * @param topicPartition The topic partition
   * @param logDirFailureChannel The LogDirFailureChannel to asynchronously handle log dir failure
   * @param recordVersion The record version
   * @return The new LeaderEpochFileCache instance (if created), none otherwise
   */
  def maybeCreateLeaderEpochCache(dir: File,
                                  topicPartition: TopicPartition,
                                  logDirFailureChannel: LogDirFailureChannel,
                                  recordVersion: RecordVersion): Option[LeaderEpochFileCache] = {
    val leaderEpochFile = LeaderEpochCheckpointFile.newFile(dir)

    def newLeaderEpochFileCache(): LeaderEpochFileCache = {
      val checkpointFile = new LeaderEpochCheckpointFile(leaderEpochFile, logDirFailureChannel)
      new LeaderEpochFileCache(topicPartition, checkpointFile)
    }

    if (recordVersion.precedes(RecordVersion.V2)) {
      val currentCache = if (leaderEpochFile.exists())
        Some(newLeaderEpochFileCache())
      else
        None

      if (currentCache.exists(_.nonEmpty))
        warn(s"Deleting non-empty leader epoch cache due to incompatible message format $recordVersion")

      Files.deleteIfExists(leaderEpochFile.toPath)
      None
    } else {
      Some(newLeaderEpochFileCache())
    }
  }

  /**
   * Swap one or more new segment in place and delete one or more existing segments in a crash-safe
   * manner. The old segments will be asynchronously deleted.
   *
   * This method does not need to convert IOException to KafkaStorageException because it is either
   * called before all logs are loaded or the caller will catch and handle IOException
   *
   * The sequence of operations is:
   *
   * - Cleaner creates one or more new segments with suffix .cleaned and invokes replaceSegments() on
   *   the Log instance. If broker crashes at this point, the clean-and-swap operation is aborted and
   *   the .cleaned files are deleted on recovery in LogLoader.
   * - New segments are renamed .swap. If the broker crashes before all segments were renamed to .swap, the
   *   clean-and-swap operation is aborted - .cleaned as well as .swap files are deleted on recovery in
   *   in LogLoader. We detect this situation by maintaining a specific order in which files are renamed
   *   from .cleaned to .swap. Basically, files are renamed in descending order of offsets. On recovery,
   *   all .swap files whose offset is greater than the minimum-offset .clean file are deleted.
   * - If the broker crashes after all new segments were renamed to .swap, the operation is completed,
   *   the swap operation is resumed on recovery as described in the next step.
   * - Old segment files are renamed to .deleted and asynchronous delete is scheduled. If the broker
   *   crashes, any .deleted files left behind are deleted on recovery in LogLoader.
   *   replaceSegments() is then invoked to complete the swap with newSegment recreated from the
   *   .swap file and oldSegments containing segments which were not renamed before the crash.
   * - Swap segment(s) are renamed to replace the existing segments, completing this operation.
   *   If the broker crashes, any .deleted files which may be left behind are deleted
   *   on recovery in LogLoader.
   *
   * @param existingSegments The existing segments of the log
   * @param newSegments The new log segment to add to the log
   * @param oldSegments The old log segments to delete from the log
   * @param isRecoveredSwapFile true if the new segment was created from a swap file during recovery after a crash
   * @param dir The directory in which the log will reside
   * @param topicPartition The topic
   * @param config The log configuration settings
   * @param scheduler The thread pool scheduler used for background actions
   * @param logDirFailureChannel The LogDirFailureChannel to asynchronously handle log dir failure
   * @param producerStateManager The ProducerStateManager instance (if any) containing state associated
   *                             with the existingSegments
   */
    private[log] def replaceSegments(existingSegments: LogSegments,
                                     newSegments: Seq[LogSegment],
                                     oldSegments: Seq[LogSegment],
                                     isRecoveredSwapFile: Boolean = false,
                                     dir: File,
                                     topicPartition: TopicPartition,
                                     config: LogConfig,
                                     scheduler: Scheduler,
                                     logDirFailureChannel: LogDirFailureChannel,
                                     producerStateManager: ProducerStateManager): Unit = {
      val sortedNewSegments = newSegments.sortBy(_.baseOffset)
      // Some old segments may have been removed from index and scheduled for async deletion after the caller reads segments
      // but before this method is executed. We want to filter out those segments to avoid calling asyncDeleteSegment()
      // multiple times for the same segment.
      val sortedOldSegments = oldSegments.filter(seg => existingSegments.contains(seg.baseOffset)).sortBy(_.baseOffset)

      // need to do this in two phases to be crash safe AND do the delete asynchronously
      // if we crash in the middle of this we complete the swap in loadSegments()
      if (!isRecoveredSwapFile)
        sortedNewSegments.reverse.foreach(_.changeFileSuffixes(Log.CleanedFileSuffix, Log.SwapFileSuffix, false))
      sortedNewSegments.reverse.foreach(existingSegments.add(_))
      val newSegmentBaseOffsets = sortedNewSegments.map(_.baseOffset).toSet

      // delete the old files
      sortedOldSegments.foreach { seg =>
        // remove the index entry
        if (seg.baseOffset != sortedNewSegments.head.baseOffset)
          existingSegments.remove(seg.baseOffset)
        // delete segment files, but do not delete producer state for segment objects which are being replaced.
        deleteSegmentFiles(
          List(seg),
          asyncDelete = true,
          deleteProducerStateSnapshots = !newSegmentBaseOffsets.contains(seg.baseOffset),
          dir,
          topicPartition,
          config,
          scheduler,
          logDirFailureChannel,
          producerStateManager)
      }
      // okay we are safe now, remove the swap suffix
      sortedNewSegments.foreach(_.changeFileSuffixes(Log.SwapFileSuffix, ""))
  }

  /**
   * Perform physical deletion of the index, log and producer snapshot files for the given segment.
   * Prior to the deletion, the index and log files are renamed by appending .deleted to the
   * respective file name. Allows these files to be optionally deleted asynchronously.
   *
   * This method assumes that the file exists. It does not need to convert IOException
   * (thrown from changeFileSuffixes) to KafkaStorageException because it is either called before
   * all logs are loaded or the caller will catch and handle IOException.
   *
   * @param segmentsToDelete The segments to be deleted
   * @param asyncDelete If true, the deletion of the segments is done asynchronously
   * @param deleteProducerStateSnapshots If true, the producer state snapshot associated with a
   *                                     segment will be deleted after the segment is deleted
   * @param dir The directory in which the log will reside
   * @param topicPartition The topic
   * @param config The log configuration settings
   * @param scheduler The thread pool scheduler used for background actions
   * @param logDirFailureChannel The LogDirFailureChannel to asynchronously handle log dir failure
   * @param producerStateManager The ProducerStateManager instance (if any) containing state associated
   *                             with the existingSegments
   *
   * @throws IOException if the file can't be renamed and still exists
   */
  private[log] def deleteSegmentFiles(segmentsToDelete: Iterable[LogSegment],
                                      asyncDelete: Boolean,
                                      deleteProducerStateSnapshots: Boolean = true,
                                      dir: File,
                                      topicPartition: TopicPartition,
                                      config: LogConfig,
                                      scheduler: Scheduler,
                                      logDirFailureChannel: LogDirFailureChannel,
                                      producerStateManager: ProducerStateManager): Unit = {
    segmentsToDelete.foreach(_.changeFileSuffixes("", Log.DeletedFileSuffix, false))

    def deleteSegments(): Unit = {
      info(s"Deleting segment files ${segmentsToDelete.mkString(",")}")
      val parentDir = dir.getParent
      maybeHandleIOException(logDirFailureChannel, parentDir, s"Error while deleting segments for $topicPartition in dir $parentDir") {
        segmentsToDelete.foreach { segment =>
          segment.deleteIfExists()
          if (deleteProducerStateSnapshots)
            producerStateManager.removeAndDeleteSnapshot(segment.baseOffset)
        }
      }
    }

    if (asyncDelete)
      scheduler.schedule("delete-file", () => deleteSegments(), delay = config.fileDeleteDelayMs)
    else
      deleteSegments()
  }

  /**
   * Invokes the provided function and handles any IOException raised by the function by marking the
   * provided directory offline.
   *
   * @param logDirFailureChannel Used to asynchronously handle log directory failure.
   * @param logDir The log directory to be marked offline during an IOException.
   * @param errorMsg The error message to be used when marking the log directory offline.
   * @param fun The function to be executed.
   * @return The value returned by the function after a successful invocation
   */
  private def maybeHandleIOException[T](logDirFailureChannel: LogDirFailureChannel,
                                        logDir: String,
                                        errorMsg: => String)(fun: => T): T = {
    if (logDirFailureChannel.hasOfflineLogDir(logDir)) {
      throw new KafkaStorageException(s"The log dir $logDir is already offline due to a previous IO exception.")
    }
    try {
      fun
    } catch {
      case e: IOException =>
        logDirFailureChannel.maybeAddOfflineLogDir(logDir, errorMsg, e)
        throw new KafkaStorageException(errorMsg, e)
    }
  }

  /**
   * Rebuilds producer state until the provided lastOffset. This function may be called from the
   * recovery code path, and thus must be free of all side-effects, i.e. it must not update any
   * log-specific state.
   *
   * @param producerStateManager The ProducerStateManager instance to be rebuilt.
   * @param segments The segments of the log whose producer state is being rebuilt
   * @param logStartOffset The log start offset
   * @param lastOffset The last offset upto which the producer state needs to be rebuilt
   * @param recordVersion The record version
   * @param time The time instance used for checking the clock
   * @param reloadFromCleanShutdown True if the producer state is being built after a clean shutdown,
   *                                false otherwise.
   */
  private[log] def rebuildProducerState(producerStateManager: ProducerStateManager,
                                        segments: LogSegments,
                                        logStartOffset: Long,
                                        lastOffset: Long,
                                        recordVersion: RecordVersion,
                                        time: Time,
                                        reloadFromCleanShutdown: Boolean): Unit = {
    val allSegments = segments.values
    val offsetsToSnapshot =
      if (allSegments.nonEmpty) {
        val nextLatestSegmentBaseOffset = segments.lowerSegment(allSegments.last.baseOffset).map(_.baseOffset)
        Seq(nextLatestSegmentBaseOffset, Some(allSegments.last.baseOffset), Some(lastOffset))
      } else {
        Seq(Some(lastOffset))
      }
    info(s"Loading producer state till offset $lastOffset with message format version ${recordVersion.value}")

    // We want to avoid unnecessary scanning of the log to build the producer state when the broker is being
    // upgraded. The basic idea is to use the absence of producer snapshot files to detect the upgrade case,
    // but we have to be careful not to assume too much in the presence of broker failures. The two most common
    // upgrade cases in which we expect to find no snapshots are the following:
    //
    // 1. The broker has been upgraded, but the topic is still on the old message format.
    // 2. The broker has been upgraded, the topic is on the new message format, and we had a clean shutdown.
    //
    // If we hit either of these cases, we skip producer state loading and write a new snapshot at the log end
    // offset (see below). The next time the log is reloaded, we will load producer state using this snapshot
    // (or later snapshots). Otherwise, if there is no snapshot file, then we have to rebuild producer state
    // from the first segment.
    if (recordVersion.value < RecordBatch.MAGIC_VALUE_V2 ||
      (producerStateManager.latestSnapshotOffset.isEmpty && reloadFromCleanShutdown)) {
      // To avoid an expensive scan through all of the segments, we take empty snapshots from the start of the
      // last two segments and the last offset. This should avoid the full scan in the case that the log needs
      // truncation.
      offsetsToSnapshot.flatten.foreach { offset =>
        producerStateManager.updateMapEndOffset(offset)
        producerStateManager.takeSnapshot()
      }
    } else {
      info(s"Reloading from producer snapshot and rebuilding producer state from offset $lastOffset")
      val isEmptyBeforeTruncation = producerStateManager.isEmpty && producerStateManager.mapEndOffset >= lastOffset
      val producerStateLoadStart = time.milliseconds()
      producerStateManager.truncateAndReload(logStartOffset, lastOffset, time.milliseconds())
      val segmentRecoveryStart = time.milliseconds()

      // Only do the potentially expensive reloading if the last snapshot offset is lower than the log end
      // offset (which would be the case on first startup) and there were active producers prior to truncation
      // (which could be the case if truncating after initial loading). If there weren't, then truncating
      // shouldn't change that fact (although it could cause a producerId to expire earlier than expected),
      // and we can skip the loading. This is an optimization for users which are not yet using
      // idempotent/transactional features yet.
      if (lastOffset > producerStateManager.mapEndOffset && !isEmptyBeforeTruncation) {
        val segmentOfLastOffset = segments.floorSegment(lastOffset)

        segments.values(producerStateManager.mapEndOffset, lastOffset).foreach { segment =>
          val startOffset = Utils.max(segment.baseOffset, producerStateManager.mapEndOffset, logStartOffset)
          producerStateManager.updateMapEndOffset(startOffset)

          if (offsetsToSnapshot.contains(Some(segment.baseOffset)))
            producerStateManager.takeSnapshot()

          val maxPosition = if (segmentOfLastOffset.contains(segment)) {
            Option(segment.translateOffset(lastOffset))
              .map(_.position)
              .getOrElse(segment.size)
          } else {
            segment.size
          }

          val fetchDataInfo = segment.read(startOffset,
            maxSize = Int.MaxValue,
            maxPosition = maxPosition)
          if (fetchDataInfo != null)
            loadProducersFromRecords(producerStateManager, fetchDataInfo.records)
        }
      }
      producerStateManager.updateMapEndOffset(lastOffset)
      producerStateManager.takeSnapshot()
      info(s"Producer state recovery took ${segmentRecoveryStart - producerStateLoadStart}ms for snapshot load " +
        s"and ${time.milliseconds() - segmentRecoveryStart}ms for segment recovery from offset $lastOffset")
    }
  }

  /**
   * Split a segment into one or more segments such that there is no offset overflow in any of them. The
   * resulting segments will contain the exact same messages that are present in the input segment. On successful
   * completion of this method, the input segment will be deleted and will be replaced by the resulting new segments.
   * See replaceSegments for recovery logic, in case the broker dies in the middle of this operation.
   *
   * Note that this method assumes we have already determined that the segment passed in contains records that cause
   * offset overflow.
   *
   * The split logic overloads the use of .clean files that LogCleaner typically uses to make the process of replacing
   * the input segment with multiple new segments atomic and recoverable in the event of a crash. See replaceSegments
   * and completeSwapOperations for the implementation to make this operation recoverable on crashes.</p>
   *
   * @param segment Segment to split
   * @param existingSegments The existing segments of the log
   * @param dir The directory in which the log will reside
   * @param topicPartition The topic
   * @param config The log configuration settings
   * @param scheduler The thread pool scheduler used for background actions
   * @param logDirFailureChannel The LogDirFailureChannel to asynchronously handle log dir failure
   * @param producerStateManager The ProducerStateManager instance (if any) containing state associated
   *                             with the existingSegments
   * @return List of new segments that replace the input segment
   */
  private[log] def splitOverflowedSegment(segment: LogSegment,
                                          existingSegments: LogSegments,
                                          dir: File,
                                          topicPartition: TopicPartition,
                                          config: LogConfig,
                                          scheduler: Scheduler,
                                          logDirFailureChannel: LogDirFailureChannel,
                                          producerStateManager: ProducerStateManager): List[LogSegment] = {
    require(Log.isLogFile(segment.log.file), s"Cannot split file ${segment.log.file.getAbsoluteFile}")
    require(segment.hasOverflow, "Split operation is only permitted for segments with overflow")

    info(s"Splitting overflowed segment $segment")

    val newSegments = ListBuffer[LogSegment]()
    try {
      var position = 0
      val sourceRecords = segment.log

      while (position < sourceRecords.sizeInBytes) {
        val firstBatch = sourceRecords.batchesFrom(position).asScala.head
        val newSegment = LogCleaner.createNewCleanedSegment(dir, config, firstBatch.baseOffset)
        newSegments += newSegment

        val bytesAppended = newSegment.appendFromFile(sourceRecords, position)
        if (bytesAppended == 0)
          throw new IllegalStateException(s"Failed to append records from position $position in $segment")

        position += bytesAppended
      }

      // prepare new segments
      var totalSizeOfNewSegments = 0
      newSegments.foreach { splitSegment =>
        splitSegment.onBecomeInactiveSegment()
        splitSegment.flush()
        splitSegment.lastModified = segment.lastModified
        totalSizeOfNewSegments += splitSegment.log.sizeInBytes
      }
      // size of all the new segments combined must equal size of the original segment
      if (totalSizeOfNewSegments != segment.log.sizeInBytes)
        throw new IllegalStateException("Inconsistent segment sizes after split" +
          s" before: ${segment.log.sizeInBytes} after: $totalSizeOfNewSegments")

      // replace old segment with new ones
      info(s"Replacing overflowed segment $segment with split segments $newSegments")
      replaceSegments(existingSegments, newSegments.toList, List(segment), isRecoveredSwapFile = false,
        dir, topicPartition, config, scheduler, logDirFailureChannel, producerStateManager)
      newSegments.toList
    } catch {
      case e: Exception =>
        newSegments.foreach { splitSegment =>
          splitSegment.close()
          splitSegment.deleteIfExists()
        }
        throw e
    }
  }
}

/**
 * 定义Log对象的监控指标
 */
object LogMetricNames {
  val NumLogSegments: String = "NumLogSegments"
  val LogStartOffset: String = "LogStartOffset"
  val LogEndOffset: String = "LogEndOffset"
  val Size: String = "Size"

  def allMetricNames: List[String] = {
    List(NumLogSegments, LogStartOffset, LogEndOffset, Size)
  }
}

sealed trait SegmentDeletionReason {
  def logReason(log: Log, toDelete: List[LogSegment]): Unit
}

case object RetentionMsBreach extends SegmentDeletionReason {
  override def logReason(log: Log, toDelete: List[LogSegment]): Unit = {
    val retentionMs = log.config.retentionMs
    toDelete.foreach { segment =>
      segment.largestRecordTimestamp match {
        case Some(_) =>
          log.info(s"Deleting segment $segment due to retention time ${retentionMs}ms breach based on the largest " +
            s"record timestamp in the segment")
        case None =>
          log.info(s"Deleting segment $segment due to retention time ${retentionMs}ms breach based on the " +
            s"last modified time of the segment")
      }
    }
  }
}

case object RetentionSizeBreach extends SegmentDeletionReason {
  override def logReason(log: Log, toDelete: List[LogSegment]): Unit = {
    var size = log.size
    toDelete.foreach { segment =>
      size -= segment.size
      log.info(s"Deleting segment $segment due to retention size ${log.config.retentionSize} breach. Log size " +
        s"after deletion will be $size.")
    }
  }
}

case object StartOffsetBreach extends SegmentDeletionReason {
  override def logReason(log: Log, toDelete: List[LogSegment]): Unit = {
    log.info(s"Deleting segments due to log start offset ${log.logStartOffset} breach: ${toDelete.mkString(",")}")
  }
}

case object LogTruncation extends SegmentDeletionReason {
  override def logReason(log: Log, toDelete: List[LogSegment]): Unit = {
    log.info(s"Deleting segments as part of log truncation: ${toDelete.mkString(",")}")
  }
}

case object LogRoll extends SegmentDeletionReason {
  override def logReason(log: Log, toDelete: List[LogSegment]): Unit = {
    log.info(s"Deleting segments as part of log roll: ${toDelete.mkString(",")}")
  }
}

case object LogDeletion extends SegmentDeletionReason {
  override def logReason(log: Log, toDelete: List[LogSegment]): Unit = {
    log.info(s"Deleting segments as the log has been deleted: ${toDelete.mkString(",")}")
  }
}<|MERGE_RESOLUTION|>--- conflicted
+++ resolved
@@ -247,19 +247,9 @@
  * New log segments are created according to a configurable policy that controls the size in bytes or time interval
  * for a given segment.
  *
-<<<<<<< HEAD
  * 核心代码
  * 日志是日志段的容器 内部定义了很多管理日志段的操作
  *
- * @param _dir                                The directory in which log segments are created.
- * @param config                              The log configuration settings
- * @param logStartOffset                      The earliest offset allowed to be exposed to kafka client.
- *                                            The logStartOffset can be updated by :
- *                       - user's DeleteRecordsRequest
- *                       - broker's log retention
- *                       - broker's log truncation
- *                         The logStartOffset is used to decide the following:
-=======
  * @param _dir The directory in which log segments are created.
  * @param config The log configuration settings
  * @param segments The non-empty log segments recovered from disk
@@ -270,19 +260,10 @@
  *                       - broker's log truncation
  *                       - broker's log recovery
  *                       The logStartOffset is used to decide the following:
->>>>>>> 3ddc377b
  *                       - Log deletion. LogSegment whose nextOffset <= log's logStartOffset can be deleted.
  *                         It may trigger log rolling if the active segment is deleted.
  *                       - Earliest offset of the log in response to ListOffsetRequest. To avoid OffsetOutOfRange exception after user seeks to earliest offset,
  *                         we make sure that logStartOffset <= log's highWatermark
-<<<<<<< HEAD
- *                         Other activities such as log cleaning are not affected by logStartOffset.
- * @param recoveryPoint                       The offset at which to begin recovery--i.e. the first offset which has not been flushed to disk
- * @param scheduler                           The thread pool scheduler used for background actions
- * @param brokerTopicStats                    Container for Broker Topic Yammer Metrics
- * @param time                                The time instance used for checking the clock
- * @param maxProducerIdExpirationMs           The maximum amount of time to wait before a producer id is considered expired
-=======
  *                       Other activities such as log cleaning are not affected by logStartOffset.
  * @param recoveryPoint The offset at which to begin the next recovery i.e. the first offset which has not been flushed to disk
  * @param nextOffsetMetadata The offset where the next message could be appended
@@ -290,7 +271,6 @@
  * @param brokerTopicStats Container for Broker Topic Yammer Metrics
  * @param time The time instance used for checking the clock
  * @param maxProducerIdExpirationMs The maximum amount of time to wait before a producer id is considered expired
->>>>>>> 3ddc377b
  * @param producerIdExpirationCheckIntervalMs How often to check for producer ids which need to be expired
  * @param topicPartition The topic partition associated with this Log instance
  * @param leaderEpochCache The LeaderEpochFileCache instance (if any) containing state associated
@@ -312,13 +292,11 @@
 class Log(@volatile private var _dir: File, // 日志所在的文件夹路径(即Topic分区的路径)
           // @volatile表示值是可以变动的 并且可能被多个线程更新 不能简称为LSO(Log Stable Offset 属于事务的概念)
           @volatile var config: LogConfig,
-<<<<<<< HEAD
-          @volatile var logStartOffset: Long, // 日至当前的最早位移 和LEO(Log End Offset)是对应的(LSO是Log Stable Offset 是和事务相关的概念 Log Start Offset != LSO)
-=======
-          val segments: LogSegments,
+          // 最重要的属性 保存分区日志下所有的日志段信息 Map的key值是日志段的起始位移值 value是日志段对象本身(ConcurrentSkipListMap线程安全 && 键值可排序)
+          val segments: LogSegments, // 日至当前的最早位移 和LEO(Log End Offset)是对应的(LSO是Log Stable Offset 是和事务相关的概念 Log Start Offset != LSO)
           @volatile var logStartOffset: Long,
->>>>>>> 3ddc377b
           @volatile var recoveryPoint: Long,
+          // 永远指向下一条待插入消息的位移值 也就是说这个位置是没有值的(和LEO等价 <--> Log End Offset 日志当前的末端位移)
           @volatile var nextOffsetMetadata: LogOffsetMetadata,
           scheduler: Scheduler,
           brokerTopicStats: BrokerTopicStats,
@@ -326,6 +304,7 @@
           val maxProducerIdExpirationMs: Int,
           val producerIdExpirationCheckIntervalMs: Int,
           val topicPartition: TopicPartition,
+          // Leader Epoch 是社区于 0.11.0.0 版本引入源码中的 主要是用来判断出现 Failure 时是否执行日志截断操作(Truncation)
           @volatile var leaderEpochCache: Option[LeaderEpochFileCache],
           val producerStateManager: ProducerStateManager,
           logDirFailureChannel: LogDirFailureChannel,
@@ -345,17 +324,12 @@
   @volatile private var isMemoryMappedBufferClosed = false
 
   // Cache value of parent directory to avoid allocations in hot paths like ReplicaManager.checkpointHighWatermarks
+  // 出现Failure时是否进行日志截断操作(之前根据高水位判断的机制 可能会造成副本间数据不一致的问题) 保存了分区Leader的Epoch值与对应位移值的映射关系
   @volatile private var _parentDir: String = dir.getParent
 
   /* last time it was flushed */
   private val lastFlushedTime = new AtomicLong(time.milliseconds)
 
-<<<<<<< HEAD
-  /* 永远指向下一条待插入消息的位移值 也就是说这个位置是没有值的(和LEO等价 <--> Log End Offset 日志当前的末端位移)  */
-  @volatile private var nextOffsetMetadata: LogOffsetMetadata = _
-
-=======
->>>>>>> 3ddc377b
   /* The earliest offset which is part of an incomplete transaction. This is used to compute the
    * last stable offset (LSO) in ReplicaManager. Note that it is possible that the "true" first unstable offset
    * gets removed from the log (through record or segment deletion). In this case, the first unstable offset
@@ -379,78 +353,29 @@
    */
   @volatile private var highWatermarkMetadata: LogOffsetMetadata = LogOffsetMetadata(logStartOffset)
 
-<<<<<<< HEAD
-  /** the actual segments of the log
-   * 最重要的属性 保存分区日志下所有的日志段信息 Map的key值是日志段的起始位移值 value是日志段对象本身(ConcurrentSkipListMap线程安全 && 键值可排序)
-   */
-  private val segments: LogSegments = new LogSegments(topicPartition)
-
-  // Leader Epoch 是社区于 0.11.0.0 版本引入源码中的 主要是用来判断出现 Failure 时是否执行日志截断操作(Truncation)
-  // Visible for testing. 出现Failure时是否进行日志截断操作(之前根据高水位判断的机制 可能会造成副本间数据不一致的问题) 保存了分区Leader的Epoch值与对应位移值的映射关系
-  @volatile var leaderEpochCache: Option[LeaderEpochFileCache] = None
-
-  /**
-   * Log类的初始化逻辑
-   */
   @volatile var partitionMetadataFile : PartitionMetadataFile = null
 
   locally {
-    // create the log directory if it doesn't exist
-    // 1.创建分区日志路径 保存Log对象磁盘文件
-    Files.createDirectories(dir.toPath)
-    // 2.初始化Leader Epoch Cache
-    initializeLeaderEpochCache()
-    // 3.加载所有日志段 并返回该Log对象下一条消息的位移值
+    // 加载所有日志段 并返回该Log对象下一条消息的位移值
     initializePartitionMetadata()
-
-    val nextOffset = loadSegments()
-
-    /* Calculate the offset of the next message. */
-    // 4.初始化LEO元数据对象 LEO值为上一步获取的位移值 起始位移值是Active Segment的起始位移值 日志段大小是Active Segment的大小
-    nextOffsetMetadata = LogOffsetMetadata(nextOffset, activeSegment.baseOffset, activeSegment.size)
-    // 5.更新leaderEpochCache 清除无效数据 去除LEO值之上的所有无效缓存项
-    leaderEpochCache.foreach(_.truncateFromEnd(nextOffsetMetadata.messageOffset))
-
     // 更新logStartOffset
-    updateLogStartOffset(math.max(logStartOffset, segments.firstSegment.get.baseOffset))
-
-    // The earliest leader epoch may not be flushed during a hard failure. Recover it here.
-    leaderEpochCache.foreach(_.truncateFromStart(logStartOffset))
-
-    // Any segment loading or recovery code must not use producerStateManager, so that we can build the full state here
-    // from scratch.
-    if (!producerStateManager.isEmpty)
-      throw new IllegalStateException("Producer state must be empty during log initialization")
-
-    // Reload all snapshots into the ProducerStateManager cache, the intermediate ProducerStateManager used
-    // during log recovery may have deleted some files without the Log.producerStateManager instance witnessing the
-    // deletion.
-    producerStateManager.removeStraySnapshots(segments.baseOffsets.toSeq)
-    loadProducerState(logEndOffset, reloadFromCleanShutdown = hadCleanShutdown)
-
-=======
-  @volatile var partitionMetadataFile : PartitionMetadataFile = null
-
-  locally {
-    initializePartitionMetadata()
     updateLogStartOffset(logStartOffset)
     maybeIncrementFirstUnstableOffset()
->>>>>>> 3ddc377b
     // Delete partition metadata file if the version does not support topic IDs.
     // Recover topic ID if present and topic IDs are supported
     // If we were provided a topic ID when creating the log, partition metadata files are supported, and one does not yet exist
     // write to the partition metadata file.
     // Ensure we do not try to assign a provided topicId that is inconsistent with the ID on file.
     if (partitionMetadataFile.exists()) {
-        if (!keepPartitionMetadataFile)
-          partitionMetadataFile.delete()
-        else {
-          val fileTopicId = partitionMetadataFile.read().topicId
-          if (topicId.isDefined && !topicId.contains(fileTopicId))
-            throw new InconsistentTopicIdException(s"Tried to assign topic ID $topicId to log for topic partition $topicPartition," +
-              s"but log already contained topic ID $fileTopicId")
-          topicId = Some(fileTopicId)
-        }
+      if (!keepPartitionMetadataFile)
+        partitionMetadataFile.delete()
+      else {
+        val fileTopicId = partitionMetadataFile.read().topicId
+        if (topicId.isDefined && !topicId.contains(fileTopicId))
+          throw new InconsistentTopicIdException(s"Tried to assign topic ID $topicId to log for topic partition $topicPartition," +
+            s"but log already contained topic ID $fileTopicId")
+        topicId = Some(fileTopicId)
+      }
     } else if (keepPartitionMetadataFile) {
       topicId.foreach(partitionMetadataFile.write)
     }
@@ -690,279 +615,7 @@
   }
 
   private def initializeLeaderEpochCache(): Unit = lock synchronized {
-<<<<<<< HEAD
-
-    val leaderEpochFile = LeaderEpochCheckpointFile.newFile(dir)
-
-    def newLeaderEpochFileCache(): LeaderEpochFileCache = {
-      // 创建Leader Epoch Cache检查点文件
-      val checkpointFile = new LeaderEpochCheckpointFile(leaderEpochFile, logDirFailureChannel)
-      // 创建Leader Epoch Cache对象
-      new LeaderEpochFileCache(topicPartition, checkpointFile)
-    }
-
-    if (recordVersion.precedes(RecordVersion.V2)) {
-      val currentCache = if (leaderEpochFile.exists())
-        Some(newLeaderEpochFileCache())
-      else
-        None
-
-      if (currentCache.exists(_.nonEmpty))
-        warn(s"Deleting non-empty leader epoch cache due to incompatible message format $recordVersion")
-
-      Files.deleteIfExists(leaderEpochFile.toPath)
-      leaderEpochCache = None
-    } else {
-      leaderEpochCache = Some(newLeaderEpochFileCache())
-    }
-  }
-
-  /**
-   * Removes any temporary files found in log directory, and creates a list of all .swap files which could be swapped
-   * in place of existing segment(s). For log splitting, we know that any .swap file whose base offset is higher than
-   * the smallest offset .clean file could be part of an incomplete split operation. Such .swap files are also deleted
-   * by this method.
-   *
-   * @return Set of .swap files that are valid to be swapped in as segment files
-   */
-  private def removeTempFilesAndCollectSwapFiles(): Set[File] = {
-
-    // 删除日志文件对应的索引文件
-    def deleteIndicesIfExist(baseFile: File, suffix: String = ""): Unit = {
-      info(s"Deleting index files with suffix $suffix for baseFile $baseFile")
-      val offset = offsetFromFile(baseFile)
-      Files.deleteIfExists(Log.offsetIndexFile(dir, offset, suffix).toPath)
-      Files.deleteIfExists(Log.timeIndexFile(dir, offset, suffix).toPath)
-      Files.deleteIfExists(Log.transactionIndexFile(dir, offset, suffix).toPath)
-    }
-
-    val swapFiles = mutable.Set[File]()
-    val cleanFiles = mutable.Set[File]()
-    var minCleanedFileOffset = Long.MaxValue
-
-    // 遍历分区日志路径下的所有文件
-    for (file <- dir.listFiles if file.isFile) {
-      // 不可读直接抛异常
-      if (!file.canRead)
-        throw new IOException(s"Could not read file $file")
-      val filename = file.getName
-      if (filename.endsWith(DeletedFileSuffix)) {
-        // 如果以.deleted结尾说明是上一次Failure遗留下来的文件 直接删除
-        debug(s"Deleting stray temporary file ${file.getAbsolutePath}")
-        Files.deleteIfExists(file.toPath)
-      } else if (filename.endsWith(CleanedFileSuffix)) {
-        // 如果以.cleaned结尾 获取其位移值 并将该文件加入待删除文件集合
-        minCleanedFileOffset = Math.min(offsetFromFileName(filename), minCleanedFileOffset)
-        cleanFiles += file
-      } else if (filename.endsWith(SwapFileSuffix)) {
-        // we crashed in the middle of a swap operation, to recover:
-        // if a log, delete the index files, complete the swap operation later
-        // if an index just delete the index files, they will be rebuilt
-        // 如果以.swap结尾
-        val baseFile = new File(CoreUtils.replaceSuffix(file.getPath, SwapFileSuffix, ""))
-        info(s"Found file ${file.getAbsolutePath} from interrupted swap operation.")
-        if (isIndexFile(baseFile)) {
-          // 如果该文件是索引文件 删除
-          deleteIndicesIfExist(baseFile)
-        } else if (isLogFile(baseFile)) {
-          // 如果该文件是日志文件 删除索引文件 并将该文件加入待恢复的swap集合
-          deleteIndicesIfExist(baseFile)
-          swapFiles += file
-        }
-      }
-    }
-
-    // KAFKA-6264: Delete all .swap files whose base offset is greater than the minimum .cleaned segment offset. Such .swap
-    // files could be part of an incomplete split operation that could not complete. See Log#splitOverflowedSegment
-    // for more details about the split operation.
-    // 从待恢复的swap集合中找出起始位移值 > minCleanedFileOffset的文件 直接删除这些无效的.swap文件
-    val (invalidSwapFiles, validSwapFiles) = swapFiles.partition(file => offsetFromFile(file) >= minCleanedFileOffset)
-    invalidSwapFiles.foreach { file =>
-      debug(s"Deleting invalid swap file ${file.getAbsoluteFile} minCleanedFileOffset: $minCleanedFileOffset")
-      val baseFile = new File(CoreUtils.replaceSuffix(file.getPath, SwapFileSuffix, ""))
-      deleteIndicesIfExist(baseFile, SwapFileSuffix)
-      Files.deleteIfExists(file.toPath)
-    }
-
-    // Now that we have deleted all .swap files that constitute an incomplete split operation, let's delete all .clean files
-    // 清除所有待删除文件集合中的文件
-    cleanFiles.foreach { file =>
-      debug(s"Deleting stray .clean file ${file.getAbsolutePath}")
-      Files.deleteIfExists(file.toPath)
-    }
-    validSwapFiles
-  }
-
-  /**
-   * This method does not need to convert IOException to KafkaStorageException because it is only called before all logs are loaded
-   * It is possible that we encounter a segment with index offset overflow in which case the LogSegmentOffsetOverflowException
-   * will be thrown. Note that any segments that were opened before we encountered the exception will remain open and the
-   * caller is responsible for closing them appropriately, if needed.
-   *
-   * @throws LogSegmentOffsetOverflowException if the log directory contains a segment with messages that overflow the index offset
-   */
-  private def loadSegmentFiles(): Unit = {
-    // load segments in ascending order because transactional data from one segment may depend on the
-    // segments that come before it
-    // 按照日志段文件名中的位移值正序排列 然后遍历文件
-    for (file <- dir.listFiles.sortBy(_.getName) if file.isFile) {
-      if (isIndexFile(file)) {
-        // if it is an index file, make sure it has a corresponding .log file
-        // 如果是索引文件
-        val offset = offsetFromFile(file)
-        val logFile = Log.logFile(dir, offset)
-        if (!logFile.exists) {
-          // 对应的日志文件若不存在 记录一个警告并删除此索引文件
-          warn(s"Found an orphaned index file ${file.getAbsolutePath}, with no corresponding log file.")
-          Files.deleteIfExists(file.toPath)
-        }
-      } else if (isLogFile(file)) {
-        // if it's a log file, load the corresponding log segment
-        // 如果是日志文件
-        val baseOffset = offsetFromFile(file)
-        val timeIndexFileNewlyCreated = !Log.timeIndexFile(dir, baseOffset).exists()
-        // 创建对应的LogSegment对象 加入segments中
-        val segment = LogSegment.open(dir = dir,
-          baseOffset = baseOffset,
-          config,
-          time = time,
-          fileAlreadyExists = true,
-          needsRecovery = !hadCleanShutdown)
-
-        try segment.sanityCheck(timeIndexFileNewlyCreated)
-        catch {
-          case _: NoSuchFileException =>
-            error(s"Could not find offset index file corresponding to log file ${segment.log.file.getAbsolutePath}, " +
-              "recovering segment and rebuilding index files...")
-            recoverSegment(segment)
-          case e: CorruptIndexException =>
-            warn(s"Found a corrupted index file corresponding to log file ${segment.log.file.getAbsolutePath} due " +
-              s"to ${e.getMessage}}, recovering segment and rebuilding index files...")
-            recoverSegment(segment)
-        }
-        addSegment(segment)
-      }
-    }
-  }
-
-  /**
-   * Recover the given segment.
-   *
-   * @param segment          Segment to recover
-   * @param leaderEpochCache Optional cache for updating the leader epoch during recovery
-   * @return The number of bytes truncated from the segment
-   * @throws LogSegmentOffsetOverflowException if the segment contains messages that cause index offset overflow
-   */
-  private def recoverSegment(segment: LogSegment,
-                             leaderEpochCache: Option[LeaderEpochFileCache] = None): Int = lock synchronized {
-    val producerStateManager = new ProducerStateManager(topicPartition, dir, maxProducerIdExpirationMs)
-    rebuildProducerState(segment.baseOffset, reloadFromCleanShutdown = false, producerStateManager)
-    val bytesTruncated = segment.recover(producerStateManager, leaderEpochCache)
-    // once we have recovered the segment's data, take a snapshot to ensure that we won't
-    // need to reload the same segment again while recovering another segment.
-    producerStateManager.takeSnapshot()
-    bytesTruncated
-  }
-
-  /**
-   * This method does not need to convert IOException to KafkaStorageException because it is only called before all logs
-   * are loaded.
-   *
-   * @throws LogSegmentOffsetOverflowException if the swap file contains messages that cause the log segment offset to
-   *                                           overflow. Note that this is currently a fatal exception as we do not have
-   *                                           a way to deal with it. The exception is propagated all the way up to
-   *                                           KafkaServer#startup which will cause the broker to shut down if we are in
-   *                                           this situation. This is expected to be an extremely rare scenario in practice,
-   *                                           and manual intervention might be required to get out of it.
-   */
-  private def completeSwapOperations(swapFiles: Set[File]): Unit = {
-    // 遍历所有.swap文件
-    for (swapFile <- swapFiles) {
-      val logFile = new File(CoreUtils.replaceSuffix(swapFile.getPath, SwapFileSuffix, "")) // 获取对应的日志文件
-      val baseOffset = offsetFromFile(logFile) // 获取日志文件起始的位移值
-      // 创建对应的LogSegment对象
-      val swapSegment = LogSegment.open(swapFile.getParentFile,
-        baseOffset = baseOffset, config,
-        time = time, fileSuffix = SwapFileSuffix)
-      info(s"Found log file ${swapFile.getPath} from interrupted swap operation, repairing.")
-      // 进行日志段恢复操作
-      recoverSegment(swapSegment)
-
-      // We create swap files for two cases:
-      // (1) Log cleaning where multiple segments are merged into one, and
-      // (2) Log splitting where one segment is split into multiple.
-      //
-      // Both of these mean that the resultant swap segments be composed of the original set, i.e. the swap segment
-      // must fall within the range of existing segment(s). If we cannot find such a segment, it means the deletion
-      // of that segment was successful. In such an event, we should simply rename the .swap to .log without having to
-      // do a replace with an existing segment.
-      // 确认之前删除日志段是否成功 是否还存在旧的日志段文件
-      val oldSegments = logSegments(swapSegment.baseOffset, swapSegment.readNextOffset).filter { segment =>
-        segment.readNextOffset > swapSegment.baseOffset
-      }
-      // 若存在直接把.swap文件重命名为.log
-      replaceSegments(Seq(swapSegment), oldSegments.toSeq, isRecoveredSwapFile = true)
-    }
-  }
-
-  /**
-   * Load the log segments from the log files on disk and return the next offset.
-   * This method does not need to convert IOException to KafkaStorageException because it is only called before all logs
-   * are loaded.
-   *
-   * 这段代码会对分区日志路径遍历两次
-   *
-   * @throws LogSegmentOffsetOverflowException if we encounter a .swap file with messages that overflow index offset; or when
-   *                                           we find an unexpected number of .log files with overflow
-   */
-  private def loadSegments(): Long = {
-    // first do a pass through the files in the log directory and remove any temporary files
-    // and find any interrupted swap operations
-    // 1.移除上次Failure遗留下来的各种临时文件(.cleaned/.swap/.deleted等)
-    val swapFiles = removeTempFilesAndCollectSwapFiles()
-
-    // Now do a second pass and load all the log and index files.
-    // We might encounter legacy log segments with offset overflow (KAFKA-6264). We need to split such segments. When
-    // this happens, restart loading segment files from scratch.
-    retryOnOffsetOverflow {
-      // In case we encounter a segment with offset overflow, the retry logic will split it after which we need to retry
-      // loading of segments. In that case, we also need to close all segments that could have been left open in previous
-      // call to loadSegmentFiles().
-      segments.close()
-      segments.clear()
-      // 2.2.再次遍历分区路径 重建日志段segments Map并删除无对应日志段文件的孤立索引文件
-      loadSegmentFiles()
-    }
-
-    // Finally, complete any interrupted swap operations. To be crash-safe,
-    // log files that are replaced by the swap segment should be renamed to .deleted
-    // before the swap file is restored as the new segment file.
-    // 3.完成之前未完成的swap操作 返回有效的.swap文件集合
-    completeSwapOperations(swapFiles)
-
-    if (!dir.getAbsolutePath.endsWith(Log.DeleteDirSuffix)) {
-      val nextOffset = retryOnOffsetOverflow {
-        // 4.1.恢复日志段对象
-        recoverLog()
-      }
-
-      // reset the index size of the currently active log segment to allow more entries
-      activeSegment.resizeIndexes(config.maxIndexSize)
-      // 4.2.返回恢复之后的分区日志LEO值
-      nextOffset
-    } else {
-      if (logSegments.isEmpty) {
-        addSegment(LogSegment.open(dir = dir,
-          baseOffset = 0,
-          config,
-          time = time,
-          initFileSize = this.initFileSize))
-      }
-      0
-    }
-=======
     leaderEpochCache = Log.maybeCreateLeaderEpochCache(dir, topicPartition, logDirFailureChannel, recordVersion)
->>>>>>> 3ddc377b
   }
 
   /**
@@ -1016,191 +669,13 @@
     }
   }
 
-<<<<<<< HEAD
-  /**
-   * Recover the log segments and return the next offset after recovery.
-   * This method does not need to convert IOException to KafkaStorageException because it is only called before all
-   * logs are loaded.
-   *
-   * @throws LogSegmentOffsetOverflowException if we encountered a legacy segment with offset overflow
-   */
-  private[log] def recoverLog(): Long = {
-    /** return the log end offset if valid */
-    def deleteSegmentsIfLogStartGreaterThanLogEnd(): Option[Long] = {
-      if (segments.nonEmpty) {
-        val logEndOffset = activeSegment.readNextOffset
-        if (logEndOffset >= logStartOffset)
-          Some(logEndOffset)
-        else {
-          warn(s"Deleting all segments because logEndOffset ($logEndOffset) is smaller than logStartOffset ($logStartOffset). " +
-            "This could happen if segment files were deleted from the file system.")
-          // 日志段集合不为空 验证分区日志的LEO值是否 < LogStartOffset 小于删除这些日志段对象
-          removeAndDeleteSegments(logSegments, asyncDelete = true, LogRecovery)
-          leaderEpochCache.foreach(_.clearAndFlush())
-          producerStateManager.truncateFullyAndStartAt(logStartOffset)
-          None
-        }
-      } else None
-    }
-
-    // if we have the clean shutdown marker, skip recovery
-    // 如果不存在以.kafka_cleanshutdown结尾的文件(通常都不存在)
-    if (!hadCleanShutdown) {
-      // okay we need to actually recover this log
-      // 获取上次恢复点以外的所有unflushed日志段对象
-      val unflushed = logSegments(this.recoveryPoint, Long.MaxValue).iterator
-      var truncated = false
-      // 遍历这些unflushed日志段对象
-      while (unflushed.hasNext && !truncated) {
-        val segment = unflushed.next()
-        info(s"Recovering unflushed segment ${segment.baseOffset}")
-        val truncatedBytes =
-          try {
-            // 恢复操作
-            recoverSegment(segment, leaderEpochCache)
-          } catch {
-            case _: InvalidOffsetException =>
-              val startOffset = segment.baseOffset
-              warn("Found invalid offset during recovery. Deleting the corrupt segment and " +
-                s"creating an empty one with starting offset $startOffset")
-              segment.truncateTo(startOffset)
-          }
-        if (truncatedBytes > 0) {
-          // we had an invalid message, delete all remaining log
-          // 如果有无效的消息导致被截断的字节数不为0 直接删除剩余的日志段对象
-          warn(s"Corruption found in segment ${segment.baseOffset}, truncating to offset ${segment.readNextOffset}")
-          removeAndDeleteSegments(unflushed.toList,
-            asyncDelete = true,
-            reason = LogRecovery)
-          truncated = true
-        }
-      }
-    }
-
-    // 日志段集合不为空 验证分区日志的LEO值是否 < LogStartOffset 小于删除这些日志段对象
-    val logEndOffsetOption = deleteSegmentsIfLogStartGreaterThanLogEnd()
-
-    if (logSegments.isEmpty) {
-      // no existing segments, create a new mutable segment beginning at logStartOffset
-      // 日志段集合为空 创建一个新的日志段 以logStartOffset为日志段的起始位移 并加入日志段集合中
-      addSegment(LogSegment.open(dir = dir,
-        baseOffset = logStartOffset,
-        config,
-        time = time,
-        initFileSize = this.initFileSize,
-        preallocate = config.preallocate))
-    }
-
-    // Update the recovery point if there was a clean shutdown and did not perform any changes to
-    // the segment. Otherwise, we just ensure that the recovery point is not ahead of the log end
-    // offset. To ensure correctness and to make it easier to reason about, it's best to only advance
-    // the recovery point in flush(Long). If we advanced the recovery point here, we could skip recovery for
-    // unflushed segments if the broker crashed after we checkpoint the recovery point and before we flush the
-    // segment.
-    // 更新上一次恢复点属性并返回
-    (hadCleanShutdown, logEndOffsetOption) match {
-      case (true, Some(logEndOffset)) =>
-        recoveryPoint = logEndOffset
-        logEndOffset
-      case _ =>
-        val logEndOffset = logEndOffsetOption.getOrElse(activeSegment.readNextOffset)
-        recoveryPoint = Math.min(recoveryPoint, logEndOffset)
-        logEndOffset
-    }
-  }
-
-=======
->>>>>>> 3ddc377b
   // Rebuild producer state until lastOffset. This method may be called from the recovery code path, and thus must be
   // free of all side-effects, i.e. it must not update any log-specific state.
   private def rebuildProducerState(lastOffset: Long,
                                    producerStateManager: ProducerStateManager): Unit = lock synchronized {
     checkIfMemoryMappedBufferClosed()
-<<<<<<< HEAD
-    val allSegments = logSegments
-    val offsetsToSnapshot =
-      if (allSegments.nonEmpty) {
-        val nextLatestSegmentBaseOffset = segments.lowerSegment(allSegments.last.baseOffset).map(_.baseOffset)
-        Seq(nextLatestSegmentBaseOffset, Some(allSegments.last.baseOffset), Some(lastOffset))
-      } else {
-        Seq(Some(lastOffset))
-      }
-    info(s"Loading producer state till offset $lastOffset with message format version ${recordVersion.value}")
-
-    // We want to avoid unnecessary scanning of the log to build the producer state when the broker is being
-    // upgraded. The basic idea is to use the absence of producer snapshot files to detect the upgrade case,
-    // but we have to be careful not to assume too much in the presence of broker failures. The two most common
-    // upgrade cases in which we expect to find no snapshots are the following:
-    //
-    // 1. The broker has been upgraded, but the topic is still on the old message format.
-    // 2. The broker has been upgraded, the topic is on the new message format, and we had a clean shutdown.
-    //
-    // If we hit either of these cases, we skip producer state loading and write a new snapshot at the log end
-    // offset (see below). The next time the log is reloaded, we will load producer state using this snapshot
-    // (or later snapshots). Otherwise, if there is no snapshot file, then we have to rebuild producer state
-    // from the first segment.
-    if (recordVersion.value < RecordBatch.MAGIC_VALUE_V2 ||
-      (producerStateManager.latestSnapshotOffset.isEmpty && reloadFromCleanShutdown)) {
-      // To avoid an expensive scan through all of the segments, we take empty snapshots from the start of the
-      // last two segments and the last offset. This should avoid the full scan in the case that the log needs
-      // truncation.
-      offsetsToSnapshot.flatten.foreach { offset =>
-        producerStateManager.updateMapEndOffset(offset)
-        producerStateManager.takeSnapshot()
-      }
-    } else {
-      info(s"Reloading from producer snapshot and rebuilding producer state from offset $lastOffset")
-      val isEmptyBeforeTruncation = producerStateManager.isEmpty && producerStateManager.mapEndOffset >= lastOffset
-      val producerStateLoadStart = time.milliseconds()
-      producerStateManager.truncateAndReload(logStartOffset, lastOffset, time.milliseconds())
-      val segmentRecoveryStart = time.milliseconds()
-
-      // Only do the potentially expensive reloading if the last snapshot offset is lower than the log end
-      // offset (which would be the case on first startup) and there were active producers prior to truncation
-      // (which could be the case if truncating after initial loading). If there weren't, then truncating
-      // shouldn't change that fact (although it could cause a producerId to expire earlier than expected),
-      // and we can skip the loading. This is an optimization for users which are not yet using
-      // idempotent/transactional features yet.
-      if (lastOffset > producerStateManager.mapEndOffset && !isEmptyBeforeTruncation) {
-        val segmentOfLastOffset = segments.floorSegment(lastOffset)
-
-        logSegments(producerStateManager.mapEndOffset, lastOffset).foreach { segment =>
-          val startOffset = Utils.max(segment.baseOffset, producerStateManager.mapEndOffset, logStartOffset)
-          producerStateManager.updateMapEndOffset(startOffset)
-
-          if (offsetsToSnapshot.contains(Some(segment.baseOffset)))
-            producerStateManager.takeSnapshot()
-
-          val maxPosition = if (segmentOfLastOffset.contains(segment)) {
-            Option(segment.translateOffset(lastOffset))
-              .map(_.position)
-              .getOrElse(segment.size)
-          } else {
-            segment.size
-          }
-
-          val fetchDataInfo = segment.read(startOffset,
-            maxSize = Int.MaxValue,
-            maxPosition = maxPosition,
-            minOneMessage = false)
-          if (fetchDataInfo != null)
-            loadProducersFromRecords(producerStateManager, fetchDataInfo.records)
-        }
-      }
-      producerStateManager.updateMapEndOffset(lastOffset)
-      producerStateManager.takeSnapshot()
-      info(s"Producer state recovery took ${producerStateLoadStart - segmentRecoveryStart}ms for snapshot load " +
-        s"and ${time.milliseconds() - segmentRecoveryStart}ms for segment recovery from offset $lastOffset")
-    }
-  }
-
-  private def loadProducerState(lastOffset: Long, reloadFromCleanShutdown: Boolean): Unit = lock synchronized {
-    rebuildProducerState(lastOffset, reloadFromCleanShutdown, producerStateManager)
-    maybeIncrementFirstUnstableOffset()
-=======
     Log.rebuildProducerState(producerStateManager, segments, logStartOffset, lastOffset, recordVersion, time,
       reloadFromCleanShutdown = false)
->>>>>>> 3ddc377b
   }
 
   def activeProducers: Seq[DescribeProducersResponseData.ProducerState] = {
@@ -2581,41 +2056,6 @@
       config, scheduler, logDirFailureChannel, producerStateManager)
   }
 
-<<<<<<< HEAD
-  /**
-   * Swap one or more new segment in place and delete one or more existing segments in a crash-safe manner. The old
-   * segments will be asynchronously deleted.
-   *
-   * This method does not need to convert IOException to KafkaStorageException because it is either called before all logs are loaded
-   * or the caller will catch and handle IOException
-   *
-   * The sequence of operations is:
-   * <ol>
-   * <li> Cleaner creates one or more new segments with suffix .cleaned and invokes replaceSegments().
-   * If broker crashes at this point, the clean-and-swap operation is aborted and
-   * the .cleaned files are deleted on recovery in loadSegments().
-   * <li> New segments are renamed .swap. If the broker crashes before all segments were renamed to .swap, the
-   * clean-and-swap operation is aborted - .cleaned as well as .swap files are deleted on recovery in
-   * loadSegments(). We detect this situation by maintaining a specific order in which files are renamed from
-   * .cleaned to .swap. Basically, files are renamed in descending order of offsets. On recovery, all .swap files
-   * whose offset is greater than the minimum-offset .clean file are deleted.
-   * <li> If the broker crashes after all new segments were renamed to .swap, the operation is completed, the swap
-   * operation is resumed on recovery as described in the next step.
-   * <li> Old segment files are renamed to .deleted and asynchronous delete is scheduled.
-   * If the broker crashes, any .deleted files left behind are deleted on recovery in loadSegments().
-   * replaceSegments() is then invoked to complete the swap with newSegment recreated from
-   * the .swap file and oldSegments containing segments which were not renamed before the crash.
-   * <li> Swap segment(s) are renamed to replace the existing segments, completing this operation.
-   * If the broker crashes, any .deleted files which may be left behind are deleted
-   * on recovery in loadSegments().
-   * </ol>
-   *
-   * @param newSegments         The new log segment to add to the log
-   * @param oldSegments         The old log segments to delete from the log
-   * @param isRecoveredSwapFile true if the new segment was created from a swap file during recovery after a crash
-   */
-=======
->>>>>>> 3ddc377b
   private[log] def replaceSegments(newSegments: Seq[LogSegment], oldSegments: Seq[LogSegment], isRecoveredSwapFile: Boolean = false): Unit = {
     lock synchronized {
       checkIfMemoryMappedBufferClosed()
@@ -2668,79 +2108,6 @@
     Log.splitOverflowedSegment(segment, segments, dir, topicPartition, config, scheduler, logDirFailureChannel, producerStateManager)
   }
 
-<<<<<<< HEAD
-  /**
-   * Split a segment into one or more segments such that there is no offset overflow in any of them. The
-   * resulting segments will contain the exact same messages that are present in the input segment. On successful
-   * completion of this method, the input segment will be deleted and will be replaced by the resulting new segments.
-   * See replaceSegments for recovery logic, in case the broker dies in the middle of this operation.
-   * <p>Note that this method assumes we have already determined that the segment passed in contains records that cause
-   * offset overflow.</p>
-   * <p>The split logic overloads the use of .clean files that LogCleaner typically uses to make the process of replacing
-   * the input segment with multiple new segments atomic and recoverable in the event of a crash. See replaceSegments
-   * and completeSwapOperations for the implementation to make this operation recoverable on crashes.</p>
-   *
-   * @param segment Segment to split
-   * @return List of new segments that replace the input segment
-   */
-  private[log] def splitOverflowedSegment(segment: LogSegment): List[LogSegment] = {
-    require(isLogFile(segment.log.file), s"Cannot split file ${segment.log.file.getAbsoluteFile}")
-    require(segment.hasOverflow, "Split operation is only permitted for segments with overflow")
-=======
-}
->>>>>>> 3ddc377b
-
-/**
- * Helper functions for logs
- */
-object Log extends Logging {
-  /** a log file */
-  val LogFileSuffix = ".log"
-
-<<<<<<< HEAD
-    val newSegments = ListBuffer[LogSegment]()
-    try {
-      var position = 0
-      val sourceRecords = segment.log
-
-      while (position < sourceRecords.sizeInBytes) {
-        val firstBatch = sourceRecords.batchesFrom(position).asScala.head
-        val newSegment = LogCleaner.createNewCleanedSegment(this, firstBatch.baseOffset)
-        newSegments += newSegment
-
-        val bytesAppended = newSegment.appendFromFile(sourceRecords, position)
-        if (bytesAppended == 0)
-          throw new IllegalStateException(s"Failed to append records from position $position in $segment")
-
-        position += bytesAppended
-      }
-
-      // prepare new segments
-      var totalSizeOfNewSegments = 0
-      newSegments.foreach { splitSegment =>
-        splitSegment.onBecomeInactiveSegment()
-        splitSegment.flush()
-        splitSegment.lastModified = segment.lastModified
-        totalSizeOfNewSegments += splitSegment.log.sizeInBytes
-      }
-      // size of all the new segments combined must equal size of the original segment
-      if (totalSizeOfNewSegments != segment.log.sizeInBytes)
-        throw new IllegalStateException("Inconsistent segment sizes after split" +
-          s" before: ${segment.log.sizeInBytes} after: $totalSizeOfNewSegments")
-
-      // replace old segment with new ones
-      info(s"Replacing overflowed segment $segment with split segments $newSegments")
-      replaceSegments(newSegments.toList, List(segment))
-      newSegments.toList
-    } catch {
-      case e: Exception =>
-        newSegments.foreach { splitSegment =>
-          splitSegment.close()
-          splitSegment.deleteIfExists()
-        }
-        throw e
-    }
-  }
 }
 
 /**
@@ -2748,16 +2115,18 @@
  *
  * Log类的伴生对象 内部定义了很多常量及一些辅助方法
  */
-object Log {
-
+object Log extends Logging {
   // ==========================Kafka定义的文件类型Start==========================
-  /** a log file. Kafka日志对象文件 */
+  /**
+   * a log file
+   * Kafka日志对象文件
+   */
   val LogFileSuffix = ".log"
 
-  /** an index file. Kafka位移索引文件 */
-=======
-  /** an index file */
->>>>>>> 3ddc377b
+  /**
+   * an index file
+   * Kafka位移索引文件
+   */
   val IndexFileSuffix = ".index"
 
   /** a time index file. Kafka时间戳索引文件 */
@@ -3051,9 +2420,10 @@
                                   logDirFailureChannel: LogDirFailureChannel,
                                   recordVersion: RecordVersion): Option[LeaderEpochFileCache] = {
     val leaderEpochFile = LeaderEpochCheckpointFile.newFile(dir)
-
     def newLeaderEpochFileCache(): LeaderEpochFileCache = {
+      // 创建Leader Epoch Cache检查点文件
       val checkpointFile = new LeaderEpochCheckpointFile(leaderEpochFile, logDirFailureChannel)
+      // 创建Leader Epoch Cache对象
       new LeaderEpochFileCache(topicPartition, checkpointFile)
     }
 
