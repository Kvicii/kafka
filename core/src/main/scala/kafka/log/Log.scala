--- conflicted
+++ resolved
@@ -261,8 +261,8 @@
  * @param time                                The time instance used for checking the clock
  * @param maxProducerIdExpirationMs           The maximum amount of time to wait before a producer id is considered expired
  * @param producerIdExpirationCheckIntervalMs How often to check for producer ids which need to be expired
- * @param hadCleanShutdown boolean flag to indicate if the Log had a clean/graceful shutdown last time. true means
- *                         clean shutdown whereas false means a crash.
+ * @param hadCleanShutdown                    boolean flag to indicate if the Log had a clean/graceful shutdown last time. true means
+ *                                            clean shutdown whereas false means a crash.
  */
 @threadsafe
 class Log(@volatile private var _dir: File, // 日志所在的文件夹路径(即Topic分区的路径)
@@ -919,12 +919,8 @@
    */
   private[log] def recoverLog(): Long = {
     // if we have the clean shutdown marker, skip recovery
-<<<<<<< HEAD
     // 如果不存在以.kafka_cleanshutdown结尾的文件(通常都不存在)
-    if (!hasCleanShutdownFile) {
-=======
     if (!hadCleanShutdown) {
->>>>>>> 8e211eb7
       // okay we need to actually recover this log
       // 获取上次恢复点以外的所有unflushed日志段对象
       val unflushed = logSegments(this.recoveryPoint, Long.MaxValue).iterator
@@ -1220,95 +1216,21 @@
       val appendInfo = analyzeAndValidateRecords(records, origin, ignoreRecordSize)
 
       // return if we have no valid messages or if this is a duplicate of the last appended entry
-<<<<<<< HEAD
       // 如果就不需要写入任何消息直接返回即可
-      if (appendInfo.shallowCount == 0)
-        return appendInfo
-
-      // trim any invalid bytes or partial messages before appending it to the on-disk log
-      // 2.消息格式规整 删除无效格式消息或无效字节
-      // 判断思路是比较第一步中的总字节数和消息集合实际字节数 如果不一样说明存在无效字节 直接执行截断操作 截断标准是以第一步中的总字节数为准
-      var validRecords = trimInvalidBytes(records, appendInfo)
-
-      // they are valid, insert them in the log
-      lock synchronized {
-        checkIfMemoryMappedBufferClosed() // 确保Log对象未关闭
-        if (assignOffsets) { // 需要分配位移
-          // assign offsets to the message set
-          // 3.使用当前LEO值作为待写入消息集合中第一条消息的位移值
-          val offset = new LongRef(nextOffsetMetadata.messageOffset)
-          appendInfo.firstOffset = Some(offset.value)
-          val now = time.milliseconds
-          val validateAndOffsetAssignResult = try {
-            LogValidator.validateMessagesAndAssignOffsets(validRecords,
-              topicPartition,
-              offset,
-              time,
-              now,
-              appendInfo.sourceCodec,
-              appendInfo.targetCodec,
-              config.compact,
-              config.messageFormatVersion.recordVersion.value,
-              config.messageTimestampType,
-              config.messageTimestampDifferenceMaxMs,
-              leaderEpoch,
-              origin,
-              interBrokerProtocolVersion,
-              brokerTopicStats)
-          } catch {
-            case e: IOException =>
-              throw new KafkaException(s"Error validating messages while appending to log $name", e)
-          }
-          // 更新校验结果对象类LogAppendInfo
-          validRecords = validateAndOffsetAssignResult.validatedRecords
-          appendInfo.maxTimestamp = validateAndOffsetAssignResult.maxTimestamp
-          appendInfo.offsetOfMaxTimestamp = validateAndOffsetAssignResult.shallowOffsetOfMaxTimestamp
-          appendInfo.lastOffset = offset.value - 1
-          appendInfo.recordConversionStats = validateAndOffsetAssignResult.recordConversionStats
-          if (config.messageTimestampType == TimestampType.LOG_APPEND_TIME)
-            appendInfo.logAppendTime = now
-
-          // re-validate message sizes if there's a possibility that they have changed (due to re-compression or message
-          // format conversion)
-          // 4.验证消息 确保消息大小不超限
-          if (!ignoreRecordSize && validateAndOffsetAssignResult.messageSizeMaybeChanged) {
-            for (batch <- validRecords.batches.asScala) {
-              if (batch.sizeInBytes > config.maxMessageSize) {
-                // we record the original message set size instead of the trimmed size
-                // to be consistent with pre-compression bytesRejectedRate recording
-                brokerTopicStats.topicStats(topicPartition.topic).bytesRejectedRate.mark(records.sizeInBytes)
-                brokerTopicStats.allTopicsStats.bytesRejectedRate.mark(records.sizeInBytes)
-                throw new RecordTooLargeException(s"Message batch size is ${batch.sizeInBytes} bytes in append to" +
-                  s"partition $topicPartition which exceeds the maximum configured size of ${config.maxMessageSize}.")
-              }
-            }
-          }
-        } else { // 直接使用给定的位移值 无需自己分配位移值
-          // we are taking the offsets we are given
-          // 确保消息位移值的单调递增性
-          if (!appendInfo.offsetsMonotonic)
-            throw new OffsetsOutOfOrderException(s"Out of order offsets found in append to $topicPartition: " +
-              records.records.asScala.map(_.offset))
-
-          if (appendInfo.firstOrLastOffsetOfFirstBatch < nextOffsetMetadata.messageOffset) {
-            // we may still be able to recover if the log is empty
-            // one example: fetching from log start offset on the leader which is not batch aligned,
-            // which may happen as a result of AdminClient#deleteRecords()
-            val firstOffset = appendInfo.firstOffset match {
-              case Some(offset) => offset
-              case None => records.batches.asScala.head.baseOffset()
-=======
       if (appendInfo.shallowCount == 0) appendInfo
       else {
 
         // trim any invalid bytes or partial messages before appending it to the on-disk log
+        // 2.消息格式规整 删除无效格式消息或无效字节
+        // 判断思路是比较第一步中的总字节数和消息集合实际字节数 如果不一样说明存在无效字节 直接执行截断操作 截断标准是以第一步中的总字节数为准
         var validRecords = trimInvalidBytes(records, appendInfo)
 
         // they are valid, insert them in the log
         lock synchronized {
-          checkIfMemoryMappedBufferClosed()
-          if (assignOffsets) {
+          checkIfMemoryMappedBufferClosed() // 确保Log对象未关闭
+          if (assignOffsets) { // 需要分配位移
             // assign offsets to the message set
+            // 3.使用当前LEO值作为待写入消息集合中第一条消息的位移值
             val offset = new LongRef(nextOffsetMetadata.messageOffset)
             appendInfo.firstOffset = Some(offset.value)
             val now = time.milliseconds
@@ -1332,6 +1254,7 @@
               case e: IOException =>
                 throw new KafkaException(s"Error validating messages while appending to log $name", e)
             }
+            // 更新校验结果对象类LogAppendInfo
             validRecords = validateAndOffsetAssignResult.validatedRecords
             appendInfo.maxTimestamp = validateAndOffsetAssignResult.maxTimestamp
             appendInfo.offsetOfMaxTimestamp = validateAndOffsetAssignResult.shallowOffsetOfMaxTimestamp
@@ -1342,6 +1265,7 @@
 
             // re-validate message sizes if there's a possibility that they have changed (due to re-compression or message
             // format conversion)
+            // 4.验证消息 确保消息大小不超限
             if (!ignoreRecordSize && validateAndOffsetAssignResult.messageSizeMaybeChanged) {
               validRecords.batches.forEach { batch =>
                 if (batch.sizeInBytes > config.maxMessageSize) {
@@ -1353,13 +1277,13 @@
                     s"partition $topicPartition which exceeds the maximum configured size of ${config.maxMessageSize}.")
                 }
               }
->>>>>>> 8e211eb7
             }
-          } else {
+          } else { // 直接使用给定的位移值 无需自己分配位移值
             // we are taking the offsets we are given
-            if (!appendInfo.offsetsMonotonic)
+            if (!appendInfo.offsetsMonotonic) { // 确保消息位移值的单调递增性
               throw new OffsetsOutOfOrderException(s"Out of order offsets found in append to $topicPartition: " +
                 records.records.asScala.map(_.offset))
+            }
 
             if (appendInfo.firstOrLastOffsetOfFirstBatch < nextOffsetMetadata.messageOffset) {
               // we may still be able to recover if the log is empty
@@ -1370,15 +1294,6 @@
                 case None => records.batches.asScala.head.baseOffset()
               }
 
-<<<<<<< HEAD
-            val firstOrLast = if (appendInfo.firstOffset.isDefined) "First offset" else "Last offset of the first batch"
-            throw new UnexpectedAppendOffsetException(
-              s"Unexpected offset in append to $topicPartition. $firstOrLast " +
-                s"${appendInfo.firstOrLastOffsetOfFirstBatch} is less than the next offset ${nextOffsetMetadata.messageOffset}. " +
-                s"First 10 offsets in append: ${records.records.asScala.take(10).map(_.offset)}, last offset in" +
-                s" append: ${appendInfo.lastOffset}. Log start offset = $logStartOffset",
-              firstOffset, appendInfo.lastOffset)
-=======
               val firstOrLast = if (appendInfo.firstOffset.isDefined) "First offset" else "Last offset of the first batch"
               throw new UnexpectedAppendOffsetException(
                 s"Unexpected offset in append to $topicPartition. $firstOrLast " +
@@ -1387,24 +1302,10 @@
                   s" append: ${appendInfo.lastOffset}. Log start offset = $logStartOffset",
                 firstOffset, appendInfo.lastOffset)
             }
->>>>>>> 8e211eb7
           }
 
-<<<<<<< HEAD
-        // update the epoch cache with the epoch stamped onto the message by the leader
-        // 5.更新Leader Epoch缓存
-        validRecords.batches.forEach { batch =>
-          if (batch.magic >= RecordBatch.MAGIC_VALUE_V2) {
-            maybeAssignEpochStartOffset(batch.partitionLeaderEpoch, batch.baseOffset)
-          } else {
-            // In partial upgrade scenarios, we may get a temporary regression to the message format. In
-            // order to ensure the safety of leader election, we clear the epoch cache so that we revert
-            // to truncation by high watermark after the next leader election.
-            leaderEpochCache.filter(_.nonEmpty).foreach { cache =>
-              warn(s"Clearing leader epoch cache after unexpected append with message format v${batch.magic}")
-              cache.clearAndFlush()
-=======
           // update the epoch cache with the epoch stamped onto the message by the leader
+          // 5.更新Leader Epoch缓存
           validRecords.batches.forEach { batch =>
             if (batch.magic >= RecordBatch.MAGIC_VALUE_V2) {
               maybeAssignEpochStartOffset(batch.partitionLeaderEpoch, batch.baseOffset)
@@ -1416,75 +1317,15 @@
                 warn(s"Clearing leader epoch cache after unexpected append with message format v${batch.magic}")
                 cache.clearAndFlush()
               }
->>>>>>> 8e211eb7
             }
           }
 
-<<<<<<< HEAD
-        // check messages set size may be exceed config.segmentSize
-        // 6.确保这批消息的大小不超过日志段大小
-        if (validRecords.sizeInBytes > config.segmentSize) {
-          throw new RecordBatchTooLargeException(s"Message batch size is ${validRecords.sizeInBytes} bytes in append " +
-            s"to partition $topicPartition, which exceeds the maximum configured segment size of ${config.segmentSize}.")
-        }
-
-        // maybe roll the log if this segment is full
-        // 7.执行日志切分 当前日志段剩余容量可能无法容纳新消息集合 因此有必要创建一个新的日志段来保存待写入的所有消息
-        val segment = maybeRoll(validRecords.sizeInBytes, appendInfo)
-
-        val logOffsetMetadata = LogOffsetMetadata(
-          messageOffset = appendInfo.firstOrLastOffsetOfFirstBatch,
-          segmentBaseOffset = segment.baseOffset,
-          relativePositionInSegment = segment.size)
-
-        // now that we have valid records, offsets assigned, and timestamps updated, we need to
-        // validate the idempotent/transactional state of the producers and collect some metadata
-        // 8.验证事务状态
-        val (updatedProducers, completedTxns, maybeDuplicate) = analyzeAndValidateProducerState(
-          logOffsetMetadata, validRecords, origin)
-
-        maybeDuplicate.foreach { duplicate =>
-          appendInfo.firstOffset = Some(duplicate.firstOffset)
-          appendInfo.lastOffset = duplicate.lastOffset
-          appendInfo.logAppendTime = duplicate.timestamp
-          appendInfo.logStartOffset = logStartOffset
-          return appendInfo
-        }
-        // 9.执行真正的消息写入操作 主要调用日志段对象的append方法实现
-        segment.append(largestOffset = appendInfo.lastOffset,
-          largestTimestamp = appendInfo.maxTimestamp,
-          shallowOffsetOfMaxTimestamp = appendInfo.offsetOfMaxTimestamp,
-          records = validRecords)
-
-        // Increment the log end offset. We do this immediately after the append because a
-        // write to the transaction index below may fail and we want to ensure that the offsets
-        // of future appends still grow monotonically. The resulting transaction index inconsistency
-        // will be cleaned up after the log directory is recovered. Note that the end offset of the
-        // ProducerStateManager will not be updated and the last stable offset will not advance
-        // if the append to the transaction index fails.
-        // 10.更新LEO对象 其中LEO值是消息集合中最后一条消息位移值 + 1(LEO值永远指向下一条不存在的消息)
-        updateLogEndOffset(appendInfo.lastOffset + 1)
-
-        // update the producer state
-        // 11.更新事务状态
-        for (producerAppendInfo <- updatedProducers.values) {
-          producerStateManager.update(producerAppendInfo)
-        }
-
-        // update the transaction index with the true last stable offset. The last offset visible
-        // to consumers using READ_COMMITTED will be limited by this value and the high watermark.
-        for (completedTxn <- completedTxns) {
-          val lastStableOffset = producerStateManager.lastStableOffset(completedTxn)
-          segment.updateTxnIndex(completedTxn, lastStableOffset)
-          producerStateManager.completeTxn(completedTxn)
-        }
-=======
           // check messages set size may be exceed config.segmentSize
+          // 6.确保这批消息的大小不超过日志段大小
           if (validRecords.sizeInBytes > config.segmentSize) {
             throw new RecordBatchTooLargeException(s"Message batch size is ${validRecords.sizeInBytes} bytes in append " +
               s"to partition $topicPartition, which exceeds the maximum configured segment size of ${config.segmentSize}.")
           }
->>>>>>> 8e211eb7
 
           // maybe roll the log if this segment is full
           val segment = maybeRoll(validRecords.sizeInBytes, appendInfo)
@@ -1496,6 +1337,7 @@
 
           // now that we have valid records, offsets assigned, and timestamps updated, we need to
           // validate the idempotent/transactional state of the producers and collect some metadata
+          // 8.验证事务状态
           val (updatedProducers, completedTxns, maybeDuplicate) = analyzeAndValidateProducerState(
             logOffsetMetadata, validRecords, origin)
 
@@ -1506,6 +1348,7 @@
               appendInfo.logAppendTime = duplicate.timestamp
               appendInfo.logStartOffset = logStartOffset
             case None =>
+              // 9.执行真正的消息写入操作 主要调用日志段对象的append方法实现
               segment.append(largestOffset = appendInfo.lastOffset,
                 largestTimestamp = appendInfo.maxTimestamp,
                 shallowOffsetOfMaxTimestamp = appendInfo.offsetOfMaxTimestamp,
@@ -1517,9 +1360,11 @@
               // will be cleaned up after the log directory is recovered. Note that the end offset of the
               // ProducerStateManager will not be updated and the last stable offset will not advance
               // if the append to the transaction index fails.
+              // 10.更新LEO对象 其中LEO值是消息集合中最后一条消息位移值 + 1(LEO值永远指向下一条不存在的消息)
               updateLogEndOffset(appendInfo.lastOffset + 1)
 
               // update the producer state
+              // 11.更新事务状态
               updatedProducers.values.foreach(producerAppendInfo => producerStateManager.update(producerAppendInfo))
 
               // update the transaction index with the true last stable offset. The last offset visible
@@ -1534,18 +1379,6 @@
               // even if there isn't any idempotent data being written
               producerStateManager.updateMapEndOffset(appendInfo.lastOffset + 1)
 
-<<<<<<< HEAD
-        trace(s"Appended message set with last offset: ${appendInfo.lastOffset}, " +
-          s"first offset: ${appendInfo.firstOffset}, " +
-          s"next offset: ${nextOffsetMetadata.messageOffset}, " +
-          s"and messages: $validRecords")
-        // 是否需要手动落盘
-        // 一般情况下我们不需要设置Broker端参数log.flush.interval.messages 落盘操作交由操作系统来完成 但某些情况下可以设置该参数来确保高可靠性
-        if (unflushedMessages >= config.flushInterval)
-          flush()
-        // 12.返回写入结果
-        appendInfo
-=======
               // update the first unstable offset (which is used to compute LSO)
               maybeIncrementFirstUnstableOffset()
 
@@ -1553,12 +1386,15 @@
                 s"first offset: ${appendInfo.firstOffset}, " +
                 s"next offset: ${nextOffsetMetadata.messageOffset}, " +
                 s"and messages: $validRecords")
-
-              if (unflushedMessages >= config.flushInterval) flush()
+              // 是否需要手动落盘
+              // 一般情况下我们不需要设置Broker端参数log.flush.interval.messages 落盘操作交由操作系统来完成 但某些情况下可以设置该参数来确保高可靠性
+              if (unflushedMessages >= config.flushInterval) {
+                flush()
+              }
           }
+          // 12.返回写入结果
           appendInfo
         }
->>>>>>> 8e211eb7
       }
     }
   }
@@ -1691,11 +1527,7 @@
     var readFirstMessage = false
     var lastOffsetOfFirstBatch = -1L
 
-<<<<<<< HEAD
-    for (batch <- records.batches.asScala) { // 1.遍历所有的消息批次
-=======
-    records.batches.forEach { batch =>
->>>>>>> 8e211eb7
+    records.batches.forEach { batch => // 1.遍历所有的消息批次
       // we only validate V2 and higher to avoid potential compatibility issues with older clients
       // 消息格式Version 2 的消息批次 起始位移值必须从0开始
       if (batch.magic >= RecordBatch.MAGIC_VALUE_V2 && origin == AppendOrigin.Client && batch.baseOffset != 0)
@@ -1855,72 +1687,34 @@
         case FetchHighWatermark => fetchHighWatermarkMetadata
         case FetchTxnCommitted => fetchLastStableOffsetMetadata
       }
-<<<<<<< HEAD
       // 如果要读取的起始位置超过了能读取的最大位置 返回空的消息集合 因为没法读取任何消息
       if (startOffset == maxOffsetMetadata.messageOffset) {
-        return emptyFetchDataInfo(maxOffsetMetadata, includeAbortedTxns)
-      } else if (startOffset > maxOffsetMetadata.messageOffset) {
-        val startOffsetMetadata = convertToOffsetMetadataOrThrow(startOffset)
-        return emptyFetchDataInfo(startOffsetMetadata, includeAbortedTxns)
-      }
-
-      // Do the read on the segment with a base offset less than the target offset
-      // but if that segment doesn't contain any messages with an offset greater than that
-      // continue to read from successive segments until we get some messages or we reach the end of the log
-      // 开始遍历日志段对象 直到读出东西来或者读到日志末尾
-      while (segmentEntry != null) {
-        val segment = segmentEntry.getValue
-
-        val maxPosition = {
-          // Use the max offset position if it is on this segment; otherwise, the segment size is the limit.
-          if (maxOffsetMetadata.segmentBaseOffset == segment.baseOffset) {
-            maxOffsetMetadata.relativePositionInSegment
-          } else {
-            segment.size
-          }
-        }
-        // 调用日志段对象的read方法执行真正的读取消息操作
-        val fetchInfo = segment.read(startOffset, maxLength, maxPosition, minOneMessage)
-        if (fetchInfo == null) { // 如果没有返回任何消息去下一个日志段对象试试
-          segmentEntry = segments.higherEntry(segmentEntry.getKey)
-        } else { // 否则返回
-          return if (includeAbortedTxns)
-            addAbortedTransactions(startOffset, segmentEntry, fetchInfo)
-          else
-            fetchInfo
-        }
-      }
-
-      // okay we are beyond the end of the last segment with no data fetched although the start offset is in range,
-      // this can happen when all messages with offset larger than start offsets have been deleted.
-      // In this case, we will return the empty set with log end offset metadata
-      // 已经读到日志末尾还是没有数据返回 只能返回空消息集合
-      FetchDataInfo(nextOffsetMetadata, MemoryRecords.EMPTY)
-=======
-
-      if (startOffset == maxOffsetMetadata.messageOffset)
         emptyFetchDataInfo(maxOffsetMetadata, includeAbortedTxns)
-      else if (startOffset > maxOffsetMetadata.messageOffset)
+      } else if (startOffset > maxOffsetMetadata.messageOffset)
         emptyFetchDataInfo(convertToOffsetMetadataOrThrow(startOffset), includeAbortedTxns)
       else {
         // Do the read on the segment with a base offset less than the target offset
         // but if that segment doesn't contain any messages with an offset greater than that
         // continue to read from successive segments until we get some messages or we reach the end of the log
+        // 开始遍历日志段对象 直到读出东西来或者读到日志末尾
         var done = segmentEntry == null
         var fetchDataInfo: FetchDataInfo = null
         while (!done) {
           val segment = segmentEntry.getValue
 
           val maxPosition =
-            // Use the max offset position if it is on this segment; otherwise, the segment size is the limit.
+          // Use the max offset position if it is on this segment; otherwise, the segment size is the limit.
             if (maxOffsetMetadata.segmentBaseOffset == segment.baseOffset) maxOffsetMetadata.relativePositionInSegment
             else segment.size
-
+          // 调用日志段对象的read方法执行真正的读取消息操作
           fetchDataInfo = segment.read(startOffset, maxLength, maxPosition, minOneMessage)
-          if (fetchDataInfo != null) {
+          if (fetchDataInfo != null) { // 否则返回
             if (includeAbortedTxns)
               fetchDataInfo = addAbortedTransactions(startOffset, segmentEntry, fetchDataInfo)
-          } else segmentEntry = segments.higherEntry(segmentEntry.getKey)
+          } else {
+            // 如果没有返回任何消息去下一个日志段对象试试
+            segmentEntry = segments.higherEntry(segmentEntry.getKey)
+          }
 
           done = fetchDataInfo != null || segmentEntry == null
         }
@@ -1930,10 +1724,10 @@
           // okay we are beyond the end of the last segment with no data fetched although the start offset is in range,
           // this can happen when all messages with offset larger than start offsets have been deleted.
           // In this case, we will return the empty set with log end offset metadata
+          // 已经读到日志末尾还是没有数据返回 只能返回空消息集合
           FetchDataInfo(nextOffsetMetadata, MemoryRecords.EMPTY)
         }
       }
->>>>>>> 8e211eb7
     }
   }
 
