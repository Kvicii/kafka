--- conflicted
+++ resolved
@@ -1127,18 +1127,11 @@
    * @param records                    The log records to append
    * @param origin                     Declares the origin of the append which affects required validations
    * @param interBrokerProtocolVersion Inter-broker message protocol version
-<<<<<<< HEAD
-   * @param assignOffsets              Should the log assign offsets to this message set or blindly apply what it is given
-   * @param leaderEpoch                The partition's leader epoch which will be applied to messages when offsets are assigned on the leader
-   * @throws KafkaStorageException           If the append fails due to an I/O error.
-   * @throws OffsetsOutOfOrderException      If out of order offsets found in 'records'
-=======
    * @param assignOffsets Should the log assign offsets to this message set or blindly apply what it is given
    * @param leaderEpoch The partition's leader epoch which will be applied to messages when offsets are assigned on the leader
    * @param ignoreRecordSize true to skip validation of record size.
    * @throws KafkaStorageException If the append fails due to an I/O error.
    * @throws OffsetsOutOfOrderException If out of order offsets found in 'records'
->>>>>>> ad085065
    * @throws UnexpectedAppendOffsetException If the first or last offset in append is less than next offset
    * @return Information about the appended messages including the first and last offset.
    */
@@ -1149,12 +1142,8 @@
                      leaderEpoch: Int,
                      ignoreRecordSize: Boolean): LogAppendInfo = {
     maybeHandleIOException(s"Error while appending records to $topicPartition in dir ${dir.getParent}") {
-<<<<<<< HEAD
       // 1.分析和验证待写入消息集合并返回校验结果
-      val appendInfo = analyzeAndValidateRecords(records, origin)
-=======
       val appendInfo = analyzeAndValidateRecords(records, origin, ignoreRecordSize)
->>>>>>> ad085065
 
       // return if we have no valid messages or if this is a duplicate of the last appended entry
       // 如果就不需要写入任何消息直接返回即可
@@ -1205,12 +1194,8 @@
 
           // re-validate message sizes if there's a possibility that they have changed (due to re-compression or message
           // format conversion)
-<<<<<<< HEAD
           // 4.验证消息 确保消息大小不超限
-          if (validateAndOffsetAssignResult.messageSizeMaybeChanged) {
-=======
           if (!ignoreRecordSize && validateAndOffsetAssignResult.messageSizeMaybeChanged) {
->>>>>>> ad085065
             for (batch <- validRecords.batches.asScala) {
               if (batch.sizeInBytes > config.maxMessageSize) {
                 // we record the original message set size instead of the trimmed size
@@ -1503,12 +1488,8 @@
 
       // Check if the message sizes are valid.
       val batchSize = batch.sizeInBytes
-<<<<<<< HEAD
       // 检查消息批次总字节数大小是否超限 即是否大于Broker端参数max.message.bytes值
-      if (batchSize > config.maxMessageSize) {
-=======
       if (!ignoreRecordSize && batchSize > config.maxMessageSize) {
->>>>>>> ad085065
         brokerTopicStats.topicStats(topicPartition.topic).bytesRejectedRate.mark(records.sizeInBytes)
         brokerTopicStats.allTopicsStats.bytesRejectedRate.mark(records.sizeInBytes)
         throw new RecordTooLargeException(s"The record batch size in the append to $topicPartition is $batchSize bytes " +
