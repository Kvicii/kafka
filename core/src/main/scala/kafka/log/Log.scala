/**
 * Licensed to the Apache Software Foundation (ASF) under one or more
 * contributor license agreements.  See the NOTICE file distributed with
 * this work for additional information regarding copyright ownership.
 * The ASF licenses this file to You under the Apache License, Version 2.0
 * (the "License"); you may not use this file except in compliance with
 * the License.  You may obtain a copy of the License at
 *
 * http://www.apache.org/licenses/LICENSE-2.0
 *
 * Unless required by applicable law or agreed to in writing, software
 * distributed under the License is distributed on an "AS IS" BASIS,
 * WITHOUT WARRANTIES OR CONDITIONS OF ANY KIND, either express or implied.
 * See the License for the specific language governing permissions and
 * limitations under the License.
 */

package kafka.log

import java.io.{File, IOException}
import java.lang.{Long => JLong}
import java.nio.file.{Files, NoSuchFileException}
import java.text.NumberFormat
import java.util.Map.{Entry => JEntry}
import java.util.Optional
import java.util.concurrent.atomic._
import java.util.concurrent.TimeUnit
import java.util.regex.Pattern

import kafka.api.{ApiVersion, KAFKA_0_10_0_IV0}
import kafka.common.{LogSegmentOffsetOverflowException, LongRef, OffsetsOutOfOrderException, UnexpectedAppendOffsetException}
import kafka.log.AppendOrigin.RaftLeader
import kafka.message.{BrokerCompressionCodec, CompressionCodec, NoCompressionCodec}
import kafka.metrics.KafkaMetricsGroup
import kafka.server.checkpoints.LeaderEpochCheckpointFile
import kafka.server.epoch.LeaderEpochFileCache
import kafka.server.{BrokerTopicStats, FetchDataInfo, FetchHighWatermark, FetchIsolation, FetchLogEnd, FetchTxnCommitted, LogDirFailureChannel, LogOffsetMetadata, OffsetAndEpoch, PartitionMetadataFile}
import kafka.utils._
import org.apache.kafka.common.errors._
import org.apache.kafka.common.message.{DescribeProducersResponseData, FetchResponseData}
import org.apache.kafka.common.record.FileRecords.TimestampAndOffset
import org.apache.kafka.common.record._
import org.apache.kafka.common.requests.ListOffsetsRequest
import org.apache.kafka.common.requests.OffsetsForLeaderEpochResponse.UNDEFINED_EPOCH_OFFSET
import org.apache.kafka.common.requests.ProduceResponse.RecordError
import org.apache.kafka.common.utils.{Time, Utils}
import org.apache.kafka.common.{InvalidRecordException, KafkaException, TopicPartition, Uuid}

import scala.jdk.CollectionConverters._
import scala.collection.mutable.{ArrayBuffer, ListBuffer}
import scala.collection.{Seq, Set, mutable}

/**
 * LogAppendInfo的伴生对象 定义了一些工厂方法 用于创建特定的LogAppendInfo对象
 */
object LogAppendInfo {
  val UnknownLogAppendInfo = LogAppendInfo(None, -1, None, RecordBatch.NO_TIMESTAMP, -1L, RecordBatch.NO_TIMESTAMP, -1L,
    RecordConversionStats.EMPTY, NoCompressionCodec, NoCompressionCodec, -1, -1, offsetsMonotonic = false, -1L)

  def unknownLogAppendInfoWithLogStartOffset(logStartOffset: Long): LogAppendInfo =
    LogAppendInfo(None, -1, None, RecordBatch.NO_TIMESTAMP, -1L, RecordBatch.NO_TIMESTAMP, logStartOffset,
      RecordConversionStats.EMPTY, NoCompressionCodec, NoCompressionCodec, -1, -1,
      offsetsMonotonic = false, -1L)

  /**
   * In ProduceResponse V8+, we add two new fields record_errors and error_message (see KIP-467).
   * For any record failures with InvalidTimestamp or InvalidRecordException, we construct a LogAppendInfo object like the one
   * in unknownLogAppendInfoWithLogStartOffset, but with additiona fields recordErrors and errorMessage
   */
  def unknownLogAppendInfoWithAdditionalInfo(logStartOffset: Long, recordErrors: Seq[RecordError], errorMessage: String): LogAppendInfo =
    LogAppendInfo(None, -1, None, RecordBatch.NO_TIMESTAMP, -1L, RecordBatch.NO_TIMESTAMP, logStartOffset,
      RecordConversionStats.EMPTY, NoCompressionCodec, NoCompressionCodec, -1, -1,
      offsetsMonotonic = false, -1L, recordErrors, errorMessage)
}

sealed trait LeaderHwChange

object LeaderHwChange {

  case object Increased extends LeaderHwChange

  case object Same extends LeaderHwChange

  case object None extends LeaderHwChange

}

/**
 * Struct to hold various quantities we compute about each message set before appending to the log
 *
 * 保存一组待写入消息的各种元数据信息(比如这组消息中第一条消息的位移值 | 最后一条消息的位移值 | 这组消息中最大的消息时间戳等等)
 * 在 0.11.0.0 版本之后 lastOffset 和 lastOffsetOfFirstBatch 都是指向消息集合的最后一条消息
 * 它们的区别主要体现在 0.11.0.0 之前的版本
 *
 * @param firstOffset            The first offset in the message set unless the message format is less than V2 and we are appending
 *                               to the follower. If the message is a duplicate message the segment base offset and relative position
 *                               in segment will be unknown.
 * @param lastOffset             The last offset in the message set
 * @param lastLeaderEpoch        The partition leader epoch corresponding to the last offset, if available.
 * @param maxTimestamp           The maximum timestamp of the message set.
 * @param offsetOfMaxTimestamp   The offset of the message with the maximum timestamp.
 * @param logAppendTime          The log append time (if used) of the message set, otherwise Message.NoTimestamp
 * @param logStartOffset         The start offset of the log at the time of this append.
 * @param recordConversionStats  Statistics collected during record processing, `null` if `assignOffsets` is `false`
 * @param sourceCodec            The source codec used in the message set (send by the producer)
 * @param targetCodec            The target codec of the message set(after applying the broker compression configuration if any)
 * @param shallowCount           The number of shallow messages
 * @param validBytes             The number of valid bytes
 * @param offsetsMonotonic       Are the offsets in this message set monotonically increasing
 * @param lastOffsetOfFirstBatch The last offset of the first batch
 * @param leaderHwChange         Incremental if the high watermark needs to be increased after appending record.
 *                               Same if high watermark is not changed. None is the default value and it means append failed
 *
 */
case class LogAppendInfo(var firstOffset: Option[LogOffsetMetadata],
                         var lastOffset: Long,  // 消息集合最后一条消息的位移值
                         var lastLeaderEpoch: Option[Int],
                         var maxTimestamp: Long, // 消息集合最大消息时间戳
                         var offsetOfMaxTimestamp: Long, // 消息集合最大消息时间戳所属消息的位移值
                         var logAppendTime: Long, // 写入消息时间戳
                         var logStartOffset: Long, // 消息集合首条消息的位移值
                         var recordConversionStats: RecordConversionStats, // 消息转换统计类 里面记录了执行了格式转换的消息数等数据
                         sourceCodec: CompressionCodec, // 消息集合中消息使用的压缩器（Compressor）类型(比如是Snappy还是LZ4)
                         targetCodec: CompressionCodec, // 写入消息时需要使用的压缩器类型
                         shallowCount: Int, // 消息批次数 每个消息批次下可能包含多条消息
                         validBytes: Int, // 写入消息总字节数
                         offsetsMonotonic: Boolean, // 消息位移值是否是顺序增加的
                         lastOffsetOfFirstBatch: Long, // 首个消息批次中最后一条消息的位移
                         recordErrors: Seq[RecordError] = List(), // 写入消息时出现的异常列表
                         errorMessage: String = null, // 错误码
                         leaderHwChange: LeaderHwChange = LeaderHwChange.None) {
  /**
   * Get the first offset if it exists, else get the last offset of the first batch
   * For magic versions 2 and newer, this method will return first offset. For magic versions
   * older than 2, we use the last offset of the first batch as an approximation of the first
   * offset to avoid decompressing the data.
   */
  def firstOrLastOffsetOfFirstBatch: Long = firstOffset.map(_.messageOffset).getOrElse(lastOffsetOfFirstBatch)

  /**
   * Get the (maximum) number of messages described by LogAppendInfo
   *
   * @return Maximum possible number of messages described by LogAppendInfo
   */
  def numMessages: Long = {
    firstOffset match {
      case Some(firstOffsetVal) if (firstOffsetVal.messageOffset >= 0 && lastOffset >= 0) =>
        (lastOffset - firstOffsetVal.messageOffset + 1)
      case _ => 0
    }
  }
}

/**
 * Container class which represents a snapshot of the significant offsets for a partition. This allows fetching
 * of these offsets atomically without the possibility of a leader change affecting their consistency relative
 * to each other. See [[Log.fetchOffsetSnapshot()]].
 *
 * 封装分区所有位移元数据的容器类
 */
case class LogOffsetSnapshot(logStartOffset: Long,
                             logEndOffset: LogOffsetMetadata,
                             highWatermark: LogOffsetMetadata,
                             lastStableOffset: LogOffsetMetadata)

/**
 * Another container which is used for lower level reads using  [[kafka.cluster.Partition.readRecords()]].
 *
 * 封装读取日志返回的数据及其元数据
 */
case class LogReadInfo(fetchedData: FetchDataInfo,
                       divergingEpoch: Option[FetchResponseData.EpochEndOffset],
                       highWatermark: Long,
                       logStartOffset: Long,
                       logEndOffset: Long,
                       lastStableOffset: Long)

/**
 * A class used to hold useful metadata about a completed transaction. This is used to build
 * the transaction index after appending to the log.
 *
 * 记录已完成事务的元数据 主要用于构建事务索引
 *
 * @param producerId  The ID of the producer
 * @param firstOffset The first offset (inclusive) of the transaction
 * @param lastOffset  The last offset (inclusive) of the transaction. This is always the offset of the
 *                    COMMIT/ABORT control record which indicates the transaction's completion.
 * @param isAborted   Whether or not the transaction was aborted
 */
case class CompletedTxn(producerId: Long, firstOffset: Long, lastOffset: Long, isAborted: Boolean) {
  override def toString: String = {
    "CompletedTxn(" +
      s"producerId=$producerId, " +
      s"firstOffset=$firstOffset, " +
      s"lastOffset=$lastOffset, " +
      s"isAborted=$isAborted)"
  }
}

/**
 * A class used to hold params required to decide to rotate a log segment or not.
 *
 * 定义用于控制日志段是否切分的结构
 */
case class RollParams(maxSegmentMs: Long,
                      maxSegmentBytes: Int,
                      maxTimestampInMessages: Long,
                      maxOffsetInMessages: Long,
                      messagesSize: Int,
                      now: Long)

/**
 * RollParams的伴生对象 内部定义了工厂方法
 */
object RollParams {
  def apply(config: LogConfig, appendInfo: LogAppendInfo, messagesSize: Int, now: Long): RollParams = {
    new RollParams(config.maxSegmentMs,
      config.segmentSize,
      appendInfo.maxTimestamp,
      appendInfo.lastOffset,
      messagesSize, now)
  }
}

sealed trait LogStartOffsetIncrementReason

case object ClientRecordDeletion extends LogStartOffsetIncrementReason {
  override def toString: String = "client delete records request"
}

case object LeaderOffsetIncremented extends LogStartOffsetIncrementReason {
  override def toString: String = "leader offset increment"
}

case object SegmentDeletion extends LogStartOffsetIncrementReason {
  override def toString: String = "segment deletion"
}
case object SnapshotGenerated extends LogStartOffsetIncrementReason {
  override def toString: String = "snapshot generated"
}

/**
 * An append-only log for storing messages.
 *
 * The log is a sequence of LogSegments, each with a base offset denoting the first message in the segment.
 *
 * New log segments are created according to a configurable policy that controls the size in bytes or time interval
 * for a given segment.
 *
 * 核心代码
 * 日志是日志段的容器 内部定义了很多管理日志段的操作
 *
 * @param _dir                                The directory in which log segments are created.
 * @param config                              The log configuration settings
 * @param logStartOffset                      The earliest offset allowed to be exposed to kafka client.
 *                                            The logStartOffset can be updated by :
 *                       - user's DeleteRecordsRequest
 *                       - broker's log retention
 *                       - broker's log truncation
 *                         The logStartOffset is used to decide the following:
 *                       - Log deletion. LogSegment whose nextOffset <= log's logStartOffset can be deleted.
 *                         It may trigger log rolling if the active segment is deleted.
 *                       - Earliest offset of the log in response to ListOffsetRequest. To avoid OffsetOutOfRange exception after user seeks to earliest offset,
 *                         we make sure that logStartOffset <= log's highWatermark
 *                         Other activities such as log cleaning are not affected by logStartOffset.
 * @param recoveryPoint                       The offset at which to begin recovery--i.e. the first offset which has not been flushed to disk
 * @param scheduler                           The thread pool scheduler used for background actions
 * @param brokerTopicStats                    Container for Broker Topic Yammer Metrics
 * @param time                                The time instance used for checking the clock
 * @param maxProducerIdExpirationMs           The maximum amount of time to wait before a producer id is considered expired
 * @param producerIdExpirationCheckIntervalMs How often to check for producer ids which need to be expired
 * @param hadCleanShutdown boolean flag to indicate if the Log had a clean/graceful shutdown last time. true means
 *                         clean shutdown whereas false means a crash.
 * @param topicId optional Uuid to specify the topic ID for the topic if it exists. Should only be specified when
 *                first creating the log through Partition.makeLeader or Partition.makeFollower. When reloading a log,
 *                this field will be populated by reading the topic ID value from partition.metadata if it exists.
 * @param keepPartitionMetadataFile boolean flag to indicate whether the partition.metadata file should be kept in the
 *                                  log directory. A partition.metadata file is only created when the raft controller is used
 *                                  or the ZK controller's inter-broker protocol version is at least 2.8.
 *                                  This file will persist the topic ID on the broker. If inter-broker protocol for a ZK controller
 *                                  is downgraded below 2.8, a topic ID may be lost and a new ID generated upon re-upgrade.
 *                                  If the inter-broker protocol version on a ZK cluster is below 2.8, partition.metadata
 *                                  will be deleted to avoid ID conflicts upon re-upgrade.
 */
@threadsafe
class Log(@volatile private var _dir: File, // 日志所在的文件夹路径(即Topic分区的路径)
          // @volatile表示值是可以变动的 并且可能被多个线程更新 不能简称为LSO(Log Stable Offset 属于事务的概念)
          @volatile var config: LogConfig,
          @volatile var logStartOffset: Long, // 日至当前的最早位移 和LEO(Log End Offset)是对应的(LSO是Log Stable Offset 是和事务相关的概念 Log Start Offset != LSO)
          @volatile var recoveryPoint: Long,
          scheduler: Scheduler,
          brokerTopicStats: BrokerTopicStats,
          val time: Time,
          val maxProducerIdExpirationMs: Int,
          val producerIdExpirationCheckIntervalMs: Int,
          val topicPartition: TopicPartition,
          val producerStateManager: ProducerStateManager,
          logDirFailureChannel: LogDirFailureChannel,
          private val hadCleanShutdown: Boolean = true,
          @volatile var topicId: Option[Uuid],
          val keepPartitionMetadataFile: Boolean) extends Logging with KafkaMetricsGroup {

  import kafka.log.Log._

  this.logIdent = s"[Log partition=$topicPartition, dir=${dir.getParent}] "

  /* A lock that guards all modifications to the log */
  private val lock = new Object

  // The memory mapped buffer for index files of this log will be closed with either delete() or closeHandlers()
  // After memory mapped buffer is closed, no disk IO operation should be performed for this log
  // Log对象对应的索引文件的日志缓冲区是否已经关闭 一旦设置为true 代表已经关闭
  @volatile private var isMemoryMappedBufferClosed = false

  // Cache value of parent directory to avoid allocations in hot paths like ReplicaManager.checkpointHighWatermarks
  @volatile private var _parentDir: String = dir.getParent

  /* last time it was flushed */
  private val lastFlushedTime = new AtomicLong(time.milliseconds)

  /* 永远指向下一条待插入消息的位移值 也就是说这个位置是没有值的(和LEO等价 <--> Log End Offset 日志当前的末端位移)  */
  @volatile private var nextOffsetMetadata: LogOffsetMetadata = _

  /* The earliest offset which is part of an incomplete transaction. This is used to compute the
   * last stable offset (LSO) in ReplicaManager. Note that it is possible that the "true" first unstable offset
   * gets removed from the log (through record or segment deletion). In this case, the first unstable offset
   * will point to the log start offset, which may actually be either part of a completed transaction or not
   * part of a transaction at all. However, since we only use the LSO for the purpose of restricting the
   * read_committed consumer to fetching decided data (i.e. committed, aborted, or non-transactional), this
   * temporary abuse seems justifiable and saves us from scanning the log after deletion to find the first offsets
   * of each ongoing transaction in order to compute a new first unstable offset. It is possible, however,
   * that this could result in disagreement between replicas depending on when they began replicating the log.
   * In the worst case, the LSO could be seen by a consumer to go backwards.
   */
  @volatile private var firstUnstableOffsetMetadata: Option[LogOffsetMetadata] = None

  /* Keep track of the current high watermark in order to ensure that segments containing offsets at or above it are
   * not eligible for deletion. This means that the active segment is only eligible for deletion if the high watermark
   * equals the log end offset (which may never happen for a partition under consistent load). This is needed to
   * prevent the log start offset (which is exposed in fetch responses) from getting ahead of the high watermark.
   *
   * 分区日志的高水位值
   * 每个Log对象都会维护一个Log Start Offset值 首次构建高水位时 高水位值(默认值)会被赋值为Log Start Offset
   */
  @volatile private var highWatermarkMetadata: LogOffsetMetadata = LogOffsetMetadata(logStartOffset)

<<<<<<< HEAD
  /* the actual segments of the log. 最重要的属性 保存分区日志下所有的日志段信息 Map的key值是日志段的起始位移值 value是日志段对象本身(ConcurrentSkipListMap线程安全 && 键值可排序) */
  private val segments: ConcurrentNavigableMap[java.lang.Long, LogSegment] = new ConcurrentSkipListMap[java.lang.Long, LogSegment]
=======
  /* the actual segments of the log */
  private val segments: LogSegments = new LogSegments(topicPartition)
>>>>>>> 976e78e4

  // Leader Epoch 是社区于 0.11.0.0 版本引入源码中的 主要是用来判断出现 Failure 时是否执行日志截断操作(Truncation)
  // Visible for testing. 出现Failure时是否进行日志截断操作(之前根据高水位判断的机制 可能会造成副本间数据不一致的问题) 保存了分区Leader的Epoch值与对应位移值的映射关系
  @volatile var leaderEpochCache: Option[LeaderEpochFileCache] = None

  /**
   * Log类的初始化逻辑
   */
  @volatile var partitionMetadataFile : PartitionMetadataFile = null

<<<<<<< HEAD
  @volatile var topicId: Uuid = Uuid.ZERO_UUID

=======
>>>>>>> 976e78e4
  locally {
    // create the log directory if it doesn't exist
    // 1.创建分区日志路径 保存Log对象磁盘文件
    Files.createDirectories(dir.toPath)
    // 2.初始化Leader Epoch Cache
    initializeLeaderEpochCache()
    // 3.加载所有日志段 并返回该Log对象下一条消息的位移值
    initializePartitionMetadata()

    val nextOffset = loadSegments()

    /* Calculate the offset of the next message. */
    // 4.初始化LEO元数据对象 LEO值为上一步获取的位移值 起始位移值是Active Segment的起始位移值 日志段大小是Active Segment的大小
    nextOffsetMetadata = LogOffsetMetadata(nextOffset, activeSegment.baseOffset, activeSegment.size)
    // 5.更新leaderEpochCache 清除无效数据 去除LEO值之上的所有无效缓存项
    leaderEpochCache.foreach(_.truncateFromEnd(nextOffsetMetadata.messageOffset))
<<<<<<< HEAD
    // 更新logStartOffset
    updateLogStartOffset(math.max(logStartOffset, segments.firstEntry.getValue.baseOffset))
=======

    updateLogStartOffset(math.max(logStartOffset, segments.firstSegment.get.baseOffset))
>>>>>>> 976e78e4

    // The earliest leader epoch may not be flushed during a hard failure. Recover it here.
    leaderEpochCache.foreach(_.truncateFromStart(logStartOffset))

    // Any segment loading or recovery code must not use producerStateManager, so that we can build the full state here
    // from scratch.
    if (!producerStateManager.isEmpty)
      throw new IllegalStateException("Producer state must be empty during log initialization")

    // Reload all snapshots into the ProducerStateManager cache, the intermediate ProducerStateManager used
    // during log recovery may have deleted some files without the Log.producerStateManager instance witnessing the
    // deletion.
    producerStateManager.removeStraySnapshots(segments.baseOffsets.toSeq)
    loadProducerState(logEndOffset, reloadFromCleanShutdown = hadCleanShutdown)

    // Delete partition metadata file if the version does not support topic IDs.
    // Recover topic ID if present and topic IDs are supported
    // If we were provided a topic ID when creating the log, partition metadata files are supported, and one does not yet exist
    // write to the partition metadata file.
    // Ensure we do not try to assign a provided topicId that is inconsistent with the ID on file.
    if (partitionMetadataFile.exists()) {
        if (!keepPartitionMetadataFile)
          partitionMetadataFile.delete()
        else {
          val fileTopicId = partitionMetadataFile.read().topicId
          if (topicId.isDefined && !topicId.contains(fileTopicId))
            throw new InconsistentTopicIdException(s"Tried to assign topic ID $topicId to log for topic partition $topicPartition," +
              s"but log already contained topic ID $fileTopicId")
          topicId = Some(fileTopicId)
        }
    } else if (keepPartitionMetadataFile) {
      topicId.foreach(partitionMetadataFile.write)
    }
  }

  def dir: File = _dir

  def parentDir: String = _parentDir

  def parentDirFile: File = new File(_parentDir)

  def initFileSize: Int = {
    if (config.preallocate)
      config.segmentSize
    else
      0
  }

  def updateConfig(newConfig: LogConfig): Unit = {
    val oldConfig = this.config
    this.config = newConfig
    val oldRecordVersion = oldConfig.messageFormatVersion.recordVersion
    val newRecordVersion = newConfig.messageFormatVersion.recordVersion
    if (newRecordVersion.precedes(oldRecordVersion))
      warn(s"Record format version has been downgraded from $oldRecordVersion to $newRecordVersion.")
    if (newRecordVersion.value != oldRecordVersion.value)
      initializeLeaderEpochCache()
  }

  private def checkIfMemoryMappedBufferClosed(): Unit = {
    if (isMemoryMappedBufferClosed)
      throw new KafkaStorageException(s"The memory mapped buffer for log of $topicPartition is already closed")
  }

  def highWatermark: Long = highWatermarkMetadata.messageOffset

  /**
   * Update the high watermark to a new offset. The new high watermark will be lower
   * bounded by the log start offset and upper bounded by the log end offset.
   *
   * This is intended to be called when initializing the high watermark or when updating
   * it on a follower after receiving a Fetch response from the leader.
   *
   * 更新高水位值
   * 主要用在Follower副本从Leader副本获取到消息之后进行更新 一旦拿到新消息 肯定是要更新的
   *
   * @param hw the suggested new value for the high watermark
   * @return the updated high watermark offset
   */
  def updateHighWatermark(hw: Long): Long = {
    updateHighWatermark(LogOffsetMetadata(hw))
  }

  /**
   * Update high watermark with offset metadata. The new high watermark will be lower
   * bounded by the log start offset and upper bounded by the log end offset.
   *
   * @param highWatermarkMetadata the suggested high watermark with offset metadata
   * @return the updated high watermark offset
   */
  def updateHighWatermark(highWatermarkMetadata: LogOffsetMetadata): Long = {
    val endOffsetMetadata = logEndOffsetMetadata
    val newHighWatermarkMetadata = if (highWatermarkMetadata.messageOffset < logStartOffset) {
      LogOffsetMetadata(logStartOffset)
    } else if (highWatermarkMetadata.messageOffset >= endOffsetMetadata.messageOffset) {
      endOffsetMetadata
    } else {
      highWatermarkMetadata
    }

    updateHighWatermarkMetadata(newHighWatermarkMetadata)
    newHighWatermarkMetadata.messageOffset
  }

  /**
   * Update the high watermark to a new value if and only if it is larger than the old value. It is
   * an error to update to a value which is larger than the log end offset.
   *
   * This method is intended to be used by the leader to update the high watermark after follower
   * fetch offsets have been updated.
   *
   * 可能会更新高水位值
   * 主要用在Leader副本的高水位值更新 Leader副本的高水位值更新是有条件的 某些情况下会更新 某些情况下不会
   * 例如Producer向Leader副本写入消息时 分区的高水位值可能就不需要更新 因为此时可能需要等待其他Follower副本同步的进度
   *
   * @return the old high watermark, if updated by the new value
   */
  def maybeIncrementHighWatermark(newHighWatermark: LogOffsetMetadata): Option[LogOffsetMetadata] = {
    // 新的高水位值不能越过Log End Offset
    if (newHighWatermark.messageOffset > logEndOffset)
      throw new IllegalArgumentException(s"High watermark $newHighWatermark update exceeds current " +
        s"log end offset $logEndOffsetMetadata")

    lock.synchronized {
      // 获取老的高水位值
      val oldHighWatermark = fetchHighWatermarkMetadata

      // Ensure that the high watermark increases monotonically. We also update the high watermark when the new
      // offset metadata is on a newer segment, which occurs whenever the log is rolled to a new segment.
      if (oldHighWatermark.messageOffset < newHighWatermark.messageOffset ||
        (oldHighWatermark.messageOffset == newHighWatermark.messageOffset && oldHighWatermark.onOlderSegment(newHighWatermark))) {
        // 新的高水位值 > 老的高水位值 || 二者相等但新的高水位位于新的日志段 设置新的高水位 并返回旧值 否则就什么都不做
        updateHighWatermarkMetadata(newHighWatermark)
        Some(oldHighWatermark)
      } else {
        None
      }
    }
  }

  /**
   * Get the offset and metadata for the current high watermark. If offset metadata is not
   * known, this will do a lookup in the index and cache the result.
   *
   * 获取高水位值
   * 还要获取高水位的其他元数据信息(即日志段起始位移和物理位置信息)
   */
  private def fetchHighWatermarkMetadata: LogOffsetMetadata = {
    checkIfMemoryMappedBufferClosed() // 读取时确保日志对象不能被关闭

    val offsetMetadata = highWatermarkMetadata // 保存当前高水位值到本地变量 避免多线程访问干扰
    if (offsetMetadata.messageOffsetOnly) { // 没有获得到完整的高水位元数据
      lock.synchronized {
        val fullOffset = convertToOffsetMetadataOrThrow(highWatermark) // 通过读日志文件的方式把完整的高水位元数据信息拉出来
        updateHighWatermarkMetadata(fullOffset) // 然后再更新一下高水位对象
        fullOffset
      }
    } else { // 高水位本身就是完整的直接返回
      offsetMetadata
    }
  }

  // 设置高水位值
  private def updateHighWatermarkMetadata(newHighWatermark: LogOffsetMetadata): Unit = {
    // 高水位值不能是负数
    if (newHighWatermark.messageOffset < 0)
      throw new IllegalArgumentException("High watermark offset should be non-negative")

    lock synchronized { // 保护Log对象修改的Monitor锁
      if (newHighWatermark.messageOffset < highWatermarkMetadata.messageOffset) {
        warn(s"Non-monotonic update of high watermark from $highWatermarkMetadata to $newHighWatermark")
      }

      highWatermarkMetadata = newHighWatermark  // 赋值新的高水位值
      producerStateManager.onHighWatermarkUpdated(newHighWatermark.messageOffset) // 处理事务状态管理器的高水位值更新逻辑
      maybeIncrementFirstUnstableOffset() // First Unstable Offset是Kafka事务机制的一部分
    }
    trace(s"Setting high watermark $newHighWatermark")
  }

  /**
   * Get the first unstable offset. Unlike the last stable offset, which is always defined,
   * the first unstable offset only exists if there are transactions in progress.
   *
   * @return the first unstable offset, if it exists
   */
  private[log] def firstUnstableOffset: Option[Long] = firstUnstableOffsetMetadata.map(_.messageOffset)

  private def fetchLastStableOffsetMetadata: LogOffsetMetadata = {
    checkIfMemoryMappedBufferClosed()

    // cache the current high watermark to avoid a concurrent update invalidating the range check
    val highWatermarkMetadata = fetchHighWatermarkMetadata

    firstUnstableOffsetMetadata match {
      case Some(offsetMetadata) if offsetMetadata.messageOffset < highWatermarkMetadata.messageOffset =>
        if (offsetMetadata.messageOffsetOnly) {
          lock synchronized {
            val fullOffset = convertToOffsetMetadataOrThrow(offsetMetadata.messageOffset)
            if (firstUnstableOffsetMetadata.contains(offsetMetadata))
              firstUnstableOffsetMetadata = Some(fullOffset)
            fullOffset
          }
        } else {
          offsetMetadata
        }
      case _ => highWatermarkMetadata
    }
  }

  /**
   * The last stable offset (LSO) is defined as the first offset such that all lower offsets have been "decided."
   * Non-transactional messages are considered decided immediately, but transactional messages are only decided when
   * the corresponding COMMIT or ABORT marker is written. This implies that the last stable offset will be equal
   * to the high watermark if there are no transactional messages in the log. Note also that the LSO cannot advance
   * beyond the high watermark.
   */
  def lastStableOffset: Long = {
    firstUnstableOffsetMetadata match {
      case Some(offsetMetadata) if offsetMetadata.messageOffset < highWatermark => offsetMetadata.messageOffset
      case _ => highWatermark
    }
  }

  def lastStableOffsetLag: Long = highWatermark - lastStableOffset

  /**
   * Fully materialize and return an offset snapshot including segment position info. This method will update
   * the LogOffsetMetadata for the high watermark and last stable offset if they are message-only. Throws an
   * offset out of range error if the segment info cannot be loaded.
   */
  def fetchOffsetSnapshot: LogOffsetSnapshot = {
    val lastStable = fetchLastStableOffsetMetadata
    val highWatermark = fetchHighWatermarkMetadata

    LogOffsetSnapshot(
      logStartOffset,
      logEndOffsetMetadata,
      highWatermark,
      lastStable
    )
  }

  private val tags = {
    val maybeFutureTag = if (isFuture) Map("is-future" -> "true") else Map.empty[String, String]
    Map("topic" -> topicPartition.topic, "partition" -> topicPartition.partition.toString) ++ maybeFutureTag
  }

  newGauge(LogMetricNames.NumLogSegments, () => numberOfSegments, tags)
  newGauge(LogMetricNames.LogStartOffset, () => logStartOffset, tags)
  newGauge(LogMetricNames.LogEndOffset, () => logEndOffset, tags)
  newGauge(LogMetricNames.Size, () => size, tags)

  val producerExpireCheck = scheduler.schedule(name = "PeriodicProducerExpirationCheck", fun = () => {
    lock synchronized {
      producerStateManager.removeExpiredProducers(time.milliseconds)
    }
  }, period = producerIdExpirationCheckIntervalMs, delay = producerIdExpirationCheckIntervalMs, unit = TimeUnit.MILLISECONDS)

  /** The name of this log */
  def name = dir.getName()

  private def recordVersion: RecordVersion = config.messageFormatVersion.recordVersion

  private def initializePartitionMetadata(): Unit = lock synchronized {
    val partitionMetadata = PartitionMetadataFile.newFile(dir)
    partitionMetadataFile = new PartitionMetadataFile(partitionMetadata, logDirFailureChannel)
  }

  /** Only used for ZK clusters when we update and start using topic IDs on existing topics */
  def assignTopicId(topicId: Uuid): Unit = {
    partitionMetadataFile.write(topicId)
    this.topicId = Some(topicId)
  }

  private def initializeLeaderEpochCache(): Unit = lock synchronized {

    val leaderEpochFile = LeaderEpochCheckpointFile.newFile(dir)

    def newLeaderEpochFileCache(): LeaderEpochFileCache = {
      // 创建Leader Epoch Cache检查点文件
      val checkpointFile = new LeaderEpochCheckpointFile(leaderEpochFile, logDirFailureChannel)
<<<<<<< HEAD
      // 创建Leader Epoch Cache对象
      new LeaderEpochFileCache(topicPartition, () => logEndOffset, checkpointFile)
=======
      new LeaderEpochFileCache(topicPartition, checkpointFile)
>>>>>>> 976e78e4
    }

    if (recordVersion.precedes(RecordVersion.V2)) {
      val currentCache = if (leaderEpochFile.exists())
        Some(newLeaderEpochFileCache())
      else
        None

      if (currentCache.exists(_.nonEmpty))
        warn(s"Deleting non-empty leader epoch cache due to incompatible message format $recordVersion")

      Files.deleteIfExists(leaderEpochFile.toPath)
      leaderEpochCache = None
    } else {
      leaderEpochCache = Some(newLeaderEpochFileCache())
    }
  }

  /**
   * Removes any temporary files found in log directory, and creates a list of all .swap files which could be swapped
   * in place of existing segment(s). For log splitting, we know that any .swap file whose base offset is higher than
   * the smallest offset .clean file could be part of an incomplete split operation. Such .swap files are also deleted
   * by this method.
   *
   * @return Set of .swap files that are valid to be swapped in as segment files
   */
  private def removeTempFilesAndCollectSwapFiles(): Set[File] = {

    // 删除日志文件对应的索引文件
    def deleteIndicesIfExist(baseFile: File, suffix: String = ""): Unit = {
      info(s"Deleting index files with suffix $suffix for baseFile $baseFile")
      val offset = offsetFromFile(baseFile)
      Files.deleteIfExists(Log.offsetIndexFile(dir, offset, suffix).toPath)
      Files.deleteIfExists(Log.timeIndexFile(dir, offset, suffix).toPath)
      Files.deleteIfExists(Log.transactionIndexFile(dir, offset, suffix).toPath)
    }

    val swapFiles = mutable.Set[File]()
    val cleanFiles = mutable.Set[File]()
    var minCleanedFileOffset = Long.MaxValue

    // 遍历分区日志路径下的所有文件
    for (file <- dir.listFiles if file.isFile) {
      // 不可读直接抛异常
      if (!file.canRead)
        throw new IOException(s"Could not read file $file")
      val filename = file.getName
      if (filename.endsWith(DeletedFileSuffix)) {
        // 如果以.deleted结尾说明是上一次Failure遗留下来的文件 直接删除
        debug(s"Deleting stray temporary file ${file.getAbsolutePath}")
        Files.deleteIfExists(file.toPath)
      } else if (filename.endsWith(CleanedFileSuffix)) {
        // 如果以.cleaned结尾 获取其位移值 并将该文件加入待删除文件集合
        minCleanedFileOffset = Math.min(offsetFromFileName(filename), minCleanedFileOffset)
        cleanFiles += file
      } else if (filename.endsWith(SwapFileSuffix)) {
        // we crashed in the middle of a swap operation, to recover:
        // if a log, delete the index files, complete the swap operation later
        // if an index just delete the index files, they will be rebuilt
        // 如果以.swap结尾
        val baseFile = new File(CoreUtils.replaceSuffix(file.getPath, SwapFileSuffix, ""))
        info(s"Found file ${file.getAbsolutePath} from interrupted swap operation.")
        if (isIndexFile(baseFile)) {
          // 如果该文件是索引文件 删除
          deleteIndicesIfExist(baseFile)
        } else if (isLogFile(baseFile)) {
          // 如果该文件是日志文件 删除索引文件 并将该文件加入待恢复的swap集合
          deleteIndicesIfExist(baseFile)
          swapFiles += file
        }
      }
    }

    // KAFKA-6264: Delete all .swap files whose base offset is greater than the minimum .cleaned segment offset. Such .swap
    // files could be part of an incomplete split operation that could not complete. See Log#splitOverflowedSegment
    // for more details about the split operation.
    // 从待恢复的swap集合中找出起始位移值 > minCleanedFileOffset的文件 直接删除这些无效的.swap文件
    val (invalidSwapFiles, validSwapFiles) = swapFiles.partition(file => offsetFromFile(file) >= minCleanedFileOffset)
    invalidSwapFiles.foreach { file =>
      debug(s"Deleting invalid swap file ${file.getAbsoluteFile} minCleanedFileOffset: $minCleanedFileOffset")
      val baseFile = new File(CoreUtils.replaceSuffix(file.getPath, SwapFileSuffix, ""))
      deleteIndicesIfExist(baseFile, SwapFileSuffix)
      Files.deleteIfExists(file.toPath)
    }

    // Now that we have deleted all .swap files that constitute an incomplete split operation, let's delete all .clean files
    // 清除所有待删除文件集合中的文件
    cleanFiles.foreach { file =>
      debug(s"Deleting stray .clean file ${file.getAbsolutePath}")
      Files.deleteIfExists(file.toPath)
    }
    validSwapFiles
  }

  /**
   * This method does not need to convert IOException to KafkaStorageException because it is only called before all logs are loaded
   * It is possible that we encounter a segment with index offset overflow in which case the LogSegmentOffsetOverflowException
   * will be thrown. Note that any segments that were opened before we encountered the exception will remain open and the
   * caller is responsible for closing them appropriately, if needed.
   *
   * @throws LogSegmentOffsetOverflowException if the log directory contains a segment with messages that overflow the index offset
   */
  private def loadSegmentFiles(): Unit = {
    // load segments in ascending order because transactional data from one segment may depend on the
    // segments that come before it
    // 按照日志段文件名中的位移值正序排列 然后遍历文件
    for (file <- dir.listFiles.sortBy(_.getName) if file.isFile) {
      if (isIndexFile(file)) {
        // if it is an index file, make sure it has a corresponding .log file
        // 如果是索引文件
        val offset = offsetFromFile(file)
        val logFile = Log.logFile(dir, offset)
        if (!logFile.exists) {
          // 对应的日志文件若不存在 记录一个警告并删除此索引文件
          warn(s"Found an orphaned index file ${file.getAbsolutePath}, with no corresponding log file.")
          Files.deleteIfExists(file.toPath)
        }
      } else if (isLogFile(file)) {
        // if it's a log file, load the corresponding log segment
        // 如果是日志文件
        val baseOffset = offsetFromFile(file)
        val timeIndexFileNewlyCreated = !Log.timeIndexFile(dir, baseOffset).exists()
<<<<<<< HEAD
        // 创建对应的LogSegment对象 加入segments中
        val segment = LogSegment.open(dir = dir, baseOffset = baseOffset,
          config, time = time, fileAlreadyExists = true)
=======
        val segment = LogSegment.open(dir = dir,
          baseOffset = baseOffset,
          config,
          time = time,
          fileAlreadyExists = true,
          needsRecovery = !hadCleanShutdown)

>>>>>>> 976e78e4
        try segment.sanityCheck(timeIndexFileNewlyCreated)
        catch {
          case _: NoSuchFileException =>
            error(s"Could not find offset index file corresponding to log file ${segment.log.file.getAbsolutePath}, " +
              "recovering segment and rebuilding index files...")
            recoverSegment(segment)
          case e: CorruptIndexException =>
            warn(s"Found a corrupted index file corresponding to log file ${segment.log.file.getAbsolutePath} due " +
              s"to ${e.getMessage}}, recovering segment and rebuilding index files...")
            recoverSegment(segment)
        }
        addSegment(segment)
      }
    }
  }

  /**
   * Recover the given segment.
   *
   * @param segment          Segment to recover
   * @param leaderEpochCache Optional cache for updating the leader epoch during recovery
   * @return The number of bytes truncated from the segment
   * @throws LogSegmentOffsetOverflowException if the segment contains messages that cause index offset overflow
   */
  private def recoverSegment(segment: LogSegment,
                             leaderEpochCache: Option[LeaderEpochFileCache] = None): Int = lock synchronized {
    val producerStateManager = new ProducerStateManager(topicPartition, dir, maxProducerIdExpirationMs)
    rebuildProducerState(segment.baseOffset, reloadFromCleanShutdown = false, producerStateManager)
    val bytesTruncated = segment.recover(producerStateManager, leaderEpochCache)
    // once we have recovered the segment's data, take a snapshot to ensure that we won't
    // need to reload the same segment again while recovering another segment.
    producerStateManager.takeSnapshot()
    bytesTruncated
  }

  /**
   * This method does not need to convert IOException to KafkaStorageException because it is only called before all logs
   * are loaded.
   *
   * @throws LogSegmentOffsetOverflowException if the swap file contains messages that cause the log segment offset to
   *                                           overflow. Note that this is currently a fatal exception as we do not have
   *                                           a way to deal with it. The exception is propagated all the way up to
   *                                           KafkaServer#startup which will cause the broker to shut down if we are in
   *                                           this situation. This is expected to be an extremely rare scenario in practice,
   *                                           and manual intervention might be required to get out of it.
   */
  private def completeSwapOperations(swapFiles: Set[File]): Unit = {
    // 遍历所有.swap文件
    for (swapFile <- swapFiles) {
      val logFile = new File(CoreUtils.replaceSuffix(swapFile.getPath, SwapFileSuffix, "")) // 获取对应的日志文件
      val baseOffset = offsetFromFile(logFile) // 获取日志文件起始的位移值
      // 创建对应的LogSegment对象
      val swapSegment = LogSegment.open(swapFile.getParentFile,
        baseOffset = baseOffset, config,
        time = time, fileSuffix = SwapFileSuffix)
      info(s"Found log file ${swapFile.getPath} from interrupted swap operation, repairing.")
      // 进行日志段恢复操作
      recoverSegment(swapSegment)

      // We create swap files for two cases:
      // (1) Log cleaning where multiple segments are merged into one, and
      // (2) Log splitting where one segment is split into multiple.
      //
      // Both of these mean that the resultant swap segments be composed of the original set, i.e. the swap segment
      // must fall within the range of existing segment(s). If we cannot find such a segment, it means the deletion
      // of that segment was successful. In such an event, we should simply rename the .swap to .log without having to
      // do a replace with an existing segment.
      // 确认之前删除日志段是否成功 是否还存在旧的日志段文件
      val oldSegments = logSegments(swapSegment.baseOffset, swapSegment.readNextOffset).filter { segment =>
        segment.readNextOffset > swapSegment.baseOffset
      }
      // 若存在直接把.swap文件重命名为.log
      replaceSegments(Seq(swapSegment), oldSegments.toSeq, isRecoveredSwapFile = true)
    }
  }

  /**
   * Load the log segments from the log files on disk and return the next offset.
   * This method does not need to convert IOException to KafkaStorageException because it is only called before all logs
   * are loaded.
   *
   * 这段代码会对分区日志路径遍历两次
   *
   * @throws LogSegmentOffsetOverflowException if we encounter a .swap file with messages that overflow index offset; or when
   *                                           we find an unexpected number of .log files with overflow
   */
  private def loadSegments(): Long = {
    // first do a pass through the files in the log directory and remove any temporary files
    // and find any interrupted swap operations
    // 1.移除上次Failure遗留下来的各种临时文件(.cleaned/.swap/.deleted等)
    val swapFiles = removeTempFilesAndCollectSwapFiles()

    // Now do a second pass and load all the log and index files.
    // We might encounter legacy log segments with offset overflow (KAFKA-6264). We need to split such segments. When
    // this happens, restart loading segment files from scratch.
    retryOnOffsetOverflow {
      // In case we encounter a segment with offset overflow, the retry logic will split it after which we need to retry
      // loading of segments. In that case, we also need to close all segments that could have been left open in previous
      // call to loadSegmentFiles().
<<<<<<< HEAD
      // 2.1.清空所有已有日志段对象
      logSegments.foreach(_.close())
=======
      segments.close()
>>>>>>> 976e78e4
      segments.clear()
      // 2.2.再次遍历分区路径 重建日志段segments Map并删除无对应日志段文件的孤立索引文件
      loadSegmentFiles()
    }

    // Finally, complete any interrupted swap operations. To be crash-safe,
    // log files that are replaced by the swap segment should be renamed to .deleted
    // before the swap file is restored as the new segment file.
    // 3.完成之前未完成的swap操作 返回有效的.swap文件集合
    completeSwapOperations(swapFiles)

    if (!dir.getAbsolutePath.endsWith(Log.DeleteDirSuffix)) {
      val nextOffset = retryOnOffsetOverflow {
        // 4.1.恢复日志段对象
        recoverLog()
      }

      // reset the index size of the currently active log segment to allow more entries
      activeSegment.resizeIndexes(config.maxIndexSize)
      // 4.2.返回恢复之后的分区日志LEO值
      nextOffset
    } else {
      if (logSegments.isEmpty) {
        addSegment(LogSegment.open(dir = dir,
          baseOffset = 0,
          config,
          time = time,
          initFileSize = this.initFileSize))
      }
      0
    }
  }

  /**
   * 更新LEO
   * 4个更新时机:
   *
   * 1.Log对象初始化时
   * 2.写入新消息时
   * 3.Log 对象发生日志切分(Log Roll)时 --> 创建一个全新的日志段对象 并且关闭当前写入的日志段对象(如当前日志段对象已满)
   * 4.日志截断(Log Truncation)时
   *
   * @param offset
   */
  private def updateLogEndOffset(offset: Long): Unit = {
    // 更新LEO值
    nextOffsetMetadata = LogOffsetMetadata(offset, activeSegment.baseOffset, activeSegment.size)

    // Update the high watermark in case it has gotten ahead of the log end offset following a truncation
    // or if a new segment has been rolled and the offset metadata needs to be updated.
    // LEO值 <= 高水位值 会更新高水位值 对于同一个 Log 对象而言高水位值是不能越过 LEO 值的
    if (highWatermark >= offset) {
      updateHighWatermarkMetadata(nextOffsetMetadata)
    }

    if (this.recoveryPoint > offset) {
      this.recoveryPoint = offset
    }
  }

  /**
   * 更新Log Start Offset
   * 5个更新时机:
   *
   * 1.Log 对象初始化时
   * 2.日志截断时
   * 3.Follower 副本同步时
   * 4.删除日志段时
   * 5.删除消息时 在 Kafka 中删除消息就是通过抬高 Log Start Offset 值来实现的
   *
   * @param offset
   */
  private def updateLogStartOffset(offset: Long): Unit = {
    logStartOffset = offset

    if (highWatermark < offset) {
      updateHighWatermark(offset)
    }

    if (this.recoveryPoint < offset) {
      this.recoveryPoint = offset
    }
  }

  /**
   * Recover the log segments and return the next offset after recovery.
   * This method does not need to convert IOException to KafkaStorageException because it is only called before all
   * logs are loaded.
   *
   * @throws LogSegmentOffsetOverflowException if we encountered a legacy segment with offset overflow
   */
  private[log] def recoverLog(): Long = {
    /** return the log end offset if valid */
    def deleteSegmentsIfLogStartGreaterThanLogEnd(): Option[Long] = {
      if (segments.nonEmpty) {
        val logEndOffset = activeSegment.readNextOffset
        if (logEndOffset >= logStartOffset)
          Some(logEndOffset)
        else {
          warn(s"Deleting all segments because logEndOffset ($logEndOffset) is smaller than logStartOffset ($logStartOffset). " +
            "This could happen if segment files were deleted from the file system.")
          // 日志段集合不为空 验证分区日志的LEO值是否 < LogStartOffset 小于删除这些日志段对象
          removeAndDeleteSegments(logSegments, asyncDelete = true, LogRecovery)
          leaderEpochCache.foreach(_.clearAndFlush())
          producerStateManager.truncateFullyAndStartAt(logStartOffset)
          None
        }
      } else None
    }

    // if we have the clean shutdown marker, skip recovery
    // 如果不存在以.kafka_cleanshutdown结尾的文件(通常都不存在)
    if (!hadCleanShutdown) {
      // okay we need to actually recover this log
      // 获取上次恢复点以外的所有unflushed日志段对象
      val unflushed = logSegments(this.recoveryPoint, Long.MaxValue).iterator
      var truncated = false
      // 遍历这些unflushed日志段对象
      while (unflushed.hasNext && !truncated) {
        val segment = unflushed.next()
        info(s"Recovering unflushed segment ${segment.baseOffset}")
        val truncatedBytes =
          try {
            // 恢复操作
            recoverSegment(segment, leaderEpochCache)
          } catch {
            case _: InvalidOffsetException =>
              val startOffset = segment.baseOffset
              warn("Found invalid offset during recovery. Deleting the corrupt segment and " +
                s"creating an empty one with starting offset $startOffset")
              segment.truncateTo(startOffset)
          }
        if (truncatedBytes > 0) {
          // we had an invalid message, delete all remaining log
          // 如果有无效的消息导致被截断的字节数不为0 直接删除剩余的日志段对象
          warn(s"Corruption found in segment ${segment.baseOffset}, truncating to offset ${segment.readNextOffset}")
          removeAndDeleteSegments(unflushed.toList,
            asyncDelete = true,
            reason = LogRecovery)
          truncated = true
        }
      }
    }

    // 日志段集合不为空 验证分区日志的LEO值是否 < LogStartOffset 小于删除这些日志段对象
    val logEndOffsetOption = deleteSegmentsIfLogStartGreaterThanLogEnd()

    if (logSegments.isEmpty) {
      // no existing segments, create a new mutable segment beginning at logStartOffset
      // 日志段集合为空 创建一个新的日志段 以logStartOffset为日志段的起始位移 并加入日志段集合中
      addSegment(LogSegment.open(dir = dir,
        baseOffset = logStartOffset,
        config,
        time = time,
        initFileSize = this.initFileSize,
        preallocate = config.preallocate))
    }

    // Update the recovery point if there was a clean shutdown and did not perform any changes to
    // the segment. Otherwise, we just ensure that the recovery point is not ahead of the log end
    // offset. To ensure correctness and to make it easier to reason about, it's best to only advance
    // the recovery point in flush(Long). If we advanced the recovery point here, we could skip recovery for
    // unflushed segments if the broker crashed after we checkpoint the recovery point and before we flush the
    // segment.
    // 更新上一次恢复点属性并返回
    (hadCleanShutdown, logEndOffsetOption) match {
      case (true, Some(logEndOffset)) =>
        recoveryPoint = logEndOffset
        logEndOffset
      case _ =>
        val logEndOffset = logEndOffsetOption.getOrElse(activeSegment.readNextOffset)
        recoveryPoint = Math.min(recoveryPoint, logEndOffset)
        logEndOffset
    }
  }

  // Rebuild producer state until lastOffset. This method may be called from the recovery code path, and thus must be
  // free of all side-effects, i.e. it must not update any log-specific state.
  private def rebuildProducerState(lastOffset: Long,
                                   reloadFromCleanShutdown: Boolean,
                                   producerStateManager: ProducerStateManager): Unit = lock synchronized {
    checkIfMemoryMappedBufferClosed()
    val allSegments = logSegments
    val offsetsToSnapshot =
      if (allSegments.nonEmpty) {
        val nextLatestSegmentBaseOffset = segments.lowerSegment(allSegments.last.baseOffset).map(_.baseOffset)
        Seq(nextLatestSegmentBaseOffset, Some(allSegments.last.baseOffset), Some(lastOffset))
      } else {
        Seq(Some(lastOffset))
      }
    info(s"Loading producer state till offset $lastOffset with message format version ${recordVersion.value}")

    // We want to avoid unnecessary scanning of the log to build the producer state when the broker is being
    // upgraded. The basic idea is to use the absence of producer snapshot files to detect the upgrade case,
    // but we have to be careful not to assume too much in the presence of broker failures. The two most common
    // upgrade cases in which we expect to find no snapshots are the following:
    //
    // 1. The broker has been upgraded, but the topic is still on the old message format.
    // 2. The broker has been upgraded, the topic is on the new message format, and we had a clean shutdown.
    //
    // If we hit either of these cases, we skip producer state loading and write a new snapshot at the log end
    // offset (see below). The next time the log is reloaded, we will load producer state using this snapshot
    // (or later snapshots). Otherwise, if there is no snapshot file, then we have to rebuild producer state
    // from the first segment.
    if (recordVersion.value < RecordBatch.MAGIC_VALUE_V2 ||
      (producerStateManager.latestSnapshotOffset.isEmpty && reloadFromCleanShutdown)) {
      // To avoid an expensive scan through all of the segments, we take empty snapshots from the start of the
      // last two segments and the last offset. This should avoid the full scan in the case that the log needs
      // truncation.
      offsetsToSnapshot.flatten.foreach { offset =>
        producerStateManager.updateMapEndOffset(offset)
        producerStateManager.takeSnapshot()
      }
    } else {
      info(s"Reloading from producer snapshot and rebuilding producer state from offset $lastOffset")
      val isEmptyBeforeTruncation = producerStateManager.isEmpty && producerStateManager.mapEndOffset >= lastOffset
      val producerStateLoadStart = time.milliseconds()
      producerStateManager.truncateAndReload(logStartOffset, lastOffset, time.milliseconds())
      val segmentRecoveryStart = time.milliseconds()

      // Only do the potentially expensive reloading if the last snapshot offset is lower than the log end
      // offset (which would be the case on first startup) and there were active producers prior to truncation
      // (which could be the case if truncating after initial loading). If there weren't, then truncating
      // shouldn't change that fact (although it could cause a producerId to expire earlier than expected),
      // and we can skip the loading. This is an optimization for users which are not yet using
      // idempotent/transactional features yet.
      if (lastOffset > producerStateManager.mapEndOffset && !isEmptyBeforeTruncation) {
        val segmentOfLastOffset = segments.floorSegment(lastOffset)

        logSegments(producerStateManager.mapEndOffset, lastOffset).foreach { segment =>
          val startOffset = Utils.max(segment.baseOffset, producerStateManager.mapEndOffset, logStartOffset)
          producerStateManager.updateMapEndOffset(startOffset)

          if (offsetsToSnapshot.contains(Some(segment.baseOffset)))
            producerStateManager.takeSnapshot()

          val maxPosition = if (segmentOfLastOffset.contains(segment)) {
            Option(segment.translateOffset(lastOffset))
              .map(_.position)
              .getOrElse(segment.size)
          } else {
            segment.size
          }

          val fetchDataInfo = segment.read(startOffset,
            maxSize = Int.MaxValue,
            maxPosition = maxPosition,
            minOneMessage = false)
          if (fetchDataInfo != null)
            loadProducersFromRecords(producerStateManager, fetchDataInfo.records)
        }
      }
      producerStateManager.updateMapEndOffset(lastOffset)
      producerStateManager.takeSnapshot()
      info(s"Producer state recovery took ${producerStateLoadStart - segmentRecoveryStart}ms for snapshot load " +
        s"and ${time.milliseconds() - segmentRecoveryStart}ms for segment recovery from offset $lastOffset")
    }
  }

  private def loadProducerState(lastOffset: Long, reloadFromCleanShutdown: Boolean): Unit = lock synchronized {
    rebuildProducerState(lastOffset, reloadFromCleanShutdown, producerStateManager)
    maybeIncrementFirstUnstableOffset()
  }

  def activeProducers: Seq[DescribeProducersResponseData.ProducerState] = {
    lock synchronized {
      producerStateManager.activeProducers.map { case (producerId, state) =>
        new DescribeProducersResponseData.ProducerState()
          .setProducerId(producerId)
          .setProducerEpoch(state.producerEpoch)
          .setLastSequence(state.lastSeq)
          .setLastTimestamp(state.lastTimestamp)
          .setCoordinatorEpoch(state.coordinatorEpoch)
          .setCurrentTxnStartOffset(state.currentTxnFirstOffset.getOrElse(-1L))
      }
    }.toSeq
  }

  private[log] def activeProducersWithLastSequence: Map[Long, Int] = lock synchronized {
    producerStateManager.activeProducers.map { case (producerId, producerIdEntry) =>
      (producerId, producerIdEntry.lastSeq)
    }
  }

  private[log] def lastRecordsOfActiveProducers: Map[Long, LastRecord] = lock synchronized {
    producerStateManager.activeProducers.map { case (producerId, producerIdEntry) =>
      val lastDataOffset = if (producerIdEntry.lastDataOffset >= 0) Some(producerIdEntry.lastDataOffset) else None
      val lastRecord = LastRecord(lastDataOffset, producerIdEntry.producerEpoch)
      producerId -> lastRecord
    }
  }

  /**
   * The number of segments in the log.
   * Take care! this is an O(n) operation.
   */
  def numberOfSegments: Int = segments.numberOfSegments

  /**
   * Close this log.
   * The memory mapped buffer for index files of this log will be left open until the log is deleted.
   */
  def close(): Unit = {
    debug("Closing log")
    lock synchronized {
      checkIfMemoryMappedBufferClosed()
      producerExpireCheck.cancel(true)
      maybeHandleIOException(s"Error while renaming dir for $topicPartition in dir ${dir.getParent}") {
        // We take a snapshot at the last written offset to hopefully avoid the need to scan the log
        // after restarting and to ensure that we cannot inadvertently hit the upgrade optimization
        // (the clean shutdown file is written after the logs are all closed).
        producerStateManager.takeSnapshot()
        segments.close()
      }
    }
  }

  /**
   * Rename the directory of the log
   *
   * @throws KafkaStorageException if rename fails
   */
  def renameDir(name: String): Unit = {
    lock synchronized {
      maybeHandleIOException(s"Error while renaming dir for $topicPartition in log dir ${dir.getParent}") {
        val renamedDir = new File(dir.getParent, name)
        Utils.atomicMoveWithFallback(dir.toPath, renamedDir.toPath)
        if (renamedDir != dir) {
          _dir = renamedDir
          _parentDir = renamedDir.getParent
          segments.updateParentDir(renamedDir)
          producerStateManager.updateParentDir(dir)
          // re-initialize leader epoch cache so that LeaderEpochCheckpointFile.checkpoint can correctly reference
          // the checkpoint file in renamed log directory
          initializeLeaderEpochCache()
          initializePartitionMetadata()
        }
      }
    }
  }

  /**
   * Close file handlers used by log but don't write to disk. This is called if the log directory is offline
   */
  def closeHandlers(): Unit = {
    debug("Closing handlers")
    lock synchronized {
      segments.closeHandlers()
      isMemoryMappedBufferClosed = true
    }
  }

  /**
   * Append this message set to the active segment of the log, assigning offsets and Partition Leader Epochs
   *
   * Log对象写Leader副本
   *
   * @param records                    The records to append
   * @param origin                     Declares the origin of the append which affects required validations
   * @param interBrokerProtocolVersion Inter-broker message protocol version
   * @throws KafkaStorageException If the append fails due to an I/O error.
   * @return Information about the appended messages including the first and last offset.
   */
  def appendAsLeader(records: MemoryRecords,
                     leaderEpoch: Int,
                     origin: AppendOrigin = AppendOrigin.Client,
                     interBrokerProtocolVersion: ApiVersion = ApiVersion.latestVersion): LogAppendInfo = {
    val validateAndAssignOffsets = origin != AppendOrigin.RaftLeader
    append(records, origin, interBrokerProtocolVersion, validateAndAssignOffsets, leaderEpoch, ignoreRecordSize = false)
  }

  /**
   * Append this message set to the active segment of the log without assigning offsets or Partition Leader Epochs
   *
   * 用于Follower副本同步的
   *
   * @param records The records to append
   * @throws KafkaStorageException If the append fails due to an I/O error.
   * @return Information about the appended messages including the first and last offset.
   */
  def appendAsFollower(records: MemoryRecords): LogAppendInfo = {
    append(records,
      origin = AppendOrigin.Replication,
      interBrokerProtocolVersion = ApiVersion.latestVersion,
      validateAndAssignOffsets = false,
      leaderEpoch = -1,
      // disable to check the validation of record size since the record is already accepted by leader.
      ignoreRecordSize = true)
  }

  /**
   * Append this message set to the active segment of the log, rolling over to a fresh segment if necessary.
   *
   * appendAsLeader | appendAsFollower最终都会调用该方法
   *
   * This method will generally be responsible for assigning offsets to the messages,
   * however if the assignOffsets=false flag is passed we will only check that the existing offsets are valid.
   *
   * @param records                    The log records to append
   * @param origin                     Declares the origin of the append which affects required validations
   * @param interBrokerProtocolVersion Inter-broker message protocol version
   * @param validateAndAssignOffsets   Should the log assign offsets to this message set or blindly apply what it is given
   * @param leaderEpoch                The partition's leader epoch which will be applied to messages when offsets are assigned on the leader
   * @param ignoreRecordSize           true to skip validation of record size.
   * @throws KafkaStorageException           If the append fails due to an I/O error.
   * @throws OffsetsOutOfOrderException      If out of order offsets found in 'records'
   * @throws UnexpectedAppendOffsetException If the first or last offset in append is less than next offset
   * @return Information about the appended messages including the first and last offset.
   */
  private def append(records: MemoryRecords,
                     origin: AppendOrigin,
                     interBrokerProtocolVersion: ApiVersion,
                     validateAndAssignOffsets: Boolean,
                     leaderEpoch: Int,
                     ignoreRecordSize: Boolean): LogAppendInfo = {

    val appendInfo = analyzeAndValidateRecords(records, origin, ignoreRecordSize, leaderEpoch)  // 1.分析和验证待写入消息集合并返回校验结果

    // return if we have no valid messages or if this is a duplicate of the last appended entry
    // 如果就不需要写入任何消息直接返回即可
    if (appendInfo.shallowCount == 0) appendInfo
    else {

      // trim any invalid bytes or partial messages before appending it to the on-disk log
      // 2.消息格式规整 删除无效格式消息或无效字节
      // 判断思路是比较第一步中的总字节数和消息集合实际字节数 如果不一样说明存在无效字节 直接执行截断操作 截断标准是以第一步中的总字节数为准
      var validRecords = trimInvalidBytes(records, appendInfo)

      // they are valid, insert them in the log
      lock synchronized {
        maybeHandleIOException(s"Error while appending records to $topicPartition in dir ${dir.getParent}") {
          checkIfMemoryMappedBufferClosed() // 确保Log对象未关闭
          if (validateAndAssignOffsets) { // 需要分配位移
            // assign offsets to the message set
            // 3.使用当前LEO值作为待写入消息集合中第一条消息的位移值
            // 对于每个分区目录 写入数据的时候 这个消息的offset都是顺序增长的 这个分区下 第一个消息的offset就是0 后面一次递增
            val offset = new LongRef(nextOffsetMetadata.messageOffset)
            appendInfo.firstOffset = Some(LogOffsetMetadata(offset.value))
            val now = time.milliseconds
            val validateAndOffsetAssignResult = try {
              LogValidator.validateMessagesAndAssignOffsets(validRecords,
                topicPartition,
                offset,
                time,
                now,
                appendInfo.sourceCodec,
                appendInfo.targetCodec,
                config.compact,
                config.messageFormatVersion.recordVersion.value,
                config.messageTimestampType,
                config.messageTimestampDifferenceMaxMs,
                leaderEpoch,
                origin,
                interBrokerProtocolVersion,
                brokerTopicStats)
            } catch {
              case e: IOException =>
                throw new KafkaException(s"Error validating messages while appending to log $name", e)
            }
            // 更新校验结果对象类LogAppendInfo
            validRecords = validateAndOffsetAssignResult.validatedRecords
            appendInfo.maxTimestamp = validateAndOffsetAssignResult.maxTimestamp
            appendInfo.offsetOfMaxTimestamp = validateAndOffsetAssignResult.shallowOffsetOfMaxTimestamp
            appendInfo.lastOffset = offset.value - 1
            appendInfo.recordConversionStats = validateAndOffsetAssignResult.recordConversionStats
            if (config.messageTimestampType == TimestampType.LOG_APPEND_TIME)
              appendInfo.logAppendTime = now

            // re-validate message sizes if there's a possibility that they have changed (due to re-compression or message
            // format conversion)
            // 4.验证消息 确保消息大小不超限
            if (!ignoreRecordSize && validateAndOffsetAssignResult.messageSizeMaybeChanged) {
              validRecords.batches.forEach { batch =>
                if (batch.sizeInBytes > config.maxMessageSize) {
                  // we record the original message set size instead of the trimmed size
                  // to be consistent with pre-compression bytesRejectedRate recording
                  brokerTopicStats.topicStats(topicPartition.topic).bytesRejectedRate.mark(records.sizeInBytes)
                  brokerTopicStats.allTopicsStats.bytesRejectedRate.mark(records.sizeInBytes)
                  throw new RecordTooLargeException(s"Message batch size is ${batch.sizeInBytes} bytes in append to" +
                    s"partition $topicPartition which exceeds the maximum configured size of ${config.maxMessageSize}.")
                }
              }
            }
          } else { // 直接使用给定的位移值 无需自己分配位移值
            // we are taking the offsets we are given
            if (!appendInfo.offsetsMonotonic) { // 确保消息位移值的单调递增性
              throw new OffsetsOutOfOrderException(s"Out of order offsets found in append to $topicPartition: " +
                records.records.asScala.map(_.offset))
            }

            if (appendInfo.firstOrLastOffsetOfFirstBatch < nextOffsetMetadata.messageOffset) {
              // we may still be able to recover if the log is empty
              // one example: fetching from log start offset on the leader which is not batch aligned,
              // which may happen as a result of AdminClient#deleteRecords()
              val firstOffset = appendInfo.firstOffset match {
                case Some(offsetMetadata) => offsetMetadata.messageOffset
                case None => records.batches.asScala.head.baseOffset()
              }

              val firstOrLast = if (appendInfo.firstOffset.isDefined) "First offset" else "Last offset of the first batch"
              throw new UnexpectedAppendOffsetException(
                s"Unexpected offset in append to $topicPartition. $firstOrLast " +
                  s"${appendInfo.firstOrLastOffsetOfFirstBatch} is less than the next offset ${nextOffsetMetadata.messageOffset}. " +
                  s"First 10 offsets in append: ${records.records.asScala.take(10).map(_.offset)}, last offset in" +
                  s" append: ${appendInfo.lastOffset}. Log start offset = $logStartOffset",
                firstOffset, appendInfo.lastOffset)
            }
          }

          // update the epoch cache with the epoch stamped onto the message by the leader
          // 5.更新Leader Epoch缓存
          validRecords.batches.forEach { batch =>
            if (batch.magic >= RecordBatch.MAGIC_VALUE_V2) {
              maybeAssignEpochStartOffset(batch.partitionLeaderEpoch, batch.baseOffset)
            } else {
              // In partial upgrade scenarios, we may get a temporary regression to the message format. In
              // order to ensure the safety of leader election, we clear the epoch cache so that we revert
              // to truncation by high watermark after the next leader election.
              leaderEpochCache.filter(_.nonEmpty).foreach { cache =>
                warn(s"Clearing leader epoch cache after unexpected append with message format v${batch.magic}")
                cache.clearAndFlush()
              }
            }
          }

          // check messages set size may be exceed config.segmentSize
          // 6.确保这批消息的大小不超过日志段大小
          if (validRecords.sizeInBytes > config.segmentSize) {
            throw new RecordBatchTooLargeException(s"Message batch size is ${validRecords.sizeInBytes} bytes in append " +
              s"to partition $topicPartition, which exceeds the maximum configured segment size of ${config.segmentSize}.")
          }

          // maybe roll the log if this segment is full
          // 如果一个分区目录下的Segment文件(1G)写满了之后 此时就需要创建新的Segment文件
          val segment = maybeRoll(validRecords.sizeInBytes, appendInfo)

          val logOffsetMetadata = LogOffsetMetadata(
            messageOffset = appendInfo.firstOrLastOffsetOfFirstBatch,
            segmentBaseOffset = segment.baseOffset,
            relativePositionInSegment = segment.size)

          // now that we have valid records, offsets assigned, and timestamps updated, we need to
          // validate the idempotent/transactional state of the producers and collect some metadata
          // 8.验证事务状态
          val (updatedProducers, completedTxns, maybeDuplicate) = analyzeAndValidateProducerState(
            logOffsetMetadata, validRecords, origin)

          maybeDuplicate match {
            case Some(duplicate) =>
              appendInfo.firstOffset = Some(LogOffsetMetadata(duplicate.firstOffset))
              appendInfo.lastOffset = duplicate.lastOffset
              appendInfo.logAppendTime = duplicate.timestamp
              appendInfo.logStartOffset = logStartOffset
            case None =>
              // 9.执行真正的消息写入操作 主要调用日志段对象的append方法实现
              // Before appending update the first offset metadata to include segment information
              appendInfo.firstOffset = appendInfo.firstOffset.map { offsetMetadata =>
                offsetMetadata.copy(segmentBaseOffset = segment.baseOffset, relativePositionInSegment = segment.size)
              }
              // 基于Segment文件进行写入
              // 对于要写入的一批数据 是可以根据上一批数据的LEO值计算出来这一批数据从哪个offset开始的
              // 如上一批数据的最大的offset = 25532 LEO = 25533 那么这一批数据一定是从25533开始的
              segment.append(largestOffset = appendInfo.lastOffset,
                largestTimestamp = appendInfo.maxTimestamp,
                shallowOffsetOfMaxTimestamp = appendInfo.offsetOfMaxTimestamp,
                records = validRecords)

              // Increment the log end offset. We do this immediately after the append because a
              // write to the transaction index below may fail and we want to ensure that the offsets
              // of future appends still grow monotonically. The resulting transaction index inconsistency
              // will be cleaned up after the log directory is recovered. Note that the end offset of the
              // ProducerStateManager will not be updated and the last stable offset will not advance
              // if the append to the transaction index fails.
              // 10.更新LEO对象 其中LEO值是消息集合中最后一条消息位移值 + 1(LEO值永远指向下一条不存在的消息)
              updateLogEndOffset(appendInfo.lastOffset + 1)

              // update the producer state
              // 11.更新事务状态
              updatedProducers.values.foreach(producerAppendInfo => producerStateManager.update(producerAppendInfo))

              // update the transaction index with the true last stable offset. The last offset visible
              // to consumers using READ_COMMITTED will be limited by this value and the high watermark.
              completedTxns.foreach { completedTxn =>
                val lastStableOffset = producerStateManager.lastStableOffset(completedTxn)
                segment.updateTxnIndex(completedTxn, lastStableOffset)
                producerStateManager.completeTxn(completedTxn)
              }

              // always update the last producer id map offset so that the snapshot reflects the current offset
              // even if there isn't any idempotent data being written
              producerStateManager.updateMapEndOffset(appendInfo.lastOffset + 1)

              // update the first unstable offset (which is used to compute LSO)
              maybeIncrementFirstUnstableOffset()

              trace(s"Appended message set with last offset: ${appendInfo.lastOffset}, " +
                s"first offset: ${appendInfo.firstOffset}, " +
                s"next offset: ${nextOffsetMetadata.messageOffset}, " +
                s"and messages: $validRecords")
              // 是否需要手动落盘
              // 一般情况下我们不需要设置Broker端参数log.flush.interval.messages 落盘操作交由操作系统来完成 但某些情况下可以设置该参数来确保高可靠性
              if (unflushedMessages >= config.flushInterval) {
                flush()
              }
          }
          // 12.返回写入结果
          appendInfo
        }
      }
    }
  }

  def maybeAssignEpochStartOffset(leaderEpoch: Int, startOffset: Long): Unit = {
    leaderEpochCache.foreach { cache =>
      cache.assign(leaderEpoch, startOffset)
    }
  }

  def latestEpoch: Option[Int] = leaderEpochCache.flatMap(_.latestEpoch)

  def endOffsetForEpoch(leaderEpoch: Int): Option[OffsetAndEpoch] = {
    leaderEpochCache.flatMap { cache =>
      val (foundEpoch, foundOffset) = cache.endOffsetFor(leaderEpoch, logEndOffset)
      if (foundOffset == UNDEFINED_EPOCH_OFFSET)
        None
      else
        Some(OffsetAndEpoch(foundOffset, foundEpoch))
    }
  }

  private def maybeIncrementFirstUnstableOffset(): Unit = lock synchronized {
    checkIfMemoryMappedBufferClosed()

    val updatedFirstStableOffset = producerStateManager.firstUnstableOffset match {
      case Some(logOffsetMetadata) if logOffsetMetadata.messageOffsetOnly || logOffsetMetadata.messageOffset < logStartOffset =>
        val offset = math.max(logOffsetMetadata.messageOffset, logStartOffset)
        Some(convertToOffsetMetadataOrThrow(offset))
      case other => other
    }

    if (updatedFirstStableOffset != this.firstUnstableOffsetMetadata) {
      debug(s"First unstable offset updated to $updatedFirstStableOffset")
      this.firstUnstableOffsetMetadata = updatedFirstStableOffset
    }
  }

  /**
   * Increment the log start offset if the provided offset is larger.
   *
   * If the log start offset changed, then this method also update a few key offset such that
   * `logStartOffset <= logStableOffset <= highWatermark`. The leader epoch cache is also updated
   * such that all of offsets referenced in that component point to valid offset in this log.
   *
   * @throws OffsetOutOfRangeException if the log start offset is greater than the high watermark
   * @return true if the log start offset was updated; otherwise false
   */
  def maybeIncrementLogStartOffset(newLogStartOffset: Long, reason: LogStartOffsetIncrementReason): Boolean = {
    // We don't have to write the log start offset to log-start-offset-checkpoint immediately.
    // The deleteRecordsOffset may be lost only if all in-sync replicas of this broker are shutdown
    // in an unclean manner within log.flush.start.offset.checkpoint.interval.ms. The chance of this happening is low.
    var updatedLogStartOffset = false
    maybeHandleIOException(s"Exception while increasing log start offset for $topicPartition to $newLogStartOffset in dir ${dir.getParent}") {
      lock synchronized {
        if (newLogStartOffset > highWatermark)
          throw new OffsetOutOfRangeException(s"Cannot increment the log start offset to $newLogStartOffset of partition $topicPartition " +
            s"since it is larger than the high watermark $highWatermark")

        checkIfMemoryMappedBufferClosed()
        if (newLogStartOffset > logStartOffset) {
          updatedLogStartOffset = true
          updateLogStartOffset(newLogStartOffset)
          info(s"Incremented log start offset to $newLogStartOffset due to $reason")
          leaderEpochCache.foreach(_.truncateFromStart(logStartOffset))
          producerStateManager.onLogStartOffsetIncremented(newLogStartOffset)
          maybeIncrementFirstUnstableOffset()
        }
      }
    }

    updatedLogStartOffset
  }

  private def analyzeAndValidateProducerState(appendOffsetMetadata: LogOffsetMetadata,
                                              records: MemoryRecords,
                                              origin: AppendOrigin):
  (mutable.Map[Long, ProducerAppendInfo], List[CompletedTxn], Option[BatchMetadata]) = {
    val updatedProducers = mutable.Map.empty[Long, ProducerAppendInfo]
    val completedTxns = ListBuffer.empty[CompletedTxn]
    var relativePositionInSegment = appendOffsetMetadata.relativePositionInSegment

    records.batches.forEach { batch =>
      if (batch.hasProducerId) {
        // if this is a client produce request, there will be up to 5 batches which could have been duplicated.
        // If we find a duplicate, we return the metadata of the appended batch to the client.
        if (origin == AppendOrigin.Client) {
          val maybeLastEntry = producerStateManager.lastEntry(batch.producerId)

          maybeLastEntry.flatMap(_.findDuplicateBatch(batch)).foreach { duplicate =>
            return (updatedProducers, completedTxns.toList, Some(duplicate))
          }
        }

        // We cache offset metadata for the start of each transaction. This allows us to
        // compute the last stable offset without relying on additional index lookups.
        val firstOffsetMetadata = if (batch.isTransactional)
          Some(LogOffsetMetadata(batch.baseOffset, appendOffsetMetadata.segmentBaseOffset, relativePositionInSegment))
        else
          None

        val maybeCompletedTxn = updateProducers(producerStateManager, batch, updatedProducers, firstOffsetMetadata, origin)
        maybeCompletedTxn.foreach(completedTxns += _)
      }

      relativePositionInSegment += batch.sizeInBytes
    }
    (updatedProducers, completedTxns.toList, None)
  }

  /**
   * Validate the following:
   * <ol>
   * <li> each message matches its CRC
   * <li> each message size is valid (if ignoreRecordSize is false)
   * <li> that the sequence numbers of the incoming record batches are consistent with the existing state and with each other.
   * </ol>
   *
   * Also compute the following quantities:
   * <ol>
   * <li> First offset in the message set
   * <li> Last offset in the message set
   * <li> Number of messages
   * <li> Number of valid bytes
   * <li> Whether the offsets are monotonically increasing
   * <li> Whether any compression codec is used (if many are used, then the last one is given)
   * </ol>
   */
  private def analyzeAndValidateRecords(records: MemoryRecords,
                                        origin: AppendOrigin,
                                        // 0.11.0.0版本后 lastOffset 和lastOffsetOfFirstBatch都是指向消息集合的最后一条消息 他们的区别主要体现在0.11.0.0版本以前
                                        ignoreRecordSize: Boolean,
                                        leaderEpoch: Int): LogAppendInfo = {
    var shallowMessageCount = 0
    var validBytesCount = 0
    var firstOffset: Option[LogOffsetMetadata] = None
    var lastOffset = -1L
    var lastLeaderEpoch = RecordBatch.NO_PARTITION_LEADER_EPOCH
    var sourceCodec: CompressionCodec = NoCompressionCodec
    var monotonic = true
    var maxTimestamp = RecordBatch.NO_TIMESTAMP
    var offsetOfMaxTimestamp = -1L
    var readFirstMessage = false
    var lastOffsetOfFirstBatch = -1L

    records.batches.forEach { batch =>  // 1.遍历所有的消息批次
      if (origin == RaftLeader && batch.partitionLeaderEpoch != leaderEpoch) {
        throw new InvalidRecordException("Append from Raft leader did not set the batch epoch correctly")
      }
      // we only validate V2 and higher to avoid potential compatibility issues with older clients
      // 消息格式Version 2 的消息批次 起始位移值必须从0开始
      if (batch.magic >= RecordBatch.MAGIC_VALUE_V2 && origin == AppendOrigin.Client && batch.baseOffset != 0)
        throw new InvalidRecordException(s"The baseOffset of the record batch in the append to $topicPartition should " +
          s"be 0, but it is ${batch.baseOffset}")

      // update the first offset if on the first message. For magic versions older than 2, we use the last offset
      // to avoid the need to decompress the data (the last offset can be obtained directly from the wrapper message).
      // For magic version 2, we can get the first offset directly from the batch header.
      // When appending to the leader, we will update LogAppendInfo.baseOffset with the correct value. In the follower
      // case, validation will be more lenient.
      // Also indicate whether we have the accurate first offset or not
      if (!readFirstMessage) {
        // 2.更新LogAppendInfo返回的firstOffset字段和lastOffsetOfFirstBatch字段
        if (batch.magic >= RecordBatch.MAGIC_VALUE_V2)
          firstOffset = Some(LogOffsetMetadata(batch.baseOffset))
        lastOffsetOfFirstBatch = batch.lastOffset // 更新lastOffsetOfFirstBatch字段
        readFirstMessage = true
      }

      // check that offsets are monotonically increasing
      // 3.确保当前lastOffset值不大于下一个消息批次中的lastOffset值
      // 一旦出现当前lastOffset不小于下一个batch的lastOffset 说明上一个batch中有消息的位移值大于后面batch的消息 这违反了位移值单调递增性
      if (lastOffset >= batch.lastOffset)
        monotonic = false

      // update the last offset seen
      // 4.1.使用当前batch最后一条消息的位移值去更新lastOffset
      lastOffset = batch.lastOffset
      lastLeaderEpoch = batch.partitionLeaderEpoch

      // Check if the message sizes are valid.
      val batchSize = batch.sizeInBytes
      // 4.2.检查消息批次总字节数大小是否超限 即是否大于Broker端参数max.message.bytes值
      if (!ignoreRecordSize && batchSize > config.maxMessageSize) {
        brokerTopicStats.topicStats(topicPartition.topic).bytesRejectedRate.mark(records.sizeInBytes)
        brokerTopicStats.allTopicsStats.bytesRejectedRate.mark(records.sizeInBytes)
        throw new RecordTooLargeException(s"The record batch size in the append to $topicPartition is $batchSize bytes " +
          s"which exceeds the maximum configured value of ${config.maxMessageSize}.")
      }

      // check the validity of the message by checking CRC
      // 5.执行消息批次校验 包括格式是否正确以及CRC校验
      if (!batch.isValid) {
        brokerTopicStats.allTopicsStats.invalidMessageCrcRecordsPerSec.mark()
        throw new CorruptRecordException(s"Record is corrupt (stored crc = ${batch.checksum()}) in topic partition $topicPartition.")
      }
      // 更新maxTimestamp字段和offsetOfMaxTimestamp
      if (batch.maxTimestamp > maxTimestamp) {
        maxTimestamp = batch.maxTimestamp
        offsetOfMaxTimestamp = lastOffset
      }
      // 6.累加消息批次计数器 更新shallowMessageCount字段
      shallowMessageCount += 1
      // 7.累加有效字节数
      validBytesCount += batchSize
      // 从消息批次中获取压缩器类型 根据此压缩器类型调整目标压缩器类型
      val messageCodec = CompressionCodec.getCompressionCodec(batch.compressionType.id)
      if (messageCodec != NoCompressionCodec)
        sourceCodec = messageCodec
    }

    // Apply broker-side compression if any
    // 获取Broker端设置的压缩器类型 即Broker端参数compression.type值
    // 该参数默认值是producer 表示sourceCodec用的什么压缩器 targetCodec就用什么
    val targetCodec = BrokerCompressionCodec.getTargetCompressionCodec(config.compressionType, sourceCodec)
    val lastLeaderEpochOpt: Option[Int] = if (lastLeaderEpoch != RecordBatch.NO_PARTITION_LEADER_EPOCH)
      Some(lastLeaderEpoch)
    else
      None
    // 8.生成LogAppendInfo对象并返回
    LogAppendInfo(firstOffset, lastOffset, lastLeaderEpochOpt, maxTimestamp, offsetOfMaxTimestamp, RecordBatch.NO_TIMESTAMP, logStartOffset,
      RecordConversionStats.EMPTY, sourceCodec, targetCodec, shallowMessageCount, validBytesCount, monotonic, lastOffsetOfFirstBatch)
  }

  /**
   * Trim any invalid bytes from the end of this message set (if there are any)
   *
   * @param records The records to trim
   * @param info    The general information of the message set
   * @return A trimmed message set. This may be the same as what was passed in or it may not.
   */
  private def trimInvalidBytes(records: MemoryRecords, info: LogAppendInfo): MemoryRecords = {
    val validBytes = info.validBytes
    if (validBytes < 0)
      throw new CorruptRecordException(s"Cannot append record batch with illegal length $validBytes to " +
        s"log for $topicPartition. A possible cause is a corrupted produce request.")
    if (validBytes == records.sizeInBytes) {
      records
    } else {
      // trim invalid bytes
      val validByteBuffer = records.buffer.duplicate()
      validByteBuffer.limit(validBytes)
      MemoryRecords.readableRecords(validByteBuffer)
    }
  }

  private def emptyFetchDataInfo(fetchOffsetMetadata: LogOffsetMetadata,
                                 includeAbortedTxns: Boolean): FetchDataInfo = {
    val abortedTransactions =
      if (includeAbortedTxns) Some(List.empty[FetchResponseData.AbortedTransaction])
      else None
    FetchDataInfo(fetchOffsetMetadata,
      MemoryRecords.EMPTY,
      firstEntryIncomplete = false,
      abortedTransactions = abortedTransactions)
  }

  /**
   * Read messages from the log.
   *
   * @param startOffset   The offset to begin reading at
   * @param maxLength     The maximum number of bytes to read
   * @param isolation     The fetch isolation, which controls the maximum offset we are allowed to read
   * @param minOneMessage If this is true, the first message will be returned even if it exceeds `maxLength` (if one exists)
   * @throws OffsetOutOfRangeException If startOffset is beyond the log end offset or before the log start offset
   * @return The fetch data information including fetch starting offset metadata and messages read.
   */
  def read(startOffset: Long, // 从 Log 对象的哪个位移值开始读消息
           maxLength: Int, // 最多能读取多少字节
           isolation: FetchIsolation, // 设置读取隔离级别 主要控制能够读取的最大位移值 多用于 Kafka 事务
           minOneMessage: Boolean // 是否允许至少读一条消息 (设想如果消息很大 超过了 maxLength 正常情况下 read 方法永远不会返回任何消息 但如果设置了该参数为 true read 方法就保证至少能够返回一条消息)
          ): FetchDataInfo = {
    maybeHandleIOException(s"Exception while reading from $topicPartition in dir ${dir.getParent}") {
      trace(s"Reading maximum $maxLength bytes at offset $startOffset from log with " +
        s"total length $size bytes")

      val includeAbortedTxns = isolation == FetchTxnCommitted

      // Because we don't use the lock for reading, the synchronization is a little bit tricky.
      // We create the local variables to avoid race conditions with updates to the log.
      // 读取消息时没有使用Monitor锁同步机制 因此这里取巧了 用本地变量的方式把LEO对象保存起来 避免争用(race condition)
      val endOffsetMetadata = nextOffsetMetadata
      val endOffset = endOffsetMetadata.messageOffset
<<<<<<< HEAD
      // 找到startOffset值所在的日志段对象 注意要使用floorEntry方法
      var segmentEntry = segments.floorEntry(startOffset)

      // return error on attempt to read beyond the log end offset or read below log start offset
      // 满足以下条件之一将被视为消息越界 即你要读取的消息不在该Log对象中
      // 1.要读取的消息位移超过了LEO值
      // 2.没找到对应的日志段对象
      // 3.要读取的消息在Log Start Offset之下 同样是对外不可见的消息
      if (startOffset > endOffset || segmentEntry == null || startOffset < logStartOffset)
=======
      var segmentEntryOpt = segments.floorEntry(startOffset)

      // return error on attempt to read beyond the log end offset or read below log start offset
      if (startOffset > endOffset || segmentEntryOpt.isEmpty || startOffset < logStartOffset)
>>>>>>> 976e78e4
        throw new OffsetOutOfRangeException(s"Received request for offset $startOffset for partition $topicPartition, " +
          s"but we only have log segments in the range $logStartOffset to $endOffset.")
      // 查看一下读取隔离级别设置
      // 1.普通消费者能够看到[Log Start Offset, LEO)之间的消息
      // 2.事务型消费者只能看到[Log Start Offset, Log Stable Offset]之间的消息
      // 3.Follower副本消费者能够看到[Log Start Offset，高水位值]之间的消息
      // Log Stable Offset(LSO)是比LEO值小的位移值 为Kafka事务使用
      val maxOffsetMetadata = isolation match {
        case FetchLogEnd => endOffsetMetadata
        case FetchHighWatermark => fetchHighWatermarkMetadata
        case FetchTxnCommitted => fetchLastStableOffsetMetadata
      }
      // 如果要读取的起始位置超过了能读取的最大位置 返回空的消息集合 因为没法读取任何消息
      if (startOffset == maxOffsetMetadata.messageOffset) {
        emptyFetchDataInfo(maxOffsetMetadata, includeAbortedTxns)
      } else if (startOffset > maxOffsetMetadata.messageOffset)
        emptyFetchDataInfo(convertToOffsetMetadataOrThrow(startOffset), includeAbortedTxns)
      else {
        // Do the read on the segment with a base offset less than the target offset
        // but if that segment doesn't contain any messages with an offset greater than that
        // continue to read from successive segments until we get some messages or we reach the end of the log
<<<<<<< HEAD
        // 开始遍历日志段对象 直到读出东西来或者读到日志末尾
        var done = segmentEntry == null
=======
        var done = segmentEntryOpt.isEmpty
>>>>>>> 976e78e4
        var fetchDataInfo: FetchDataInfo = null
        while (!done) {
          val segmentEntry = segmentEntryOpt.get
          val baseOffset = segmentEntry.getKey
          val segment = segmentEntry.getValue

          val maxPosition =
          // Use the max offset position if it is on this segment; otherwise, the segment size is the limit.
            if (maxOffsetMetadata.segmentBaseOffset == segment.baseOffset) maxOffsetMetadata.relativePositionInSegment
            else segment.size
          // 调用日志段对象的read方法执行真正的读取消息操作
          fetchDataInfo = segment.read(startOffset, maxLength, maxPosition, minOneMessage)
          if (fetchDataInfo != null) { // 否则返回
            if (includeAbortedTxns)
              fetchDataInfo = addAbortedTransactions(startOffset, segmentEntry, fetchDataInfo)
<<<<<<< HEAD
          } else {
            // 如果没有返回任何消息去下一个日志段对象试试
            segmentEntry = segments.higherEntry(segmentEntry.getKey)
          }
=======
          } else segmentEntryOpt = segments.higherEntry(baseOffset)
>>>>>>> 976e78e4

          done = fetchDataInfo != null || segmentEntryOpt.isEmpty
        }

        if (fetchDataInfo != null) fetchDataInfo
        else {
          // okay we are beyond the end of the last segment with no data fetched although the start offset is in range,
          // this can happen when all messages with offset larger than start offsets have been deleted.
          // In this case, we will return the empty set with log end offset metadata
          // 已经读到日志末尾还是没有数据返回 只能返回空消息集合
          FetchDataInfo(nextOffsetMetadata, MemoryRecords.EMPTY)
        }
      }
    }
  }

  private[log] def collectAbortedTransactions(startOffset: Long, upperBoundOffset: Long): List[AbortedTxn] = {
    val segmentEntryOpt = segments.floorEntry(startOffset)
    val allAbortedTxns = ListBuffer.empty[AbortedTxn]

    def accumulator(abortedTxns: List[AbortedTxn]): Unit = allAbortedTxns ++= abortedTxns
<<<<<<< HEAD

    collectAbortedTransactions(logStartOffset, upperBoundOffset, segmentEntry, accumulator)
=======
    collectAbortedTransactions(logStartOffset, upperBoundOffset, segmentEntryOpt.get, accumulator)
>>>>>>> 976e78e4
    allAbortedTxns.toList
  }

  private def addAbortedTransactions(startOffset: Long, segmentEntry: JEntry[JLong, LogSegment],
                                     fetchInfo: FetchDataInfo): FetchDataInfo = {
    val fetchSize = fetchInfo.records.sizeInBytes
    val startOffsetPosition = OffsetPosition(fetchInfo.fetchOffsetMetadata.messageOffset,
      fetchInfo.fetchOffsetMetadata.relativePositionInSegment)
    val upperBoundOffset = segmentEntry.getValue.fetchUpperBoundOffset(startOffsetPosition, fetchSize).getOrElse {
      segments.higherSegment(segmentEntry.getKey).map(_.baseOffset).getOrElse(logEndOffset)
    }

    val abortedTransactions = ListBuffer.empty[FetchResponseData.AbortedTransaction]
    def accumulator(abortedTxns: List[AbortedTxn]): Unit = abortedTransactions ++= abortedTxns.map(_.asAbortedTransaction)

    collectAbortedTransactions(startOffset, upperBoundOffset, segmentEntry, accumulator)

    FetchDataInfo(fetchOffsetMetadata = fetchInfo.fetchOffsetMetadata,
      records = fetchInfo.records,
      firstEntryIncomplete = fetchInfo.firstEntryIncomplete,
      abortedTransactions = Some(abortedTransactions.toList))
  }

  private def collectAbortedTransactions(startOffset: Long, upperBoundOffset: Long,
                                         startingSegmentEntry: JEntry[JLong, LogSegment],
                                         accumulator: List[AbortedTxn] => Unit): Unit = {
    var segmentEntryOpt = Option(startingSegmentEntry)
    while (segmentEntryOpt.isDefined) {
      val baseOffset = segmentEntryOpt.get.getKey
      val segment = segmentEntryOpt.get.getValue
      val searchResult = segment.collectAbortedTxns(startOffset, upperBoundOffset)
      accumulator(searchResult.abortedTransactions)
      if (searchResult.isComplete)
        return
      segmentEntryOpt = segments.higherEntry(baseOffset)
    }
  }

  /**
   * Get an offset based on the given timestamp
   * The offset returned is the offset of the first message whose timestamp is greater than or equals to the
   * given timestamp.
   *
   * If no such message is found, the log end offset is returned.
   *
   * `NOTE:` OffsetRequest V0 does not use this method, the behavior of OffsetRequest V0 remains the same as before
   * , i.e. it only gives back the timestamp based on the last modification time of the log segments.
   *
   * @param targetTimestamp The given timestamp for offset fetching.
   * @return The offset of the first message whose timestamp is greater than or equals to the given timestamp.
   *         None if no such message is found.
   */
  def fetchOffsetByTimestamp(targetTimestamp: Long): Option[TimestampAndOffset] = {
    maybeHandleIOException(s"Error while fetching offset by timestamp for $topicPartition in dir ${dir.getParent}") {
      debug(s"Searching offset for timestamp $targetTimestamp")

      if (config.messageFormatVersion < KAFKA_0_10_0_IV0 &&
        targetTimestamp != ListOffsetsRequest.EARLIEST_TIMESTAMP &&
        targetTimestamp != ListOffsetsRequest.LATEST_TIMESTAMP)
        throw new UnsupportedForMessageFormatException(s"Cannot search offsets based on timestamp because message format version " +
          s"for partition $topicPartition is ${config.messageFormatVersion} which is earlier than the minimum " +
          s"required version $KAFKA_0_10_0_IV0")

      // For the earliest and latest, we do not need to return the timestamp.
      if (targetTimestamp == ListOffsetsRequest.EARLIEST_TIMESTAMP) {
        // The first cached epoch usually corresponds to the log start offset, but we have to verify this since
        // it may not be true following a message format version bump as the epoch will not be available for
        // log entries written in the older format.
        val earliestEpochEntry = leaderEpochCache.flatMap(_.earliestEntry)
        val epochOpt = earliestEpochEntry match {
          case Some(entry) if entry.startOffset <= logStartOffset => Optional.of[Integer](entry.epoch)
          case _ => Optional.empty[Integer]()
        }
        Some(new TimestampAndOffset(RecordBatch.NO_TIMESTAMP, logStartOffset, epochOpt))
      } else if (targetTimestamp == ListOffsetsRequest.LATEST_TIMESTAMP) {
        val latestEpochOpt = leaderEpochCache.flatMap(_.latestEpoch).map(_.asInstanceOf[Integer])
        val epochOptional = Optional.ofNullable(latestEpochOpt.orNull)
        Some(new TimestampAndOffset(RecordBatch.NO_TIMESTAMP, logEndOffset, epochOptional))
      } else {
        // Cache to avoid race conditions. `toBuffer` is faster than most alternatives and provides
        // constant time access while being safe to use with concurrent collections unlike `toArray`.
        val segmentsCopy = logSegments.toBuffer
        // We need to search the first segment whose largest timestamp is >= the target timestamp if there is one.
        val targetSeg = segmentsCopy.find(_.largestTimestamp >= targetTimestamp)
        targetSeg.flatMap(_.findOffsetByTimestamp(targetTimestamp, logStartOffset))
      }
    }
  }

  def legacyFetchOffsetsBefore(timestamp: Long, maxNumOffsets: Int): Seq[Long] = {
    // Cache to avoid race conditions. `toBuffer` is faster than most alternatives and provides
    // constant time access while being safe to use with concurrent collections unlike `toArray`.
    val allSegments = logSegments.toBuffer
    val lastSegmentHasSize = allSegments.last.size > 0

    val offsetTimeArray =
      if (lastSegmentHasSize)
        new Array[(Long, Long)](allSegments.length + 1)
      else
        new Array[(Long, Long)](allSegments.length)

    for (i <- allSegments.indices)
      offsetTimeArray(i) = (math.max(allSegments(i).baseOffset, logStartOffset), allSegments(i).lastModified)
    if (lastSegmentHasSize)
      offsetTimeArray(allSegments.length) = (logEndOffset, time.milliseconds)

    var startIndex = -1
    timestamp match {
      case ListOffsetsRequest.LATEST_TIMESTAMP =>
        startIndex = offsetTimeArray.length - 1
      case ListOffsetsRequest.EARLIEST_TIMESTAMP =>
        startIndex = 0
      case _ =>
        var isFound = false
        debug("Offset time array = " + offsetTimeArray.foreach(o => "%d, %d".format(o._1, o._2)))
        startIndex = offsetTimeArray.length - 1
        while (startIndex >= 0 && !isFound) {
          if (offsetTimeArray(startIndex)._2 <= timestamp)
            isFound = true
          else
            startIndex -= 1
        }
    }

    val retSize = maxNumOffsets.min(startIndex + 1)
    val ret = new Array[Long](retSize)
    for (j <- 0 until retSize) {
      ret(j) = offsetTimeArray(startIndex)._1
      startIndex -= 1
    }
    // ensure that the returned seq is in descending order of offsets
    ret.toSeq.sortBy(-_)
  }

  /**
   * Given a message offset, find its corresponding offset metadata in the log.
   * If the message offset is out of range, throw an OffsetOutOfRangeException
   */
  private def convertToOffsetMetadataOrThrow(offset: Long): LogOffsetMetadata = {
    // 读取的目的仅仅是为了构造高水位对象 而不是进行真正的读取操作
    val fetchDataInfo = read(offset, maxLength = 1, isolation = FetchLogEnd, minOneMessage = false)
    fetchDataInfo.fetchOffsetMetadata
  }

  /**
   * Delete any log segments matching the given predicate function,
   * starting with the oldest segment and moving forward until a segment doesn't match.
   *
   * deleteRetentionMsBreachedSegments | deleteRetentionSizeBreachedSegments | deleteLogStartOffsetBreachedSegments 方法最终都会调用到该方法
   *
   * @param predicate A function that takes in a candidate log segment and the next higher segment
   *                  (if there is one) and returns true iff it is deletable
   * @return The number of segments deleted
   */
  private def deleteOldSegments(predicate: (LogSegment, Option[LogSegment]) => Boolean,
                                reason: SegmentDeletionReason): Int = {
    lock synchronized {
      val deletable = deletableSegments(predicate) // 确定哪些日志段可以删除
      if (deletable.nonEmpty)
        deleteSegments(deletable, reason) // 实际删除
      else
        0
    }
  }

  private def deleteSegments(deletable: Iterable[LogSegment], reason: SegmentDeletionReason): Int = {
    maybeHandleIOException(s"Error while deleting segments for $topicPartition in dir ${dir.getParent}") {
      val numToDelete = deletable.size
      if (numToDelete > 0) {
        // we must always have at least one segment, so if we are going to delete all the segments, create a new one first
<<<<<<< HEAD
        // 不允许删除所有日志段对象 如果一定要做 先创建出一个新的来 然后再把前面N个删掉
        if (segments.size == numToDelete)
=======
        if (numberOfSegments == numToDelete)
>>>>>>> 976e78e4
          roll()
        lock synchronized {
          checkIfMemoryMappedBufferClosed() // 确保Log对象没有被关闭
          // remove the segments for lookups
<<<<<<< HEAD
          // Log Start Offset 值是整个 Log 对象对外可见消息的最小位移值
          // 如果我们删除了日志段对象很有可能对外可见消息的范围发生了变化
          // 此时自然要看一下是否需要更新 Log Start Offset 值 这就是 deleteSegments 方法最后要更新 Log Start Offset 值的原因
          removeAndDeleteSegments(deletable, asyncDelete = true, reason) // 删除给定的日志段对象以及底层的物理文件
          maybeIncrementLogStartOffset(segments.firstEntry.getValue.baseOffset, SegmentDeletion) // 尝试更新日志的Log Start Offset值
=======
          removeAndDeleteSegments(deletable, asyncDelete = true, reason)
          maybeIncrementLogStartOffset(segments.firstSegment.get.baseOffset, SegmentDeletion)
>>>>>>> 976e78e4
        }
      }
      numToDelete
    }
  }

  /**
   * Find segments starting from the oldest until the user-supplied predicate is false or the segment
   * containing the current high watermark is reached. We do not delete segments with offsets at or beyond
   * the high watermark to ensure that the log start offset can never exceed it. If the high watermark
   * has not yet been initialized, no segments are eligible for deletion.
   *
   * A final segment that is empty will never be returned (since we would just end up re-creating it).
   *
   * @param predicate A function that takes in a candidate log segment and the next higher segment
   *                  (if there is one) and returns true iff it is deletable
   * @return the segments ready to be deleted
   */
  private def deletableSegments(predicate: (LogSegment, Option[LogSegment]) => Boolean): Iterable[LogSegment] = {
    if (segments.isEmpty) { // 如果当前就没有任何日志段对象直接返回
      Seq.empty
    } else {
      val deletable = ArrayBuffer.empty[LogSegment]
<<<<<<< HEAD
      var segmentEntry = segments.firstEntry
      // 从具有最小起始位移值的日志段对象开始遍历 直到满足以下条件之一便停止遍历:
      // 1.测定条件函数predicate = false
      // 2.扫描到包含Log对象高水位值所在的日志段对象
      // 3.最新的日志段对象不包含任何消息
      // 最新日志段对象是segments中Key值最大对应的那个日志段(也就是我们常说的Active Segment) 完全为空的Active Segment如果被允许删除后面还要重建它 故代码这里不允许删除大小为空的Active Segment
      // 在遍历过程中，同时不满足以上3个条件的所有日志段都是可以被删除的！
      while (segmentEntry != null) {
=======
      var segmentEntryOpt = segments.firstEntry
      while (segmentEntryOpt.isDefined) {
        val segmentEntry = segmentEntryOpt.get
>>>>>>> 976e78e4
        val segment = segmentEntry.getValue
        val nextSegmentEntryOpt = segments.higherEntry(segmentEntry.getKey)
        val (nextSegment, upperBoundOffset, isLastSegmentAndEmpty) =
          nextSegmentEntryOpt.map {
            entry => (entry.getValue, entry.getValue.baseOffset, false)
          }.getOrElse {
            (null, logEndOffset, segment.size == 0)
          }

        if (highWatermark >= upperBoundOffset && predicate(segment, Option(nextSegment)) && !isLastSegmentAndEmpty) {
          deletable += segment
          segmentEntryOpt = nextSegmentEntryOpt
        } else {
          segmentEntryOpt = Option.empty
        }
      }
      deletable
    }
  }

  /**
   * If topic deletion is enabled, delete any log segments that have either expired due to time based retention
   * or because the log size is > retentionSize.
   *
   * Whether or not deletion is enabled, delete any log segments that are before the log start offset
   *
   * 日志段删除 基于给定的留存策略操作
   * 3种留存策略最终都会调用kafka.log.Log#deleteOldSegments()带参数的方法
   */
  def deleteOldSegments(): Int = {
    if (config.delete) {
      // 基于时间维度
      deleteLogStartOffsetBreachedSegments() +
        // 基于空间维度
        deleteRetentionSizeBreachedSegments() +
        // 基于 Log Start Offset 维度
        deleteRetentionMsBreachedSegments()
    } else {
      deleteLogStartOffsetBreachedSegments()
    }
  }

  private def deleteRetentionMsBreachedSegments(): Int = {
    if (config.retentionMs < 0) return 0
    val startMs = time.milliseconds

    def shouldDelete(segment: LogSegment, nextSegmentOpt: Option[LogSegment]): Boolean = {
      startMs - segment.largestTimestamp > config.retentionMs
    }

    deleteOldSegments(shouldDelete, RetentionMsBreach)
  }

  private def deleteRetentionSizeBreachedSegments(): Int = {
    if (config.retentionSize < 0 || size < config.retentionSize) return 0
    var diff = size - config.retentionSize

    def shouldDelete(segment: LogSegment, nextSegmentOpt: Option[LogSegment]): Boolean = {
      if (diff - segment.size >= 0) {
        diff -= segment.size
        true
      } else {
        false
      }
    }

    deleteOldSegments(shouldDelete, RetentionSizeBreach)
  }

  private def deleteLogStartOffsetBreachedSegments(): Int = {
    def shouldDelete(segment: LogSegment, nextSegmentOpt: Option[LogSegment]): Boolean = {
      nextSegmentOpt.exists(_.baseOffset <= logStartOffset)
    }

    deleteOldSegments(shouldDelete, StartOffsetBreach)
  }

  def isFuture: Boolean = dir.getName.endsWith(Log.FutureDirSuffix)

  /**
   * The size of the log in bytes
   */
  def size: Long = Log.sizeInBytes(logSegments)

  /**
   * The offset metadata of the next message that will be appended to the log
   */
  def logEndOffsetMetadata: LogOffsetMetadata = nextOffsetMetadata

  /**
   * The offset of the next message that will be appended to the log
   */
  def logEndOffset: Long = nextOffsetMetadata.messageOffset

  /**
   * Roll the log over to a new empty log segment if necessary.
   *
   * @param messagesSize The messages set size in bytes.
   * @param appendInfo   log append information
   *                     logSegment will be rolled if one of the following conditions met
   *                     <ol>
   *                     <li> The logSegment is full
   *                     <li> The maxTime has elapsed since the timestamp of first message in the segment (or since the create time if
   *                     the first message does not have a timestamp)
   *                     <li> The index is full
   *                     </ol>
   * @return The currently active segment after (perhaps) rolling to a new segment
   */
  private def maybeRoll(messagesSize: Int, appendInfo: LogAppendInfo): LogSegment = {
    val segment = activeSegment
    val now = time.milliseconds

    val maxTimestampInMessages = appendInfo.maxTimestamp
    val maxOffsetInMessages = appendInfo.lastOffset

    if (segment.shouldRoll(RollParams(config, appendInfo, messagesSize, now))) {
      debug(s"Rolling new log segment (log_size = ${segment.size}/${config.segmentSize}}, " +
        s"offset_index_size = ${segment.offsetIndex.entries}/${segment.offsetIndex.maxEntries}, " +
        s"time_index_size = ${segment.timeIndex.entries}/${segment.timeIndex.maxEntries}, " +
        s"inactive_time_ms = ${segment.timeWaitedForRoll(now, maxTimestampInMessages)}/${config.segmentMs - segment.rollJitterMs}).")

      /*
        maxOffsetInMessages - Integer.MAX_VALUE is a heuristic value for the first offset in the set of messages.
        Since the offset in messages will not differ by more than Integer.MAX_VALUE, this is guaranteed <= the real
        first offset in the set. Determining the true first offset in the set requires decompression, which the follower
        is trying to avoid during log append. Prior behavior assigned new baseOffset = logEndOffset from old segment.
        This was problematic in the case that two consecutive messages differed in offset by
        Integer.MAX_VALUE.toLong + 2 or more.  In this case, the prior behavior would roll a new log segment whose
        base offset was too low to contain the next message.  This edge case is possible when a replica is recovering a
        highly compacted topic from scratch.
        Note that this is only required for pre-V2 message formats because these do not store the first message offset
        in the header.
      */
      val rollOffset = appendInfo
        .firstOffset
        .map(_.messageOffset)
        .getOrElse(maxOffsetInMessages - Integer.MAX_VALUE)
      // 当前的Segment文件大小 + 本次要写入的消息大小 > maxSegmentBytes 重新创建一个Segment文件
      roll(Some(rollOffset))
    } else {
      segment
    }
  }

  /**
   * Roll the log over to a new active segment starting with the current logEndOffset.
   * This will trim the index to the exact size of the number of entries it currently contains.
   *
   * @return The newly rolled segment
   */
  def roll(expectedNextOffset: Option[Long] = None): LogSegment = {
    maybeHandleIOException(s"Error while rolling log segment for $topicPartition in dir ${dir.getParent}") {
      val start = time.hiResClockMs()
      lock synchronized {
        checkIfMemoryMappedBufferClosed()
        val newOffset = math.max(expectedNextOffset.getOrElse(0L), logEndOffset)
        // 在分区目录下构建一个新的Segment文件 直接使用LEO构建即可
        val logFile = Log.logFile(dir, newOffset)

        if (segments.contains(newOffset)) {
          // segment with the same base offset already exists and loaded
          if (activeSegment.baseOffset == newOffset && activeSegment.size == 0) {
            // We have seen this happen (see KAFKA-6388) after shouldRoll() returns true for an
            // active segment of size zero because of one of the indexes is "full" (due to _maxEntries == 0).
            warn(s"Trying to roll a new log segment with start offset $newOffset " +
              s"=max(provided offset = $expectedNextOffset, LEO = $logEndOffset) while it already " +
              s"exists and is active with size 0. Size of time index: ${activeSegment.timeIndex.entries}," +
              s" size of offset index: ${activeSegment.offsetIndex.entries}.")
            removeAndDeleteSegments(Seq(activeSegment), asyncDelete = true, LogRoll)
          } else {
            throw new KafkaException(s"Trying to roll a new log segment for topic partition $topicPartition with start offset $newOffset" +
              s" =max(provided offset = $expectedNextOffset, LEO = $logEndOffset) while it already exists. Existing " +
              s"segment is ${segments.get(newOffset)}.")
          }
        } else if (!segments.isEmpty && newOffset < activeSegment.baseOffset) {
          throw new KafkaException(
            s"Trying to roll a new log segment for topic partition $topicPartition with " +
              s"start offset $newOffset =max(provided offset = $expectedNextOffset, LEO = $logEndOffset) lower than start offset of the active segment $activeSegment")
        } else {
          val offsetIdxFile = offsetIndexFile(dir, newOffset)
          val timeIdxFile = timeIndexFile(dir, newOffset)
          val txnIdxFile = transactionIndexFile(dir, newOffset)
          // 文件已存在则删除
          for (file <- List(logFile, offsetIdxFile, timeIdxFile, txnIdxFile) if file.exists) {
            warn(s"Newly rolled segment file ${file.getAbsolutePath} already exists; deleting it first")
            Files.delete(file.toPath)
          }

          segments.lastSegment.foreach(_.onBecomeInactiveSegment())
        }

        // take a snapshot of the producer state to facilitate recovery. It is useful to have the snapshot
        // offset align with the new segment offset since this ensures we can recover the segment by beginning
        // with the corresponding snapshot file and scanning the segment data. Because the segment base offset
        // may actually be ahead of the current producer state end offset (which corresponds to the log end offset),
        // we manually override the state offset here prior to taking the snapshot.
        producerStateManager.updateMapEndOffset(newOffset)
        producerStateManager.takeSnapshot()
        // 创建LogSegment对象
        val segment = LogSegment.open(dir,
          baseOffset = newOffset,
          config,
          time = time,
          initFileSize = initFileSize,
          preallocate = config.preallocate)
        // 放入Segment集合
        addSegment(segment)

        // We need to update the segment base offset and append position data of the metadata when log rolls.
        // The next offset should not change.
        // 更新LEO值
        updateLogEndOffset(nextOffsetMetadata.messageOffset)

        // schedule an asynchronous flush of the old segment
        scheduler.schedule("flush-log", () => flush(newOffset), delay = 0L)

        info(s"Rolled new log segment at offset $newOffset in ${time.hiResClockMs() - start} ms.")
        // 返回LogSegment
        segment
      }
    }
  }

  /**
   * The number of messages appended to the log since the last flush
   *
   * 假设已经flush到磁盘上的数据的offset = 23900
   * 存在于OS Cache中的数据offset = 24000 LEO = 24001
   * recoveryPoint 的offset就是23901 即代表的已经flush到磁盘上的数据的offset
   * unflushedMessages表示的是当前OS Cache的数据
   */
  private def unflushedMessages: Long = this.logEndOffset - this.recoveryPoint

  /**
   * Flush all log segments
   */
  def flush(): Unit = flush(this.logEndOffset)

  /**
   * Flush log segments for all offsets up to offset-1
   *
   * @param offset The offset to flush up to (non-inclusive); the new recovery point
   */
  def flush(offset: Long): Unit = {
    maybeHandleIOException(s"Error while flushing log for $topicPartition in dir ${dir.getParent} with offset $offset") {
      // OS Cache中的LEO > 磁盘中的offset
      if (offset > this.recoveryPoint) {
        debug(s"Flushing log up to offset $offset, last flushed: $lastFlushTime,  current time: ${time.milliseconds()}, " +
          s"unflushed: $unflushedMessages")
        // 找到所有的LogSegment文件 调用flush进行写入
        logSegments(this.recoveryPoint, offset).foreach(_.flush())

        lock synchronized {
          checkIfMemoryMappedBufferClosed()
          if (offset > this.recoveryPoint) {
            // 数据刷盘后 将落到磁盘的offset更新为最新的LEO
            this.recoveryPoint = offset
            lastFlushedTime.set(time.milliseconds)
          }
        }
      }
    }
  }

  /**
   * Completely delete this log directory and all contents from the file system with no delay
   */
  private[log] def delete(): Unit = {
    maybeHandleIOException(s"Error while deleting log for $topicPartition in dir ${dir.getParent}") {
      lock synchronized {
        checkIfMemoryMappedBufferClosed()
        producerExpireCheck.cancel(true)
        removeAndDeleteSegments(logSegments, asyncDelete = false, LogDeletion)
        leaderEpochCache.foreach(_.clear())
        Utils.delete(dir)
        // File handlers will be closed if this log is deleted
        isMemoryMappedBufferClosed = true
      }
    }
  }

  // visible for testing
  private[log] def takeProducerSnapshot(): Unit = lock synchronized {
    checkIfMemoryMappedBufferClosed()
    producerStateManager.takeSnapshot()
  }

  // visible for testing
  private[log] def latestProducerSnapshotOffset: Option[Long] = lock synchronized {
    producerStateManager.latestSnapshotOffset
  }

  // visible for testing
  private[log] def oldestProducerSnapshotOffset: Option[Long] = lock synchronized {
    producerStateManager.oldestSnapshotOffset
  }

  // visible for testing
  private[log] def latestProducerStateEndOffset: Long = lock synchronized {
    producerStateManager.mapEndOffset
  }

  /**
   * Truncate this log so that it ends with the greatest offset < targetOffset.
   *
   * @param targetOffset The offset to truncate to, an upper bound on all offsets in the log after truncation is complete.
   * @return True iff targetOffset < logEndOffset
   */
  private[kafka] def truncateTo(targetOffset: Long): Boolean = {
    maybeHandleIOException(s"Error while truncating log to offset $targetOffset for $topicPartition in dir ${dir.getParent}") {
      if (targetOffset < 0)
        throw new IllegalArgumentException(s"Cannot truncate partition $topicPartition to a negative offset (%d).".format(targetOffset))
      if (targetOffset >= logEndOffset) {
        info(s"Truncating to $targetOffset has no effect as the largest offset in the log is ${logEndOffset - 1}")

        // Always truncate epoch cache since we may have a conflicting epoch entry at the
        // end of the log from the leader. This could happen if this broker was a leader
        // and inserted the first start offset entry, but then failed to append any entries
        // before another leader was elected.
        lock synchronized {
          leaderEpochCache.foreach(_.truncateFromEnd(logEndOffset))
        }

        false
      } else {
        info(s"Truncating to offset $targetOffset")
        lock synchronized {
          checkIfMemoryMappedBufferClosed()
          if (segments.firstSegment.get.baseOffset > targetOffset) {
            truncateFullyAndStartAt(targetOffset)
          } else {
            val deletable = logSegments.filter(segment => segment.baseOffset > targetOffset)
            removeAndDeleteSegments(deletable, asyncDelete = true, LogTruncation)
            activeSegment.truncateTo(targetOffset)
            leaderEpochCache.foreach(_.truncateFromEnd(targetOffset))

            completeTruncation(
              startOffset = math.min(targetOffset, logStartOffset),
              endOffset = targetOffset
            )
          }
          true
        }
      }
    }
  }

  /**
   * Delete all data in the log and start at the new offset
   *
   * @param newOffset The new offset to start the log with
   */
  def truncateFullyAndStartAt(newOffset: Long): Unit = {
    maybeHandleIOException(s"Error while truncating the entire log for $topicPartition in dir ${dir.getParent}") {
      debug(s"Truncate and start at offset $newOffset")
      lock synchronized {
        checkIfMemoryMappedBufferClosed()
        removeAndDeleteSegments(logSegments, asyncDelete = true, LogTruncation)
        addSegment(LogSegment.open(dir,
          baseOffset = newOffset,
          config = config,
          time = time,
          initFileSize = initFileSize,
          preallocate = config.preallocate))
        leaderEpochCache.foreach(_.clearAndFlush())
        producerStateManager.truncateFullyAndStartAt(newOffset)

        completeTruncation(
          startOffset = newOffset,
          endOffset = newOffset
        )
      }
    }
  }

  private def completeTruncation(
    startOffset: Long,
    endOffset: Long
  ): Unit = {
    logStartOffset = startOffset
    nextOffsetMetadata = LogOffsetMetadata(endOffset, activeSegment.baseOffset, activeSegment.size)
    recoveryPoint = math.min(recoveryPoint, endOffset)
    rebuildProducerState(endOffset, reloadFromCleanShutdown = false, producerStateManager)
    updateHighWatermark(math.min(highWatermark, endOffset))
  }

  /**
   * The time this log is last known to have been fully flushed to disk
   */
  def lastFlushTime: Long = lastFlushedTime.get

  /**
   * The active segment that is currently taking appends
   */
  def activeSegment = segments.lastSegment.get

  /**
   * All the log segments in this log ordered from oldest to newest
   */
  def logSegments: Iterable[LogSegment] = segments.values

  /**
   * Get all segments beginning with the segment that includes "from" and ending with the segment
   * that includes up to "to-1" or the end of the log (if to > logEndOffset).
   */
  def logSegments(from: Long, to: Long): Iterable[LogSegment] = lock synchronized {
    segments.values(from, to)
  }

<<<<<<< HEAD
  def nonActiveLogSegmentsFrom(from: Long): Iterable[LogSegment] = {
    lock synchronized {
      if (from > activeSegment.baseOffset)
        Seq.empty
      else
        logSegments(from, activeSegment.baseOffset)
    }
  }

  /**
   * Get the largest log segment with a base offset less than or equal to the given offset, if one exists.
   *
   * @return the optional log segment
   */
  private def floorLogSegment(offset: Long): Option[LogSegment] = {
    Option(segments.floorEntry(offset)).map(_.getValue)
=======
  def nonActiveLogSegmentsFrom(from: Long): Iterable[LogSegment] = lock synchronized {
    segments.nonActiveLogSegmentsFrom(from)
>>>>>>> 976e78e4
  }

  override def toString: String = {
    val logString = new StringBuilder
    logString.append(s"Log(dir=$dir")
    logString.append(s", topic=${topicPartition.topic}")
    logString.append(s", partition=${topicPartition.partition}")
    logString.append(s", highWatermark=$highWatermark")
    logString.append(s", lastStableOffset=$lastStableOffset")
    logString.append(s", logStartOffset=$logStartOffset")
    logString.append(s", logEndOffset=$logEndOffset")
    logString.append(")")
    logString.toString
  }

  /**
   * This method deletes the given log segments by doing the following for each of them:
   * <ol>
   * <li>It removes the segment from the segment map so that it will no longer be used for reads.
   * <li>It renames the index and log files by appending .deleted to the respective file name
   * <li>It can either schedule an asynchronous delete operation to occur in the future or perform the deletion synchronously
   * </ol>
   * Asynchronous deletion allows reads to happen concurrently without synchronization and without the possibility of
   * physically deleting a file while it is being read.
   *
   * This method does not need to convert IOException to KafkaStorageException because it is either called before all logs are loaded
   * or the immediate caller will catch and handle IOException
   *
   * @param segments    The log segments to schedule for deletion
   * @param asyncDelete Whether the segment files should be deleted asynchronously
   */
  private def removeAndDeleteSegments(segments: Iterable[LogSegment],
                                      asyncDelete: Boolean,
                                      reason: SegmentDeletionReason): Unit = {
    if (segments.nonEmpty) {
      lock synchronized {
        // As most callers hold an iterator into the `segments` collection and `removeAndDeleteSegment` mutates it by
        // removing the deleted segment, we should force materialization of the iterator here, so that results of the
        // iteration remain valid and deterministic.
        val toDelete = segments.toList
        reason.logReason(this, toDelete)
        toDelete.foreach { segment =>
          this.segments.remove(segment.baseOffset)
        }
        deleteSegmentFiles(toDelete, asyncDelete)
      }
    }
  }

  /**
   * Perform physical deletion for the given file. Allows the file to be deleted asynchronously or synchronously.
   *
   * This method assumes that the file exists and the method is not thread-safe.
   *
   * This method does not need to convert IOException (thrown from changeFileSuffixes) to KafkaStorageException because
   * it is either called before all logs are loaded or the caller will catch and handle IOException
   *
   * @throws IOException if the file can't be renamed and still exists
   */
  private def deleteSegmentFiles(segments: Iterable[LogSegment], asyncDelete: Boolean, deleteProducerStateSnapshots: Boolean = true): Unit = {
    segments.foreach(_.changeFileSuffixes("", Log.DeletedFileSuffix, false))

    def deleteSegments(): Unit = {
      info(s"Deleting segment files ${segments.mkString(",")}")
      maybeHandleIOException(s"Error while deleting segments for $topicPartition in dir ${dir.getParent}") {
        segments.foreach { segment =>
          segment.deleteIfExists()
          if (deleteProducerStateSnapshots)
            producerStateManager.removeAndDeleteSnapshot(segment.baseOffset)
        }
      }
    }

    if (asyncDelete)
      scheduler.schedule("delete-file", () => deleteSegments(), delay = config.fileDeleteDelayMs)
    else
      deleteSegments()
  }

  /**
   * Swap one or more new segment in place and delete one or more existing segments in a crash-safe manner. The old
   * segments will be asynchronously deleted.
   *
   * This method does not need to convert IOException to KafkaStorageException because it is either called before all logs are loaded
   * or the caller will catch and handle IOException
   *
   * The sequence of operations is:
   * <ol>
   * <li> Cleaner creates one or more new segments with suffix .cleaned and invokes replaceSegments().
   * If broker crashes at this point, the clean-and-swap operation is aborted and
   * the .cleaned files are deleted on recovery in loadSegments().
   * <li> New segments are renamed .swap. If the broker crashes before all segments were renamed to .swap, the
   * clean-and-swap operation is aborted - .cleaned as well as .swap files are deleted on recovery in
   * loadSegments(). We detect this situation by maintaining a specific order in which files are renamed from
   * .cleaned to .swap. Basically, files are renamed in descending order of offsets. On recovery, all .swap files
   * whose offset is greater than the minimum-offset .clean file are deleted.
   * <li> If the broker crashes after all new segments were renamed to .swap, the operation is completed, the swap
   * operation is resumed on recovery as described in the next step.
   * <li> Old segment files are renamed to .deleted and asynchronous delete is scheduled.
   * If the broker crashes, any .deleted files left behind are deleted on recovery in loadSegments().
   * replaceSegments() is then invoked to complete the swap with newSegment recreated from
   * the .swap file and oldSegments containing segments which were not renamed before the crash.
   * <li> Swap segment(s) are renamed to replace the existing segments, completing this operation.
   * If the broker crashes, any .deleted files which may be left behind are deleted
   * on recovery in loadSegments().
   * </ol>
   *
   * @param newSegments         The new log segment to add to the log
   * @param oldSegments         The old log segments to delete from the log
   * @param isRecoveredSwapFile true if the new segment was created from a swap file during recovery after a crash
   */
  private[log] def replaceSegments(newSegments: Seq[LogSegment], oldSegments: Seq[LogSegment], isRecoveredSwapFile: Boolean = false): Unit = {
    lock synchronized {
      val sortedNewSegments = newSegments.sortBy(_.baseOffset)
      // Some old segments may have been removed from index and scheduled for async deletion after the caller reads segments
      // but before this method is executed. We want to filter out those segments to avoid calling asyncDeleteSegment()
      // multiple times for the same segment.
      val sortedOldSegments = oldSegments.filter(seg => segments.contains(seg.baseOffset)).sortBy(_.baseOffset)

      checkIfMemoryMappedBufferClosed()
      // need to do this in two phases to be crash safe AND do the delete asynchronously
      // if we crash in the middle of this we complete the swap in loadSegments()
      if (!isRecoveredSwapFile)
        sortedNewSegments.reverse.foreach(_.changeFileSuffixes(Log.CleanedFileSuffix, Log.SwapFileSuffix, false))
      sortedNewSegments.reverse.foreach(addSegment(_))
      val newSegmentBaseOffsets = sortedNewSegments.map(_.baseOffset).toSet

      // delete the old files
      sortedOldSegments.foreach { seg =>
        // remove the index entry
        if (seg.baseOffset != sortedNewSegments.head.baseOffset)
          segments.remove(seg.baseOffset)
        // delete segment files, but do not delete producer state for segment objects which are being replaced.
        deleteSegmentFiles(List(seg), asyncDelete = true, deleteProducerStateSnapshots = !newSegmentBaseOffsets.contains(seg.baseOffset))
      }
      // okay we are safe now, remove the swap suffix
      sortedNewSegments.foreach(_.changeFileSuffixes(Log.SwapFileSuffix, ""))
    }
  }

  /**
   * This function does not acquire Log.lock. The caller has to make sure log segments don't get deleted during
   * this call, and also protects against calling this function on the same segment in parallel.
   *
   * Currently, it is used by LogCleaner threads on log compact non-active segments only with LogCleanerManager's lock
   * to ensure no other logcleaner threads and retention thread can work on the same segment.
   */
  private[log] def getFirstBatchTimestampForSegments(segments: Iterable[LogSegment]): Iterable[Long] = {
    segments.map {
      segment =>
        segment.getFirstBatchTimestamp()
    }
  }

  /**
   * remove deleted log metrics
   */
  private[log] def removeLogMetrics(): Unit = {
    removeMetric(LogMetricNames.NumLogSegments, tags)
    removeMetric(LogMetricNames.LogStartOffset, tags)
    removeMetric(LogMetricNames.LogEndOffset, tags)
    removeMetric(LogMetricNames.Size, tags)
  }

  /**
   * Add the given segment to the segments in this log. If this segment replaces an existing segment, delete it.
   *
   * 将日志段对象添加到Map
   *
   * @param segment The segment to add
   */
  @threadsafe
  private[log] def addSegment(segment: LogSegment): LogSegment = this.segments.add(segment)

  private def maybeHandleIOException[T](msg: => String)(fun: => T): T = {
    if (logDirFailureChannel.hasOfflineLogDir(parentDir)) {
      throw new KafkaStorageException(s"The log dir $parentDir is offline due to a previous IO exception.")
    }
    try {
      fun
    } catch {
      case e: IOException =>
        logDirFailureChannel.maybeAddOfflineLogDir(parentDir, msg, e)
        throw new KafkaStorageException(msg, e)
    }
  }

  private[log] def retryOnOffsetOverflow[T](fn: => T): T = {
    while (true) {
      try {
        return fn
      } catch {
        case e: LogSegmentOffsetOverflowException =>
          info(s"Caught segment overflow error: ${e.getMessage}. Split segment and retry.")
          splitOverflowedSegment(e.segment)
      }
    }
    throw new IllegalStateException()
  }

  /**
   * Split a segment into one or more segments such that there is no offset overflow in any of them. The
   * resulting segments will contain the exact same messages that are present in the input segment. On successful
   * completion of this method, the input segment will be deleted and will be replaced by the resulting new segments.
   * See replaceSegments for recovery logic, in case the broker dies in the middle of this operation.
   * <p>Note that this method assumes we have already determined that the segment passed in contains records that cause
   * offset overflow.</p>
   * <p>The split logic overloads the use of .clean files that LogCleaner typically uses to make the process of replacing
   * the input segment with multiple new segments atomic and recoverable in the event of a crash. See replaceSegments
   * and completeSwapOperations for the implementation to make this operation recoverable on crashes.</p>
   *
   * @param segment Segment to split
   * @return List of new segments that replace the input segment
   */
  private[log] def splitOverflowedSegment(segment: LogSegment): List[LogSegment] = {
    require(isLogFile(segment.log.file), s"Cannot split file ${segment.log.file.getAbsoluteFile}")
    require(segment.hasOverflow, "Split operation is only permitted for segments with overflow")

    info(s"Splitting overflowed segment $segment")

    val newSegments = ListBuffer[LogSegment]()
    try {
      var position = 0
      val sourceRecords = segment.log

      while (position < sourceRecords.sizeInBytes) {
        val firstBatch = sourceRecords.batchesFrom(position).asScala.head
        val newSegment = LogCleaner.createNewCleanedSegment(this, firstBatch.baseOffset)
        newSegments += newSegment

        val bytesAppended = newSegment.appendFromFile(sourceRecords, position)
        if (bytesAppended == 0)
          throw new IllegalStateException(s"Failed to append records from position $position in $segment")

        position += bytesAppended
      }

      // prepare new segments
      var totalSizeOfNewSegments = 0
      newSegments.foreach { splitSegment =>
        splitSegment.onBecomeInactiveSegment()
        splitSegment.flush()
        splitSegment.lastModified = segment.lastModified
        totalSizeOfNewSegments += splitSegment.log.sizeInBytes
      }
      // size of all the new segments combined must equal size of the original segment
      if (totalSizeOfNewSegments != segment.log.sizeInBytes)
        throw new IllegalStateException("Inconsistent segment sizes after split" +
          s" before: ${segment.log.sizeInBytes} after: $totalSizeOfNewSegments")

      // replace old segment with new ones
      info(s"Replacing overflowed segment $segment with split segments $newSegments")
      replaceSegments(newSegments.toList, List(segment))
      newSegments.toList
    } catch {
      case e: Exception =>
        newSegments.foreach { splitSegment =>
          splitSegment.close()
          splitSegment.deleteIfExists()
        }
        throw e
    }
  }
}

/**
 * Helper functions for logs
 *
 * Log类的伴生对象 内部定义了很多常量及一些辅助方法
 */
object Log {

  // ==========================Kafka定义的文件类型Start==========================
  /** a log file. Kafka日志对象文件 */
  val LogFileSuffix = ".log"

  /** an index file. Kafka位移索引文件 */
  val IndexFileSuffix = ".index"

  /** a time index file. Kafka时间戳索引文件 */
  val TimeIndexFileSuffix = ".timeindex"

  /** Kafka为幂等型或事务型Producer所做的快照文件 */
  val ProducerSnapshotFileSuffix = ".snapshot"

  /** an (aborted) txn index. Kafka事务索引文件 */
  val TxnIndexFileSuffix = ".txnindex"

  /** a file that is scheduled to be deleted. 删除日志段操作创建的文件 目前删除日志段文件是异步操作 broker端把日志段从.log后缀改为.deleted后缀 */
  val DeletedFileSuffix = ".deleted"

  // ==============================都是Compaction操作的产物 和Cleaner有关Start==============================
  /** A temporary file that is being used for log cleaning. */
  val CleanedFileSuffix = ".cleaned"

  /** A temporary file used when swapping files into the log. */
  val SwapFileSuffix = ".swap"
  // ==============================都是Compaction操作的产物 和Cleaner有关End==============================

  /** Clean shutdown file that indicates the broker was cleanly shutdown in 0.8 and higher.
   * This is used to avoid unnecessary recovery after a clean shutdown. In theory this could be
   * avoided by passing in the recovery point, however finding the correct position to do this
   * requires accessing the offset index which may not be safe in an unclean shutdown.
   * For more information see the discussion in PR#2104
   */
  val CleanShutdownFile = ".kafka_cleanshutdown"

  /** a directory that is scheduled to be deleted. 应用于文件夹 删除一个Topic时 Topic的分区文件夹会加上该后缀 */
  val DeleteDirSuffix = "-delete"

  /** a directory that is used for future partition. 适用于变更Topic分区文件夹地址的 */
  val FutureDirSuffix = "-future"
  // ==========================Kafka定义的文件类型End==========================

  private[log] val DeleteDirPattern = Pattern.compile(s"^(\\S+)-(\\S+)\\.(\\S+)$DeleteDirSuffix")
  private[log] val FutureDirPattern = Pattern.compile(s"^(\\S+)-(\\S+)\\.(\\S+)$FutureDirSuffix")

  val UnknownOffset = -1L

  def apply(dir: File,
            config: LogConfig,
            logStartOffset: Long,
            recoveryPoint: Long,
            scheduler: Scheduler,
            brokerTopicStats: BrokerTopicStats,
            time: Time = Time.SYSTEM,
            maxProducerIdExpirationMs: Int,
            producerIdExpirationCheckIntervalMs: Int,
            logDirFailureChannel: LogDirFailureChannel,
            lastShutdownClean: Boolean = true,
            topicId: Option[Uuid],
            keepPartitionMetadataFile: Boolean): Log = {
    val topicPartition = Log.parseTopicPartitionName(dir)
    val producerStateManager = new ProducerStateManager(topicPartition, dir, maxProducerIdExpirationMs)
    new Log(dir, config, logStartOffset, recoveryPoint, scheduler, brokerTopicStats, time, maxProducerIdExpirationMs,
      producerIdExpirationCheckIntervalMs, topicPartition, producerStateManager, logDirFailureChannel, lastShutdownClean, topicId, keepPartitionMetadataFile)
  }

  /**
   * Make log segment file name from offset bytes. All this does is pad out the offset number with zeros
   * so that ls sorts the files numerically.
   *
   * 通过给定的位移值计算出对应的日志段文件名
   * 由于日志段文件名固定式20位的 该方法采用给定位移值前补0的方式将文件名扩充成20位
   * 比如给定位移值 12345 那么Broker端磁盘上对应的日志段文件名即为00000000000000012345.log
   *
   * @param offset The offset to use in the file name
   * @return The filename
   */
  def filenamePrefixFromOffset(offset: Long): String = {
    val nf = NumberFormat.getInstance()
    nf.setMinimumIntegerDigits(20)
    nf.setMaximumFractionDigits(0)
    nf.setGroupingUsed(false)
    nf.format(offset)
  }

  /**
   * Construct a log file name in the given dir with the given base offset and the given suffix
   *
   * @param dir    The directory in which the log will reside
   * @param offset The base offset of the log file
   * @param suffix The suffix to be appended to the file name (e.g. "", ".deleted", ".cleaned", ".swap", etc.)
   */
  def logFile(dir: File, offset: Long, suffix: String = ""): File =
    new File(dir, filenamePrefixFromOffset(offset) + LogFileSuffix + suffix)

  /**
   * Return a directory name to rename the log directory to for async deletion.
   * The name will be in the following format: "topic-partitionId.uniqueId-delete".
   * If the topic name is too long, it will be truncated to prevent the total name
   * from exceeding 255 characters.
   */
  def logDeleteDirName(topicPartition: TopicPartition): String = {
    val uniqueId = java.util.UUID.randomUUID.toString.replaceAll("-", "")
    val suffix = s"-${topicPartition.partition()}.${uniqueId}${DeleteDirSuffix}"
    val prefixLength = Math.min(topicPartition.topic().size, 255 - suffix.size)
    s"${topicPartition.topic().substring(0, prefixLength)}${suffix}"
  }

  /**
   * Return a future directory name for the given topic partition. The name will be in the following
   * format: topic-partition.uniqueId-future where topic, partition and uniqueId are variables.
   */
  def logFutureDirName(topicPartition: TopicPartition): String = {
    logDirNameWithSuffix(topicPartition, FutureDirSuffix)
  }

  private def logDirNameWithSuffix(topicPartition: TopicPartition, suffix: String): String = {
    val uniqueId = java.util.UUID.randomUUID.toString.replaceAll("-", "")
    s"${logDirName(topicPartition)}.$uniqueId$suffix"
  }

  /**
   * Return a directory name for the given topic partition. The name will be in the following
   * format: topic-partition where topic, partition are variables.
   */
  def logDirName(topicPartition: TopicPartition): String = {
    s"${topicPartition.topic}-${topicPartition.partition}"
  }

  /**
   * Construct an index file name in the given dir using the given base offset and the given suffix
   *
   * @param dir    The directory in which the log will reside
   * @param offset The base offset of the log file
   * @param suffix The suffix to be appended to the file name ("", ".deleted", ".cleaned", ".swap", etc.)
   */
  def offsetIndexFile(dir: File, offset: Long, suffix: String = ""): File =
    new File(dir, filenamePrefixFromOffset(offset) + IndexFileSuffix + suffix)

  /**
   * Construct a time index file name in the given dir using the given base offset and the given suffix
   *
   * @param dir    The directory in which the log will reside
   * @param offset The base offset of the log file
   * @param suffix The suffix to be appended to the file name ("", ".deleted", ".cleaned", ".swap", etc.)
   */
  def timeIndexFile(dir: File, offset: Long, suffix: String = ""): File =
    new File(dir, filenamePrefixFromOffset(offset) + TimeIndexFileSuffix + suffix)

  def deleteFileIfExists(file: File, suffix: String = ""): Unit =
    Files.deleteIfExists(new File(file.getPath + suffix).toPath)

  /**
   * Construct a producer id snapshot file using the given offset.
   *
   * @param dir    The directory in which the log will reside
   * @param offset The last offset (exclusive) included in the snapshot
   */
  def producerSnapshotFile(dir: File, offset: Long): File =
    new File(dir, filenamePrefixFromOffset(offset) + ProducerSnapshotFileSuffix)

  /**
   * Construct a transaction index file name in the given dir using the given base offset and the given suffix
   *
   * @param dir    The directory in which the log will reside
   * @param offset The base offset of the log file
   * @param suffix The suffix to be appended to the file name ("", ".deleted", ".cleaned", ".swap", etc.)
   */
  def transactionIndexFile(dir: File, offset: Long, suffix: String = ""): File =
    new File(dir, filenamePrefixFromOffset(offset) + TxnIndexFileSuffix + suffix)

  def offsetFromFileName(filename: String): Long = {
    filename.substring(0, filename.indexOf('.')).toLong
  }

  def offsetFromFile(file: File): Long = {
    offsetFromFileName(file.getName)
  }

  /**
   * Calculate a log's size (in bytes) based on its log segments
   *
   * @param segments The log segments to calculate the size of
   * @return Sum of the log segments' sizes (in bytes)
   */
  def sizeInBytes(segments: Iterable[LogSegment]): Long =
    segments.map(_.size.toLong).sum

  /**
   * Parse the topic and partition out of the directory name of a log
   */
  def parseTopicPartitionName(dir: File): TopicPartition = {
    if (dir == null)
      throw new KafkaException("dir should not be null")

    def exception(dir: File): KafkaException = {
      new KafkaException(s"Found directory ${dir.getCanonicalPath}, '${dir.getName}' is not in the form of " +
        "topic-partition or topic-partition.uniqueId-delete (if marked for deletion).\n" +
        "Kafka's log directories (and children) should only contain Kafka topic data.")
    }

    val dirName = dir.getName
    if (dirName == null || dirName.isEmpty || !dirName.contains('-'))
      throw exception(dir)
    if (dirName.endsWith(DeleteDirSuffix) && !DeleteDirPattern.matcher(dirName).matches ||
      dirName.endsWith(FutureDirSuffix) && !FutureDirPattern.matcher(dirName).matches)
      throw exception(dir)

    val name: String =
      if (dirName.endsWith(DeleteDirSuffix) || dirName.endsWith(FutureDirSuffix)) dirName.substring(0, dirName.lastIndexOf('.'))
      else dirName

    val index = name.lastIndexOf('-')
    val topic = name.substring(0, index)
    val partitionString = name.substring(index + 1)
    if (topic.isEmpty || partitionString.isEmpty)
      throw exception(dir)

    val partition =
      try partitionString.toInt
      catch {
        case _: NumberFormatException => throw exception(dir)
      }

    new TopicPartition(topic, partition)
  }

  private def isIndexFile(file: File): Boolean = {
    val filename = file.getName
    filename.endsWith(IndexFileSuffix) || filename.endsWith(TimeIndexFileSuffix) || filename.endsWith(TxnIndexFileSuffix)
  }

  private def isLogFile(file: File): Boolean =
    file.getPath.endsWith(LogFileSuffix)

  private def loadProducersFromRecords(producerStateManager: ProducerStateManager, records: Records): Unit = {
    val loadedProducers = mutable.Map.empty[Long, ProducerAppendInfo]
    val completedTxns = ListBuffer.empty[CompletedTxn]
    records.batches.forEach { batch =>
      if (batch.hasProducerId) {
        val maybeCompletedTxn = updateProducers(
          producerStateManager,
          batch,
          loadedProducers,
          firstOffsetMetadata = None,
          origin = AppendOrigin.Replication)
        maybeCompletedTxn.foreach(completedTxns += _)
      }
    }
    loadedProducers.values.foreach(producerStateManager.update)
    completedTxns.foreach(producerStateManager.completeTxn)
  }

  private def updateProducers(producerStateManager: ProducerStateManager,
                              batch: RecordBatch,
                              producers: mutable.Map[Long, ProducerAppendInfo],
                              firstOffsetMetadata: Option[LogOffsetMetadata],
                              origin: AppendOrigin): Option[CompletedTxn] = {
    val producerId = batch.producerId
    val appendInfo = producers.getOrElseUpdate(producerId, producerStateManager.prepareUpdate(producerId, origin))
    appendInfo.append(batch, firstOffsetMetadata)
  }

}

/**
 * 定义Log对象的监控指标
 */
object LogMetricNames {
  val NumLogSegments: String = "NumLogSegments"
  val LogStartOffset: String = "LogStartOffset"
  val LogEndOffset: String = "LogEndOffset"
  val Size: String = "Size"

  def allMetricNames: List[String] = {
    List(NumLogSegments, LogStartOffset, LogEndOffset, Size)
  }
}

sealed trait SegmentDeletionReason {
  def logReason(log: Log, toDelete: List[LogSegment]): Unit
}

case object RetentionMsBreach extends SegmentDeletionReason {
  override def logReason(log: Log, toDelete: List[LogSegment]): Unit = {
    val retentionMs = log.config.retentionMs
    toDelete.foreach { segment =>
      segment.largestRecordTimestamp match {
        case Some(_) =>
          log.info(s"Deleting segment $segment due to retention time ${retentionMs}ms breach based on the largest " +
            s"record timestamp in the segment")
        case None =>
          log.info(s"Deleting segment $segment due to retention time ${retentionMs}ms breach based on the " +
            s"last modified time of the segment")
      }
    }
  }
}

case object RetentionSizeBreach extends SegmentDeletionReason {
  override def logReason(log: Log, toDelete: List[LogSegment]): Unit = {
    var size = log.size
    toDelete.foreach { segment =>
      size -= segment.size
      log.info(s"Deleting segment $segment due to retention size ${log.config.retentionSize} breach. Log size " +
        s"after deletion will be $size.")
    }
  }
}

case object StartOffsetBreach extends SegmentDeletionReason {
  override def logReason(log: Log, toDelete: List[LogSegment]): Unit = {
    log.info(s"Deleting segments due to log start offset ${log.logStartOffset} breach: ${toDelete.mkString(",")}")
  }
}

case object LogRecovery extends SegmentDeletionReason {
  override def logReason(log: Log, toDelete: List[LogSegment]): Unit = {
    log.info(s"Deleting segments as part of log recovery: ${toDelete.mkString(",")}")
  }
}

case object LogTruncation extends SegmentDeletionReason {
  override def logReason(log: Log, toDelete: List[LogSegment]): Unit = {
    log.info(s"Deleting segments as part of log truncation: ${toDelete.mkString(",")}")
  }
}

case object LogRoll extends SegmentDeletionReason {
  override def logReason(log: Log, toDelete: List[LogSegment]): Unit = {
    log.info(s"Deleting segments as part of log roll: ${toDelete.mkString(",")}")
  }
}

case object LogDeletion extends SegmentDeletionReason {
  override def logReason(log: Log, toDelete: List[LogSegment]): Unit = {
    log.info(s"Deleting segments as the log has been deleted: ${toDelete.mkString(",")}")
  }
}<|MERGE_RESOLUTION|>--- conflicted
+++ resolved
@@ -344,13 +344,10 @@
    */
   @volatile private var highWatermarkMetadata: LogOffsetMetadata = LogOffsetMetadata(logStartOffset)
 
-<<<<<<< HEAD
-  /* the actual segments of the log. 最重要的属性 保存分区日志下所有的日志段信息 Map的key值是日志段的起始位移值 value是日志段对象本身(ConcurrentSkipListMap线程安全 && 键值可排序) */
-  private val segments: ConcurrentNavigableMap[java.lang.Long, LogSegment] = new ConcurrentSkipListMap[java.lang.Long, LogSegment]
-=======
-  /* the actual segments of the log */
+  /** the actual segments of the log
+   * 最重要的属性 保存分区日志下所有的日志段信息 Map的key值是日志段的起始位移值 value是日志段对象本身(ConcurrentSkipListMap线程安全 && 键值可排序)
+   */
   private val segments: LogSegments = new LogSegments(topicPartition)
->>>>>>> 976e78e4
 
   // Leader Epoch 是社区于 0.11.0.0 版本引入源码中的 主要是用来判断出现 Failure 时是否执行日志截断操作(Truncation)
   // Visible for testing. 出现Failure时是否进行日志截断操作(之前根据高水位判断的机制 可能会造成副本间数据不一致的问题) 保存了分区Leader的Epoch值与对应位移值的映射关系
@@ -361,11 +358,6 @@
    */
   @volatile var partitionMetadataFile : PartitionMetadataFile = null
 
-<<<<<<< HEAD
-  @volatile var topicId: Uuid = Uuid.ZERO_UUID
-
-=======
->>>>>>> 976e78e4
   locally {
     // create the log directory if it doesn't exist
     // 1.创建分区日志路径 保存Log对象磁盘文件
@@ -382,13 +374,9 @@
     nextOffsetMetadata = LogOffsetMetadata(nextOffset, activeSegment.baseOffset, activeSegment.size)
     // 5.更新leaderEpochCache 清除无效数据 去除LEO值之上的所有无效缓存项
     leaderEpochCache.foreach(_.truncateFromEnd(nextOffsetMetadata.messageOffset))
-<<<<<<< HEAD
+
     // 更新logStartOffset
-    updateLogStartOffset(math.max(logStartOffset, segments.firstEntry.getValue.baseOffset))
-=======
-
     updateLogStartOffset(math.max(logStartOffset, segments.firstSegment.get.baseOffset))
->>>>>>> 976e78e4
 
     // The earliest leader epoch may not be flushed during a hard failure. Recover it here.
     leaderEpochCache.foreach(_.truncateFromStart(logStartOffset))
@@ -671,12 +659,8 @@
     def newLeaderEpochFileCache(): LeaderEpochFileCache = {
       // 创建Leader Epoch Cache检查点文件
       val checkpointFile = new LeaderEpochCheckpointFile(leaderEpochFile, logDirFailureChannel)
-<<<<<<< HEAD
       // 创建Leader Epoch Cache对象
-      new LeaderEpochFileCache(topicPartition, () => logEndOffset, checkpointFile)
-=======
       new LeaderEpochFileCache(topicPartition, checkpointFile)
->>>>>>> 976e78e4
     }
 
     if (recordVersion.precedes(RecordVersion.V2)) {
@@ -799,11 +783,7 @@
         // 如果是日志文件
         val baseOffset = offsetFromFile(file)
         val timeIndexFileNewlyCreated = !Log.timeIndexFile(dir, baseOffset).exists()
-<<<<<<< HEAD
         // 创建对应的LogSegment对象 加入segments中
-        val segment = LogSegment.open(dir = dir, baseOffset = baseOffset,
-          config, time = time, fileAlreadyExists = true)
-=======
         val segment = LogSegment.open(dir = dir,
           baseOffset = baseOffset,
           config,
@@ -811,7 +791,6 @@
           fileAlreadyExists = true,
           needsRecovery = !hadCleanShutdown)
 
->>>>>>> 976e78e4
         try segment.sanityCheck(timeIndexFileNewlyCreated)
         catch {
           case _: NoSuchFileException =>
@@ -911,12 +890,7 @@
       // In case we encounter a segment with offset overflow, the retry logic will split it after which we need to retry
       // loading of segments. In that case, we also need to close all segments that could have been left open in previous
       // call to loadSegmentFiles().
-<<<<<<< HEAD
-      // 2.1.清空所有已有日志段对象
-      logSegments.foreach(_.close())
-=======
       segments.close()
->>>>>>> 976e78e4
       segments.clear()
       // 2.2.再次遍历分区路径 重建日志段segments Map并删除无对应日志段文件的孤立索引文件
       loadSegmentFiles()
@@ -1808,22 +1782,15 @@
       // 读取消息时没有使用Monitor锁同步机制 因此这里取巧了 用本地变量的方式把LEO对象保存起来 避免争用(race condition)
       val endOffsetMetadata = nextOffsetMetadata
       val endOffset = endOffsetMetadata.messageOffset
-<<<<<<< HEAD
       // 找到startOffset值所在的日志段对象 注意要使用floorEntry方法
-      var segmentEntry = segments.floorEntry(startOffset)
+      var segmentEntryOpt = segments.floorEntry(startOffset)
 
       // return error on attempt to read beyond the log end offset or read below log start offset
       // 满足以下条件之一将被视为消息越界 即你要读取的消息不在该Log对象中
       // 1.要读取的消息位移超过了LEO值
       // 2.没找到对应的日志段对象
       // 3.要读取的消息在Log Start Offset之下 同样是对外不可见的消息
-      if (startOffset > endOffset || segmentEntry == null || startOffset < logStartOffset)
-=======
-      var segmentEntryOpt = segments.floorEntry(startOffset)
-
-      // return error on attempt to read beyond the log end offset or read below log start offset
       if (startOffset > endOffset || segmentEntryOpt.isEmpty || startOffset < logStartOffset)
->>>>>>> 976e78e4
         throw new OffsetOutOfRangeException(s"Received request for offset $startOffset for partition $topicPartition, " +
           s"but we only have log segments in the range $logStartOffset to $endOffset.")
       // 查看一下读取隔离级别设置
@@ -1845,12 +1812,8 @@
         // Do the read on the segment with a base offset less than the target offset
         // but if that segment doesn't contain any messages with an offset greater than that
         // continue to read from successive segments until we get some messages or we reach the end of the log
-<<<<<<< HEAD
         // 开始遍历日志段对象 直到读出东西来或者读到日志末尾
-        var done = segmentEntry == null
-=======
         var done = segmentEntryOpt.isEmpty
->>>>>>> 976e78e4
         var fetchDataInfo: FetchDataInfo = null
         while (!done) {
           val segmentEntry = segmentEntryOpt.get
@@ -1866,14 +1829,10 @@
           if (fetchDataInfo != null) { // 否则返回
             if (includeAbortedTxns)
               fetchDataInfo = addAbortedTransactions(startOffset, segmentEntry, fetchDataInfo)
-<<<<<<< HEAD
           } else {
             // 如果没有返回任何消息去下一个日志段对象试试
-            segmentEntry = segments.higherEntry(segmentEntry.getKey)
+            segmentEntryOpt = segments.higherEntry(baseOffset)
           }
-=======
-          } else segmentEntryOpt = segments.higherEntry(baseOffset)
->>>>>>> 976e78e4
 
           done = fetchDataInfo != null || segmentEntryOpt.isEmpty
         }
@@ -1895,12 +1854,7 @@
     val allAbortedTxns = ListBuffer.empty[AbortedTxn]
 
     def accumulator(abortedTxns: List[AbortedTxn]): Unit = allAbortedTxns ++= abortedTxns
-<<<<<<< HEAD
-
-    collectAbortedTransactions(logStartOffset, upperBoundOffset, segmentEntry, accumulator)
-=======
     collectAbortedTransactions(logStartOffset, upperBoundOffset, segmentEntryOpt.get, accumulator)
->>>>>>> 976e78e4
     allAbortedTxns.toList
   }
 
@@ -2071,26 +2025,17 @@
       val numToDelete = deletable.size
       if (numToDelete > 0) {
         // we must always have at least one segment, so if we are going to delete all the segments, create a new one first
-<<<<<<< HEAD
         // 不允许删除所有日志段对象 如果一定要做 先创建出一个新的来 然后再把前面N个删掉
-        if (segments.size == numToDelete)
-=======
         if (numberOfSegments == numToDelete)
->>>>>>> 976e78e4
           roll()
         lock synchronized {
           checkIfMemoryMappedBufferClosed() // 确保Log对象没有被关闭
           // remove the segments for lookups
-<<<<<<< HEAD
           // Log Start Offset 值是整个 Log 对象对外可见消息的最小位移值
           // 如果我们删除了日志段对象很有可能对外可见消息的范围发生了变化
           // 此时自然要看一下是否需要更新 Log Start Offset 值 这就是 deleteSegments 方法最后要更新 Log Start Offset 值的原因
-          removeAndDeleteSegments(deletable, asyncDelete = true, reason) // 删除给定的日志段对象以及底层的物理文件
-          maybeIncrementLogStartOffset(segments.firstEntry.getValue.baseOffset, SegmentDeletion) // 尝试更新日志的Log Start Offset值
-=======
-          removeAndDeleteSegments(deletable, asyncDelete = true, reason)
-          maybeIncrementLogStartOffset(segments.firstSegment.get.baseOffset, SegmentDeletion)
->>>>>>> 976e78e4
+          removeAndDeleteSegments(deletable, asyncDelete = true, reason)  // 删除给定的日志段对象以及底层的物理文件
+          maybeIncrementLogStartOffset(segments.firstSegment.get.baseOffset, SegmentDeletion) // 尝试更新日志的Log Start Offset值
         }
       }
       numToDelete
@@ -2114,20 +2059,15 @@
       Seq.empty
     } else {
       val deletable = ArrayBuffer.empty[LogSegment]
-<<<<<<< HEAD
-      var segmentEntry = segments.firstEntry
+      var segmentEntryOpt = segments.firstEntry
       // 从具有最小起始位移值的日志段对象开始遍历 直到满足以下条件之一便停止遍历:
       // 1.测定条件函数predicate = false
       // 2.扫描到包含Log对象高水位值所在的日志段对象
       // 3.最新的日志段对象不包含任何消息
       // 最新日志段对象是segments中Key值最大对应的那个日志段(也就是我们常说的Active Segment) 完全为空的Active Segment如果被允许删除后面还要重建它 故代码这里不允许删除大小为空的Active Segment
       // 在遍历过程中，同时不满足以上3个条件的所有日志段都是可以被删除的！
-      while (segmentEntry != null) {
-=======
-      var segmentEntryOpt = segments.firstEntry
       while (segmentEntryOpt.isDefined) {
         val segmentEntry = segmentEntryOpt.get
->>>>>>> 976e78e4
         val segment = segmentEntry.getValue
         val nextSegmentEntryOpt = segments.higherEntry(segmentEntry.getKey)
         val (nextSegment, upperBoundOffset, isLastSegmentAndEmpty) =
@@ -2537,27 +2477,8 @@
     segments.values(from, to)
   }
 
-<<<<<<< HEAD
-  def nonActiveLogSegmentsFrom(from: Long): Iterable[LogSegment] = {
-    lock synchronized {
-      if (from > activeSegment.baseOffset)
-        Seq.empty
-      else
-        logSegments(from, activeSegment.baseOffset)
-    }
-  }
-
-  /**
-   * Get the largest log segment with a base offset less than or equal to the given offset, if one exists.
-   *
-   * @return the optional log segment
-   */
-  private def floorLogSegment(offset: Long): Option[LogSegment] = {
-    Option(segments.floorEntry(offset)).map(_.getValue)
-=======
   def nonActiveLogSegmentsFrom(from: Long): Iterable[LogSegment] = lock synchronized {
     segments.nonActiveLogSegmentsFrom(from)
->>>>>>> 976e78e4
   }
 
   override def toString: String = {
