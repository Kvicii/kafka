/**
 * Licensed to the Apache Software Foundation (ASF) under one or more
 * contributor license agreements.  See the NOTICE file distributed with
 * this work for additional information regarding copyright ownership.
 * The ASF licenses this file to You under the Apache License, Version 2.0
 * (the "License"); you may not use this file except in compliance with
 * the License.  You may obtain a copy of the License at
 *
 * http://www.apache.org/licenses/LICENSE-2.0
 *
 * Unless required by applicable law or agreed to in writing, software
 * distributed under the License is distributed on an "AS IS" BASIS,
 * WITHOUT WARRANTIES OR CONDITIONS OF ANY KIND, either express or implied.
 * See the License for the specific language governing permissions and
 * limitations under the License.
 */
package kafka.log

import java.io.{File, IOException}
import java.nio.file.attribute.FileTime
import java.nio.file.{Files, NoSuchFileException}
import java.util.concurrent.TimeUnit
import kafka.common.LogSegmentOffsetOverflowException
import kafka.metrics.{KafkaMetricsGroup, KafkaTimer}
import kafka.server.epoch.LeaderEpochFileCache
import kafka.server.{FetchDataInfo, LogOffsetMetadata}
import kafka.utils._
import org.apache.kafka.common.InvalidRecordException
import org.apache.kafka.common.errors.CorruptRecordException
import org.apache.kafka.common.record.FileRecords.{LogOffsetPosition, TimestampAndOffset}
import org.apache.kafka.common.record._
import org.apache.kafka.common.utils.{BufferSupplier, Time}

import scala.jdk.CollectionConverters._
import scala.math._

/**
 * A segment of the log. Each segment has two components: a log and an index. The log is a FileRecords containing
 * the actual messages. The index is an OffsetIndex that maps from logical offsets to physical file positions. Each
 * segment has a base offset which is an offset <= the least offset of any message in this segment and > any offset in
 * any previous segment.
 * 每个日志段由两个核心组件构成--日志和索引
 * 每个日志段都有一个起始位移值(Base Offset) 该位移值是此日志段所有消息中最小的位移值 同时该值却又比前面任何日志段中消息的位移值都大
 *
 * A segment with a base offset of [base_offset] would be stored in two files, a [base_offset].index and a [base_offset].log file.
 * LogSegment class 和 object是伴生的关系(一个源代码文件名字相同的class和object)
 * 其中class和Java中的类是一样的
 * object对象是单例对象 用于保存静态变量或静态方法
 *
 * @param log                 The file records containing log entries
 * @param lazyOffsetIndex     The offset index
 * @param lazyTimeIndex       The timestamp index
 * @param txnIndex            The transaction index
 * @param baseOffset          A lower bound on the offsets in this segment
 * @param indexIntervalBytes  The approximate number of bytes between entries in the index
 * @param rollJitterMs        The maximum random jitter subtracted from the scheduled segment roll time
 * @param time                The time instance
 * @param needsFlushParentDir Whether or not we need to flush the parent directory during the first flus
 */
@nonthreadsafe
class LogSegment private[log](val log: FileRecords, // 实际保存Kafka消息的对象
                              val lazyOffsetIndex: LazyIndex[OffsetIndex], // 位移索引文件--使用了延迟初始化的原理 降低了初始化的时间成本
                              val lazyTimeIndex: LazyIndex[TimeIndex], // 时间戳索引文件--使用了延迟初始化的原理 降低了初始化的时间成本
                              val txnIndex: TransactionIndex, // 已中止事务索引文件
                              val baseOffset: Long, // 每个日志段的起始偏移量 每个LogSegment对象实例一旦被创建 它的起始偏移量就不能再被更改
                              val indexIntervalBytes: Int, // 对应broker端参数log.index.interval.bytes的值 控制日志段对象新增索引项的频率(默认情况下 日志段至少新写入4KB的消息数据才会新增一条索引项)
                              val rollJitterMs: Long, // 日志段对象新增倒计时的扰动值 由于新增倒计时是全局设置(在未来某一时刻很可能同时创建多个日志段对象 会极大地增加IO) 此干扰值的作用就是每个日志段在创建时会岔开一段时间 减少IO压力
                               val time: Time) extends Logging {

  def offsetIndex: OffsetIndex = lazyOffsetIndex.get

  def timeIndex: TimeIndex = lazyTimeIndex.get

  def shouldRoll(rollParams: RollParams): Boolean = {
    val reachedRollMs = timeWaitedForRoll(rollParams.now, rollParams.maxTimestampInMessages) > rollParams.maxSegmentMs - rollJitterMs
    // 当前的Segment文件大小 + 本次要写入的消息大小 > maxSegmentBytes 重新创建一个Segment文件
    size > rollParams.maxSegmentBytes - rollParams.messagesSize ||
      (size > 0 && reachedRollMs) ||
      offsetIndex.isFull || timeIndex.isFull || !canConvertToRelativeOffset(rollParams.maxOffsetInMessages)
  }

  def resizeIndexes(size: Int): Unit = {
    offsetIndex.resize(size)
    timeIndex.resize(size)
  }

  def sanityCheck(timeIndexFileNewlyCreated: Boolean): Unit = {
    if (lazyOffsetIndex.file.exists) {
      // Resize the time index file to 0 if it is newly created.
      if (timeIndexFileNewlyCreated)
        timeIndex.resize(0)
      // Sanity checks for time index and offset index are skipped because
      // we will recover the segments above the recovery point in recoverLog()
      // in any case so sanity checking them here is redundant.
      txnIndex.sanityCheck()
    }
    else throw new NoSuchFileException(s"Offset index file ${lazyOffsetIndex.file.getAbsolutePath} does not exist")
  }

  private var created = time.milliseconds

  /* the number of bytes since we last added an entry in the offset index */
  private var bytesSinceLastIndexEntry = 0

  // The timestamp we used for time based log rolling and for ensuring max compaction delay
  // volatile for LogCleaner to see the update
  @volatile private var rollingBasedTimestamp: Option[Long] = None

  /* The maximum timestamp and offset we see so far */
  @volatile private var _maxTimestampAndOffsetSoFar: TimestampOffset = TimestampOffset.Unknown
  def maxTimestampAndOffsetSoFar_= (timestampOffset: TimestampOffset): Unit = _maxTimestampAndOffsetSoFar = timestampOffset
  def maxTimestampAndOffsetSoFar: TimestampOffset = {
    if (_maxTimestampAndOffsetSoFar == TimestampOffset.Unknown)
      _maxTimestampAndOffsetSoFar = timeIndex.lastEntry
    _maxTimestampAndOffsetSoFar
  }

  /* The maximum timestamp we see so far */
<<<<<<< HEAD
  @volatile private var _maxTimestampSoFar: Option[Long] = None

  def maxTimestampSoFar_=(timestamp: Long): Unit = _maxTimestampSoFar = Some(timestamp)

  /**
   * 当前日志段最大时间戳
   * 定期删除日志的判定依据
   *
   * @return
   */
=======
>>>>>>> 5ef962ba
  def maxTimestampSoFar: Long = {
    maxTimestampAndOffsetSoFar.timestamp
  }

<<<<<<< HEAD
  @volatile private var _offsetOfMaxTimestampSoFar: Option[Long] = None

  def offsetOfMaxTimestampSoFar_=(offset: Long): Unit = _offsetOfMaxTimestampSoFar = Some(offset)

  /**
   * 当前日志段最大时间戳对应的偏移量
   * 用于时间戳索引项
   * 时间戳索引项保存时间戳与消息位移的对应关系
   *
   * @return
   */
=======
>>>>>>> 5ef962ba
  def offsetOfMaxTimestampSoFar: Long = {
    maxTimestampAndOffsetSoFar.offset
  }

  /* Return the size in bytes of this log segment */
  def size: Int = log.sizeInBytes()

  /**
   * checks that the argument offset can be represented as an integer offset relative to the baseOffset.
   */
  def canConvertToRelativeOffset(offset: Long): Boolean = {
    offsetIndex.canAppendOffset(offset)
  }

  /**
   * Append the given messages starting with the given offset. Add
   * an entry to the index if needed.
   *
   * It is assumed this method is being called from within a lock.
   *
   * 写入消息
   *
   * @param largestOffset               The last offset in the message set
   * @param largestTimestamp            The largest timestamp in the message set.
   * @param shallowOffsetOfMaxTimestamp The offset of the message that has the largest timestamp in the messages to append.
   * @param records                     The log entries to append.
   * @return the physical position in the file of the appended records
   * @throws LogSegmentOffsetOverflowException if the largest offset causes index offset overflow
   */
  @nonthreadsafe
  def append(largestOffset: Long, // 待写入消息批次中消息的最大位移值
             largestTimestamp: Long, // 待写入消息批次中消息的最大时间戳
             shallowOffsetOfMaxTimestamp: Long, // 最大时间戳对应的位移值
             records: MemoryRecords // 真正要写入的消息集合
            ): Unit = {
    if (records.sizeInBytes > 0) {
      trace(s"Inserting ${records.sizeInBytes} bytes at end offset $largestOffset at position ${log.sizeInBytes} " +
        s"with largest timestamp $largestTimestamp at shallow offset $shallowOffsetOfMaxTimestamp")
      // 1.判断日志段是否为空
      val physicalPosition = log.sizeInBytes()
      // 如果为空 记录写入消息集合的最大时间戳 并将其作为后面新增日志段倒计时的依据
      if (physicalPosition == 0)
        rollingBasedTimestamp = Some(largestTimestamp)
      // 2.确认输入参数的最大偏移量是否是合法的
      // 最大偏移量 - 起始偏移量的值是否在正整数的范围内[0, Integer.MAX_VALUE] 一旦越界抛出异常 阻止后续的消息写入
      // 通常情况下如果碰到该问题需要升级Kafka版本
      ensureOffsetInRange(largestOffset)

      // append the messages
      // 3.消息顺序写入(.log文件) 将内存中消息对象写入到操作系统的页缓存
      val appendedBytes = log.append(records)
      trace(s"Appended $appendedBytes to ${log.file} at end offset $largestOffset")
      // Update the in memory max timestamp and corresponding offset.
      // 4.更新日志段的最大时间戳和最大时间戳对应的偏移量 每个日志段都要保存当前最大时间戳信息和所属消息的位移信息
      // 最大时间戳用于日志留存的 最大时间戳对应的消息偏移量用于时间戳索引项(时间戳索引项用于保存时间戳和消息位移之间的对应关系)
      if (largestTimestamp > maxTimestampSoFar) {
        maxTimestampAndOffsetSoFar = TimestampOffset(largestTimestamp, shallowOffsetOfMaxTimestamp)
      }
      // append an entry to the index (if needed)
      // .log文件 offset -> 38272 物理位置 -> 301
      // .index文件 offset 37982 物理位置 -> 181
      // .index文件 offset 38412 物理位置 -> 231
      // 5.更新索引项和写入的字节数
      // 日志段(.log文件)每写入4kb数据就要写入一个索引项到索引文件(.index文件)
      // 当已写入的字节数超过4kb之后 append方法会调用索引对象的append方法新增索引项 同时清空已写入的字节数 以备下次重新累计计算
      if (bytesSinceLastIndexEntry > indexIntervalBytes) {
        offsetIndex.append(largestOffset, physicalPosition)
        timeIndex.maybeAppend(maxTimestampSoFar, offsetOfMaxTimestampSoFar)
        bytesSinceLastIndexEntry = 0
      }
      // 控制稀疏索引的写入
      bytesSinceLastIndexEntry += records.sizeInBytes
    }
  }

  private def ensureOffsetInRange(offset: Long): Unit = {
    if (!canConvertToRelativeOffset(offset))
      throw new LogSegmentOffsetOverflowException(this, offset)
  }

  private def appendChunkFromFile(records: FileRecords, position: Int, bufferSupplier: BufferSupplier): Int = {
    var bytesToAppend = 0
    var maxTimestamp = Long.MinValue
    var offsetOfMaxTimestamp = Long.MinValue
    var maxOffset = Long.MinValue
    var readBuffer = bufferSupplier.get(1024 * 1024)

    def canAppend(batch: RecordBatch) =
      canConvertToRelativeOffset(batch.lastOffset) &&
        (bytesToAppend == 0 || bytesToAppend + batch.sizeInBytes < readBuffer.capacity)

    // find all batches that are valid to be appended to the current log segment and
    // determine the maximum offset and timestamp
    val nextBatches = records.batchesFrom(position).asScala.iterator
    for (batch <- nextBatches.takeWhile(canAppend)) {
      if (batch.maxTimestamp > maxTimestamp) {
        maxTimestamp = batch.maxTimestamp
        offsetOfMaxTimestamp = batch.lastOffset
      }
      maxOffset = batch.lastOffset
      bytesToAppend += batch.sizeInBytes
    }

    if (bytesToAppend > 0) {
      // Grow buffer if needed to ensure we copy at least one batch
      if (readBuffer.capacity < bytesToAppend)
        readBuffer = bufferSupplier.get(bytesToAppend)

      readBuffer.limit(bytesToAppend)
      records.readInto(readBuffer, position)

      append(maxOffset, maxTimestamp, offsetOfMaxTimestamp, MemoryRecords.readableRecords(readBuffer))
    }

    bufferSupplier.release(readBuffer)
    bytesToAppend
  }

  /**
   * Append records from a file beginning at the given position until either the end of the file
   * is reached or an offset is found which is too large to convert to a relative offset for the indexes.
   *
   * @return the number of bytes appended to the log (may be less than the size of the input if an
   *         offset is encountered which would overflow this segment)
   */
  def appendFromFile(records: FileRecords, start: Int): Int = {
    var position = start
    val bufferSupplier: BufferSupplier = new BufferSupplier.GrowableBufferSupplier
    while (position < start + records.sizeInBytes) {
      val bytesAppended = appendChunkFromFile(records, position, bufferSupplier)
      if (bytesAppended == 0)
        return position - start
      position += bytesAppended
    }
    position - start
  }

  @nonthreadsafe
  def updateTxnIndex(completedTxn: CompletedTxn, lastStableOffset: Long): Unit = {
    if (completedTxn.isAborted) {
      trace(s"Writing aborted transaction $completedTxn to transaction index, last stable offset is $lastStableOffset")
      txnIndex.append(new AbortedTxn(completedTxn, lastStableOffset))
    }
  }

  private def updateProducerState(producerStateManager: ProducerStateManager, batch: RecordBatch): Unit = {
    if (batch.hasProducerId) {
      val producerId = batch.producerId
      val appendInfo = producerStateManager.prepareUpdate(producerId, origin = AppendOrigin.Replication)
      val maybeCompletedTxn = appendInfo.append(batch, firstOffsetMetadataOpt = None)
      producerStateManager.update(appendInfo)
      maybeCompletedTxn.foreach { completedTxn =>
        val lastStableOffset = producerStateManager.lastStableOffset(completedTxn)
        updateTxnIndex(completedTxn, lastStableOffset)
        producerStateManager.completeTxn(completedTxn)
      }
    }
    producerStateManager.updateMapEndOffset(batch.lastOffset + 1)
  }

  /**
   * Find the physical file position for the first message with offset >= the requested offset.
   *
   * The startingFilePosition argument is an optimization that can be used if we already know a valid starting position
   * in the file higher than the greatest-lower-bound from the index.
   *
   * @param offset               The offset we want to translate
   * @param startingFilePosition A lower bound on the file position from which to begin the search. This is purely an optimization and
   *                             when omitted, the search will begin at the position in the offset index.
   * @return The position in the log storing the message with the least offset >= the requested offset and the size of the
   *         message or null if no message meets this criteria.
   */
  @threadsafe
  private[log] def translateOffset(offset: Long, startingFilePosition: Int = 0): LogOffsetPosition = {
    // 二分查找
    // (稀疏索引)逻辑编号offset = 23867 (.log)物理位置position = 11334
    // (稀疏索引)逻辑编号offset = 24867 (.log)物理位置position = 11534
    // ...
    // (稀疏索引)逻辑编号offset = 25891 (.log)物理位置position = 12072
    // 查找的offset = 25488
    val mapping = offsetIndex.lookup(offset)
    log.searchForOffsetWithSize(offset, max(mapping.position, startingFilePosition))
  }

  /**
   * Read a message set from this segment beginning with the first offset >= startOffset. The message set will include
   * no more than maxSize bytes and will end before maxOffset if a maxOffset is specified.
   *
   * 消息读入
   *
   * @param startOffset   A lower bound on the first offset to include in the message set we read
   * @param maxSize       The maximum number of bytes to include in the message set we read
   * @param maxPosition   The maximum position in the log segment that should be exposed for read
   * @param minOneMessage If this is true, the first message will be returned even if it exceeds `maxSize` (if one exists)
   * @return The fetched data and the offset metadata of the first message whose offset is >= startOffset,
   *         or null if the startOffset is larger than the largest offset in this log
   */
  @threadsafe
  def read(startOffset: Long, // 要读取的第一条消息的位移
           maxSize: Int, // 能读取的最大字节数
           maxPosition: Long = size, // 能读到的最大文件位置
           minOneMessage: Boolean = false // 是否允许在消息体过大时至少返回第一条消息 参数设置为true时 即使超过了maxSize 该方法依然至少返回一条消息 参数出现的目的是为了确保不出现消费饿死的情况
          ): FetchDataInfo = {
    if (maxSize < 0)
      throw new IllegalArgumentException(s"Invalid max size $maxSize for log read from segment $log")

    // 1.定位要读取的起始文件位置 要根据startOffset位移值找到索引信息 之后找到对应的物理文件位置才能开始读取
    // 是根据稀疏索引定位的 从某个Segment文件的某个物理位置(position)开始读取 就对应到这个逻辑的offset
    val startOffsetAndSize = translateOffset(startOffset)

    // if the start position is already off the end of the log, return null
    // 已经在文件的末尾直接返回
    if (startOffsetAndSize == null)
      return null

    // 2.根据startPosition maxSize maxPosition计算要读取的字节数
    val startPosition = startOffsetAndSize.position
    val offsetMetadata = LogOffsetMetadata(startOffset, this.baseOffset, startPosition)

    val adjustedMaxSize =
      if (minOneMessage) math.max(maxSize, startOffsetAndSize.size)
      else maxSize

    // return a log segment but with zero size in the case below
    if (adjustedMaxSize == 0)
      return FetchDataInfo(offsetMetadata, MemoryRecords.EMPTY)

    // calculate the length of the message set to read based on whether or not they gave us a maxOffset
    // maxPosition - startPosition 和 maxSize进行对比 二者中比较小的就是本次要读取的字节数
    val fetchSize: Int = min((maxPosition - startPosition).toInt, adjustedMaxSize)

    // 3.进行读取
    /**
     * 调用 {@link org.apache.kafka.common.record.FileRecords# slice } 方法
     * 从指定位置读取指定大小的消息集合
     */
    FetchDataInfo(offsetMetadata, log.slice(startPosition, fetchSize),
      firstEntryIncomplete = adjustedMaxSize < startOffsetAndSize.size)
  }

  def fetchUpperBoundOffset(startOffsetPosition: OffsetPosition, fetchSize: Int): Option[Long] =
    offsetIndex.fetchUpperBoundOffset(startOffsetPosition, fetchSize).map(_.offset)

  /**
   * Run recovery on the given segment. This will rebuild the index from the log file and lop off any invalid bytes
   * from the end of the log and index.
   *
   * broker重启后恢复日志段逻辑
   * broker重启后从磁盘上加载所有的日志段文件到内存 创建相应的LogSegment对象实例
   *
   * 所以当Kafka环境中有很多日志段文件兵器Broker重启很慢 这是因为Kafka在recover的过程中读取大量磁盘文件导致的
   *
   * @param producerStateManager Producer state corresponding to the segment's base offset. This is needed to recover
   *                             the transaction index.
   * @param leaderEpochCache     Optionally a cache for updating the leader epoch during recovery.
   * @return The number of bytes truncated from the log
   * @throws LogSegmentOffsetOverflowException if the log segment contains an offset that causes the index offset to overflow
   */
  @nonthreadsafe
  def recover(producerStateManager: ProducerStateManager, leaderEpochCache: Option[LeaderEpochFileCache] = None): Int = {
    // 1.调用索引对象的reset方法清空索引文件
    offsetIndex.reset()
    timeIndex.reset()
    txnIndex.reset()
    var validBytes = 0
    var lastIndexEntry = 0
    maxTimestampAndOffsetSoFar = TimestampOffset.Unknown
    try {
      // 2.遍历日志段中所有消息集合或消息批次
      for (batch <- log.batches.asScala) {
        // 2.1校验消息集合和偏移量
        batch.ensureValid()
        ensureOffsetInRange(batch.lastOffset)

        // The max timestamp is exposed at the batch level, so no need to iterate the records
        // 2.2保存最大时间戳和最大时间戳对应的偏移量
        if (batch.maxTimestamp > maxTimestampSoFar) {
          maxTimestampAndOffsetSoFar = TimestampOffset(batch.maxTimestamp, batch.lastOffset)
        }

        // Build offset index
        // 2.3更新索引项
        if (validBytes - lastIndexEntry > indexIntervalBytes) {
          offsetIndex.append(batch.lastOffset, validBytes)
          timeIndex.maybeAppend(maxTimestampSoFar, offsetOfMaxTimestampSoFar)
          lastIndexEntry = validBytes
        }
        // 2.4更新已读取消息字节数
        validBytes += batch.sizeInBytes()
        // 2.5更新事务Producer状态和Leader Epoch缓存
        if (batch.magic >= RecordBatch.MAGIC_VALUE_V2) {
          leaderEpochCache.foreach { cache =>
            if (batch.partitionLeaderEpoch >= 0 && cache.latestEpoch.forall(batch.partitionLeaderEpoch > _))
              cache.assign(batch.partitionLeaderEpoch, batch.baseOffset)
          }
          updateProducerState(producerStateManager, batch)
        }
      }
    } catch {
      case e@(_: CorruptRecordException | _: InvalidRecordException) =>
        warn("Found invalid messages in log segment %s at byte offset %d: %s. %s"
          .format(log.file.getAbsolutePath, validBytes, e.getMessage, e.getCause))
    }
    // 3.日志段当前总字节数和刚刚累加的已读取字节数进行比较
    val truncated = log.sizeInBytes - validBytes
    if (truncated > 0)
      debug(s"Truncated $truncated invalid bytes at the end of segment ${log.file.getAbsoluteFile} during recovery")
    // 如果validBytes(刚刚累加的已读取字节数) < sizeInBytes(日志段当前总字节数) 说明日字段写入了一些非法消息
    // 需要截断操作 将日字段的大小调整回合法的数值
    log.truncateTo(validBytes)
    // 相应调整索引文件的大小
    offsetIndex.trimToValidSize()
    // A normally closed segment always appends the biggest timestamp ever seen into log segment, we do this as well.
    timeIndex.maybeAppend(maxTimestampSoFar, offsetOfMaxTimestampSoFar, skipFullCheck = true)
    timeIndex.trimToValidSize()
    truncated
  }

  private def loadLargestTimestamp(): Unit = {
    // Get the last time index entry. If the time index is empty, it will return (-1, baseOffset)
    val lastTimeIndexEntry = timeIndex.lastEntry
    maxTimestampAndOffsetSoFar = lastTimeIndexEntry

    val offsetPosition = offsetIndex.lookup(lastTimeIndexEntry.offset)
    // Scan the rest of the messages to see if there is a larger timestamp after the last time index entry.
    val maxTimestampOffsetAfterLastEntry = log.largestTimestampAfter(offsetPosition.position)
    if (maxTimestampOffsetAfterLastEntry.timestamp > lastTimeIndexEntry.timestamp) {
      maxTimestampAndOffsetSoFar = TimestampOffset(maxTimestampOffsetAfterLastEntry.timestamp, maxTimestampOffsetAfterLastEntry.offset)
    }
  }

  /**
   * Check whether the last offset of the last batch in this segment overflows the indexes.
   */
  def hasOverflow: Boolean = {
    val nextOffset = readNextOffset
    nextOffset > baseOffset && !canConvertToRelativeOffset(nextOffset - 1)
  }

  def collectAbortedTxns(fetchOffset: Long, upperBoundOffset: Long): TxnIndexSearchResult =
    txnIndex.collectAbortedTxns(fetchOffset, upperBoundOffset)

  override def toString: String = "LogSegment(baseOffset=" + baseOffset +
    ", size=" + size +
    ", lastModifiedTime=" + lastModified +
    ", largestRecordTimestamp=" + largestRecordTimestamp +
    ")"

  /**
   * Truncate off all index and log entries with offsets >= the given offset.
   * If the given offset is larger than the largest message in this segment, do nothing.
   *
   * @param offset The offset to truncate to
   * @return The number of log bytes truncated
   */
  @nonthreadsafe
  def truncateTo(offset: Long): Int = {
    // Do offset translation before truncating the index to avoid needless scanning
    // in case we truncate the full index
    // 截断操作 -- 指定的位移值特别大并且没有消息截断时 会截断比下一个消息的位移大的所有消息
    val mapping = translateOffset(offset)
    offsetIndex.truncateTo(offset)
    timeIndex.truncateTo(offset)
    txnIndex.truncateTo(offset)

    // After truncation, reset and allocate more space for the (new currently active) index
    offsetIndex.resize(offsetIndex.maxIndexSize)
    timeIndex.resize(timeIndex.maxIndexSize)

    val bytesTruncated = if (mapping == null) 0 else log.truncateTo(mapping.position)
    if (log.sizeInBytes == 0) {
      created = time.milliseconds
      rollingBasedTimestamp = None
    }

    bytesSinceLastIndexEntry = 0
    if (maxTimestampSoFar >= 0)
      loadLargestTimestamp()
    bytesTruncated
  }

  /**
   * Calculate the offset that would be used for the next message to be append to this segment.
   * Note that this is expensive.
   */
  @threadsafe
  def readNextOffset: Long = {
    val fetchData = read(offsetIndex.lastOffset, log.sizeInBytes)
    if (fetchData == null)
      baseOffset
    else
      fetchData.records.batches.asScala.lastOption
        .map(_.nextOffset)
        .getOrElse(baseOffset)
  }

  /**
   * Flush this log segment to disk
   */
  @threadsafe
  def flush(): Unit = {
    LogFlushStats.logFlushTimer.time {
      log.flush()
      offsetIndex.flush()
      timeIndex.flush()
      txnIndex.flush()
    }
  }

  /**
   * Update the directory reference for the log and indices in this segment. This would typically be called after a
   * directory is renamed.
   */
  def updateParentDir(dir: File): Unit = {
    log.updateParentDir(dir)
    lazyOffsetIndex.updateParentDir(dir)
    lazyTimeIndex.updateParentDir(dir)
    txnIndex.updateParentDir(dir)
  }

  /**
   * Change the suffix for the index and log files for this log segment
   * IOException from this method should be handled by the caller
   */
  def changeFileSuffixes(oldSuffix: String, newSuffix: String): Unit = {
    log.renameTo(new File(CoreUtils.replaceSuffix(log.file.getPath, oldSuffix, newSuffix)))
    lazyOffsetIndex.renameTo(new File(CoreUtils.replaceSuffix(lazyOffsetIndex.file.getPath, oldSuffix, newSuffix)))
    lazyTimeIndex.renameTo(new File(CoreUtils.replaceSuffix(lazyTimeIndex.file.getPath, oldSuffix, newSuffix)))
    txnIndex.renameTo(new File(CoreUtils.replaceSuffix(txnIndex.file.getPath, oldSuffix, newSuffix)))
  }

  /**
   * Append the largest time index entry to the time index and trim the log and indexes.
   *
   * The time index entry appended will be used to decide when to delete the segment.
   */
  def onBecomeInactiveSegment(): Unit = {
    timeIndex.maybeAppend(maxTimestampSoFar, offsetOfMaxTimestampSoFar, skipFullCheck = true)
    offsetIndex.trimToValidSize()
    timeIndex.trimToValidSize()
    log.trim()
  }

  /**
   * If not previously loaded,
   * load the timestamp of the first message into memory.
   */
  private def loadFirstBatchTimestamp(): Unit = {
    if (rollingBasedTimestamp.isEmpty) {
      val iter = log.batches.iterator()
      if (iter.hasNext)
        rollingBasedTimestamp = Some(iter.next().maxTimestamp)
    }
  }

  /**
   * The time this segment has waited to be rolled.
   * If the first message batch has a timestamp we use its timestamp to determine when to roll a segment. A segment
   * is rolled if the difference between the new batch's timestamp and the first batch's timestamp exceeds the
   * segment rolling time.
   * If the first batch does not have a timestamp, we use the wall clock time to determine when to roll a segment. A
   * segment is rolled if the difference between the current wall clock time and the segment create time exceeds the
   * segment rolling time.
   */
  def timeWaitedForRoll(now: Long, messageTimestamp: Long): Long = {
    // Load the timestamp of the first message into memory
    loadFirstBatchTimestamp()
    rollingBasedTimestamp match {
      case Some(t) if t >= 0 => messageTimestamp - t
      case _ => now - created
    }
  }

  /**
<<<<<<< HEAD
   * @return the first batch timestamp if the timestamp is available. Otherwise return Long.MaxValue
   */
=======
    * @return the first batch timestamp if the timestamp is available. Otherwise return Long.MaxValue
    */
>>>>>>> 5ef962ba
  def getFirstBatchTimestamp(): Long = {
    loadFirstBatchTimestamp()
    rollingBasedTimestamp match {
      case Some(t) if t >= 0 => t
      case _ => Long.MaxValue
    }
  }

  /**
   * Search the message offset based on timestamp and offset.
   *
   * This method returns an option of TimestampOffset. The returned value is determined using the following ordered list of rules:
   *
   * - If all the messages in the segment have smaller offsets, return None
   * - If all the messages in the segment have smaller timestamps, return None
   * - If all the messages in the segment have larger timestamps, or no message in the segment has a timestamp
   * the returned the offset will be max(the base offset of the segment, startingOffset) and the timestamp will be Message.NoTimestamp.
   * - Otherwise, return an option of TimestampOffset. The offset is the offset of the first message whose timestamp
   * is greater than or equals to the target timestamp and whose offset is greater than or equals to the startingOffset.
   *
   * This methods only returns None when 1) all messages' offset < startOffing or 2) the log is not empty but we did not
   * see any message when scanning the log from the indexed position. The latter could happen if the log is truncated
   * after we get the indexed position but before we scan the log from there. In this case we simply return None and the
   * caller will need to check on the truncated log and maybe retry or even do the search on another log segment.
   *
   * @param timestamp      The timestamp to search for.
   * @param startingOffset The starting offset to search.
   * @return the timestamp and offset of the first message that meets the requirements. None will be returned if there is no such message.
   */
  def findOffsetByTimestamp(timestamp: Long, startingOffset: Long = baseOffset): Option[TimestampAndOffset] = {
    // Get the index entry with a timestamp less than or equal to the target timestamp
    val timestampOffset = timeIndex.lookup(timestamp)
    val position = offsetIndex.lookup(math.max(timestampOffset.offset, startingOffset)).position

    // Search the timestamp
    Option(log.searchForTimestamp(timestamp, position, startingOffset))
  }

  /**
   * Close this log segment
   */
  def close(): Unit = {
    if (_maxTimestampAndOffsetSoFar != TimestampOffset.Unknown)
      CoreUtils.swallow(timeIndex.maybeAppend(maxTimestampSoFar, offsetOfMaxTimestampSoFar,
        skipFullCheck = true), this)
    CoreUtils.swallow(lazyOffsetIndex.close(), this)
    CoreUtils.swallow(lazyTimeIndex.close(), this)
    CoreUtils.swallow(log.close(), this)
    CoreUtils.swallow(txnIndex.close(), this)
  }

  /**
   * Close file handlers used by the log segment but don't write to disk. This is used when the disk may have failed
   */
  def closeHandlers(): Unit = {
    CoreUtils.swallow(lazyOffsetIndex.closeHandler(), this)
    CoreUtils.swallow(lazyTimeIndex.closeHandler(), this)
    CoreUtils.swallow(log.closeHandlers(), this)
    CoreUtils.swallow(txnIndex.close(), this)
  }

  /**
   * Delete this log segment from the filesystem.
   */
  def deleteIfExists(): Unit = {
    def delete(delete: () => Boolean, fileType: String, file: File, logIfMissing: Boolean): Unit = {
      try {
        if (delete())
          info(s"Deleted $fileType ${file.getAbsolutePath}.")
        else if (logIfMissing)
          info(s"Failed to delete $fileType ${file.getAbsolutePath} because it does not exist.")
      }
      catch {
        case e: IOException => throw new IOException(s"Delete of $fileType ${file.getAbsolutePath} failed.", e)
      }
    }

    CoreUtils.tryAll(Seq(
      () => delete(log.deleteIfExists _, "log", log.file, logIfMissing = true),
      () => delete(lazyOffsetIndex.deleteIfExists _, "offset index", lazyOffsetIndex.file, logIfMissing = true),
      () => delete(lazyTimeIndex.deleteIfExists _, "time index", lazyTimeIndex.file, logIfMissing = true),
      () => delete(txnIndex.deleteIfExists _, "transaction index", txnIndex.file, logIfMissing = false)
    ))
  }

  /**
   * The last modified time of this log segment as a unix time stamp
   */
  def lastModified = log.file.lastModified

  /**
   * The largest timestamp this segment contains, if maxTimestampSoFar >= 0, otherwise None.
   */
  def largestRecordTimestamp: Option[Long] = if (maxTimestampSoFar >= 0) Some(maxTimestampSoFar) else None

  /**
   * The largest timestamp this segment contains.
   */
  def largestTimestamp = if (maxTimestampSoFar >= 0) maxTimestampSoFar else lastModified

  /**
   * Change the last modified time for this log segment
   */
  def lastModified_=(ms: Long) = {
    val fileTime = FileTime.fromMillis(ms)
    Files.setLastModifiedTime(log.file.toPath, fileTime)
    Files.setLastModifiedTime(lazyOffsetIndex.file.toPath, fileTime)
    Files.setLastModifiedTime(lazyTimeIndex.file.toPath, fileTime)
  }

}

object LogSegment {

  def open(dir: File, baseOffset: Long, config: LogConfig, time: Time, fileAlreadyExists: Boolean = false,
           initFileSize: Int = 0, preallocate: Boolean = false, fileSuffix: String = ""): LogSegment = {
    val maxIndexSize = config.maxIndexSize
    new LogSegment(
      /**
       * {@link kafka.log.Log# roll ( scala.Option )} 方法构造LogSegment文件时调用
       * 在Broker写入时 创建LogSegment文件时 构造的FileChannel 提供后续写入使用
       */
      FileRecords.open(Log.logFile(dir, baseOffset, fileSuffix), fileAlreadyExists, initFileSize, preallocate),
      LazyIndex.forOffset(Log.offsetIndexFile(dir, baseOffset, fileSuffix), baseOffset = baseOffset, maxIndexSize = maxIndexSize),
      LazyIndex.forTime(Log.timeIndexFile(dir, baseOffset, fileSuffix), baseOffset = baseOffset, maxIndexSize = maxIndexSize),
      new TransactionIndex(baseOffset, Log.transactionIndexFile(dir, baseOffset, fileSuffix)),
      baseOffset,
      indexIntervalBytes = config.indexInterval,
      rollJitterMs = config.randomSegmentJitter,
      time)
  }

  def deleteIfExists(dir: File, baseOffset: Long, fileSuffix: String = ""): Unit = {
    Log.deleteFileIfExists(Log.offsetIndexFile(dir, baseOffset, fileSuffix))
    Log.deleteFileIfExists(Log.timeIndexFile(dir, baseOffset, fileSuffix))
    Log.deleteFileIfExists(Log.transactionIndexFile(dir, baseOffset, fileSuffix))
    Log.deleteFileIfExists(Log.logFile(dir, baseOffset, fileSuffix))
  }
}

/**
 * 负责为日志落盘计时
 */
object LogFlushStats extends KafkaMetricsGroup {
  val logFlushTimer = new KafkaTimer(newTimer("LogFlushRateAndTimeMs", TimeUnit.MILLISECONDS, TimeUnit.SECONDS))
}<|MERGE_RESOLUTION|>--- conflicted
+++ resolved
@@ -116,10 +116,6 @@
   }
 
   /* The maximum timestamp we see so far */
-<<<<<<< HEAD
-  @volatile private var _maxTimestampSoFar: Option[Long] = None
-
-  def maxTimestampSoFar_=(timestamp: Long): Unit = _maxTimestampSoFar = Some(timestamp)
 
   /**
    * 当前日志段最大时间戳
@@ -127,16 +123,9 @@
    *
    * @return
    */
-=======
->>>>>>> 5ef962ba
   def maxTimestampSoFar: Long = {
     maxTimestampAndOffsetSoFar.timestamp
   }
-
-<<<<<<< HEAD
-  @volatile private var _offsetOfMaxTimestampSoFar: Option[Long] = None
-
-  def offsetOfMaxTimestampSoFar_=(offset: Long): Unit = _offsetOfMaxTimestampSoFar = Some(offset)
 
   /**
    * 当前日志段最大时间戳对应的偏移量
@@ -145,8 +134,6 @@
    *
    * @return
    */
-=======
->>>>>>> 5ef962ba
   def offsetOfMaxTimestampSoFar: Long = {
     maxTimestampAndOffsetSoFar.offset
   }
@@ -621,13 +608,8 @@
   }
 
   /**
-<<<<<<< HEAD
    * @return the first batch timestamp if the timestamp is available. Otherwise return Long.MaxValue
    */
-=======
-    * @return the first batch timestamp if the timestamp is available. Otherwise return Long.MaxValue
-    */
->>>>>>> 5ef962ba
   def getFirstBatchTimestamp(): Long = {
     loadFirstBatchTimestamp()
     rollingBasedTimestamp match {
