/**
 * Licensed to the Apache Software Foundation (ASF) under one or more
 * contributor license agreements.  See the NOTICE file distributed with
 * this work for additional information regarding copyright ownership.
 * The ASF licenses this file to You under the Apache License, Version 2.0
 * (the "License"); you may not use this file except in compliance with
 * the License.  You may obtain a copy of the License at
 *
 *    http://www.apache.org/licenses/LICENSE-2.0
 *
 * Unless required by applicable law or agreed to in writing, software
 * distributed under the License is distributed on an "AS IS" BASIS,
 * WITHOUT WARRANTIES OR CONDITIONS OF ANY KIND, either express or implied.
 * See the License for the specific language governing permissions and
 * limitations under the License.
 */

package kafka.log

import java.io.{File, IOException}
import java.nio.file.{Files, NoSuchFileException}

import kafka.common.LogSegmentOffsetOverflowException
import kafka.log.Log.{CleanedFileSuffix, DeletedFileSuffix, SwapFileSuffix, isIndexFile, isLogFile, offsetFromFile, offsetFromFileName}
import kafka.server.{LogDirFailureChannel, LogOffsetMetadata}
import kafka.server.epoch.LeaderEpochFileCache
import kafka.utils.{CoreUtils, Logging, Scheduler}
import org.apache.kafka.common.TopicPartition
import org.apache.kafka.common.errors.InvalidOffsetException
import org.apache.kafka.common.utils.Time

import scala.collection.{Seq, Set, mutable}

case class LoadedLogOffsets(logStartOffset: Long,
                            recoveryPoint: Long,
                            nextOffsetMetadata: LogOffsetMetadata)

/**
 * @param dir The directory from which log segments need to be loaded
 * @param topicPartition The topic partition associated with the log being loaded
 * @param config The configuration settings for the log being loaded
 * @param scheduler The thread pool scheduler used for background actions
 * @param time The time instance used for checking the clock
 * @param logDirFailureChannel The LogDirFailureChannel instance to asynchronously handle log
 *                             directory failure
 * @param hadCleanShutdown Boolean flag to indicate whether the associated log previously had a
 *                         clean shutdown
 * @param segments The LogSegments instance into which segments recovered from disk will be
 *                 populated
 * @param logStartOffsetCheckpoint The checkpoint of the log start offset
 * @param recoveryPointCheckpoint The checkpoint of the offset at which to begin the recovery
 * @param maxProducerIdExpirationMs The maximum amount of time to wait before a producer id is
 *                                  considered expired
 * @param leaderEpochCache An optional LeaderEpochFileCache instance to be updated during recovery
 * @param producerStateManager The ProducerStateManager instance to be updated during recovery
 */
case class LoadLogParams(dir: File,
                         topicPartition: TopicPartition,
                         config: LogConfig,
                         scheduler: Scheduler,
                         time: Time,
                         logDirFailureChannel: LogDirFailureChannel,
                         hadCleanShutdown: Boolean,
                         segments: LogSegments,
                         logStartOffsetCheckpoint: Long,
                         recoveryPointCheckpoint: Long,
                         maxProducerIdExpirationMs: Int,
                         leaderEpochCache: Option[LeaderEpochFileCache],
                         producerStateManager: ProducerStateManager) {
  val logIdentifier: String = s"[LogLoader partition=$topicPartition, dir=${dir.getParent}] "
}

/**
 * This object is responsible for all activities related with recovery of log segments from disk.
 */
object LogLoader extends Logging {
  /**
   * Load the log segments from the log files on disk, and return the components of the loaded log.
   * Additionally, it also suitably updates the provided LeaderEpochFileCache and ProducerStateManager
   * to reflect the contents of the loaded log.
   *
   * In the context of the calling thread, this function does not need to convert IOException to
   * KafkaStorageException because it is only called before all logs are loaded.
   *
   * @param params The parameters for the log being loaded from disk
   *
   * @return the offsets of the Log successfully loaded from disk
   *
   * @throws LogSegmentOffsetOverflowException if we encounter a .swap file with messages that
   *                                           overflow index offset
   */
  def load(params: LoadLogParams): LoadedLogOffsets = {
    // first do a pass through the files in the log directory and remove any temporary files
    // and find any interrupted swap operations
    val swapFiles = removeTempFilesAndCollectSwapFiles(params)

    // Now do a second pass and load all the log and index files.
    // We might encounter legacy log segments with offset overflow (KAFKA-6264). We need to split such segments. When
    // this happens, restart loading segment files from scratch.
    retryOnOffsetOverflow(params, {
      // In case we encounter a segment with offset overflow, the retry logic will split it after which we need to retry
      // loading of segments. In that case, we also need to close all segments that could have been left open in previous
      // call to loadSegmentFiles().
      params.segments.close()
      params.segments.clear()
      loadSegmentFiles(params)
    })

    completeSwapOperations(swapFiles, params)

    val (newRecoveryPoint: Long, nextOffset: Long) = {
      if (!params.dir.getAbsolutePath.endsWith(Log.DeleteDirSuffix)) {
        val (newRecoveryPoint, nextOffset) = retryOnOffsetOverflow(params, {
          recoverLog(params)
        })

        // reset the index size of the currently active log segment to allow more entries
        params.segments.lastSegment.get.resizeIndexes(params.config.maxIndexSize)
        (newRecoveryPoint, nextOffset)
      } else {
        if (params.segments.isEmpty) {
          params.segments.add(
            LogSegment.open(
              dir = params.dir,
              baseOffset = 0,
              params.config,
              time = params.time,
              initFileSize = params.config.initFileSize))
        }
        (0L, 0L)
      }
    }

    params.leaderEpochCache.foreach(_.truncateFromEnd(nextOffset))
    val newLogStartOffset = math.max(params.logStartOffsetCheckpoint, params.segments.firstSegment.get.baseOffset)
    // The earliest leader epoch may not be flushed during a hard failure. Recover it here.
    params.leaderEpochCache.foreach(_.truncateFromStart(params.logStartOffsetCheckpoint))

    // Any segment loading or recovery code must not use producerStateManager, so that we can build the full state here
    // from scratch.
    if (!params.producerStateManager.isEmpty)
      throw new IllegalStateException("Producer state must be empty during log initialization")

    // Reload all snapshots into the ProducerStateManager cache, the intermediate ProducerStateManager used
    // during log recovery may have deleted some files without the LogLoader.producerStateManager instance witnessing the
    // deletion.
    params.producerStateManager.removeStraySnapshots(params.segments.baseOffsets.toSeq)
    Log.rebuildProducerState(
      params.producerStateManager,
      params.segments,
      newLogStartOffset,
      nextOffset,
      params.config.messageFormatVersion.recordVersion,
      params.time,
      reloadFromCleanShutdown = params.hadCleanShutdown,
      params.logIdentifier)

    val activeSegment = params.segments.lastSegment.get
    LoadedLogOffsets(
      newLogStartOffset,
      newRecoveryPoint,
      LogOffsetMetadata(nextOffset, activeSegment.baseOffset, activeSegment.size))
  }

  /**
   * Removes any temporary files found in log directory, and creates a list of all .swap files which could be swapped
   * in place of existing segment(s). For log splitting, we know that any .swap file whose base offset is higher than
   * the smallest offset .clean file could be part of an incomplete split operation. Such .swap files are also deleted
   * by this method.
   * @param params The parameters for the log being loaded from disk
   * @return Set of .swap files that are valid to be swapped in as segment files
   */
  private def removeTempFilesAndCollectSwapFiles(params: LoadLogParams): Set[File] = {

    // 删除日志文件对应的索引文件
    def deleteIndicesIfExist(baseFile: File, suffix: String = ""): Unit = {
      info(s"${params.logIdentifier}Deleting index files with suffix $suffix for baseFile $baseFile")
      val offset = offsetFromFile(baseFile)
      Files.deleteIfExists(Log.offsetIndexFile(params.dir, offset, suffix).toPath)
      Files.deleteIfExists(Log.timeIndexFile(params.dir, offset, suffix).toPath)
      Files.deleteIfExists(Log.transactionIndexFile(params.dir, offset, suffix).toPath)
    }

    val swapFiles = mutable.Set[File]()
    val cleanFiles = mutable.Set[File]()
    var minCleanedFileOffset = Long.MaxValue

    // 遍历分区日志路径下的所有文件
    for (file <- params.dir.listFiles if file.isFile) {
      // 不可读直接抛异常
      if (!file.canRead)
        throw new IOException(s"Could not read file $file")
      val filename = file.getName
      if (filename.endsWith(DeletedFileSuffix)) {
        // 如果以.deleted结尾说明是上一次Failure遗留下来的文件 直接删除
        debug(s"${params.logIdentifier}Deleting stray temporary file ${file.getAbsolutePath}")
        Files.deleteIfExists(file.toPath)
      } else if (filename.endsWith(CleanedFileSuffix)) {
        // 如果以.cleaned结尾 获取其位移值 并将该文件加入待删除文件集合
        minCleanedFileOffset = Math.min(offsetFromFileName(filename), minCleanedFileOffset)
        cleanFiles += file
      } else if (filename.endsWith(SwapFileSuffix)) {
        // we crashed in the middle of a swap operation, to recover:
        // if a log, delete the index files, complete the swap operation later
        // if an index just delete the index files, they will be rebuilt
        // 如果以.swap结尾
        val baseFile = new File(CoreUtils.replaceSuffix(file.getPath, SwapFileSuffix, ""))
        info(s"${params.logIdentifier}Found file ${file.getAbsolutePath} from interrupted swap operation.")
        if (Log.isIndexFile(baseFile)) {
          // 如果该文件是索引文件 删除
          deleteIndicesIfExist(baseFile)
        } else if (Log.isLogFile(baseFile)) {
          // 如果该文件是日志文件 删除索引文件 并将该文件加入待恢复的swap集合
          deleteIndicesIfExist(baseFile)
          swapFiles += file
        }
      }
    }

    // KAFKA-6264: Delete all .swap files whose base offset is greater than the minimum .cleaned segment offset. Such .swap
    // files could be part of an incomplete split operation that could not complete. See Log#splitOverflowedSegment
    // for more details about the split operation.
    // 从待恢复的swap集合中找出起始位移值 > minCleanedFileOffset的文件 直接删除这些无效的.swap文件
    val (invalidSwapFiles, validSwapFiles) = swapFiles.partition(file => offsetFromFile(file) >= minCleanedFileOffset)
    invalidSwapFiles.foreach { file =>
      debug(s"${params.logIdentifier}Deleting invalid swap file ${file.getAbsoluteFile} minCleanedFileOffset: $minCleanedFileOffset")
      val baseFile = new File(CoreUtils.replaceSuffix(file.getPath, SwapFileSuffix, ""))
      deleteIndicesIfExist(baseFile, SwapFileSuffix)
      Files.deleteIfExists(file.toPath)
    }

    // Now that we have deleted all .swap files that constitute an incomplete split operation, let's delete all .clean files
    // 清除所有待删除文件集合中的文件
    cleanFiles.foreach { file =>
      debug(s"${params.logIdentifier}Deleting stray .clean file ${file.getAbsolutePath}")
      Files.deleteIfExists(file.toPath)
    }

    validSwapFiles
  }

  /**
   * Retries the provided function only whenever an LogSegmentOffsetOverflowException is raised by
   * it during execution. Before every retry, the overflowed segment is split into one or more segments
   * such that there is no offset overflow in any of them.
   *
   * @param params The parameters for the log being loaded from disk
   * @param fn The function to be executed
   * @return The value returned by the function, if successful
   * @throws Exception whenever the executed function throws any exception other than
   *                   LogSegmentOffsetOverflowException, the same exception is raised to the caller
   */
  private def retryOnOffsetOverflow[T](params: LoadLogParams, fn: => T): T = {
    while (true) {
      try {
        return fn
      } catch {
        case e: LogSegmentOffsetOverflowException =>
          info(s"${params.logIdentifier}Caught segment overflow error: ${e.getMessage}. Split segment and retry.")
          Log.splitOverflowedSegment(
            e.segment,
            params.segments,
            params.dir,
            params.topicPartition,
            params.config,
            params.scheduler,
            params.logDirFailureChannel,
            params.producerStateManager,
            params.logIdentifier)
      }
    }
    throw new IllegalStateException()
  }

  /**
   * Loads segments from disk into the provided params.segments.
   *
   * This method does not need to convert IOException to KafkaStorageException because it is only called before all logs are loaded.
   * It is possible that we encounter a segment with index offset overflow in which case the LogSegmentOffsetOverflowException
   * will be thrown. Note that any segments that were opened before we encountered the exception will remain open and the
   * caller is responsible for closing them appropriately, if needed.
   *
   * @param params The parameters for the log being loaded from disk
   * @throws LogSegmentOffsetOverflowException if the log directory contains a segment with messages that overflow the index offset
   */
  private def loadSegmentFiles(params: LoadLogParams): Unit = {
    // load segments in ascending order because transactional data from one segment may depend on the
    // segments that come before it
    // 按照日志段文件名中的位移值正序排列 然后遍历文件
    for (file <- params.dir.listFiles.sortBy(_.getName) if file.isFile) {
      if (isIndexFile(file)) {
        // 如果是索引文件
        // if it is an index file, make sure it has a corresponding .log file
        val offset = offsetFromFile(file)
        val logFile = Log.logFile(params.dir, offset)
        if (!logFile.exists) {
          // 对应的日志文件若不存在 记录一个警告并删除此索引文件
          warn(s"${params.logIdentifier}Found an orphaned index file ${file.getAbsolutePath}, with no corresponding log file.")
          Files.deleteIfExists(file.toPath)
        }
      } else if (isLogFile(file)) {
        // 如果是日志文件
        // if it's a log file, load the corresponding log segment
        val baseOffset = offsetFromFile(file)
        val timeIndexFileNewlyCreated = !Log.timeIndexFile(params.dir, baseOffset).exists()
        // 创建对应的LogSegment对象 加入segments中
        val segment = LogSegment.open(
          dir = params.dir,
          baseOffset = baseOffset,
          params.config,
          time = params.time,
          fileAlreadyExists = true)

        try segment.sanityCheck(timeIndexFileNewlyCreated)
        catch {
          case _: NoSuchFileException =>
            error(s"${params.logIdentifier}Could not find offset index file corresponding to log file" +
              s" ${segment.log.file.getAbsolutePath}, recovering segment and rebuilding index files...")
            recoverSegment(segment, params)
          case e: CorruptIndexException =>
            warn(s"${params.logIdentifier}Found a corrupted index file corresponding to log file" +
              s" ${segment.log.file.getAbsolutePath} due to ${e.getMessage}}, recovering segment and" +
              " rebuilding index files...")
            recoverSegment(segment, params)
        }
        params.segments.add(segment)
      }
    }
  }

  /**
   * Just recovers the given segment, without adding it to the provided params.segments.
   *
   * @param segment Segment to recover
   * @param params The parameters for the log being loaded from disk
   *
   * @return The number of bytes truncated from the segment
   *
   * @throws LogSegmentOffsetOverflowException if the segment contains messages that cause index offset overflow
   */
  private def recoverSegment(segment: LogSegment, params: LoadLogParams): Int = {
    val producerStateManager = new ProducerStateManager(
      params.topicPartition,
      params.dir,
      params.maxProducerIdExpirationMs,
      params.time)
    Log.rebuildProducerState(
      producerStateManager,
      params.segments,
      params.logStartOffsetCheckpoint,
      segment.baseOffset,
      params.config.messageFormatVersion.recordVersion,
      params.time,
      reloadFromCleanShutdown = false,
      params.logIdentifier)
    val bytesTruncated = segment.recover(producerStateManager, params.leaderEpochCache)
    // once we have recovered the segment's data, take a snapshot to ensure that we won't
    // need to reload the same segment again while recovering another segment.
    producerStateManager.takeSnapshot()
    bytesTruncated
  }

  /**
   * This method completes any interrupted swap operations. In order to be crash-safe, the log files
   * that are replaced by the swap segment should be renamed to .deleted before the swap file is
   * restored as the new segment file.
   *
   * This method does not need to convert IOException to KafkaStorageException because it is only
   * called before all logs are loaded.
   *
   * @param swapFiles the set of swap
   * @param params The parameters for the log being loaded from disk
   *
   * @throws LogSegmentOffsetOverflowException if the swap file contains messages that cause the log segment offset to
   *                                           overflow. Note that this is currently a fatal exception as we do not have
   *                                           a way to deal with it. The exception is propagated all the way up to
   *                                           KafkaServer#startup which will cause the broker to shut down if we are in
   *                                           this situation. This is expected to be an extremely rare scenario in practice,
   *                                           and manual intervention might be required to get out of it.
   */
  private def completeSwapOperations(swapFiles: Set[File],
                                     params: LoadLogParams): Unit = {
    // 遍历所有.swap文件
    for (swapFile <- swapFiles) {
      // 获取对应的日志文件
      val logFile = new File(CoreUtils.replaceSuffix(swapFile.getPath, Log.SwapFileSuffix, ""))
      // 获取日志文件起始的位移值
      val baseOffset = Log.offsetFromFile(logFile)
      // 创建对应的LogSegment对象
      val swapSegment = LogSegment.open(swapFile.getParentFile,
        baseOffset = baseOffset,
        params.config,
        time = params.time,
        fileSuffix = Log.SwapFileSuffix)
<<<<<<< HEAD
      info(s"Found log file ${swapFile.getPath} from interrupted swap operation, repairing.")
      // 进行日志段恢复操作
=======
      info(s"${params.logIdentifier}Found log file ${swapFile.getPath} from interrupted swap operation, repairing.")
>>>>>>> 37a86598
      recoverSegment(swapSegment, params)

      // We create swap files for two cases:
      // (1) Log cleaning where multiple segments are merged into one, and
      // (2) Log splitting where one segment is split into multiple.
      //
      // Both of these mean that the resultant swap segments be composed of the original set, i.e. the swap segment
      // must fall within the range of existing segment(s). If we cannot find such a segment, it means the deletion
      // of that segment was successful. In such an event, we should simply rename the .swap to .log without having to
      // do a replace with an existing segment.
      // 确认之前删除日志段是否成功 是否还存在旧的日志段文件
      val oldSegments = params.segments.values(swapSegment.baseOffset, swapSegment.readNextOffset).filter { segment =>
        segment.readNextOffset > swapSegment.baseOffset
      }
      // 若存在直接把.swap文件重命名为.log
      Log.replaceSegments(
        params.segments,
        Seq(swapSegment),
        oldSegments.toSeq,
        isRecoveredSwapFile = true,
        params.dir,
        params.topicPartition,
        params.config,
        params.scheduler,
        params.logDirFailureChannel,
        params.producerStateManager,
        params.logIdentifier)
    }
  }

  /**
   * Recover the log segments (if there was an unclean shutdown). Ensures there is at least one
   * active segment, and returns the updated recovery point and next offset after recovery. Along
   * the way, the method suitably updates the LeaderEpochFileCache or ProducerStateManager inside
   * the provided LogComponents.
   *
   * This method does not need to convert IOException to KafkaStorageException because it is only
   * called before all logs are loaded.
   *
   * @param params The parameters for the log being loaded from disk
   *
   * @return a tuple containing (newRecoveryPoint, nextOffset).
   *
   * @throws LogSegmentOffsetOverflowException if we encountered a legacy segment with offset overflow
   */
  private[log] def recoverLog(params: LoadLogParams): (Long, Long) = {
    /** return the log end offset if valid */
    def deleteSegmentsIfLogStartGreaterThanLogEnd(): Option[Long] = {
      if (params.segments.nonEmpty) {
        val logEndOffset = params.segments.lastSegment.get.readNextOffset
        if (logEndOffset >= params.logStartOffsetCheckpoint)
          Some(logEndOffset)
        else {
<<<<<<< HEAD
          warn(s"Deleting all segments because logEndOffset ($logEndOffset) is smaller than logStartOffset ${params.logStartOffsetCheckpoint}. " +
            "This could happen if segment files were deleted from the file system.")
          // 日志段集合不为空 验证分区日志的LEO值是否 < LogStartOffset 小于删除这些日志段对象
=======
          warn(s"${params.logIdentifier}Deleting all segments because logEndOffset ($logEndOffset) " +
            s" smaller than logStartOffset ${params.logStartOffsetCheckpoint}." +
            " This could happen if segment files were deleted from the file system.")
>>>>>>> 37a86598
          removeAndDeleteSegmentsAsync(params.segments.values, params)
          params.leaderEpochCache.foreach(_.clearAndFlush())
          params.producerStateManager.truncateFullyAndStartAt(params.logStartOffsetCheckpoint)
          None
        }
      } else None
    }

    // If we have the clean shutdown marker, skip recovery.
    if (!params.hadCleanShutdown) {
      // 如果不存在以.kafka_cleanshutdown结尾的文件(通常都不存在)
      // 获取上次恢复点以外的所有unflushed日志段对象
      val unflushed = params.segments.values(params.recoveryPointCheckpoint, Long.MaxValue).iterator
      var truncated = false
      // 遍历这些unflushed日志段对象
      while (unflushed.hasNext && !truncated) {
        val segment = unflushed.next()
        info(s"${params.logIdentifier}Recovering unflushed segment ${segment.baseOffset}")
        val truncatedBytes =
          try {
            // 恢复操作
            recoverSegment(segment, params)
          } catch {
            case _: InvalidOffsetException =>
              val startOffset = segment.baseOffset
              warn(s"${params.logIdentifier}Found invalid offset during recovery. Deleting the" +
                s" corrupt segment and creating an empty one with starting offset $startOffset")
              segment.truncateTo(startOffset)
          }
        if (truncatedBytes > 0) {
          // we had an invalid message, delete all remaining log
          warn(s"${params.logIdentifier}Corruption found in segment ${segment.baseOffset}," +
            s" truncating to offset ${segment.readNextOffset}")
          // 如果有无效的消息导致被截断的字节数不为0 直接删除剩余的日志段对象
          removeAndDeleteSegmentsAsync(unflushed.toList, params)
          truncated = true
        }
      }
    }
    // 日志段集合不为空 验证分区日志的LEO值是否 < LogStartOffset 小于删除这些日志段对象
    val logEndOffsetOption = deleteSegmentsIfLogStartGreaterThanLogEnd()

    if (params.segments.isEmpty) {
      // no existing segments, create a new mutable segment beginning at logStartOffset
      // 日志段集合为空 创建一个新的日志段 以logStartOffset为日志段的起始位移 并加入日志段集合中
      params.segments.add(
        LogSegment.open(
          dir = params.dir,
          baseOffset = params.logStartOffsetCheckpoint,
          params.config,
          time = params.time,
          initFileSize = params.config.initFileSize,
          preallocate = params.config.preallocate))
    }

    // Update the recovery point if there was a clean shutdown and did not perform any changes to
    // the segment. Otherwise, we just ensure that the recovery point is not ahead of the log end
    // offset. To ensure correctness and to make it easier to reason about, it's best to only advance
    // the recovery point when the log is flushed. If we advanced the recovery point here, we could
    // skip recovery for unflushed segments if the broker crashed after we checkpoint the recovery
    // point and before we flush the segment.
    // 更新上一次恢复点属性并返回
    (params.hadCleanShutdown, logEndOffsetOption) match {
      case (true, Some(logEndOffset)) =>
        (logEndOffset, logEndOffset)
      case _ =>
        val logEndOffset = logEndOffsetOption.getOrElse(params.segments.lastSegment.get.readNextOffset)
        (Math.min(params.recoveryPointCheckpoint, logEndOffset), logEndOffset)
    }
  }

  /**
   * This method deletes the given log segments and the associated producer snapshots, by doing the
   * following for each of them:
   *  - It removes the segment from the segment map so that it will no longer be used for reads.
   *  - It schedules asynchronous deletion of the segments that allows reads to happen concurrently without
   *    synchronization and without the possibility of physically deleting a file while it is being
   *    read.
   *
   * This method does not need to convert IOException to KafkaStorageException because it is either
   * called before all logs are loaded or the immediate caller will catch and handle IOException
   *
   * @param segmentsToDelete The log segments to schedule for deletion
   * @param params The parameters for the log being loaded from disk
   */
  private def removeAndDeleteSegmentsAsync(segmentsToDelete: Iterable[LogSegment],
                                           params: LoadLogParams): Unit = {
    if (segmentsToDelete.nonEmpty) {
      // As most callers hold an iterator into the `params.segments` collection and
      // `removeAndDeleteSegmentAsync` mutates it by removing the deleted segment, we should force
      // materialization of the iterator here, so that results of the iteration remain valid and
      // deterministic.
      val toDelete = segmentsToDelete.toList
      info(s"${params.logIdentifier}Deleting segments as part of log recovery: ${toDelete.mkString(",")}")
      toDelete.foreach { segment =>
        params.segments.remove(segment.baseOffset)
      }
      Log.deleteSegmentFiles(
        segmentsToDelete,
        asyncDelete = true,
        deleteProducerStateSnapshots = true,
        params.dir,
        params.topicPartition,
        params.config,
        params.scheduler,
        params.logDirFailureChannel,
        params.producerStateManager,
        params.logIdentifier)
    }
  }
}<|MERGE_RESOLUTION|>--- conflicted
+++ resolved
@@ -392,12 +392,8 @@
         params.config,
         time = params.time,
         fileSuffix = Log.SwapFileSuffix)
-<<<<<<< HEAD
-      info(s"Found log file ${swapFile.getPath} from interrupted swap operation, repairing.")
       // 进行日志段恢复操作
-=======
       info(s"${params.logIdentifier}Found log file ${swapFile.getPath} from interrupted swap operation, repairing.")
->>>>>>> 37a86598
       recoverSegment(swapSegment, params)
 
       // We create swap files for two cases:
@@ -451,15 +447,10 @@
         if (logEndOffset >= params.logStartOffsetCheckpoint)
           Some(logEndOffset)
         else {
-<<<<<<< HEAD
-          warn(s"Deleting all segments because logEndOffset ($logEndOffset) is smaller than logStartOffset ${params.logStartOffsetCheckpoint}. " +
-            "This could happen if segment files were deleted from the file system.")
           // 日志段集合不为空 验证分区日志的LEO值是否 < LogStartOffset 小于删除这些日志段对象
-=======
           warn(s"${params.logIdentifier}Deleting all segments because logEndOffset ($logEndOffset) " +
             s" smaller than logStartOffset ${params.logStartOffsetCheckpoint}." +
             " This could happen if segment files were deleted from the file system.")
->>>>>>> 37a86598
           removeAndDeleteSegmentsAsync(params.segments.values, params)
           params.leaderEpochCache.foreach(_.clearAndFlush())
           params.producerStateManager.truncateFullyAndStartAt(params.logStartOffsetCheckpoint)
