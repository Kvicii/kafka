/**
 * Licensed to the Apache Software Foundation (ASF) under one or more
 * contributor license agreements.  See the NOTICE file distributed with
 * this work for additional information regarding copyright ownership.
 * The ASF licenses this file to You under the Apache License, Version 2.0
 * (the "License"); you may not use this file except in compliance with
 * the License.  You may obtain a copy of the License at
 *
 *    http://www.apache.org/licenses/LICENSE-2.0
 *
 * Unless required by applicable law or agreed to in writing, software
 * distributed under the License is distributed on an "AS IS" BASIS,
 * WITHOUT WARRANTIES OR CONDITIONS OF ANY KIND, either express or implied.
 * See the License for the specific language governing permissions and
 * limitations under the License.
 */

package kafka.log

import java.io.{File, IOException}
import java.nio.file.{Files, NoSuchFileException}

import kafka.common.LogSegmentOffsetOverflowException
import kafka.log.Log.{CleanedFileSuffix, DeletedFileSuffix, SwapFileSuffix, isIndexFile, isLogFile, offsetFromFile}
import kafka.server.{LogDirFailureChannel, LogOffsetMetadata}
import kafka.server.epoch.LeaderEpochFileCache
import kafka.utils.{CoreUtils, Logging, Scheduler}
import org.apache.kafka.common.TopicPartition
import org.apache.kafka.common.errors.InvalidOffsetException
import org.apache.kafka.common.utils.Time

import scala.collection.{Set, mutable}

case class LoadedLogOffsets(logStartOffset: Long,
                            recoveryPoint: Long,
                            nextOffsetMetadata: LogOffsetMetadata)

/**
 * @param dir The directory from which log segments need to be loaded
 * @param topicPartition The topic partition associated with the log being loaded
 * @param config The configuration settings for the log being loaded
 * @param scheduler The thread pool scheduler used for background actions
 * @param time The time instance used for checking the clock
 * @param logDirFailureChannel The LogDirFailureChannel instance to asynchronously handle log
 *                             directory failure
 * @param hadCleanShutdown Boolean flag to indicate whether the associated log previously had a
 *                         clean shutdown
 * @param segments The LogSegments instance into which segments recovered from disk will be
 *                 populated
 * @param logStartOffsetCheckpoint The checkpoint of the log start offset
 * @param recoveryPointCheckpoint The checkpoint of the offset at which to begin the recovery
 * @param maxProducerIdExpirationMs The maximum amount of time to wait before a producer id is
 *                                  considered expired
 * @param leaderEpochCache An optional LeaderEpochFileCache instance to be updated during recovery
 * @param producerStateManager The ProducerStateManager instance to be updated during recovery
 */
case class LoadLogParams(dir: File,
                         topicPartition: TopicPartition,
                         config: LogConfig,
                         scheduler: Scheduler,
                         time: Time,
                         logDirFailureChannel: LogDirFailureChannel,
                         hadCleanShutdown: Boolean,
                         segments: LogSegments,
                         logStartOffsetCheckpoint: Long,
                         recoveryPointCheckpoint: Long,
                         maxProducerIdExpirationMs: Int,
                         leaderEpochCache: Option[LeaderEpochFileCache],
                         producerStateManager: ProducerStateManager) {
  val logIdentifier: String = s"[LogLoader partition=$topicPartition, dir=${dir.getParent}] "
}

/**
 * This object is responsible for all activities related with recovery of log segments from disk.
 */
object LogLoader extends Logging {
  /**
   * Load the log segments from the log files on disk, and return the components of the loaded log.
   * Additionally, it also suitably updates the provided LeaderEpochFileCache and ProducerStateManager
   * to reflect the contents of the loaded log.
   *
   * In the context of the calling thread, this function does not need to convert IOException to
   * KafkaStorageException because it is only called before all logs are loaded.
   *
   * @param params The parameters for the log being loaded from disk
   *
   * @return the offsets of the Log successfully loaded from disk
   *
   * @throws LogSegmentOffsetOverflowException if we encounter a .swap file with messages that
   *                                           overflow index offset
   */
  def load(params: LoadLogParams): LoadedLogOffsets = {

    // First pass: through the files in the log directory and remove any temporary files
    // and find any interrupted swap operations
    val swapFiles = removeTempFilesAndCollectSwapFiles(params)

    // The remaining valid swap files must come from compaction or segment split operation. We can
    // simply rename them to regular segment files. But, before renaming, we should figure out which
    // segments are compacted/split and delete these segment files: this is done by calculating
    // min/maxSwapFileOffset.
    // We store segments that require renaming in this code block, and do the actual renaming later.
    var minSwapFileOffset = Long.MaxValue
    var maxSwapFileOffset = Long.MinValue
    swapFiles.filter(f => Log.isLogFile(new File(CoreUtils.replaceSuffix(f.getPath, SwapFileSuffix, "")))).foreach { f =>
      val baseOffset = offsetFromFile(f)
      val segment = LogSegment.open(f.getParentFile,
        baseOffset = baseOffset,
        params.config,
        time = params.time,
        fileSuffix = Log.SwapFileSuffix)
      info(s"${params.logIdentifier}Found log file ${f.getPath} from interrupted swap operation, which is recoverable from ${Log.SwapFileSuffix} files by renaming.")
      minSwapFileOffset = Math.min(segment.baseOffset, minSwapFileOffset)
      maxSwapFileOffset = Math.max(segment.readNextOffset, maxSwapFileOffset)
    }

    // Second pass: delete segments that are between minSwapFileOffset and maxSwapFileOffset. As
    // discussed above, these segments were compacted or split but haven't been renamed to .delete
    // before shutting down the broker.
    for (file <- params.dir.listFiles if file.isFile) {
      try {
        if (!file.getName.endsWith(SwapFileSuffix)) {
          val offset = offsetFromFile(file)
          if (offset >= minSwapFileOffset && offset < maxSwapFileOffset) {
            info(s"${params.logIdentifier}Deleting segment files ${file.getName} that is compacted but has not been deleted yet.")
            file.delete()
          }
        }
      } catch {
        // offsetFromFile with files that do not include an offset in the file name
        case _: StringIndexOutOfBoundsException =>
        case _: NumberFormatException =>
      }
    }

    // Third pass: rename all swap files.
    for (file <- params.dir.listFiles if file.isFile) {
      if (file.getName.endsWith(SwapFileSuffix)) {
        info(s"${params.logIdentifier}Recovering file ${file.getName} by renaming from ${Log.SwapFileSuffix} files.")
        file.renameTo(new File(CoreUtils.replaceSuffix(file.getPath, Log.SwapFileSuffix, "")))
      }
    }


    // Fourth pass: load all the log and index files.
    // We might encounter legacy log segments with offset overflow (KAFKA-6264). We need to split such segments. When
    // this happens, restart loading segment files from scratch.
    retryOnOffsetOverflow(params, {
      // In case we encounter a segment with offset overflow, the retry logic will split it after which we need to retry
      // loading of segments. In that case, we also need to close all segments that could have been left open in previous
      // call to loadSegmentFiles().
      params.segments.close()
      params.segments.clear()
      loadSegmentFiles(params)
    })

    val (newRecoveryPoint: Long, nextOffset: Long) = {
      if (!params.dir.getAbsolutePath.endsWith(Log.DeleteDirSuffix)) {
        val (newRecoveryPoint, nextOffset) = retryOnOffsetOverflow(params, {
          recoverLog(params)
        })

        // reset the index size of the currently active log segment to allow more entries
        params.segments.lastSegment.get.resizeIndexes(params.config.maxIndexSize)
        (newRecoveryPoint, nextOffset)
      } else {
        if (params.segments.isEmpty) {
          params.segments.add(
            LogSegment.open(
              dir = params.dir,
              baseOffset = 0,
              params.config,
              time = params.time,
              initFileSize = params.config.initFileSize))
        }
        (0L, 0L)
      }
    }

    params.leaderEpochCache.foreach(_.truncateFromEnd(nextOffset))
    val newLogStartOffset = math.max(params.logStartOffsetCheckpoint, params.segments.firstSegment.get.baseOffset)
    // The earliest leader epoch may not be flushed during a hard failure. Recover it here.
    params.leaderEpochCache.foreach(_.truncateFromStart(params.logStartOffsetCheckpoint))

    // Any segment loading or recovery code must not use producerStateManager, so that we can build the full state here
    // from scratch.
    if (!params.producerStateManager.isEmpty)
      throw new IllegalStateException("Producer state must be empty during log initialization")

    // Reload all snapshots into the ProducerStateManager cache, the intermediate ProducerStateManager used
    // during log recovery may have deleted some files without the LogLoader.producerStateManager instance witnessing the
    // deletion.
    params.producerStateManager.removeStraySnapshots(params.segments.baseOffsets.toSeq)
    Log.rebuildProducerState(
      params.producerStateManager,
      params.segments,
      newLogStartOffset,
      nextOffset,
      params.config.messageFormatVersion.recordVersion,
      params.time,
      reloadFromCleanShutdown = params.hadCleanShutdown,
      params.logIdentifier)

    val activeSegment = params.segments.lastSegment.get
    LoadedLogOffsets(
      newLogStartOffset,
      newRecoveryPoint,
      LogOffsetMetadata(nextOffset, activeSegment.baseOffset, activeSegment.size))
  }

  /**
   * Removes any temporary files found in log directory, and creates a list of all .swap files which could be swapped
   * in place of existing segment(s). For log splitting, we know that any .swap file whose base offset is higher than
   * the smallest offset .clean file could be part of an incomplete split operation. Such .swap files are also deleted
   * by this method.
   *
   * @param params The parameters for the log being loaded from disk
   * @return Set of .swap files that are valid to be swapped in as segment files and index files
   */
  private def removeTempFilesAndCollectSwapFiles(params: LoadLogParams): Set[File] = {

<<<<<<< HEAD
    // 删除日志文件对应的索引文件
    def deleteIndicesIfExist(baseFile: File, suffix: String = ""): Unit = {
      info(s"${params.logIdentifier}Deleting index files with suffix $suffix for baseFile $baseFile")
      val offset = offsetFromFile(baseFile)
      Files.deleteIfExists(Log.offsetIndexFile(params.dir, offset, suffix).toPath)
      Files.deleteIfExists(Log.timeIndexFile(params.dir, offset, suffix).toPath)
      Files.deleteIfExists(Log.transactionIndexFile(params.dir, offset, suffix).toPath)
    }

=======
>>>>>>> 5ef962ba
    val swapFiles = mutable.Set[File]()
    val cleanedFiles = mutable.Set[File]()
    var minCleanedFileOffset = Long.MaxValue

    // 遍历分区日志路径下的所有文件
    for (file <- params.dir.listFiles if file.isFile) {
      // 不可读直接抛异常
      if (!file.canRead)
        throw new IOException(s"Could not read file $file")
      val filename = file.getName
      if (filename.endsWith(DeletedFileSuffix)) {
        // 如果以.deleted结尾说明是上一次Failure遗留下来的文件 直接删除
        debug(s"${params.logIdentifier}Deleting stray temporary file ${file.getAbsolutePath}")
        Files.deleteIfExists(file.toPath)
      } else if (filename.endsWith(CleanedFileSuffix)) {
<<<<<<< HEAD
        // 如果以.cleaned结尾 获取其位移值 并将该文件加入待删除文件集合
        minCleanedFileOffset = Math.min(offsetFromFileName(filename), minCleanedFileOffset)
        cleanFiles += file
      } else if (filename.endsWith(SwapFileSuffix)) {
        // we crashed in the middle of a swap operation, to recover:
        // if a log, delete the index files, complete the swap operation later
        // if an index just delete the index files, they will be rebuilt
        // 如果以.swap结尾
        val baseFile = new File(CoreUtils.replaceSuffix(file.getPath, SwapFileSuffix, ""))
        info(s"${params.logIdentifier}Found file ${file.getAbsolutePath} from interrupted swap operation.")
        if (Log.isIndexFile(baseFile)) {
          // 如果该文件是索引文件 删除
          deleteIndicesIfExist(baseFile)
        } else if (Log.isLogFile(baseFile)) {
          // 如果该文件是日志文件 删除索引文件 并将该文件加入待恢复的swap集合
          deleteIndicesIfExist(baseFile)
          swapFiles += file
        }
=======
        minCleanedFileOffset = Math.min(offsetFromFile(file), minCleanedFileOffset)
        cleanedFiles += file
      } else if (filename.endsWith(SwapFileSuffix)) {
        swapFiles += file
>>>>>>> 5ef962ba
      }
    }

    // KAFKA-6264: Delete all .swap files whose base offset is greater than the minimum .cleaned segment offset. Such .swap
    // files could be part of an incomplete split operation that could not complete. See Log#splitOverflowedSegment
    // for more details about the split operation.
    // 从待恢复的swap集合中找出起始位移值 > minCleanedFileOffset的文件 直接删除这些无效的.swap文件
    val (invalidSwapFiles, validSwapFiles) = swapFiles.partition(file => offsetFromFile(file) >= minCleanedFileOffset)
    invalidSwapFiles.foreach { file =>
      debug(s"${params.logIdentifier}Deleting invalid swap file ${file.getAbsoluteFile} minCleanedFileOffset: $minCleanedFileOffset")
      Files.deleteIfExists(file.toPath)
    }

    // Now that we have deleted all .swap files that constitute an incomplete split operation, let's delete all .clean files
<<<<<<< HEAD
    // 清除所有待删除文件集合中的文件
    cleanFiles.foreach { file =>
=======
    cleanedFiles.foreach { file =>
>>>>>>> 5ef962ba
      debug(s"${params.logIdentifier}Deleting stray .clean file ${file.getAbsolutePath}")
      Files.deleteIfExists(file.toPath)
    }

    validSwapFiles
  }

  /**
   * Retries the provided function only whenever an LogSegmentOffsetOverflowException is raised by
   * it during execution. Before every retry, the overflowed segment is split into one or more segments
   * such that there is no offset overflow in any of them.
   *
   * @param params The parameters for the log being loaded from disk
   * @param fn The function to be executed
   * @return The value returned by the function, if successful
   * @throws Exception whenever the executed function throws any exception other than
   *                   LogSegmentOffsetOverflowException, the same exception is raised to the caller
   */
  private def retryOnOffsetOverflow[T](params: LoadLogParams, fn: => T): T = {
    while (true) {
      try {
        return fn
      } catch {
        case e: LogSegmentOffsetOverflowException =>
          info(s"${params.logIdentifier}Caught segment overflow error: ${e.getMessage}. Split segment and retry.")
          Log.splitOverflowedSegment(
            e.segment,
            params.segments,
            params.dir,
            params.topicPartition,
            params.config,
            params.scheduler,
            params.logDirFailureChannel,
            params.producerStateManager,
            params.logIdentifier)
      }
    }
    throw new IllegalStateException()
  }

  /**
   * Loads segments from disk into the provided params.segments.
   *
   * This method does not need to convert IOException to KafkaStorageException because it is only called before all logs are loaded.
   * It is possible that we encounter a segment with index offset overflow in which case the LogSegmentOffsetOverflowException
   * will be thrown. Note that any segments that were opened before we encountered the exception will remain open and the
   * caller is responsible for closing them appropriately, if needed.
   *
   * @param params The parameters for the log being loaded from disk
   * @throws LogSegmentOffsetOverflowException if the log directory contains a segment with messages that overflow the index offset
   */
  private def loadSegmentFiles(params: LoadLogParams): Unit = {
    // load segments in ascending order because transactional data from one segment may depend on the
    // segments that come before it
    // 按照日志段文件名中的位移值正序排列 然后遍历文件
    for (file <- params.dir.listFiles.sortBy(_.getName) if file.isFile) {
      if (isIndexFile(file)) {
        // 如果是索引文件
        // if it is an index file, make sure it has a corresponding .log file
        val offset = offsetFromFile(file)
        val logFile = Log.logFile(params.dir, offset)
        if (!logFile.exists) {
          // 对应的日志文件若不存在 记录一个警告并删除此索引文件
          warn(s"${params.logIdentifier}Found an orphaned index file ${file.getAbsolutePath}, with no corresponding log file.")
          Files.deleteIfExists(file.toPath)
        }
      } else if (isLogFile(file)) {
        // 如果是日志文件
        // if it's a log file, load the corresponding log segment
        val baseOffset = offsetFromFile(file)
        val timeIndexFileNewlyCreated = !Log.timeIndexFile(params.dir, baseOffset).exists()
        // 创建对应的LogSegment对象 加入segments中
        val segment = LogSegment.open(
          dir = params.dir,
          baseOffset = baseOffset,
          params.config,
          time = params.time,
          fileAlreadyExists = true)

        try segment.sanityCheck(timeIndexFileNewlyCreated)
        catch {
          case _: NoSuchFileException =>
            error(s"${params.logIdentifier}Could not find offset index file corresponding to log file" +
              s" ${segment.log.file.getAbsolutePath}, recovering segment and rebuilding index files...")
            recoverSegment(segment, params)
          case e: CorruptIndexException =>
            warn(s"${params.logIdentifier}Found a corrupted index file corresponding to log file" +
              s" ${segment.log.file.getAbsolutePath} due to ${e.getMessage}}, recovering segment and" +
              " rebuilding index files...")
            recoverSegment(segment, params)
        }
        params.segments.add(segment)
      }
    }
  }

  /**
   * Just recovers the given segment, without adding it to the provided params.segments.
   *
   * @param segment Segment to recover
   * @param params The parameters for the log being loaded from disk
   *
   * @return The number of bytes truncated from the segment
   *
   * @throws LogSegmentOffsetOverflowException if the segment contains messages that cause index offset overflow
   */
  private def recoverSegment(segment: LogSegment, params: LoadLogParams): Int = {
    val producerStateManager = new ProducerStateManager(
      params.topicPartition,
      params.dir,
      params.maxProducerIdExpirationMs,
      params.time)
    Log.rebuildProducerState(
      producerStateManager,
      params.segments,
      params.logStartOffsetCheckpoint,
      segment.baseOffset,
      params.config.messageFormatVersion.recordVersion,
      params.time,
      reloadFromCleanShutdown = false,
      params.logIdentifier)
    val bytesTruncated = segment.recover(producerStateManager, params.leaderEpochCache)
    // once we have recovered the segment's data, take a snapshot to ensure that we won't
    // need to reload the same segment again while recovering another segment.
    producerStateManager.takeSnapshot()
    bytesTruncated
  }

  /**
<<<<<<< HEAD
   * This method completes any interrupted swap operations. In order to be crash-safe, the log files
   * that are replaced by the swap segment should be renamed to .deleted before the swap file is
   * restored as the new segment file.
   *
   * This method does not need to convert IOException to KafkaStorageException because it is only
   * called before all logs are loaded.
   *
   * @param swapFiles the set of swap
   * @param params The parameters for the log being loaded from disk
   *
   * @throws LogSegmentOffsetOverflowException if the swap file contains messages that cause the log segment offset to
   *                                           overflow. Note that this is currently a fatal exception as we do not have
   *                                           a way to deal with it. The exception is propagated all the way up to
   *                                           KafkaServer#startup which will cause the broker to shut down if we are in
   *                                           this situation. This is expected to be an extremely rare scenario in practice,
   *                                           and manual intervention might be required to get out of it.
   */
  private def completeSwapOperations(swapFiles: Set[File],
                                     params: LoadLogParams): Unit = {
    // 遍历所有.swap文件
    for (swapFile <- swapFiles) {
      // 获取对应的日志文件
      val logFile = new File(CoreUtils.replaceSuffix(swapFile.getPath, Log.SwapFileSuffix, ""))
      // 获取日志文件起始的位移值
      val baseOffset = Log.offsetFromFile(logFile)
      // 创建对应的LogSegment对象
      val swapSegment = LogSegment.open(swapFile.getParentFile,
        baseOffset = baseOffset,
        params.config,
        time = params.time,
        fileSuffix = Log.SwapFileSuffix)
      // 进行日志段恢复操作
      info(s"${params.logIdentifier}Found log file ${swapFile.getPath} from interrupted swap operation, repairing.")
      recoverSegment(swapSegment, params)

      // We create swap files for two cases:
      // (1) Log cleaning where multiple segments are merged into one, and
      // (2) Log splitting where one segment is split into multiple.
      //
      // Both of these mean that the resultant swap segments be composed of the original set, i.e. the swap segment
      // must fall within the range of existing segment(s). If we cannot find such a segment, it means the deletion
      // of that segment was successful. In such an event, we should simply rename the .swap to .log without having to
      // do a replace with an existing segment.
      // 确认之前删除日志段是否成功 是否还存在旧的日志段文件
      val oldSegments = params.segments.values(swapSegment.baseOffset, swapSegment.readNextOffset).filter { segment =>
        segment.readNextOffset > swapSegment.baseOffset
      }
      // 若存在直接把.swap文件重命名为.log
      Log.replaceSegments(
        params.segments,
        Seq(swapSegment),
        oldSegments.toSeq,
        isRecoveredSwapFile = true,
        params.dir,
        params.topicPartition,
        params.config,
        params.scheduler,
        params.logDirFailureChannel,
        params.producerStateManager,
        params.logIdentifier)
    }
  }

  /**
=======
>>>>>>> 5ef962ba
   * Recover the log segments (if there was an unclean shutdown). Ensures there is at least one
   * active segment, and returns the updated recovery point and next offset after recovery. Along
   * the way, the method suitably updates the LeaderEpochFileCache or ProducerStateManager inside
   * the provided LogComponents.
   *
   * This method does not need to convert IOException to KafkaStorageException because it is only
   * called before all logs are loaded.
   *
   * @param params The parameters for the log being loaded from disk
   *
   * @return a tuple containing (newRecoveryPoint, nextOffset).
   *
   * @throws LogSegmentOffsetOverflowException if we encountered a legacy segment with offset overflow
   */
  private[log] def recoverLog(params: LoadLogParams): (Long, Long) = {
    /** return the log end offset if valid */
    def deleteSegmentsIfLogStartGreaterThanLogEnd(): Option[Long] = {
      if (params.segments.nonEmpty) {
        val logEndOffset = params.segments.lastSegment.get.readNextOffset
        if (logEndOffset >= params.logStartOffsetCheckpoint)
          Some(logEndOffset)
        else {
          // 日志段集合不为空 验证分区日志的LEO值是否 < LogStartOffset 小于删除这些日志段对象
          warn(s"${params.logIdentifier}Deleting all segments because logEndOffset ($logEndOffset) " +
            s" smaller than logStartOffset ${params.logStartOffsetCheckpoint}." +
            " This could happen if segment files were deleted from the file system.")
          removeAndDeleteSegmentsAsync(params.segments.values, params)
          params.leaderEpochCache.foreach(_.clearAndFlush())
          params.producerStateManager.truncateFullyAndStartAt(params.logStartOffsetCheckpoint)
          None
        }
      } else None
    }

    // If we have the clean shutdown marker, skip recovery.
    if (!params.hadCleanShutdown) {
      // 如果不存在以.kafka_cleanshutdown结尾的文件(通常都不存在)
      // 获取上次恢复点以外的所有unflushed日志段对象
      val unflushed = params.segments.values(params.recoveryPointCheckpoint, Long.MaxValue).iterator
      var truncated = false
      // 遍历这些unflushed日志段对象
      while (unflushed.hasNext && !truncated) {
        val segment = unflushed.next()
        info(s"${params.logIdentifier}Recovering unflushed segment ${segment.baseOffset}")
        val truncatedBytes =
          try {
            // 恢复操作
            recoverSegment(segment, params)
          } catch {
            case _: InvalidOffsetException =>
              val startOffset = segment.baseOffset
              warn(s"${params.logIdentifier}Found invalid offset during recovery. Deleting the" +
                s" corrupt segment and creating an empty one with starting offset $startOffset")
              segment.truncateTo(startOffset)
          }
        if (truncatedBytes > 0) {
          // we had an invalid message, delete all remaining log
          warn(s"${params.logIdentifier}Corruption found in segment ${segment.baseOffset}," +
            s" truncating to offset ${segment.readNextOffset}")
          // 如果有无效的消息导致被截断的字节数不为0 直接删除剩余的日志段对象
          removeAndDeleteSegmentsAsync(unflushed.toList, params)
          truncated = true
        }
      }
    }
    // 日志段集合不为空 验证分区日志的LEO值是否 < LogStartOffset 小于删除这些日志段对象
    val logEndOffsetOption = deleteSegmentsIfLogStartGreaterThanLogEnd()

    if (params.segments.isEmpty) {
      // no existing segments, create a new mutable segment beginning at logStartOffset
      // 日志段集合为空 创建一个新的日志段 以logStartOffset为日志段的起始位移 并加入日志段集合中
      params.segments.add(
        LogSegment.open(
          dir = params.dir,
          baseOffset = params.logStartOffsetCheckpoint,
          params.config,
          time = params.time,
          initFileSize = params.config.initFileSize,
          preallocate = params.config.preallocate))
    }

    // Update the recovery point if there was a clean shutdown and did not perform any changes to
    // the segment. Otherwise, we just ensure that the recovery point is not ahead of the log end
    // offset. To ensure correctness and to make it easier to reason about, it's best to only advance
    // the recovery point when the log is flushed. If we advanced the recovery point here, we could
    // skip recovery for unflushed segments if the broker crashed after we checkpoint the recovery
    // point and before we flush the segment.
    // 更新上一次恢复点属性并返回
    (params.hadCleanShutdown, logEndOffsetOption) match {
      case (true, Some(logEndOffset)) =>
        (logEndOffset, logEndOffset)
      case _ =>
        val logEndOffset = logEndOffsetOption.getOrElse(params.segments.lastSegment.get.readNextOffset)
        (Math.min(params.recoveryPointCheckpoint, logEndOffset), logEndOffset)
    }
  }

  /**
   * This method deletes the given log segments and the associated producer snapshots, by doing the
   * following for each of them:
   *  - It removes the segment from the segment map so that it will no longer be used for reads.
   *  - It schedules asynchronous deletion of the segments that allows reads to happen concurrently without
   *    synchronization and without the possibility of physically deleting a file while it is being
   *    read.
   *
   * This method does not need to convert IOException to KafkaStorageException because it is either
   * called before all logs are loaded or the immediate caller will catch and handle IOException
   *
   * @param segmentsToDelete The log segments to schedule for deletion
   * @param params The parameters for the log being loaded from disk
   */
  private def removeAndDeleteSegmentsAsync(segmentsToDelete: Iterable[LogSegment],
                                           params: LoadLogParams): Unit = {
    if (segmentsToDelete.nonEmpty) {
      // Most callers hold an iterator into the `params.segments` collection and
      // `removeAndDeleteSegmentAsync` mutates it by removing the deleted segment. Therefore,
      // we should force materialization of the iterator here, so that results of the iteration
      // remain valid and deterministic. We should also pass only the materialized view of the
      // iterator to the logic that deletes the segments.
      val toDelete = segmentsToDelete.toList
      info(s"${params.logIdentifier}Deleting segments as part of log recovery: ${toDelete.mkString(",")}")
      toDelete.foreach { segment =>
        params.segments.remove(segment.baseOffset)
      }
      Log.deleteSegmentFiles(
        toDelete,
        asyncDelete = true,
        deleteProducerStateSnapshots = true,
        params.dir,
        params.topicPartition,
        params.config,
        params.scheduler,
        params.logDirFailureChannel,
        params.producerStateManager,
        params.logIdentifier)
    }
  }
}<|MERGE_RESOLUTION|>--- conflicted
+++ resolved
@@ -219,18 +219,6 @@
    */
   private def removeTempFilesAndCollectSwapFiles(params: LoadLogParams): Set[File] = {
 
-<<<<<<< HEAD
-    // 删除日志文件对应的索引文件
-    def deleteIndicesIfExist(baseFile: File, suffix: String = ""): Unit = {
-      info(s"${params.logIdentifier}Deleting index files with suffix $suffix for baseFile $baseFile")
-      val offset = offsetFromFile(baseFile)
-      Files.deleteIfExists(Log.offsetIndexFile(params.dir, offset, suffix).toPath)
-      Files.deleteIfExists(Log.timeIndexFile(params.dir, offset, suffix).toPath)
-      Files.deleteIfExists(Log.transactionIndexFile(params.dir, offset, suffix).toPath)
-    }
-
-=======
->>>>>>> 5ef962ba
     val swapFiles = mutable.Set[File]()
     val cleanedFiles = mutable.Set[File]()
     var minCleanedFileOffset = Long.MaxValue
@@ -246,31 +234,13 @@
         debug(s"${params.logIdentifier}Deleting stray temporary file ${file.getAbsolutePath}")
         Files.deleteIfExists(file.toPath)
       } else if (filename.endsWith(CleanedFileSuffix)) {
-<<<<<<< HEAD
         // 如果以.cleaned结尾 获取其位移值 并将该文件加入待删除文件集合
-        minCleanedFileOffset = Math.min(offsetFromFileName(filename), minCleanedFileOffset)
-        cleanFiles += file
-      } else if (filename.endsWith(SwapFileSuffix)) {
-        // we crashed in the middle of a swap operation, to recover:
-        // if a log, delete the index files, complete the swap operation later
-        // if an index just delete the index files, they will be rebuilt
-        // 如果以.swap结尾
-        val baseFile = new File(CoreUtils.replaceSuffix(file.getPath, SwapFileSuffix, ""))
-        info(s"${params.logIdentifier}Found file ${file.getAbsolutePath} from interrupted swap operation.")
-        if (Log.isIndexFile(baseFile)) {
-          // 如果该文件是索引文件 删除
-          deleteIndicesIfExist(baseFile)
-        } else if (Log.isLogFile(baseFile)) {
-          // 如果该文件是日志文件 删除索引文件 并将该文件加入待恢复的swap集合
-          deleteIndicesIfExist(baseFile)
-          swapFiles += file
-        }
-=======
         minCleanedFileOffset = Math.min(offsetFromFile(file), minCleanedFileOffset)
+        // 将该文件加入待清理的clean集合
         cleanedFiles += file
-      } else if (filename.endsWith(SwapFileSuffix)) {
+      } else if (filename.endsWith(SwapFileSuffix)) { // 如果以.swap结尾
+        // 将该文件加入待恢复的swap集合
         swapFiles += file
->>>>>>> 5ef962ba
       }
     }
 
@@ -285,12 +255,8 @@
     }
 
     // Now that we have deleted all .swap files that constitute an incomplete split operation, let's delete all .clean files
-<<<<<<< HEAD
     // 清除所有待删除文件集合中的文件
-    cleanFiles.foreach { file =>
-=======
     cleanedFiles.foreach { file =>
->>>>>>> 5ef962ba
       debug(s"${params.logIdentifier}Deleting stray .clean file ${file.getAbsolutePath}")
       Files.deleteIfExists(file.toPath)
     }
@@ -420,73 +386,6 @@
   }
 
   /**
-<<<<<<< HEAD
-   * This method completes any interrupted swap operations. In order to be crash-safe, the log files
-   * that are replaced by the swap segment should be renamed to .deleted before the swap file is
-   * restored as the new segment file.
-   *
-   * This method does not need to convert IOException to KafkaStorageException because it is only
-   * called before all logs are loaded.
-   *
-   * @param swapFiles the set of swap
-   * @param params The parameters for the log being loaded from disk
-   *
-   * @throws LogSegmentOffsetOverflowException if the swap file contains messages that cause the log segment offset to
-   *                                           overflow. Note that this is currently a fatal exception as we do not have
-   *                                           a way to deal with it. The exception is propagated all the way up to
-   *                                           KafkaServer#startup which will cause the broker to shut down if we are in
-   *                                           this situation. This is expected to be an extremely rare scenario in practice,
-   *                                           and manual intervention might be required to get out of it.
-   */
-  private def completeSwapOperations(swapFiles: Set[File],
-                                     params: LoadLogParams): Unit = {
-    // 遍历所有.swap文件
-    for (swapFile <- swapFiles) {
-      // 获取对应的日志文件
-      val logFile = new File(CoreUtils.replaceSuffix(swapFile.getPath, Log.SwapFileSuffix, ""))
-      // 获取日志文件起始的位移值
-      val baseOffset = Log.offsetFromFile(logFile)
-      // 创建对应的LogSegment对象
-      val swapSegment = LogSegment.open(swapFile.getParentFile,
-        baseOffset = baseOffset,
-        params.config,
-        time = params.time,
-        fileSuffix = Log.SwapFileSuffix)
-      // 进行日志段恢复操作
-      info(s"${params.logIdentifier}Found log file ${swapFile.getPath} from interrupted swap operation, repairing.")
-      recoverSegment(swapSegment, params)
-
-      // We create swap files for two cases:
-      // (1) Log cleaning where multiple segments are merged into one, and
-      // (2) Log splitting where one segment is split into multiple.
-      //
-      // Both of these mean that the resultant swap segments be composed of the original set, i.e. the swap segment
-      // must fall within the range of existing segment(s). If we cannot find such a segment, it means the deletion
-      // of that segment was successful. In such an event, we should simply rename the .swap to .log without having to
-      // do a replace with an existing segment.
-      // 确认之前删除日志段是否成功 是否还存在旧的日志段文件
-      val oldSegments = params.segments.values(swapSegment.baseOffset, swapSegment.readNextOffset).filter { segment =>
-        segment.readNextOffset > swapSegment.baseOffset
-      }
-      // 若存在直接把.swap文件重命名为.log
-      Log.replaceSegments(
-        params.segments,
-        Seq(swapSegment),
-        oldSegments.toSeq,
-        isRecoveredSwapFile = true,
-        params.dir,
-        params.topicPartition,
-        params.config,
-        params.scheduler,
-        params.logDirFailureChannel,
-        params.producerStateManager,
-        params.logIdentifier)
-    }
-  }
-
-  /**
-=======
->>>>>>> 5ef962ba
    * Recover the log segments (if there was an unclean shutdown). Ensures there is at least one
    * active segment, and returns the updated recovery point and next offset after recovery. Along
    * the way, the method suitably updates the LeaderEpochFileCache or ProducerStateManager inside
