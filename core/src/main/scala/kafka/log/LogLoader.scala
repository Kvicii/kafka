--- conflicted
+++ resolved
@@ -192,12 +192,8 @@
         throw new IOException(s"Could not read file $file")
       val filename = file.getName
       if (filename.endsWith(DeletedFileSuffix)) {
-<<<<<<< HEAD
         // 如果以.deleted结尾说明是上一次Failure遗留下来的文件 直接删除
-        debug(s"${params.logIdentifier} Deleting stray temporary file ${file.getAbsolutePath}")
-=======
         debug(s"${params.logIdentifier}Deleting stray temporary file ${file.getAbsolutePath}")
->>>>>>> a842e0e0
         Files.deleteIfExists(file.toPath)
       } else if (filename.endsWith(CleanedFileSuffix)) {
         // 如果以.cleaned结尾 获取其位移值 并将该文件加入待删除文件集合
@@ -298,12 +294,8 @@
         val offset = offsetFromFile(file)
         val logFile = Log.logFile(params.dir, offset)
         if (!logFile.exists) {
-<<<<<<< HEAD
           // 对应的日志文件若不存在 记录一个警告并删除此索引文件
-          warn(s"${params.logIdentifier} Found an orphaned index file ${file.getAbsolutePath}, with no corresponding log file.")
-=======
           warn(s"${params.logIdentifier}Found an orphaned index file ${file.getAbsolutePath}, with no corresponding log file.")
->>>>>>> a842e0e0
           Files.deleteIfExists(file.toPath)
         }
       } else if (isLogFile(file)) {
