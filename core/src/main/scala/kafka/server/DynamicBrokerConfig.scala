--- conflicted
+++ resolved
@@ -1,19 +1,19 @@
 /**
- * Licensed to the Apache Software Foundation (ASF) under one or more
- * contributor license agreements.  See the NOTICE file distributed with
- * this work for additional information regarding copyright ownership.
- * The ASF licenses this file to You under the Apache License, Version 2.0
- * (the "License"); you may not use this file except in compliance with
- * the License.  You may obtain a copy of the License at
- *
- * http://www.apache.org/licenses/LICENSE-2.0
- *
- * Unless required by applicable law or agreed to in writing, software
- * distributed under the License is distributed on an "AS IS" BASIS,
- * WITHOUT WARRANTIES OR CONDITIONS OF ANY KIND, either express or implied.
- * See the License for the specific language governing permissions and
- * limitations under the License.
- */
+  * Licensed to the Apache Software Foundation (ASF) under one or more
+  * contributor license agreements.  See the NOTICE file distributed with
+  * this work for additional information regarding copyright ownership.
+  * The ASF licenses this file to You under the Apache License, Version 2.0
+  * (the "License"); you may not use this file except in compliance with
+  * the License.  You may obtain a copy of the License at
+  *
+  * http://www.apache.org/licenses/LICENSE-2.0
+  *
+  * Unless required by applicable law or agreed to in writing, software
+  * distributed under the License is distributed on an "AS IS" BASIS,
+  * WITHOUT WARRANTIES OR CONDITIONS OF ANY KIND, either express or implied.
+  * See the License for the specific language governing permissions and
+  * limitations under the License.
+  */
 
 package kafka.server
 
@@ -40,39 +40,39 @@
 import scala.jdk.CollectionConverters._
 
 /**
- * Dynamic broker configurations are stored in ZooKeeper and may be defined at two levels:
- * <ul>
- * <li>Per-broker configs persisted at <tt>/configs/brokers/{brokerId}</tt>: These can be described/altered
- * using AdminClient using the resource name brokerId.</li>
- * <li>Cluster-wide defaults persisted at <tt>/configs/brokers/&lt;default&gt;</tt>: These can be described/altered
- * using AdminClient using an empty resource name.</li>
- * </ul>
- * The order of precedence for broker configs is:
- * <ol>
- * <li>DYNAMIC_BROKER_CONFIG: stored in ZK at /configs/brokers/{brokerId}</li>
- * <li>DYNAMIC_DEFAULT_BROKER_CONFIG: stored in ZK at /configs/brokers/&lt;default&gt;</li>
- * <li>STATIC_BROKER_CONFIG: properties that broker is started up with, typically from server.properties file</li>
- * <li>DEFAULT_CONFIG: Default configs defined in KafkaConfig</li>
- * </ol>
- * Log configs use topic config overrides if defined and fallback to broker defaults using the order of precedence above.
- * Topic config overrides may use a different config name from the default broker config.
- * See [[kafka.log.LogConfig#TopicConfigSynonyms]] for the mapping.
- * <p>
- * AdminClient returns all config synonyms in the order of precedence when configs are described with
- * <code>includeSynonyms</code>. In addition to configs that may be defined with the same name at different levels,
- * some configs have additional synonyms.
- * </p>
- * <ul>
- * <li>Listener configs may be defined using the prefix <tt>listener.name.{listenerName}.{configName}</tt>. These may be
- * configured as dynamic or static broker configs. Listener configs have higher precedence than the base configs
- * that don't specify the listener name. Listeners without a listener config use the base config. Base configs
- * may be defined only as STATIC_BROKER_CONFIG or DEFAULT_CONFIG and cannot be updated dynamically.<li>
- * <li>Some configs may be defined using multiple properties. For example, <tt>log.roll.ms</tt> and
- * <tt>log.roll.hours</tt> refer to the same config that may be defined in milliseconds or hours. The order of
- * precedence of these synonyms is described in the docs of these configs in [[kafka.server.KafkaConfig]].</li>
- * </ul>
- *
- */
+  * Dynamic broker configurations are stored in ZooKeeper and may be defined at two levels:
+  * <ul>
+  *   <li>Per-broker configs persisted at <tt>/configs/brokers/{brokerId}</tt>: These can be described/altered
+  *       using AdminClient using the resource name brokerId.</li>
+  *   <li>Cluster-wide defaults persisted at <tt>/configs/brokers/&lt;default&gt;</tt>: These can be described/altered
+  *       using AdminClient using an empty resource name.</li>
+  * </ul>
+  * The order of precedence for broker configs is:
+  * <ol>
+  *   <li>DYNAMIC_BROKER_CONFIG: stored in ZK at /configs/brokers/{brokerId}</li>
+  *   <li>DYNAMIC_DEFAULT_BROKER_CONFIG: stored in ZK at /configs/brokers/&lt;default&gt;</li>
+  *   <li>STATIC_BROKER_CONFIG: properties that broker is started up with, typically from server.properties file</li>
+  *   <li>DEFAULT_CONFIG: Default configs defined in KafkaConfig</li>
+  * </ol>
+  * Log configs use topic config overrides if defined and fallback to broker defaults using the order of precedence above.
+  * Topic config overrides may use a different config name from the default broker config.
+  * See [[kafka.log.LogConfig#TopicConfigSynonyms]] for the mapping.
+  * <p>
+  * AdminClient returns all config synonyms in the order of precedence when configs are described with
+  * <code>includeSynonyms</code>. In addition to configs that may be defined with the same name at different levels,
+  * some configs have additional synonyms.
+  * </p>
+  * <ul>
+  *   <li>Listener configs may be defined using the prefix <tt>listener.name.{listenerName}.{configName}</tt>. These may be
+  *       configured as dynamic or static broker configs. Listener configs have higher precedence than the base configs
+  *       that don't specify the listener name. Listeners without a listener config use the base config. Base configs
+  *       may be defined only as STATIC_BROKER_CONFIG or DEFAULT_CONFIG and cannot be updated dynamically.<li>
+  *   <li>Some configs may be defined using multiple properties. For example, <tt>log.roll.ms</tt> and
+  *       <tt>log.roll.hours</tt> refer to the same config that may be defined in milliseconds or hours. The order of
+  *       precedence of these synonyms is described in the docs of these configs in [[kafka.server.KafkaConfig]].</li>
+  * </ul>
+  *
+  */
 object DynamicBrokerConfig {
 
   private[server] val DynamicSecurityConfigs = SslConfigs.RECONFIGURABLE_CONFIGS.asScala
@@ -130,7 +130,6 @@
       if (invalidPropNames.nonEmpty)
         throw new ConfigException(s"$errorMessage: $invalidPropNames")
     }
-
     checkInvalidProps(nonDynamicConfigs(props), "Cannot update these configs dynamically")
     checkInvalidProps(securityConfigsWithoutListenerPrefix(props),
       "These security configs can be dynamically updated only per-listener using the listener prefix")
@@ -143,14 +142,12 @@
 
   private def perBrokerConfigs(props: Properties): Set[String] = {
     val configNames = props.asScala.keySet
-
     def perBrokerListenerConfig(name: String): Boolean = {
       name match {
         case ListenerConfigRegex(baseName) => !ClusterLevelListenerConfigs.contains(baseName)
         case _ => false
       }
     }
-
     configNames.intersect(PerBrokerConfigs) ++ configNames.filter(perBrokerListenerConfig)
   }
 
@@ -191,10 +188,9 @@
   private[server] def resolveVariableConfigs(propsOriginal: Properties): Properties = {
     val props = new Properties
     val config = new AbstractConfig(new ConfigDef(), propsOriginal, false)
-    config.originals.asScala.filter(!_._1.startsWith(AbstractConfig.CONFIG_PROVIDERS_CONFIG)).foreach { case (key: String, value: Object) => {
+    config.originals.asScala.filter(!_._1.startsWith(AbstractConfig.CONFIG_PROVIDERS_CONFIG)).foreach {case (key: String, value: Object) => {
       props.put(key, value)
-    }
-    }
+    }}
     props
   }
 }
@@ -336,7 +332,7 @@
   }
 
   private def maybeCreatePasswordEncoder(secret: Option[Password]): Option[PasswordEncoder] = {
-    secret.map { secret =>
+   secret.map { secret =>
       new PasswordEncoder(secret,
         kafkaConfig.passwordEncoderKeyFactoryAlgorithm,
         kafkaConfig.passwordEncoderCipherAlgorithm,
@@ -359,12 +355,7 @@
         props.setProperty(configName, passwordEncoder.encode(new Password(value)))
       }
     }
-<<<<<<< HEAD
-
-    configProps.asScala.foreach { case (name, value) =>
-=======
     configProps.asScala.forKeyValue { (name, value) =>
->>>>>>> bd462df2
       if (isPasswordConfig(name))
         encodePassword(name, value)
     }
@@ -377,14 +368,12 @@
 
     // Remove all invalid configs from `props`
     removeInvalidConfigs(props, perBrokerConfig)
-
     def removeInvalidProps(invalidPropNames: Set[String], errorMessage: String): Unit = {
       if (invalidPropNames.nonEmpty) {
         invalidPropNames.foreach(props.remove)
         error(s"$errorMessage: $invalidPropNames")
       }
     }
-
     removeInvalidProps(nonDynamicConfigs(props), "Non-dynamic configs configured in ZooKeeper will be ignored")
     removeInvalidProps(securityConfigsWithoutListenerPrefix(props),
       "Security configs can be dynamically updated only using listener prefix, base configs will be ignored")
@@ -505,12 +494,12 @@
   }
 
   /**
-   * Updates values in `props` with the new values from `propsOverride`. Synonyms of updated configs
-   * are removed from `props` to ensure that the config with the higher precedence is applied. For example,
-   * if `log.roll.ms` was defined in server.properties and `log.roll.hours` is configured dynamically,
-   * `log.roll.hours` from the dynamic configuration will be used and `log.roll.ms` will be removed from
-   * `props` (even though `log.roll.hours` is secondary to `log.roll.ms`).
-   */
+    * Updates values in `props` with the new values from `propsOverride`. Synonyms of updated configs
+    * are removed from `props` to ensure that the config with the higher precedence is applied. For example,
+    * if `log.roll.ms` was defined in server.properties and `log.roll.hours` is configured dynamically,
+    * `log.roll.hours` from the dynamic configuration will be used and `log.roll.ms` will be removed from
+    * `props` (even though `log.roll.hours` is secondary to `log.roll.ms`).
+    */
   private def overrideProps(props: mutable.Map[String, String], propsOverride: mutable.Map[String, String]): Unit = {
     propsOverride.forKeyValue { (k, v) =>
       // Remove synonyms of `k` to ensure the right precedence is applied. But disable `matchListenerOverride`
@@ -583,7 +572,7 @@
                                             newConfig: KafkaConfig,
                                             customConfigs: util.Map[String, Object],
                                             validateOnly: Boolean,
-                                            reloadOnly: Boolean): Unit = {
+                                            reloadOnly:  Boolean): Unit = {
     val listenerName = listenerReconfigurable.listenerName
     val oldValues = currentConfig.valuesWithPrefixOverride(listenerName.configPrefix)
     val newValues = newConfig.valuesFromThisConfigWithPrefixOverride(listenerName.configPrefix)
@@ -819,7 +808,6 @@
     configs.get(KafkaConfig.MetricReporterClassesProp).asInstanceOf[util.List[String]].asScala
   }
 }
-
 object DynamicListenerConfig {
 
   val ReconfigurableConfigs = Set(
