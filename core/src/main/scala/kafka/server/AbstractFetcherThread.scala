--- conflicted
+++ resolved
@@ -6,7 +6,7 @@
  * (the "License"); you may not use this file except in compliance with
  * the License.  You may obtain a copy of the License at
  *
- * http://www.apache.org/licenses/LICENSE-2.0
+ *    http://www.apache.org/licenses/LICENSE-2.0
  *
  * Unless required by applicable law or agreed to in writing, software
  * distributed under the License is distributed on an "AS IS" BASIS,
@@ -20,47 +20,35 @@
 import java.nio.ByteBuffer
 import java.util
 import java.util.Optional
-import java.util.concurrent.TimeUnit
-import java.util.concurrent.atomic.AtomicLong
 import java.util.concurrent.locks.ReentrantLock
 
 import kafka.cluster.BrokerEndPoint
-<<<<<<< HEAD
-=======
 import kafka.utils.{DelayedItem, Pool, ShutdownableThread}
 import kafka.utils.Implicits._
 import org.apache.kafka.common.errors._
 import org.apache.kafka.common.requests.EpochEndOffset._
->>>>>>> bd462df2
 import kafka.common.ClientIdAndBroker
+import kafka.metrics.KafkaMetricsGroup
+import kafka.utils.CoreUtils.inLock
+import org.apache.kafka.common.protocol.Errors
+
+import scala.collection.{mutable, Map, Set}
+import scala.jdk.CollectionConverters._
+import java.util.concurrent.TimeUnit
+import java.util.concurrent.atomic.AtomicLong
+
 import kafka.log.LogAppendInfo
-import kafka.metrics.KafkaMetricsGroup
-import kafka.server.AbstractFetcherThread.{ReplicaFetch, ResultWithPartitions}
-import kafka.utils.CoreUtils.inLock
-import kafka.utils.{DelayedItem, Pool, ShutdownableThread}
-import org.apache.kafka.common.errors._
+import kafka.server.AbstractFetcherThread.ReplicaFetch
+import kafka.server.AbstractFetcherThread.ResultWithPartitions
+import org.apache.kafka.common.{InvalidRecordException, TopicPartition}
 import org.apache.kafka.common.internals.PartitionStates
-import org.apache.kafka.common.protocol.Errors
 import org.apache.kafka.common.record.{FileRecords, MemoryRecords, Records}
-import org.apache.kafka.common.requests.EpochEndOffset._
 import org.apache.kafka.common.requests._
-import org.apache.kafka.common.{InvalidRecordException, TopicPartition}
-
-import scala.collection.{Map, Set, mutable}
-import scala.jdk.CollectionConverters._
+
 import scala.math._
 
 /**
- * Abstract class for fetching data from multiple partitions from the same broker.
- * 从 Broker 获取多个分区的消息数据 至于获取之后如何对这些数据进行处理 则交由子类来实现
- *
- * @param name             线程名字
- * @param clientId
- * @param sourceBroker     源 Broker 节点信息(源 Broker 是指此线程要从哪个 Broker 上读取数据)
- * @param failedPartitions 线程处理过程报错的分区集合
- * @param fetchBackOffMs   当获取分区数据出错后的等待重试间隔(默认是 Broker 端参数 replica.fetch.backoff.ms 值)
- * @param isInterruptible
- * @param brokerTopicStats Broker 端主题的各类监控指标 常见的有 MessagesInPerSec、BytesInPerSec 等
+ *  Abstract class for fetching data from multiple partitions from the same broker.
  */
 abstract class AbstractFetcherThread(name: String,
                                      clientId: String,
@@ -71,14 +59,9 @@
                                      val brokerTopicStats: BrokerTopicStats) //BrokerTopicStats's lifecycle managed by ReplicaManager
   extends ShutdownableThread(name, isInterruptible) {
 
-  // 类似于一个快捷方式:
-  // 以后凡是源码中需要用到 FetchResponse.PartitionData[Records]的地方 都可以简单地使用 FetchData 替换掉
   type FetchData = FetchResponse.PartitionData[Records]
   type EpochData = OffsetsForLeaderEpochRequest.PartitionData
 
-  // 表征分区读取状态 保存的是分区的已读取位移值和对应的副本状态
-  // 状态有两个: 一个是分区读取状态 一个是副本读取状态
-  // 副本读取状态由 ReplicaState 接口表示
   private val partitionStates = new PartitionStates[PartitionFetchState]
   protected val partitionMapLock = new ReentrantLock
   private val partitionMapCond = partitionMapLock.newCondition()
@@ -88,38 +71,16 @@
   val fetcherLagStats = new FetcherLagStats(metricId)
 
   /* callbacks to be defined in subclass */
-  /**
-   * process fetched data
-   * 用于处理读取回来的消息集合 它是一个抽象方法 因此需要子类实现它的逻辑
-   * 具体到 Follower 副本而言  是由 ReplicaFetcherThread 类实现的
-   *
-   * @param topicPartition 读取哪个分区的数据
-   * @param fetchOffset    读取到的最新位移值
-   * @param partitionData  读取到的分区消息数据
-   * @return 写入已读取消息数据前的元数据 对于 Follower 副本读消息写入日志而言 可以忽略这里的 Option 因为肯定会返回具体的 LogAppendInfo 实例而不会是 None
-   *         LogAppendInfo封装了很多消息数据被写入到日志前的重要元数据信息 比如首条消息的位移值 | 最后一条消息位移值 |最大时间戳等
-   */
+
+  // process fetched data
   protected def processPartitionData(topicPartition: TopicPartition,
                                      fetchOffset: Long,
                                      partitionData: FetchData): Option[LogAppendInfo]
 
-  /**
-   * 执行截断操作
-   *
-   * @param topicPartition  要对哪个分区下副本执行截断操作
-   * @param truncationState 位移值 + 截断完成与否的布尔值状态 主要作用是告诉 Kafka 要把指定分区下副本截断到哪个位移值
-   */
   protected def truncate(topicPartition: TopicPartition, truncationState: OffsetTruncationState): Unit
 
   protected def truncateFullyAndStartAt(topicPartition: TopicPartition, offset: Long): Unit
 
-  /**
-   * 为指定分区构建对应的 FetchRequest.Builder 对象 该对象是构建 FetchRequest 的核心组件
-   * Kafka 中任何类型的消息读取 都是通过给指定 Broker 发送 FetchRequest 请求来完成的
-   *
-   * @param partitionMap key 一组要读取的分区列表 是否被读取取决于PartitionFetchState的状态
-   * @return
-   */
   protected def buildFetch(partitionMap: Map[TopicPartition, PartitionFetchState]): ResultWithPartitions[Option[ReplicaFetch]]
 
   protected def latestEpoch(topicPartition: TopicPartition): Option[Int]
@@ -152,53 +113,31 @@
     fetcherLagStats.unregister()
   }
 
-  /**
-   * 串联processPartitionData | truncate | buildFetch的主要入口方法
-   *
-   * AbstractFetcherThread 线程只要一直处于运行状态 就会不断地重复这两个操作
-   */
   override def doWork(): Unit = {
-    // 需要截断的原因: 分区的 Leader 可能会随时发生变化
-    // 每当有新 Leader 产生时 Follower 副本就必须主动执行截断操作 将自己的本地日志裁剪成与 Leader 一模一样的消息序列
-    // 甚至Leader 副本本身也需要执行截断操作 将 LEO 调整到分区高水位处
-    maybeTruncate() // 执行副本截断操作
-    maybeFetch() // 执行消息获取操作
+    maybeTruncate()
+    maybeFetch()
   }
 
   private def maybeFetch(): Unit = {
     val fetchRequestOpt = inLock(partitionMapLock) {
-      // 为partitionStates中的分区构造FetchRequest(即FetchRequest.Builder 对象 构造了该对象后 通过调用build方法就能创建出所需的 FetchRequest 请求对象)
-      // partitionStates中保存的是要去获取消息的分区以及对应的状态
-      // 这一步的输出结果是两个对象:
-      // 1.ReplicaFetch 要读取的分区核心信息 + FetchRequest.Builder 对象(核心信息: 就是指要读取哪个分区 从哪个位置开始读 最多读多少字节等)
-      // 2.另一个对象是一组出错分区
       val ResultWithPartitions(fetchRequestOpt, partitionsWithError) = buildFetch(partitionStates.partitionStateMap.asScala)
-      // 处理出错的分区 处理方式主要是将这个分区加入到有序Map末尾 等待后续重试
+
       handlePartitionsWithErrors(partitionsWithError, "maybeFetch")
 
-      // 如果当前没有可读取的分区 则等待fetchBackOffMs时间等候后续重试
       if (fetchRequestOpt.isEmpty) {
         trace(s"There are no active partitions. Back off for $fetchBackOffMs ms before sending a fetch request")
         partitionMapCond.await(fetchBackOffMs, TimeUnit.MILLISECONDS)
       }
+
       fetchRequestOpt
     }
-    // 发送FETCH请求给Leader副本 并处理Response
+
     fetchRequestOpt.foreach { case ReplicaFetch(sessionPartitions, fetchRequest) =>
       processFetchRequest(sessionPartitions, fetchRequest)
     }
   }
 
-  /**
-   * deal with partitions with errors, potentially due to leadership changes
-   *
-   * 接收一组分区 为它们调用delayPartitions方法执行延时处理
-   * delayPartitions方法会遍历每个给定的分区 并把这些分区依次加入到待读取分区列表的末端 从而实现延时重试操作
-   * 即Kafka处理出错分区的思路就是将这些分区放入到轮询名单的末尾待稍后重试
-   *
-   * @param partitions
-   * @param methodName
-   */
+  // deal with partitions with errors, potentially due to leadership changes
   private def handlePartitionsWithErrors(partitions: Iterable[TopicPartition], methodName: String): Unit = {
     if (partitions.nonEmpty) {
       debug(s"Handling errors in $methodName for partitions $partitions")
@@ -228,17 +167,12 @@
     (partitionsWithEpochs, partitionsWithoutEpochs)
   }
 
-  /**
-   * 当分区存在 Leader Epoch 值时 会将副本的本地日志截断到 Leader Epoch 对应的最新位移值处(即方法 truncateToEpochEndOffsets 的逻辑实现)
-   * 如果分区不存在对应的 Leader Epoch 记录 那么依然使用原来的高水位机制(调用方法 truncateToHighWatermark 将日志调整到高水位值处)
-   */
   private def maybeTruncate(): Unit = {
-    // 将所有处于截断中状态的分区依据有无Leader Epoch值进行分组
     val (partitionsWithEpochs, partitionsWithoutEpochs) = fetchTruncatingPartitions()
-    if (partitionsWithEpochs.nonEmpty) { // 对于有Leader Epoch值的分区 将日志截断到Leader Epoch值对应的位移值处
+    if (partitionsWithEpochs.nonEmpty) {
       truncateToEpochEndOffsets(partitionsWithEpochs)
     }
-    if (partitionsWithoutEpochs.nonEmpty) { // 对于没有Leader Epoch值的分区 将日志截断到高水位值处
+    if (partitionsWithoutEpochs.nonEmpty) {
       truncateToHighWatermark(partitionsWithoutEpochs)
     }
   }
@@ -262,14 +196,14 @@
   }
 
   /**
-   * - Build a leader epoch fetch based on partitions that are in the Truncating phase
-   * - Send OffsetsForLeaderEpochRequest, retrieving the latest offset for each partition's
-   * leader epoch. This is the offset the follower should truncate to ensure
-   * accurate log replication.
-   * - Finally truncate the logs for partitions in the truncating phase and mark the
-   * truncation complete. Do this within a lock to ensure no leadership changes can
-   * occur during truncation.
-   */
+    * - Build a leader epoch fetch based on partitions that are in the Truncating phase
+    * - Send OffsetsForLeaderEpochRequest, retrieving the latest offset for each partition's
+    *   leader epoch. This is the offset the follower should truncate to ensure
+    *   accurate log replication.
+    * - Finally truncate the logs for partitions in the truncating phase and mark the
+    *   truncation complete. Do this within a lock to ensure no leadership changes can
+    *   occur during truncation.
+    */
   private def truncateToEpochEndOffsets(latestEpochsForPartitions: Map[TopicPartition, EpochData]): Unit = {
     val endOffsets = fetchEpochEndOffsets(latestEpochsForPartitions)
     //Ensure we hold a lock during truncation.
@@ -295,22 +229,18 @@
   private[server] def truncateToHighWatermark(partitions: Set[TopicPartition]): Unit = inLock(partitionMapLock) {
     val fetchOffsets = mutable.HashMap.empty[TopicPartition, OffsetTruncationState]
 
-    for (tp <- partitions) { //  遍历给定的所有分区
-      // 获取分区的分区读取状态
+    for (tp <- partitions) {
       val partitionState = partitionStates.stateValue(tp)
       if (partitionState != null) {
-        // 取出高水位值 分区的最大可读取位移值就是高水位值
         val highWatermark = partitionState.fetchOffset
-        // 将其保存在分区读取状态类中
         val truncationState = OffsetTruncationState(highWatermark, truncationCompleted = true)
 
         info(s"Truncating partition $tp to local high watermark $highWatermark")
-        if (doTruncate(tp, truncationState)) { // 执行真正的日志截断操作
+        if (doTruncate(tp, truncationState))
           fetchOffsets.put(tp, truncationState)
-        }
-      }
-    }
-    // 将给定的所有分区都执行了对应的操作之后 更新这组分区的分区读取状态
+      }
+    }
+
     updateFetchOffsetAndMaybeMarkTruncationComplete(fetchOffsets)
   }
 
@@ -323,7 +253,7 @@
       leaderEpochOffset.error match {
         case Errors.NONE =>
           val offsetTruncationState = getOffsetTruncationState(tp, leaderEpochOffset)
-          if (doTruncate(tp, offsetTruncationState))
+          if(doTruncate(tp, offsetTruncationState))
             fetchOffsets.put(tp, offsetTruncationState)
 
         case Errors.FENCED_LEADER_EPOCH =>
@@ -344,7 +274,6 @@
 
   /**
    * remove the partition if the partition state is NOT updated. Otherwise, keep the partition active.
-   *
    * @return true if the epoch in this thread is updated. otherwise, false
    */
   private def onPartitionFenced(tp: TopicPartition, requestEpoch: Option[Int]): Boolean = inLock(partitionMapLock) {
@@ -369,7 +298,6 @@
 
     try {
       trace(s"Sending fetch request $fetchRequest")
-      // 给Leader发送FETCH请求并阻塞等待Response的返回
       responseData = fetchFromLeader(fetchRequest)
     } catch {
       case t: Throwable =>
@@ -384,7 +312,7 @@
           }
         }
     }
-    fetcherStats.requestRate.mark() // 更新FETCH请求发送速率指标
+    fetcherStats.requestRate.mark()
 
     if (responseData.nonEmpty) {
       // process fetched data
@@ -394,18 +322,15 @@
             // It's possible that a partition is removed and re-added or truncated when there is a pending fetch request.
             // In this case, we only want to process the fetch response if the partition state is ready for fetch and
             // the current offset is the same as the offset requested.
-            val fetchPartitionData = sessionPartitions.get(topicPartition) // 获取分区核心信息
-            // 处理Response的条件:
-            // 1.要获取的位移值和当前AbstractFetcherThread线程缓存的该分区下一条待读取的位移值相等
-            // 2.当前分区处于可获取状态
+            val fetchPartitionData = sessionPartitions.get(topicPartition)
             if (fetchPartitionData != null && fetchPartitionData.fetchOffset == currentFetchState.fetchOffset && currentFetchState.isReadyForFetch) {
-              // 提取Response中的Leader Epoch值 交由子类实现具体的Response处理(调用 processPartitionData 方法)
               val requestEpoch = if (fetchPartitionData.currentLeaderEpoch.isPresent) Some(fetchPartitionData.currentLeaderEpoch.get().toInt) else None
               partitionData.error match {
                 case Errors.NONE =>
                   try {
                     // Once we hand off the partition data to the subclass, we can't mess with it any more in this thread
-                    val logAppendInfoOpt = processPartitionData(topicPartition, currentFetchState.fetchOffset, partitionData)
+                    val logAppendInfoOpt = processPartitionData(topicPartition, currentFetchState.fetchOffset,
+                      partitionData)
 
                     logAppendInfoOpt.foreach { logAppendInfo =>
                       val validBytes = logAppendInfo.validBytes
@@ -417,12 +342,12 @@
                       if (validBytes > 0 && partitionStates.contains(topicPartition)) {
                         // Update partitionStates only if there is no exception during processPartitionData
                         val newFetchState = PartitionFetchState(nextOffset, Some(lag), currentFetchState.currentLeaderEpoch, state = Fetching)
-                        partitionStates.updateAndMoveToEnd(topicPartition, newFetchState) // 将该分区放置在有序Map读取顺序的末尾 保证公平性
+                        partitionStates.updateAndMoveToEnd(topicPartition, newFetchState)
                         fetcherStats.byteRate.mark(validBytes)
                       }
                     }
                   } catch {
-                    case ime@(_: CorruptRecordException | _: InvalidRecordException) =>
+                    case ime@( _: CorruptRecordException | _: InvalidRecordException) =>
                       // we log the error and continue. This ensures two things
                       // 1. If there is a corrupt message in a topic partition, it does not bring the fetcher thread
                       //    down and cause other topic partition to also lag
@@ -441,40 +366,41 @@
                         s"at offset ${currentFetchState.fetchOffset}", t)
                       markPartitionFailed(topicPartition)
                   }
-                case Errors.OFFSET_OUT_OF_RANGE => // 如果读取位移值越界 通常是因为Leader发生变更
-                  if (handleOutOfRangeError(topicPartition, currentFetchState, requestEpoch)) { // 调整越界 主要办法是做截断
-                    partitionsWithError += topicPartition // 如果依然不能成功 加入到出错分区列表
-                  }
-                case Errors.UNKNOWN_LEADER_EPOCH => // 如果Leader Epoch值比Leader所在Broker上的Epoch值要新
+                case Errors.OFFSET_OUT_OF_RANGE =>
+                  if (handleOutOfRangeError(topicPartition, currentFetchState, requestEpoch))
+                    partitionsWithError += topicPartition
+
+                case Errors.UNKNOWN_LEADER_EPOCH =>
                   debug(s"Remote broker has a smaller leader epoch for partition $topicPartition than " +
                     s"this replica's current leader epoch of ${currentFetchState.currentLeaderEpoch}.")
-                  partitionsWithError += topicPartition // 加入到出错分区列表
-
-                case Errors.FENCED_LEADER_EPOCH => // 如果Leader Epoch值比Leader所在Broker上的Epoch值要旧
+                  partitionsWithError += topicPartition
+
+                case Errors.FENCED_LEADER_EPOCH =>
                   if (onPartitionFenced(topicPartition, requestEpoch)) partitionsWithError += topicPartition
 
-                case Errors.NOT_LEADER_OR_FOLLOWER => // 如果Leader发生变更
+                case Errors.NOT_LEADER_OR_FOLLOWER =>
                   debug(s"Remote broker is not the leader for partition $topicPartition, which could indicate " +
                     "that the partition is being moved")
-                  partitionsWithError += topicPartition // 加入到出错分区列表
+                  partitionsWithError += topicPartition
 
                 case Errors.UNKNOWN_TOPIC_OR_PARTITION =>
                   warn(s"Received ${Errors.UNKNOWN_TOPIC_OR_PARTITION} from the leader for partition $topicPartition. " +
-                    "This error may be returned transiently when the partition is being created or deleted, but it is not " +
-                    "expected to persist.")
-                  partitionsWithError += topicPartition // 加入到出错分区列表
+                       "This error may be returned transiently when the partition is being created or deleted, but it is not " +
+                       "expected to persist.")
+                  partitionsWithError += topicPartition
 
                 case _ =>
                   error(s"Error for partition $topicPartition at offset ${currentFetchState.fetchOffset}",
                     partitionData.error.exception)
-                  partitionsWithError += topicPartition // 加入到出错分区列表
+                  partitionsWithError += topicPartition
               }
             }
           }
         }
       }
     }
-    if (partitionsWithError.nonEmpty) { // 处理出错分区列表
+
+    if (partitionsWithError.nonEmpty) {
       handlePartitionsWithErrors(partitionsWithError, "processFetchRequest")
     }
   }
@@ -524,14 +450,11 @@
   }
 
   /**
-   * Loop through all partitions, updating their fetch offset and maybe marking them as
-   * truncation completed if their offsetTruncationState indicates truncation completed
-   *
-   * 将给定的一组分区去刷新Fetcher线程读取它们的位移值以及设置截断完成与否的状态
-   * 当FetcherThread在执行日志截断操作时需要调用该方法(比如如果截断到高水位值 那么updateFetchOffsetAndMaybeMarkTruncationComplete会将这些分区的读取位移值设置为高水位处)
-   *
-   * @param fetchOffsets the partitions to update fetch offset and maybe mark truncation complete
-   */
+    * Loop through all partitions, updating their fetch offset and maybe marking them as
+    * truncation completed if their offsetTruncationState indicates truncation completed
+    *
+    * @param fetchOffsets the partitions to update fetch offset and maybe mark truncation complete
+    */
   private def updateFetchOffsetAndMaybeMarkTruncationComplete(fetchOffsets: Map[TopicPartition, OffsetTruncationState]): Unit = {
     val newStates: Map[TopicPartition, PartitionFetchState] = partitionStates.partitionStateMap.asScala
       .map { case (topicPartition, currentFetchState) =>
@@ -553,22 +476,22 @@
    *
    * For each topic partition, the offset to truncate to is calculated based on leader's returned
    * epoch and offset:
-   * -- If the leader replied with undefined epoch offset, we must use the high watermark. This can
-   * happen if 1) the leader is still using message format older than KAFKA_0_11_0; 2) the follower
-   * requested leader epoch < the first leader epoch known to the leader.
-   * -- If the leader replied with the valid offset but undefined leader epoch, we truncate to
-   * leader's offset if it is lower than follower's Log End Offset. This may happen if the
-   * leader is on the inter-broker protocol version < KAFKA_2_0_IV0
-   * -- If the leader replied with leader epoch not known to the follower, we truncate to the
-   * end offset of the largest epoch that is smaller than the epoch the leader replied with, and
-   * send OffsetsForLeaderEpochRequest with that leader epoch. In a more rare case, where the
-   * follower was not tracking epochs smaller than the epoch the leader replied with, we
-   * truncate the leader's offset (and do not send any more leader epoch requests).
-   * -- Otherwise, truncate to min(leader's offset, end offset on the follower for epoch that
-   * leader replied with, follower's Log End Offset).
+   *  -- If the leader replied with undefined epoch offset, we must use the high watermark. This can
+   *  happen if 1) the leader is still using message format older than KAFKA_0_11_0; 2) the follower
+   *  requested leader epoch < the first leader epoch known to the leader.
+   *  -- If the leader replied with the valid offset but undefined leader epoch, we truncate to
+   *  leader's offset if it is lower than follower's Log End Offset. This may happen if the
+   *  leader is on the inter-broker protocol version < KAFKA_2_0_IV0
+   *  -- If the leader replied with leader epoch not known to the follower, we truncate to the
+   *  end offset of the largest epoch that is smaller than the epoch the leader replied with, and
+   *  send OffsetsForLeaderEpochRequest with that leader epoch. In a more rare case, where the
+   *  follower was not tracking epochs smaller than the epoch the leader replied with, we
+   *  truncate the leader's offset (and do not send any more leader epoch requests).
+   *  -- Otherwise, truncate to min(leader's offset, end offset on the follower for epoch that
+   *  leader replied with, follower's Log End Offset).
    *
-   * @param tp                Topic partition
-   * @param leaderEpochOffset Epoch end offset received from the leader for this topic partition
+   * @param tp                    Topic partition
+   * @param leaderEpochOffset     Epoch end offset received from the leader for this topic partition
    */
   private def getOffsetTruncationState(tp: TopicPartition,
                                        leaderEpochOffset: EpochEndOffset): OffsetTruncationState = inLock(partitionMapLock) {
@@ -578,13 +501,13 @@
       // replica's truncation offset (when the current replica truncates, it forces future
       // replica's partition state to 'truncating' and sets initial offset to its truncation offset)
       warn(s"Based on replica's leader epoch, leader replied with an unknown offset in $tp. " +
-        s"The initial fetch offset ${partitionStates.stateValue(tp).fetchOffset} will be used for truncation.")
+           s"The initial fetch offset ${partitionStates.stateValue(tp).fetchOffset} will be used for truncation.")
       OffsetTruncationState(partitionStates.stateValue(tp).fetchOffset, truncationCompleted = true)
     } else if (leaderEpochOffset.leaderEpoch == UNDEFINED_EPOCH) {
       // either leader or follower or both use inter-broker protocol version < KAFKA_2_0_IV0
       // (version 0 of OffsetForLeaderEpoch request/response)
       warn(s"Leader or replica is on protocol version where leader epoch is not considered in the OffsetsForLeaderEpoch response. " +
-        s"The leader's offset ${leaderEpochOffset.endOffset} will be used for truncation in $tp.")
+           s"The leader's offset ${leaderEpochOffset.endOffset} will be used for truncation in $tp.")
       OffsetTruncationState(min(leaderEpochOffset.endOffset, logEndOffset(tp)), truncationCompleted = true)
     } else {
       val replicaEndOffset = logEndOffset(tp)
@@ -638,9 +561,9 @@
       case _: FencedLeaderEpochException =>
         onPartitionFenced(topicPartition, requestEpoch)
 
-      case e@(_: UnknownTopicOrPartitionException |
-              _: UnknownLeaderEpochException |
-              _: NotLeaderForPartitionException) =>
+      case e @ (_ : UnknownTopicOrPartitionException |
+                _ : UnknownLeaderEpochException |
+                _ : NotLeaderOrFollowerException) =>
         info(s"Could not fetch offset for $topicPartition due to error: ${e.getMessage}")
         true
 
@@ -770,7 +693,6 @@
 object AbstractFetcherThread {
 
   case class ReplicaFetch(partitionData: util.Map[TopicPartition, FetchRequest.PartitionData], fetchRequest: FetchRequest.Builder)
-
   case class ResultWithPartitions[R](result: R, partitionsWithError: Set[TopicPartition])
 
 }
@@ -842,13 +764,8 @@
   override def toString: String = s"$clientId-$topicPartition"
 }
 
-// 副本状态
 sealed trait ReplicaState
-
-// 当副本执行截断操作时 副本状态被设置成 Truncating
 case object Truncating extends ReplicaState
-
-// 当副本被读取时 副本状态被设置成 Fetching
 case object Fetching extends ReplicaState
 
 object PartitionFetchState {
@@ -871,35 +788,12 @@
                                delay: Option[DelayedItem],
                                state: ReplicaState) {
 
-  /**
-   * 分区可获取的条件是副本处于Fetching且未被推迟执行
-   *
-   * @return
-   */
   def isReadyForFetch: Boolean = state == Fetching && !isDelayed
 
-  /**
-   * 副本处于ISR的条件 没有lag 用于副本限流 出镜率不高
-   *
-   * @return
-   */
   def isReplicaInSync: Boolean = lag.isDefined && lag.get <= 0
 
-  /**
-   * 分区处于截断中状态的条件: 副本处于Truncating状态且未被推迟执行
-   *
-   * @return
-   */
   def isTruncating: Boolean = state == Truncating && !isDelayed
 
-  /**
-   * 分区被推迟获取数据的条件: 存在未过期的延迟任务
-   * 用于判断是否需要推迟获取对应分区的消息 源码会不断地调整那些不需要推迟的分区的读取顺序 以保证读取的公平性
-   *
-   * 这个公平性是在 partitionStates 字段的类型 PartitionStates 类中实现的 这个类定义在在 clients 工程中 它本质上会接收一组要读取的Topic分区 然后以轮询的方式依次读取这些分区以确保公平性
-   *
-   * @return
-   */
   def isDelayed: Boolean = delay.exists(_.getDelay(TimeUnit.MILLISECONDS) > 0)
 
   override def toString: String = {
