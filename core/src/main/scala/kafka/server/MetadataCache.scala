/**
 * Licensed to the Apache Software Foundation (ASF) under one or more
 * contributor license agreements.  See the NOTICE file distributed with
 * this work for additional information regarding copyright ownership.
 * The ASF licenses this file to You under the Apache License, Version 2.0
 * (the "License"); you may not use this file except in compliance with
 * the License.  You may obtain a copy of the License at
 *
 * http://www.apache.org/licenses/LICENSE-2.0
 *
 * Unless required by applicable law or agreed to in writing, software
 * distributed under the License is distributed on an "AS IS" BASIS,
 * WITHOUT WARRANTIES OR CONDITIONS OF ANY KIND, either express or implied.
 * See the License for the specific language governing permissions and
 * limitations under the License.
 */

package kafka.server

import java.util
import java.util.Collections
import java.util.concurrent.locks.ReentrantReadWriteLock
import scala.collection.{Seq, Set, mutable}
import scala.jdk.CollectionConverters._
import kafka.cluster.{Broker, EndPoint}
import kafka.api._
import kafka.controller.StateChangeLogger
import kafka.server.metadata.{MetadataBroker, RaftMetadataCache}
import kafka.utils.CoreUtils._
import kafka.utils.Logging
import kafka.utils.Implicits._
import org.apache.kafka.common.internals.Topic
import org.apache.kafka.common.message.UpdateMetadataRequestData.UpdateMetadataPartitionState
import org.apache.kafka.common.{Cluster, Node, PartitionInfo, TopicPartition, Uuid}
import org.apache.kafka.common.message.MetadataResponseData.MetadataResponseTopic
import org.apache.kafka.common.message.MetadataResponseData.MetadataResponsePartition
import org.apache.kafka.common.message.{MetadataResponseData, UpdateMetadataRequestData}
import org.apache.kafka.common.network.ListenerName
import org.apache.kafka.common.protocol.Errors
import org.apache.kafka.common.requests.{MetadataResponse, UpdateMetadataRequest}
import org.apache.kafka.common.security.auth.SecurityProtocol

trait MetadataCache {

  /**
   * Return topic metadata for a given set of topics and listener. See KafkaApis#handleTopicMetadataRequest for details
   * on the use of the two boolean flags.
   *
   * @param topics                      The set of topics.
   * @param listenerName                The listener name.
   * @param errorUnavailableEndpoints   If true, we return an error on unavailable brokers. This is used to support
   *                                    MetadataResponse version 0.
   * @param errorUnavailableListeners   If true, return LEADER_NOT_AVAILABLE if the listener is not found on the leader.
   *                                    This is used for MetadataResponse versions 0-5.
   * @return                            A collection of topic metadata.
   */
  def getTopicMetadata(
    topics: collection.Set[String],
    listenerName: ListenerName,
    errorUnavailableEndpoints: Boolean = false,
    errorUnavailableListeners: Boolean = false): collection.Seq[MetadataResponseData.MetadataResponseTopic]

  def getAllTopics(): collection.Set[String]

  def getAllPartitions(): collection.Set[TopicPartition]

  def getNonExistingTopics(topics: collection.Set[String]): collection.Set[String]

  def getAliveBroker(brokerId: Int): Option[MetadataBroker]

  def getAliveBrokers: collection.Seq[MetadataBroker]

  def getPartitionInfo(topic: String, partitionId: Int): Option[UpdateMetadataRequestData.UpdateMetadataPartitionState]

  def numPartitions(topic: String): Option[Int]

  /**
   * Get a partition leader's endpoint
   *
   * @return  If the leader is known, and the listener name is available, return Some(node). If the the leader is known,
   *          but the listener is unavailable, return Some(Node.NO_NODE). Otherwise, if the leader is not known,
   *          return None
   */
  def getPartitionLeaderEndpoint(topic: String, partitionId: Int, listenerName: ListenerName): Option[Node]

  def getPartitionReplicaEndpoints(tp: TopicPartition, listenerName: ListenerName): Map[Int, Node]

  def getControllerId: Option[Int]

  def getClusterMetadata(clusterId: String, listenerName: ListenerName): Cluster

  /**
   * Update the metadata cache with a given UpdateMetadataRequest.
   *
   * @return  The deleted topics from the given UpdateMetadataRequest.
   */
  def updateMetadata(correlationId: Int, request: UpdateMetadataRequest): collection.Seq[TopicPartition]

  def contains(topic: String): Boolean

  def contains(tp: TopicPartition): Boolean
}

object MetadataCache {
  def zkMetadataCache(brokerId: Int): ZkMetadataCache = {
    new ZkMetadataCache(brokerId)
  }

  def raftMetadataCache(brokerId: Int): RaftMetadataCache = {
    new RaftMetadataCache(brokerId)
  }
}

/**
 * A cache for the state (e.g., current leader) of each partition. This cache is updated through
 * UpdateMetadataRequest from the controller. Every broker maintains the same cache, asynchronously.
 *
 * 作为集群元数据集散地 保存了集群中关于Topic和 Broker 的所有重要数据
 * Broker 并非是无状态的节点 它需要从 Controller 端异步更新保存集群的元数据信息
 * 由于 Kafka 采用的是 Leader/Follower 模式 与多 Leader 架构和无 Leader 架构相比: 这种分布式架构的一致性是最容易保证的 因此Broker 间元数据的最终一致性是有保证的
 * 但是需要处理 Follower 滞后或数据过期的问题 需要注意的是 这里的 Leader 其实是指 Controller 而 Follower 是指普通的 Broker 节点
 *
 * @param brokerId
 */
class ZkMetadataCache(brokerId: Int) extends MetadataCache with Logging {

  // 保护它写入的锁对象
  private val partitionMetadataLock = new ReentrantReadWriteLock()
  //this is the cache state. every MetadataSnapshot instance is immutable, and updates (performed under a lock)
  //replace the value with a completely new one. this means reads (which are not under any lock) need to grab
  //the value of this var (into a val) ONCE and retain that read copy for the duration of their operation.
  //multiple reads of this value risk getting different snapshots.
  // 保存了实际的元数据信息 它是 MetadataCache 类中最重要的字段
  @volatile private var metadataSnapshot: MetadataSnapshot = MetadataSnapshot(partitionStates = mutable.AnyRefMap.empty,
  // 仅仅用于日志输出
    topicIds = Map.empty, controllerId = None, aliveBrokers = mutable.LongMap.empty, aliveNodes = mutable.LongMap.empty)

  this.logIdent = s"[MetadataCache brokerId=$brokerId] "
  // 仅仅用于日志输出
  private val stateChangeLogger = new StateChangeLogger(brokerId, inControllerContext = false, None)

  // This method is the main hotspot when it comes to the performance of metadata requests,
  // we should be careful about adding additional logic here. Relatedly, `brokers` is
  // `List[Integer]` instead of `List[Int]` to avoid a collection copy.
  // filterUnavailableEndpoints exists to support v0 MetadataResponses
  private def maybeFilterAliveReplicas(snapshot: MetadataSnapshot,
                                       brokers: java.util.List[Integer],
                                       listenerName: ListenerName,
                                       filterUnavailableEndpoints: Boolean): java.util.List[Integer] = {
    if (!filterUnavailableEndpoints) {
      brokers
    } else {
      val res = new util.ArrayList[Integer](math.min(snapshot.aliveBrokers.size, brokers.size))
      for (brokerId <- brokers.asScala) {
        if (hasAliveEndpoint(snapshot, brokerId, listenerName))
          res.add(brokerId)
      }
      res
    }
  }

  // errorUnavailableEndpoints exists to support v0 MetadataResponses
  // If errorUnavailableListeners=true, return LISTENER_NOT_FOUND if listener is missing on the broker.
  // Otherwise, return LEADER_NOT_AVAILABLE for broker unavailable and missing listener (Metadata response v5 and below).
  private def getPartitionMetadata(snapshot: MetadataSnapshot, topic: String, listenerName: ListenerName, errorUnavailableEndpoints: Boolean,
                                   errorUnavailableListeners: Boolean): Option[Iterable[MetadataResponsePartition]] = {
    snapshot.partitionStates.get(topic).map { partitions =>
      partitions.map { case (partitionId, partitionState) =>
        val topicPartition = new TopicPartition(topic, partitionId.toInt)
        val leaderBrokerId = partitionState.leader
        val leaderEpoch = partitionState.leaderEpoch
        val maybeLeader = getAliveEndpoint(snapshot, leaderBrokerId, listenerName)

        val replicas = partitionState.replicas
        val filteredReplicas = maybeFilterAliveReplicas(snapshot, replicas, listenerName, errorUnavailableEndpoints)

        val isr = partitionState.isr
        val filteredIsr = maybeFilterAliveReplicas(snapshot, isr, listenerName, errorUnavailableEndpoints)

        val offlineReplicas = partitionState.offlineReplicas

        maybeLeader match {
          case None =>
            val error = if (!snapshot.aliveBrokers.contains(leaderBrokerId)) { // we are already holding the read lock
              debug(s"Error while fetching metadata for $topicPartition: leader not available")
              Errors.LEADER_NOT_AVAILABLE
            } else {
              debug(s"Error while fetching metadata for $topicPartition: listener $listenerName " +
                s"not found on leader $leaderBrokerId")
              if (errorUnavailableListeners) Errors.LISTENER_NOT_FOUND else Errors.LEADER_NOT_AVAILABLE
            }

            new MetadataResponsePartition()
              .setErrorCode(error.code)
              .setPartitionIndex(partitionId.toInt)
              .setLeaderId(MetadataResponse.NO_LEADER_ID)
              .setLeaderEpoch(leaderEpoch)
              .setReplicaNodes(filteredReplicas)
              .setIsrNodes(filteredIsr)
              .setOfflineReplicas(offlineReplicas)

          case Some(_) =>
            val error = if (filteredReplicas.size < replicas.size) {
              debug(s"Error while fetching metadata for $topicPartition: replica information not available for " +
                s"following brokers ${replicas.asScala.filterNot(filteredReplicas.contains).mkString(",")}")
              Errors.REPLICA_NOT_AVAILABLE
            } else if (filteredIsr.size < isr.size) {
              debug(s"Error while fetching metadata for $topicPartition: in sync replica information not available for " +
                s"following brokers ${isr.asScala.filterNot(filteredIsr.contains).mkString(",")}")
              Errors.REPLICA_NOT_AVAILABLE
            } else {
              Errors.NONE
            }

            new MetadataResponsePartition()
              .setErrorCode(error.code)
              .setPartitionIndex(partitionId.toInt)
              .setLeaderId(maybeLeader.map(_.id()).getOrElse(MetadataResponse.NO_LEADER_ID))
              .setLeaderEpoch(leaderEpoch)
              .setReplicaNodes(filteredReplicas)
              .setIsrNodes(filteredIsr)
              .setOfflineReplicas(offlineReplicas)
        }
      }
    }
  }

  /**
   * Check whether a broker is alive and has a registered listener matching the provided name.
   * This method was added to avoid unnecessary allocations in [[maybeFilterAliveReplicas]], which is
   * a hotspot in metadata handling.
   */
  private def hasAliveEndpoint(snapshot: MetadataSnapshot, brokerId: Int, listenerName: ListenerName): Boolean = {
    snapshot.aliveNodes.get(brokerId).exists(_.contains(listenerName))
  }

  /**
   * Get the endpoint matching the provided listener if the broker is alive. Note that listeners can
   * be added dynamically, so a broker with a missing listener could be a transient error.
   *
   * @return None if broker is not alive or if the broker does not have a listener named `listenerName`.
   */
  private def getAliveEndpoint(snapshot: MetadataSnapshot, brokerId: Int, listenerName: ListenerName): Option[Node] = {
    snapshot.aliveNodes.get(brokerId).flatMap(_.get(listenerName))
  }

  // errorUnavailableEndpoints exists to support v0 MetadataResponses
  def getTopicMetadata(topics: Set[String],
                       listenerName: ListenerName,
                       errorUnavailableEndpoints: Boolean = false,
                       errorUnavailableListeners: Boolean = false): Seq[MetadataResponseTopic] = {
    val snapshot = metadataSnapshot
    topics.toSeq.flatMap { topic =>
      getPartitionMetadata(snapshot, topic, listenerName, errorUnavailableEndpoints, errorUnavailableListeners).map { partitionMetadata =>
        new MetadataResponseTopic()
          .setErrorCode(Errors.NONE.code)
          .setName(topic)
          .setTopicId(snapshot.topicIds.getOrElse(topic, Uuid.ZERO_UUID))
          .setIsInternal(Topic.isInternal(topic))
          .setPartitions(partitionMetadata.toBuffer.asJava)
      }
    }
  }

  def getAllTopics(): Set[String] = {
    getAllTopics(metadataSnapshot)
  }

  /**
   * 获取元数据缓存中的分区对象
   *
   * @return
   */
  def getAllPartitions(): Set[TopicPartition] = {
    // 遍历 partitionStates 取出分区号后构建 TopicPartition 实例 并加入到返回集合中返回
    metadataSnapshot.partitionStates.flatMap { case (topicName, partitionsAndStates) =>
      partitionsAndStates.keys.map(partitionId => new TopicPartition(topicName, partitionId.toInt))
    }.toSet
  }

  /**
   * 返回当前集群元数据缓存中的所有Topic
   *
   * @param snapshot
   * @return
   */
  private def getAllTopics(snapshot: MetadataSnapshot): Set[String] = {
    // 仅仅是返回 MetadataSnapshot 数据类型中 partitionStates 字段的所有 Key 字段
    snapshot.partitionStates.keySet
  }

  private def getAllPartitions(snapshot: MetadataSnapshot): Map[TopicPartition, UpdateMetadataPartitionState] = {
    snapshot.partitionStates.flatMap { case (topic, partitionStates) =>
      partitionStates.map { case (partition, state) => (new TopicPartition(topic, partition.toInt), state) }
    }.toMap
  }

  def getNonExistingTopics(topics: Set[String]): Set[String] = {
    topics.diff(metadataSnapshot.partitionStates.keySet)
  }

  def getAliveBroker(brokerId: Int): Option[MetadataBroker] = {
    metadataSnapshot.aliveBrokers.get(brokerId).map(MetadataBroker.apply)
  }

  def getAliveBrokers: Seq[MetadataBroker] = {
    metadataSnapshot.aliveBrokers.values.map(MetadataBroker.apply).toBuffer
  }

  private def addOrUpdatePartitionInfo(partitionStates: mutable.AnyRefMap[String, mutable.LongMap[UpdateMetadataPartitionState]],
                                       topic: String,
                                       partitionId: Int,
                                       stateInfo: UpdateMetadataPartitionState): Unit = {
    val infos = partitionStates.getOrElseUpdate(topic, mutable.LongMap.empty)
    infos(partitionId) = stateInfo
  }

  def getPartitionInfo(topic: String, partitionId: Int): Option[UpdateMetadataPartitionState] = {
    metadataSnapshot.partitionStates.get(topic).flatMap(_.get(partitionId))
  }

  def numPartitions(topic: String): Option[Int] = {
    metadataSnapshot.partitionStates.get(topic).map(_.size)
  }

  // if the leader is not known, return None;
  // if the leader is known and corresponding node is available, return Some(node)
  // if the leader is known but corresponding node with the listener name is not available, return Some(NO_NODE)
  def getPartitionLeaderEndpoint(topic: String, partitionId: Int, listenerName: ListenerName): Option[Node] = {
    val snapshot = metadataSnapshot
    snapshot.partitionStates.get(topic).flatMap(_.get(partitionId)) map { partitionInfo =>
      val leaderId = partitionInfo.leader

      snapshot.aliveNodes.get(leaderId) match {
        case Some(nodeMap) =>
          nodeMap.getOrElse(listenerName, Node.noNode)
        case None =>
          Node.noNode
      }
    }
  }

  /**
   * 获取指定监听器类型下该Topic分区所有副本的 Broker 节点对象 并按照 Broker ID 进行分组
   *
   * @param tp
   * @param listenerName
   * @return
   */
  def getPartitionReplicaEndpoints(tp: TopicPartition, listenerName: ListenerName): Map[Int, Node] = {
    // 使用局部变量获取当前元数据缓存 这样做的好处在于不需要使用锁技术
    // 这里有一个可能的问题是读到的数据可能是过期的数据 Kafka
    // 能够自行处理过期元数据的问题 当客户端因为拿到过期元数据而向 Broker 发出错误的指令时 Broker 会显式地通知客户端错误原因 客户端接收到错误后 会尝试再次拉取最新的元数据
    // 这个过程能够保证 客户端最终可以取得最新的元数据信息 过期元数据的不良影响是存在的 但在实际场景中并不是太严重
    val snapshot = metadataSnapshot
    // 获取给定Topic分区的数据
    snapshot.partitionStates.get(tp.topic).flatMap(_.get(tp.partition)).map { partitionInfo =>
      val replicaIds = partitionInfo.replicas // 拿到副本Id列表
      replicaIds.asScala
        .map(replicaId => replicaId.intValue() -> {
          // 获取副本所在的Broker Id
          snapshot.aliveBrokers.get(replicaId.longValue()) match {
            case Some(broker) =>
              // 根据Broker Id去获取对应的Broker节点对象
              broker.getNode(listenerName).getOrElse(Node.noNode())
            case None => // 如果找不到节点
              Node.noNode()
          }
        }).toMap
        .filter(pair => pair match {
          case (_, node) => !node.isEmpty
        })
    }.getOrElse(Map.empty[Int, Node])
  }

  def getControllerId: Option[Int] = metadataSnapshot.controllerId

  def getClusterMetadata(clusterId: String, listenerName: ListenerName): Cluster = {
    val snapshot = metadataSnapshot
    val nodes = snapshot.aliveNodes.flatMap { case (id, nodesByListener) =>
      nodesByListener.get(listenerName).map { node =>
        id -> node
      }
    }

    def node(id: Integer): Node = {
      nodes.getOrElse(id.toLong, new Node(id, "", -1))
    }

    val partitions = getAllPartitions(snapshot)
      .filter { case (_, state) => state.leader != LeaderAndIsr.LeaderDuringDelete }
      .map { case (tp, state) =>
        new PartitionInfo(tp.topic, tp.partition, node(state.leader),
          state.replicas.asScala.map(node).toArray,
          state.isr.asScala.map(node).toArray,
          state.offlineReplicas.asScala.map(node).toArray)
      }
    val unauthorizedTopics = Collections.emptySet[String]
    val internalTopics = getAllTopics(snapshot).filter(Topic.isInternal).asJava
    new Cluster(clusterId, nodes.values.toBuffer.asJava,
      partitions.toBuffer.asJava,
      unauthorizedTopics, internalTopics,
      snapshot.controllerId.map(id => node(id)).orNull)
  }

  /**
   * This method returns the deleted TopicPartitions received from UpdateMetadataRequest
   *
   * Controller 给 Broker 发送 UpdateMetadataRequest 请求时 触发更新
   * 读取 UpdateMetadataRequest 请求中的分区数据 然后更新本地元数据缓存
   *
   * @param correlationId
   * @param updateMetadataRequest
   * @return
   */
  def updateMetadata(correlationId: Int, updateMetadataRequest: UpdateMetadataRequest): Seq[TopicPartition] = {
    inWriteLock(partitionMetadataLock) {
      // 第一部分代码的主要作用是给后面的操作准备数据(即 aliveBrokers 和 aliveNodes 两个字段中保存的数据)
      // 保存存活Broker对象 Key是Broker ID Value是Broker对象
      val aliveBrokers = new mutable.LongMap[Broker](metadataSnapshot.aliveBrokers.size)
      // 保存存活节点对象 Key是Broker ID Value是监听器->节点对象
      val aliveNodes = new mutable.LongMap[collection.Map[ListenerName, Node]](metadataSnapshot.aliveNodes.size)
      // 从UpdateMetadataRequest中获取Controller所在的Broker ID
      // 如果当前没有Controller 赋值为None
      val controllerIdOpt = updateMetadataRequest.controllerId match {
        case id if id < 0 => None
        case id => Some(id)
      }
<<<<<<< HEAD
      // 遍历UpdateMetadataRequest请求中的所有存活Broker对象
=======

>>>>>>> 2294d104
      updateMetadataRequest.liveBrokers.forEach { broker =>
        // `aliveNodes` is a hot path for metadata requests for large clusters, so we use java.util.HashMap which
        // is a bit faster than scala.collection.mutable.HashMap. When we drop support for Scala 2.10, we could
        // move to `AnyRefMap`, which has comparable performance.
        val nodes = new java.util.HashMap[ListenerName, Node]
        val endPoints = new mutable.ArrayBuffer[EndPoint]
        // 遍历它的所有EndPoint类型 也就是为Broker配置的监听器
        broker.endpoints.forEach { ep =>
          val listenerName = new ListenerName(ep.listener)
          endPoints += new EndPoint(ep.host, ep.port, listenerName, SecurityProtocol.forId(ep.securityProtocol))
          // 将<监听器, Broker节点对象>对保存起来
          nodes.put(listenerName, new Node(broker.id, ep.host, ep.port))
        }
        // 将Broker加入到存活Broker对象集合
        aliveBrokers(broker.id) = Broker(broker.id, endPoints, Option(broker.rack))
        // 将Broker节点加入到存活节点对象集合
        aliveNodes(broker.id) = nodes.asScala
      }
      // 第二部分代码主要工作是确保集群 Broker 配置了相同的监听器 同时初始化已删除分区数组对象 等待下一部分代码逻辑对它进行操作
      // 使用上一部分中的存活Broker节点对象
      // 获取当前Broker所有的<监听器, 节点>对
      aliveNodes.get(brokerId).foreach { listenerMap =>
        val listeners = listenerMap.keySet
        if (!aliveNodes.values.forall(_.keySet == listeners)) { // 如果发现当前Broker配置的监听器与其他Broker有不同之处 记录错误日志
          error(s"Listeners are not identical across brokers: $aliveNodes")
        }
      }

//       构造已删除分区数组 将其作为方法返回结果
//      val deletedPartitions = new mutable.ArrayBuffer[TopicPartition]
//      if (!updateMetadataRequest.partitionStates.iterator.hasNext) { // UpdateMetadataRequest请求没有携带任何分区信息
//         构造新的MetadataSnapshot对象 使用之前的分区信息和新的Broker列表信息
//        metadataSnapshot = MetadataSnapshot(metadataSnapshot.partitionStates, controllerIdOpt, aliveBrokers, aliveNodes)
//      } else { // 否则进入到方法最后一部分  主要工作是提取 UpdateMetadataRequest 请求中的数据 然后填充元数据缓存
      val newTopicIds = updateMetadataRequest.topicStates().asScala
        .map(topicState => (topicState.topicName(), topicState.topicId()))
        .filter(_._2 != Uuid.ZERO_UUID).toMap
      val topicIds = mutable.Map.empty[String, Uuid]
      topicIds ++= metadataSnapshot.topicIds
      topicIds ++= newTopicIds

      val deletedPartitions = new mutable.ArrayBuffer[TopicPartition]
      if (!updateMetadataRequest.partitionStates.iterator.hasNext) {
        metadataSnapshot = MetadataSnapshot(metadataSnapshot.partitionStates, topicIds.toMap, controllerIdOpt, aliveBrokers, aliveNodes)
      } else {
        //since kafka may do partial metadata updates, we start by copying the previous state
        val partitionStates = new mutable.AnyRefMap[String, mutable.LongMap[UpdateMetadataPartitionState]](metadataSnapshot.partitionStates.size)
        // 备份现有元数据缓存中的分区数据
        metadataSnapshot.partitionStates.forKeyValue { (topic, oldPartitionStates) =>
          val copy = new mutable.LongMap[UpdateMetadataPartitionState](oldPartitionStates.size)
          copy ++= oldPartitionStates
          partitionStates(topic) = copy
        }

        val traceEnabled = stateChangeLogger.isTraceEnabled
        val controllerId = updateMetadataRequest.controllerId
        val controllerEpoch = updateMetadataRequest.controllerEpoch
        // 获取UpdateMetadataRequest请求中携带的所有分区数据
        val newStates = updateMetadataRequest.partitionStates.asScala
        // 遍历分区数据
        newStates.foreach { state =>
          // per-partition logging here can be very expensive due going through all partitions in the cluster
          val tp = new TopicPartition(state.topicName, state.partitionIndex)
          if (state.leader == LeaderAndIsr.LeaderDuringDelete) {  // 如果分区处于被删除过程中
            removePartitionInfo(partitionStates, topicIds, tp.topic, tp.partition)  // 将分区从元数据缓存中移除
            if (traceEnabled)
              stateChangeLogger.trace(s"Deleted partition $tp from metadata cache in response to UpdateMetadata " +
                s"request sent by controller $controllerId epoch $controllerEpoch with correlation id $correlationId")
            deletedPartitions += tp // 将分区加入到返回结果数据
          } else { // 将分区加入到元数据缓存
            addOrUpdatePartitionInfo(partitionStates, tp.topic, tp.partition, state)
            if (traceEnabled)
              stateChangeLogger.trace(s"Cached leader info $state for partition $tp in response to " +
                s"UpdateMetadata request sent by controller $controllerId epoch $controllerEpoch with correlation id $correlationId")
          }
        }
        val cachedPartitionsCount = newStates.size - deletedPartitions.size
        stateChangeLogger.info(s"Add $cachedPartitionsCount partitions and deleted ${deletedPartitions.size} partitions from metadata cache " +
          s"in response to UpdateMetadata request sent by controller $controllerId epoch $controllerEpoch with correlation id $correlationId")
        // 使用更新过的分区元数据和第一部分计算的存活Broker列表及节点列表 构建最新的元数据缓存
        metadataSnapshot = MetadataSnapshot(partitionStates, topicIds.toMap, controllerIdOpt, aliveBrokers, aliveNodes)
      }
      deletedPartitions // 返回已删除分区列表数组
    }
  }

  /**
   * 判断给定Topic是否包含在元数据缓存中
   *
   * @param topic
   * @return
   */
  def contains(topic: String): Boolean = {
    // 只需要判断 metadataSnapshot 中 partitionStates 的所有 Key 是否包含指定Topic就行了
    metadataSnapshot.partitionStates.contains(topic)
  }

  /**
   * 首先从 metadataSnapshot 中获取指定Topic分区的分区数据信息 然后根据分区数据是否存在 来判断给定Topic分区是否包含在元数据缓存中
   *
   * @param tp
   * @return
   */
  def contains(tp: TopicPartition): Boolean = getPartitionInfo(tp.topic, tp.partition).isDefined

  private def removePartitionInfo(partitionStates: mutable.AnyRefMap[String, mutable.LongMap[UpdateMetadataPartitionState]],
                                  topicIds: mutable.Map[String, Uuid], topic: String, partitionId: Int): Boolean = {
    partitionStates.get(topic).exists { infos =>
      infos.remove(partitionId)
      if (infos.isEmpty) {
        partitionStates.remove(topic)
        topicIds.remove(topic)
      }
      true
    }
  }

  /**
   * 它是一个 case 类(相当于 Java 中配齐了 Getter 方法的 POJO 类)
   * 同时它也是一个不可变类(Immutable Class) 正因为它的不可变性 其字段值是不允许修改的 所以只能重新创建一个新的实例 来保存更新后的字段值
   *
   * @param partitionStates Map 类型 Key 是Topic名称 Value 又是一个 Map 类型(其 Key 是分区号 Value 是一个 UpdateMetadataPartitionState 类型的字段
   *                        UpdateMetadataPartitionState 类型是 UpdateMetadataRequest 请求内部所需的数据结构)
   * @param controllerId    Controller 所在 Broker 的 ID
   * @param aliveBrokers    当前集群中所有存活着的 Broker 对象列表
   * @param aliveNodes      一个 Map 的 Map 类型 其 Key 是 Broker ID 序号 Value 是 Map 类型(其 Key 是 ListenerName 即 Broker 监听器类型 而 Value 是 Broker 节点对象)
   */
  case class MetadataSnapshot(partitionStates: mutable.AnyRefMap[String, mutable.LongMap[UpdateMetadataPartitionState]],
                              topicIds: Map[String, Uuid],
                              controllerId: Option[Int],
                              aliveBrokers: mutable.LongMap[Broker],
                              aliveNodes: mutable.LongMap[collection.Map[ListenerName, Node]])

}<|MERGE_RESOLUTION|>--- conflicted
+++ resolved
@@ -426,11 +426,7 @@
         case id if id < 0 => None
         case id => Some(id)
       }
-<<<<<<< HEAD
       // 遍历UpdateMetadataRequest请求中的所有存活Broker对象
-=======
-
->>>>>>> 2294d104
       updateMetadataRequest.liveBrokers.forEach { broker =>
         // `aliveNodes` is a hot path for metadata requests for large clusters, so we use java.util.HashMap which
         // is a bit faster than scala.collection.mutable.HashMap. When we drop support for Scala 2.10, we could
