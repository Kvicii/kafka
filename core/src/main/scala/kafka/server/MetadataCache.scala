/**
 * Licensed to the Apache Software Foundation (ASF) under one or more
 * contributor license agreements.  See the NOTICE file distributed with
 * this work for additional information regarding copyright ownership.
 * The ASF licenses this file to You under the Apache License, Version 2.0
 * (the "License"); you may not use this file except in compliance with
 * the License.  You may obtain a copy of the License at
 *
 * http://www.apache.org/licenses/LICENSE-2.0
 *
 * Unless required by applicable law or agreed to in writing, software
 * distributed under the License is distributed on an "AS IS" BASIS,
 * WITHOUT WARRANTIES OR CONDITIONS OF ANY KIND, either express or implied.
 * See the License for the specific language governing permissions and
 * limitations under the License.
 */

package kafka.server

import java.util
import java.util.Collections
import java.util.concurrent.locks.ReentrantReadWriteLock

<<<<<<< HEAD
=======
import scala.collection.{Seq, Set, mutable}
import scala.jdk.CollectionConverters._
import kafka.cluster.{Broker, EndPoint}
>>>>>>> 42272f0a
import kafka.api._
import kafka.cluster.{Broker, EndPoint}
import kafka.controller.StateChangeLogger
import kafka.utils.CoreUtils._
import kafka.utils.Implicits._
import kafka.utils.Logging
import org.apache.kafka.common.internals.Topic
import org.apache.kafka.common.message.MetadataResponseData.{MetadataResponsePartition, MetadataResponseTopic}
import org.apache.kafka.common.message.UpdateMetadataRequestData.UpdateMetadataPartitionState
<<<<<<< HEAD
=======
import org.apache.kafka.common.{Cluster, Node, PartitionInfo, TopicPartition, Uuid}
import org.apache.kafka.common.message.MetadataResponseData.MetadataResponseTopic
import org.apache.kafka.common.message.MetadataResponseData.MetadataResponsePartition
>>>>>>> 42272f0a
import org.apache.kafka.common.network.ListenerName
import org.apache.kafka.common.protocol.Errors
import org.apache.kafka.common.requests.{MetadataResponse, UpdateMetadataRequest}
import org.apache.kafka.common.security.auth.SecurityProtocol
import org.apache.kafka.common.{Cluster, Node, PartitionInfo, TopicPartition}

import scala.collection.{Seq, Set, mutable}
import scala.jdk.CollectionConverters._

/**
 * A cache for the state (e.g., current leader) of each partition. This cache is updated through
 * UpdateMetadataRequest from the controller. Every broker maintains the same cache, asynchronously.
 *
 * 作为集群元数据集散地 保存了集群中关于Topic和 Broker 的所有重要数据
 * Broker 并非是无状态的节点 它需要从 Controller 端异步更新保存集群的元数据信息
 * 由于 Kafka 采用的是 Leader/Follower 模式 与多 Leader 架构和无 Leader 架构相比: 这种分布式架构的一致性是最容易保证的 因此Broker 间元数据的最终一致性是有保证的
 * 但是需要处理 Follower 滞后或数据过期的问题 需要注意的是 这里的 Leader 其实是指 Controller 而 Follower 是指普通的 Broker 节点
 *
 * @param brokerId
 */
class MetadataCache(brokerId: Int) extends Logging {

  // 保护它写入的锁对象
  private val partitionMetadataLock = new ReentrantReadWriteLock()
  //this is the cache state. every MetadataSnapshot instance is immutable, and updates (performed under a lock)
  //replace the value with a completely new one. this means reads (which are not under any lock) need to grab
  //the value of this var (into a val) ONCE and retain that read copy for the duration of their operation.
  //multiple reads of this value risk getting different snapshots.
  // 保存了实际的元数据信息 它是 MetadataCache 类中最重要的字段
  @volatile private var metadataSnapshot: MetadataSnapshot = MetadataSnapshot(partitionStates = mutable.AnyRefMap.empty,
<<<<<<< HEAD
    controllerId = None, aliveBrokers = mutable.LongMap.empty, aliveNodes = mutable.LongMap.empty)
  // 仅仅用于日志输出
=======
    topicIds = Map.empty, controllerId = None, aliveBrokers = mutable.LongMap.empty, aliveNodes = mutable.LongMap.empty)

>>>>>>> 42272f0a
  this.logIdent = s"[MetadataCache brokerId=$brokerId] "
  // 仅仅用于日志输出
  private val stateChangeLogger = new StateChangeLogger(brokerId, inControllerContext = false, None)

  // This method is the main hotspot when it comes to the performance of metadata requests,
  // we should be careful about adding additional logic here. Relatedly, `brokers` is
  // `List[Integer]` instead of `List[Int]` to avoid a collection copy.
  // filterUnavailableEndpoints exists to support v0 MetadataResponses
  private def maybeFilterAliveReplicas(snapshot: MetadataSnapshot,
                                       brokers: java.util.List[Integer],
                                       listenerName: ListenerName,
                                       filterUnavailableEndpoints: Boolean): java.util.List[Integer] = {
    if (!filterUnavailableEndpoints) {
      brokers
    } else {
      val res = new util.ArrayList[Integer](math.min(snapshot.aliveBrokers.size, brokers.size))
      for (brokerId <- brokers.asScala) {
        if (hasAliveEndpoint(snapshot, brokerId, listenerName))
          res.add(brokerId)
      }
      res
    }
  }

  // errorUnavailableEndpoints exists to support v0 MetadataResponses
  // If errorUnavailableListeners=true, return LISTENER_NOT_FOUND if listener is missing on the broker.
  // Otherwise, return LEADER_NOT_AVAILABLE for broker unavailable and missing listener (Metadata response v5 and below).
  private def getPartitionMetadata(snapshot: MetadataSnapshot, topic: String, listenerName: ListenerName, errorUnavailableEndpoints: Boolean,
                                   errorUnavailableListeners: Boolean): Option[Iterable[MetadataResponsePartition]] = {
    snapshot.partitionStates.get(topic).map { partitions =>
      partitions.map { case (partitionId, partitionState) =>
        val topicPartition = new TopicPartition(topic, partitionId.toInt)
        val leaderBrokerId = partitionState.leader
        val leaderEpoch = partitionState.leaderEpoch
        val maybeLeader = getAliveEndpoint(snapshot, leaderBrokerId, listenerName)

        val replicas = partitionState.replicas
        val filteredReplicas = maybeFilterAliveReplicas(snapshot, replicas, listenerName, errorUnavailableEndpoints)

        val isr = partitionState.isr
        val filteredIsr = maybeFilterAliveReplicas(snapshot, isr, listenerName, errorUnavailableEndpoints)

        val offlineReplicas = partitionState.offlineReplicas

        maybeLeader match {
          case None =>
            val error = if (!snapshot.aliveBrokers.contains(leaderBrokerId)) { // we are already holding the read lock
              debug(s"Error while fetching metadata for $topicPartition: leader not available")
              Errors.LEADER_NOT_AVAILABLE
            } else {
              debug(s"Error while fetching metadata for $topicPartition: listener $listenerName " +
                s"not found on leader $leaderBrokerId")
              if (errorUnavailableListeners) Errors.LISTENER_NOT_FOUND else Errors.LEADER_NOT_AVAILABLE
            }

            new MetadataResponsePartition()
              .setErrorCode(error.code)
              .setPartitionIndex(partitionId.toInt)
              .setLeaderId(MetadataResponse.NO_LEADER_ID)
              .setLeaderEpoch(leaderEpoch)
              .setReplicaNodes(filteredReplicas)
              .setIsrNodes(filteredIsr)
              .setOfflineReplicas(offlineReplicas)

          case Some(_) =>
            val error = if (filteredReplicas.size < replicas.size) {
              debug(s"Error while fetching metadata for $topicPartition: replica information not available for " +
                s"following brokers ${replicas.asScala.filterNot(filteredReplicas.contains).mkString(",")}")
              Errors.REPLICA_NOT_AVAILABLE
            } else if (filteredIsr.size < isr.size) {
              debug(s"Error while fetching metadata for $topicPartition: in sync replica information not available for " +
                s"following brokers ${isr.asScala.filterNot(filteredIsr.contains).mkString(",")}")
              Errors.REPLICA_NOT_AVAILABLE
            } else {
              Errors.NONE
            }

            new MetadataResponsePartition()
              .setErrorCode(error.code)
              .setPartitionIndex(partitionId.toInt)
              .setLeaderId(maybeLeader.map(_.id()).getOrElse(MetadataResponse.NO_LEADER_ID))
              .setLeaderEpoch(leaderEpoch)
              .setReplicaNodes(filteredReplicas)
              .setIsrNodes(filteredIsr)
              .setOfflineReplicas(offlineReplicas)
        }
      }
    }
  }

  /**
   * Check whether a broker is alive and has a registered listener matching the provided name.
   * This method was added to avoid unnecessary allocations in [[maybeFilterAliveReplicas]], which is
   * a hotspot in metadata handling.
   */
  private def hasAliveEndpoint(snapshot: MetadataSnapshot, brokerId: Int, listenerName: ListenerName): Boolean = {
    snapshot.aliveNodes.get(brokerId).exists(_.contains(listenerName))
  }

  /**
   * Get the endpoint matching the provided listener if the broker is alive. Note that listeners can
   * be added dynamically, so a broker with a missing listener could be a transient error.
   *
   * @return None if broker is not alive or if the broker does not have a listener named `listenerName`.
   */
  private def getAliveEndpoint(snapshot: MetadataSnapshot, brokerId: Int, listenerName: ListenerName): Option[Node] = {
    snapshot.aliveNodes.get(brokerId).flatMap(_.get(listenerName))
  }

  // errorUnavailableEndpoints exists to support v0 MetadataResponses
  def getTopicMetadata(topics: Set[String],
                       listenerName: ListenerName,
                       errorUnavailableEndpoints: Boolean = false,
                       errorUnavailableListeners: Boolean = false): Seq[MetadataResponseTopic] = {
    val snapshot = metadataSnapshot
    topics.toSeq.flatMap { topic =>
      getPartitionMetadata(snapshot, topic, listenerName, errorUnavailableEndpoints, errorUnavailableListeners).map { partitionMetadata =>
        new MetadataResponseTopic()
          .setErrorCode(Errors.NONE.code)
          .setName(topic)
          .setTopicId(snapshot.topicIds.getOrElse(topic, Uuid.ZERO_UUID))
          .setIsInternal(Topic.isInternal(topic))
          .setPartitions(partitionMetadata.toBuffer.asJava)
      }
    }
  }

  def getAllTopics(): Set[String] = {
    getAllTopics(metadataSnapshot)
  }

  /**
   * 获取元数据缓存中的分区对象
   *
   * @return
   */
  def getAllPartitions(): Set[TopicPartition] = {
    // 遍历 partitionStates 取出分区号后构建 TopicPartition 实例 并加入到返回集合中返回
    metadataSnapshot.partitionStates.flatMap { case (topicName, partitionsAndStates) =>
      partitionsAndStates.keys.map(partitionId => new TopicPartition(topicName, partitionId.toInt))
    }.toSet
  }

  /**
   * 返回当前集群元数据缓存中的所有Topic
   *
   * @param snapshot
   * @return
   */
  private def getAllTopics(snapshot: MetadataSnapshot): Set[String] = {
    // 仅仅是返回 MetadataSnapshot 数据类型中 partitionStates 字段的所有 Key 字段
    snapshot.partitionStates.keySet
  }

  private def getAllPartitions(snapshot: MetadataSnapshot): Map[TopicPartition, UpdateMetadataPartitionState] = {
    snapshot.partitionStates.flatMap { case (topic, partitionStates) =>
      partitionStates.map { case (partition, state) => (new TopicPartition(topic, partition.toInt), state) }
    }.toMap
  }

  def getNonExistingTopics(topics: Set[String]): Set[String] = {
    topics.diff(metadataSnapshot.partitionStates.keySet)
  }

  def getAliveBroker(brokerId: Int): Option[Broker] = {
    metadataSnapshot.aliveBrokers.get(brokerId)
  }

  def getAliveBrokers: Seq[Broker] = {
    metadataSnapshot.aliveBrokers.values.toBuffer
  }

  private def addOrUpdatePartitionInfo(partitionStates: mutable.AnyRefMap[String, mutable.LongMap[UpdateMetadataPartitionState]],
                                       topic: String,
                                       partitionId: Int,
                                       stateInfo: UpdateMetadataPartitionState): Unit = {
    val infos = partitionStates.getOrElseUpdate(topic, mutable.LongMap.empty)
    infos(partitionId) = stateInfo
  }

  def getPartitionInfo(topic: String, partitionId: Int): Option[UpdateMetadataPartitionState] = {
    metadataSnapshot.partitionStates.get(topic).flatMap(_.get(partitionId))
  }

  def numPartitions(topic: String): Option[Int] = {
    metadataSnapshot.partitionStates.get(topic).map(_.size)
  }

  // if the leader is not known, return None;
  // if the leader is known and corresponding node is available, return Some(node)
  // if the leader is known but corresponding node with the listener name is not available, return Some(NO_NODE)
  def getPartitionLeaderEndpoint(topic: String, partitionId: Int, listenerName: ListenerName): Option[Node] = {
    val snapshot = metadataSnapshot
    snapshot.partitionStates.get(topic).flatMap(_.get(partitionId)) map { partitionInfo =>
      val leaderId = partitionInfo.leader

      snapshot.aliveNodes.get(leaderId) match {
        case Some(nodeMap) =>
          nodeMap.getOrElse(listenerName, Node.noNode)
        case None =>
          Node.noNode
      }
    }
  }

  /**
   * 获取指定监听器类型下该Topic分区所有副本的 Broker 节点对象 并按照 Broker ID 进行分组
   *
   * @param tp
   * @param listenerName
   * @return
   */
  def getPartitionReplicaEndpoints(tp: TopicPartition, listenerName: ListenerName): Map[Int, Node] = {
    // 使用局部变量获取当前元数据缓存 这样做的好处在于不需要使用锁技术
    // 这里有一个可能的问题是读到的数据可能是过期的数据 Kafka
    // 能够自行处理过期元数据的问题 当客户端因为拿到过期元数据而向 Broker 发出错误的指令时 Broker 会显式地通知客户端错误原因 客户端接收到错误后 会尝试再次拉取最新的元数据
    // 这个过程能够保证 客户端最终可以取得最新的元数据信息 过期元数据的不良影响是存在的 但在实际场景中并不是太严重
    val snapshot = metadataSnapshot
    // 获取给定Topic分区的数据
    snapshot.partitionStates.get(tp.topic).flatMap(_.get(tp.partition)).map { partitionInfo =>
      val replicaIds = partitionInfo.replicas // 拿到副本Id列表
      replicaIds.asScala
        .map(replicaId => replicaId.intValue() -> {
          // 获取副本所在的Broker Id
          snapshot.aliveBrokers.get(replicaId.longValue()) match {
            case Some(broker) =>
              // 根据Broker Id去获取对应的Broker节点对象
              broker.getNode(listenerName).getOrElse(Node.noNode())
            case None => // 如果找不到节点
              Node.noNode()
          }
        }).toMap
        .filter(pair => pair match {
          case (_, node) => !node.isEmpty
        })
    }.getOrElse(Map.empty[Int, Node])
  }

  def getControllerId: Option[Int] = metadataSnapshot.controllerId

  def getClusterMetadata(clusterId: String, listenerName: ListenerName): Cluster = {
    val snapshot = metadataSnapshot
    val nodes = snapshot.aliveNodes.map { case (id, nodes) => (id, nodes.get(listenerName).orNull) }

    def node(id: Integer): Node = nodes.get(id.toLong).orNull

    val partitions = getAllPartitions(snapshot)
      .filter { case (_, state) => state.leader != LeaderAndIsr.LeaderDuringDelete }
      .map { case (tp, state) =>
        new PartitionInfo(tp.topic, tp.partition, node(state.leader),
          state.replicas.asScala.map(node).toArray,
          state.isr.asScala.map(node).toArray,
          state.offlineReplicas.asScala.map(node).toArray)
      }
    val unauthorizedTopics = Collections.emptySet[String]
    val internalTopics = getAllTopics(snapshot).filter(Topic.isInternal).asJava
    new Cluster(clusterId, nodes.values.filter(_ != null).toBuffer.asJava,
      partitions.toBuffer.asJava,
      unauthorizedTopics, internalTopics,
      snapshot.controllerId.map(id => node(id)).orNull)
  }

  /**
   * This method returns the deleted TopicPartitions received from UpdateMetadataRequest
   *
   * Controller 给 Broker 发送 UpdateMetadataRequest 请求时 触发更新
   * 读取 UpdateMetadataRequest 请求中的分区数据 然后更新本地元数据缓存
   *
   * @param correlationId
   * @param updateMetadataRequest
   * @return
   */
  def updateMetadata(correlationId: Int, updateMetadataRequest: UpdateMetadataRequest): Seq[TopicPartition] = {
    inWriteLock(partitionMetadataLock) {
      // 第一部分代码的主要作用是给后面的操作准备数据(即 aliveBrokers 和 aliveNodes 两个字段中保存的数据)
      // 保存存活Broker对象 Key是Broker ID Value是Broker对象
      val aliveBrokers = new mutable.LongMap[Broker](metadataSnapshot.aliveBrokers.size)
      // 保存存活节点对象 Key是Broker ID Value是监听器->节点对象
      val aliveNodes = new mutable.LongMap[collection.Map[ListenerName, Node]](metadataSnapshot.aliveNodes.size)
      // 从UpdateMetadataRequest中获取Controller所在的Broker ID
      // 如果当前没有Controller 赋值为None
      val controllerIdOpt = updateMetadataRequest.controllerId match {
        case id if id < 0 => None
        case id => Some(id)
      }
      // 遍历UpdateMetadataRequest请求中的所有存活Broker对象
      updateMetadataRequest.liveBrokers.forEach { broker =>
        // `aliveNodes` is a hot path for metadata requests for large clusters, so we use java.util.HashMap which
        // is a bit faster than scala.collection.mutable.HashMap. When we drop support for Scala 2.10, we could
        // move to `AnyRefMap`, which has comparable performance.
        val nodes = new java.util.HashMap[ListenerName, Node]
        val endPoints = new mutable.ArrayBuffer[EndPoint]
        // 遍历它的所有EndPoint类型 也就是为Broker配置的监听器
        broker.endpoints.forEach { ep =>
          val listenerName = new ListenerName(ep.listener)
          endPoints += new EndPoint(ep.host, ep.port, listenerName, SecurityProtocol.forId(ep.securityProtocol))
          // 将<监听器, Broker节点对象>对保存起来
          nodes.put(listenerName, new Node(broker.id, ep.host, ep.port))
        }
        // 将Broker加入到存活Broker对象集合
        aliveBrokers(broker.id) = Broker(broker.id, endPoints, Option(broker.rack))
        // 将Broker节点加入到存活节点对象集合
        aliveNodes(broker.id) = nodes.asScala
      }
      // 第二部分代码主要工作是确保集群 Broker 配置了相同的监听器 同时初始化已删除分区数组对象 等待下一部分代码逻辑对它进行操作
      // 使用上一部分中的存活Broker节点对象
      // 获取当前Broker所有的<监听器, 节点>对
      aliveNodes.get(brokerId).foreach { listenerMap =>
        val listeners = listenerMap.keySet
        if (!aliveNodes.values.forall(_.keySet == listeners)) { // 如果发现当前Broker配置的监听器与其他Broker有不同之处 记录错误日志
          error(s"Listeners are not identical across brokers: $aliveNodes")
        }
      }

<<<<<<< HEAD
      // 构造已删除分区数组 将其作为方法返回结果
      val deletedPartitions = new mutable.ArrayBuffer[TopicPartition]
      if (!updateMetadataRequest.partitionStates.iterator.hasNext) { // UpdateMetadataRequest请求没有携带任何分区信息
        // 构造新的MetadataSnapshot对象 使用之前的分区信息和新的Broker列表信息
        metadataSnapshot = MetadataSnapshot(metadataSnapshot.partitionStates, controllerIdOpt, aliveBrokers, aliveNodes)
      } else { // 否则进入到方法最后一部分  主要工作是提取 UpdateMetadataRequest 请求中的数据 然后填充元数据缓存
=======
      val newTopicIds = updateMetadataRequest.topicStates().asScala
        .map(topicState => (topicState.topicName(), topicState.topicId()))
        .filter(_._2 != Uuid.ZERO_UUID).toMap
      val topicIds = mutable.Map.empty[String, Uuid]
      topicIds ++= metadataSnapshot.topicIds
      topicIds ++= newTopicIds

      val deletedPartitions = new mutable.ArrayBuffer[TopicPartition]
      if (!updateMetadataRequest.partitionStates.iterator.hasNext) {
        metadataSnapshot = MetadataSnapshot(metadataSnapshot.partitionStates, topicIds.toMap, controllerIdOpt, aliveBrokers, aliveNodes)
      } else {
>>>>>>> 42272f0a
        //since kafka may do partial metadata updates, we start by copying the previous state
        val partitionStates = new mutable.AnyRefMap[String, mutable.LongMap[UpdateMetadataPartitionState]](metadataSnapshot.partitionStates.size)
        // 备份现有元数据缓存中的分区数据
        metadataSnapshot.partitionStates.forKeyValue { (topic, oldPartitionStates) =>
          val copy = new mutable.LongMap[UpdateMetadataPartitionState](oldPartitionStates.size)
          copy ++= oldPartitionStates
          partitionStates(topic) = copy
        }

        val traceEnabled = stateChangeLogger.isTraceEnabled
        val controllerId = updateMetadataRequest.controllerId
        val controllerEpoch = updateMetadataRequest.controllerEpoch
        // 获取UpdateMetadataRequest请求中携带的所有分区数据
        val newStates = updateMetadataRequest.partitionStates.asScala
        // 遍历分区数据
        newStates.foreach { state =>
          // per-partition logging here can be very expensive due going through all partitions in the cluster
          val tp = new TopicPartition(state.topicName, state.partitionIndex)
<<<<<<< HEAD
          if (state.leader == LeaderAndIsr.LeaderDuringDelete) { // 如果分区处于被删除过程中
            removePartitionInfo(partitionStates, tp.topic, tp.partition) // 将分区从元数据缓存中移除
=======
          if (state.leader == LeaderAndIsr.LeaderDuringDelete) {
            removePartitionInfo(partitionStates, topicIds, tp.topic, tp.partition)
>>>>>>> 42272f0a
            if (traceEnabled)
              stateChangeLogger.trace(s"Deleted partition $tp from metadata cache in response to UpdateMetadata " +
                s"request sent by controller $controllerId epoch $controllerEpoch with correlation id $correlationId")
            deletedPartitions += tp // 将分区加入到返回结果数据
          } else { // 将分区加入到元数据缓存
            addOrUpdatePartitionInfo(partitionStates, tp.topic, tp.partition, state)
            if (traceEnabled)
              stateChangeLogger.trace(s"Cached leader info $state for partition $tp in response to " +
                s"UpdateMetadata request sent by controller $controllerId epoch $controllerEpoch with correlation id $correlationId")
          }
        }
        val cachedPartitionsCount = newStates.size - deletedPartitions.size
        stateChangeLogger.info(s"Add $cachedPartitionsCount partitions and deleted ${deletedPartitions.size} partitions from metadata cache " +
          s"in response to UpdateMetadata request sent by controller $controllerId epoch $controllerEpoch with correlation id $correlationId")
<<<<<<< HEAD
        // 使用更新过的分区元数据和第一部分计算的存活Broker列表及节点列表 构建最新的元数据缓存
        metadataSnapshot = MetadataSnapshot(partitionStates, controllerIdOpt, aliveBrokers, aliveNodes)
=======

        metadataSnapshot = MetadataSnapshot(partitionStates, topicIds.toMap, controllerIdOpt, aliveBrokers, aliveNodes)
>>>>>>> 42272f0a
      }
      deletedPartitions // 返回已删除分区列表数组
    }
  }

  /**
   * 判断给定Topic是否包含在元数据缓存中
   *
   * @param topic
   * @return
   */
  def contains(topic: String): Boolean = {
    // 只需要判断 metadataSnapshot 中 partitionStates 的所有 Key 是否包含指定Topic就行了
    metadataSnapshot.partitionStates.contains(topic)
  }

  /**
   * 首先从 metadataSnapshot 中获取指定Topic分区的分区数据信息 然后根据分区数据是否存在 来判断给定Topic分区是否包含在元数据缓存中
   *
   * @param tp
   * @return
   */
  def contains(tp: TopicPartition): Boolean = getPartitionInfo(tp.topic, tp.partition).isDefined

  private def removePartitionInfo(partitionStates: mutable.AnyRefMap[String, mutable.LongMap[UpdateMetadataPartitionState]],
                                  topicIds: mutable.Map[String, Uuid], topic: String, partitionId: Int): Boolean = {
    partitionStates.get(topic).exists { infos =>
      infos.remove(partitionId)
      if (infos.isEmpty) {
        partitionStates.remove(topic)
        topicIds.remove(topic)
      }
      true
    }
  }

  /**
   * 它是一个 case 类(相当于 Java 中配齐了 Getter 方法的 POJO 类)
   * 同时它也是一个不可变类(Immutable Class) 正因为它的不可变性 其字段值是不允许修改的 所以只能重新创建一个新的实例 来保存更新后的字段值
   *
   * @param partitionStates Map 类型 Key 是Topic名称 Value 又是一个 Map 类型(其 Key 是分区号 Value 是一个 UpdateMetadataPartitionState 类型的字段
   *                        UpdateMetadataPartitionState 类型是 UpdateMetadataRequest 请求内部所需的数据结构)
   * @param controllerId    Controller 所在 Broker 的 ID
   * @param aliveBrokers    当前集群中所有存活着的 Broker 对象列表
   * @param aliveNodes      一个 Map 的 Map 类型 其 Key 是 Broker ID 序号 Value 是 Map 类型(其 Key 是 ListenerName 即 Broker 监听器类型 而 Value 是 Broker 节点对象)
   */
  case class MetadataSnapshot(partitionStates: mutable.AnyRefMap[String, mutable.LongMap[UpdateMetadataPartitionState]],
                              topicIds: Map[String, Uuid],
                              controllerId: Option[Int],
                              aliveBrokers: mutable.LongMap[Broker],
                              aliveNodes: mutable.LongMap[collection.Map[ListenerName, Node]])

}<|MERGE_RESOLUTION|>--- conflicted
+++ resolved
@@ -21,35 +21,23 @@
 import java.util.Collections
 import java.util.concurrent.locks.ReentrantReadWriteLock
 
-<<<<<<< HEAD
-=======
 import scala.collection.{Seq, Set, mutable}
 import scala.jdk.CollectionConverters._
 import kafka.cluster.{Broker, EndPoint}
->>>>>>> 42272f0a
 import kafka.api._
-import kafka.cluster.{Broker, EndPoint}
 import kafka.controller.StateChangeLogger
 import kafka.utils.CoreUtils._
+import kafka.utils.Logging
 import kafka.utils.Implicits._
-import kafka.utils.Logging
 import org.apache.kafka.common.internals.Topic
-import org.apache.kafka.common.message.MetadataResponseData.{MetadataResponsePartition, MetadataResponseTopic}
 import org.apache.kafka.common.message.UpdateMetadataRequestData.UpdateMetadataPartitionState
-<<<<<<< HEAD
-=======
 import org.apache.kafka.common.{Cluster, Node, PartitionInfo, TopicPartition, Uuid}
 import org.apache.kafka.common.message.MetadataResponseData.MetadataResponseTopic
 import org.apache.kafka.common.message.MetadataResponseData.MetadataResponsePartition
->>>>>>> 42272f0a
 import org.apache.kafka.common.network.ListenerName
 import org.apache.kafka.common.protocol.Errors
 import org.apache.kafka.common.requests.{MetadataResponse, UpdateMetadataRequest}
 import org.apache.kafka.common.security.auth.SecurityProtocol
-import org.apache.kafka.common.{Cluster, Node, PartitionInfo, TopicPartition}
-
-import scala.collection.{Seq, Set, mutable}
-import scala.jdk.CollectionConverters._
 
 /**
  * A cache for the state (e.g., current leader) of each partition. This cache is updated through
@@ -72,13 +60,9 @@
   //multiple reads of this value risk getting different snapshots.
   // 保存了实际的元数据信息 它是 MetadataCache 类中最重要的字段
   @volatile private var metadataSnapshot: MetadataSnapshot = MetadataSnapshot(partitionStates = mutable.AnyRefMap.empty,
-<<<<<<< HEAD
-    controllerId = None, aliveBrokers = mutable.LongMap.empty, aliveNodes = mutable.LongMap.empty)
   // 仅仅用于日志输出
-=======
     topicIds = Map.empty, controllerId = None, aliveBrokers = mutable.LongMap.empty, aliveNodes = mutable.LongMap.empty)
 
->>>>>>> 42272f0a
   this.logIdent = s"[MetadataCache brokerId=$brokerId] "
   // 仅仅用于日志输出
   private val stateChangeLogger = new StateChangeLogger(brokerId, inControllerContext = false, None)
@@ -393,14 +377,12 @@
         }
       }
 
-<<<<<<< HEAD
-      // 构造已删除分区数组 将其作为方法返回结果
-      val deletedPartitions = new mutable.ArrayBuffer[TopicPartition]
-      if (!updateMetadataRequest.partitionStates.iterator.hasNext) { // UpdateMetadataRequest请求没有携带任何分区信息
-        // 构造新的MetadataSnapshot对象 使用之前的分区信息和新的Broker列表信息
-        metadataSnapshot = MetadataSnapshot(metadataSnapshot.partitionStates, controllerIdOpt, aliveBrokers, aliveNodes)
-      } else { // 否则进入到方法最后一部分  主要工作是提取 UpdateMetadataRequest 请求中的数据 然后填充元数据缓存
-=======
+//       构造已删除分区数组 将其作为方法返回结果
+//      val deletedPartitions = new mutable.ArrayBuffer[TopicPartition]
+//      if (!updateMetadataRequest.partitionStates.iterator.hasNext) { // UpdateMetadataRequest请求没有携带任何分区信息
+//         构造新的MetadataSnapshot对象 使用之前的分区信息和新的Broker列表信息
+//        metadataSnapshot = MetadataSnapshot(metadataSnapshot.partitionStates, controllerIdOpt, aliveBrokers, aliveNodes)
+//      } else { // 否则进入到方法最后一部分  主要工作是提取 UpdateMetadataRequest 请求中的数据 然后填充元数据缓存
       val newTopicIds = updateMetadataRequest.topicStates().asScala
         .map(topicState => (topicState.topicName(), topicState.topicId()))
         .filter(_._2 != Uuid.ZERO_UUID).toMap
@@ -412,7 +394,6 @@
       if (!updateMetadataRequest.partitionStates.iterator.hasNext) {
         metadataSnapshot = MetadataSnapshot(metadataSnapshot.partitionStates, topicIds.toMap, controllerIdOpt, aliveBrokers, aliveNodes)
       } else {
->>>>>>> 42272f0a
         //since kafka may do partial metadata updates, we start by copying the previous state
         val partitionStates = new mutable.AnyRefMap[String, mutable.LongMap[UpdateMetadataPartitionState]](metadataSnapshot.partitionStates.size)
         // 备份现有元数据缓存中的分区数据
@@ -431,13 +412,8 @@
         newStates.foreach { state =>
           // per-partition logging here can be very expensive due going through all partitions in the cluster
           val tp = new TopicPartition(state.topicName, state.partitionIndex)
-<<<<<<< HEAD
-          if (state.leader == LeaderAndIsr.LeaderDuringDelete) { // 如果分区处于被删除过程中
-            removePartitionInfo(partitionStates, tp.topic, tp.partition) // 将分区从元数据缓存中移除
-=======
-          if (state.leader == LeaderAndIsr.LeaderDuringDelete) {
-            removePartitionInfo(partitionStates, topicIds, tp.topic, tp.partition)
->>>>>>> 42272f0a
+          if (state.leader == LeaderAndIsr.LeaderDuringDelete) {  // 如果分区处于被删除过程中
+            removePartitionInfo(partitionStates, topicIds, tp.topic, tp.partition)  // 将分区从元数据缓存中移除
             if (traceEnabled)
               stateChangeLogger.trace(s"Deleted partition $tp from metadata cache in response to UpdateMetadata " +
                 s"request sent by controller $controllerId epoch $controllerEpoch with correlation id $correlationId")
@@ -452,13 +428,8 @@
         val cachedPartitionsCount = newStates.size - deletedPartitions.size
         stateChangeLogger.info(s"Add $cachedPartitionsCount partitions and deleted ${deletedPartitions.size} partitions from metadata cache " +
           s"in response to UpdateMetadata request sent by controller $controllerId epoch $controllerEpoch with correlation id $correlationId")
-<<<<<<< HEAD
         // 使用更新过的分区元数据和第一部分计算的存活Broker列表及节点列表 构建最新的元数据缓存
-        metadataSnapshot = MetadataSnapshot(partitionStates, controllerIdOpt, aliveBrokers, aliveNodes)
-=======
-
         metadataSnapshot = MetadataSnapshot(partitionStates, topicIds.toMap, controllerIdOpt, aliveBrokers, aliveNodes)
->>>>>>> 42272f0a
       }
       deletedPartitions // 返回已删除分区列表数组
     }
