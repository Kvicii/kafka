/**
 * Licensed to the Apache Software Foundation (ASF) under one or more
 * contributor license agreements.  See the NOTICE file distributed with
 * this work for additional information regarding copyright ownership.
 * The ASF licenses this file to You under the Apache License, Version 2.0
 * (the "License"); you may not use this file except in compliance with
 * the License.  You may obtain a copy of the License at
 *
 *    http://www.apache.org/licenses/LICENSE-2.0
 *
 * Unless required by applicable law or agreed to in writing, software
 * distributed under the License is distributed on an "AS IS" BASIS,
 * WITHOUT WARRANTIES OR CONDITIONS OF ANY KIND, either express or implied.
 * See the License for the specific language governing permissions and
 * limitations under the License.
 */

package kafka.server

import kafka.cluster.Partition
import kafka.coordinator.group.GroupCoordinator
import kafka.coordinator.transaction.TransactionCoordinator
import kafka.network.RequestChannel
import kafka.server.QuotaFactory.QuotaManagers
import org.apache.kafka.common.errors.ClusterAuthorizationException
import org.apache.kafka.common.internals.Topic
import org.apache.kafka.common.network.Send
import org.apache.kafka.common.requests.{AbstractRequest, AbstractResponse}
import org.apache.kafka.common.utils.Time

object RequestHandlerHelper {

  def onLeadershipChange(groupCoordinator: GroupCoordinator,
                         txnCoordinator: TransactionCoordinator,
                         updatedLeaders: Iterable[Partition],
                         updatedFollowers: Iterable[Partition]): Unit = {
    // for each new leader or follower, call coordinator to handle consumer group migration.
    // this callback is invoked under the replica state change lock to ensure proper order of
    // leadership changes
    updatedLeaders.foreach { partition =>
      if (partition.topic == Topic.GROUP_METADATA_TOPIC_NAME)
        groupCoordinator.onElection(partition.partitionId)
      else if (partition.topic == Topic.TRANSACTION_STATE_TOPIC_NAME)
        txnCoordinator.onElection(partition.partitionId, partition.getLeaderEpoch)
    }

    updatedFollowers.foreach { partition =>
      if (partition.topic == Topic.GROUP_METADATA_TOPIC_NAME)
        groupCoordinator.onResignation(partition.partitionId)
      else if (partition.topic == Topic.TRANSACTION_STATE_TOPIC_NAME)
        txnCoordinator.onResignation(partition.partitionId, Some(partition.getLeaderEpoch))
    }
  }

}

class RequestHandlerHelper(
  requestChannel: RequestChannel,
  quotas: QuotaManagers,
  time: Time
) {

  def throttle(
    quotaManager: ClientQuotaManager,
    request: RequestChannel.Request,
    throttleTimeMs: Int
  ): Unit = {
    val callback = new ThrottleCallback {
      override def startThrottling(): Unit = requestChannel.startThrottling(request)
      override def endThrottling(): Unit = requestChannel.endThrottling(request)
    }
    quotaManager.throttle(request, callback, throttleTimeMs)
  }

  def handleError(request: RequestChannel.Request, e: Throwable): Unit = {
    val mayThrottle = e.isInstanceOf[ClusterAuthorizationException] || !request.header.apiKey.clusterAction
    if (mayThrottle)
      sendErrorResponseMaybeThrottle(request, e)
    else
      sendErrorResponseExemptThrottle(request, e)
  }

  def sendErrorOrCloseConnection(
    request: RequestChannel.Request,
    error: Throwable,
    throttleMs: Int
  ): Unit = {
    val requestBody = request.body[AbstractRequest]
    val response = requestBody.getErrorResponse(throttleMs, error)
    if (response == null)
      requestChannel.closeConnection(request, requestBody.errorCounts(error))
    else
      requestChannel.sendResponse(request, response, None)
  }

  def sendForwardedResponse(request: RequestChannel.Request,
                            response: AbstractResponse): Unit = {
    // For forwarded requests, we take the throttle time from the broker that
    // the request was forwarded to
    val throttleTimeMs = response.throttleTimeMs()
    throttle(quotas.request, request, throttleTimeMs)
    requestChannel.sendResponse(request, response, None)
  }

  // Throttle the channel if the request quota is enabled but has been violated. Regardless of throttling, send the
  // response immediately.
  def sendResponseMaybeThrottle(request: RequestChannel.Request,
                                createResponse: Int => AbstractResponse): Unit = {
    val throttleTimeMs = maybeRecordAndGetThrottleTimeMs(request)
    // Only throttle non-forwarded requests
    if (!request.isForwarded)
      throttle(quotas.request, request, throttleTimeMs)
    requestChannel.sendResponse(request, createResponse(throttleTimeMs), None)
  }

  def sendErrorResponseMaybeThrottle(request: RequestChannel.Request, error: Throwable): Unit = {
    val throttleTimeMs = maybeRecordAndGetThrottleTimeMs(request)
    // Only throttle non-forwarded requests or cluster authorization failures
    if (error.isInstanceOf[ClusterAuthorizationException] || !request.isForwarded)
      throttle(quotas.request, request, throttleTimeMs)
    sendErrorOrCloseConnection(request, error, throttleTimeMs)
  }

  def maybeRecordAndGetThrottleTimeMs(request: RequestChannel.Request): Int = {
    val throttleTimeMs = quotas.request.maybeRecordAndGetThrottleTimeMs(request, time.milliseconds())
    request.apiThrottleTimeMs = throttleTimeMs
    throttleTimeMs
  }

  /**
   * Throttle the channel if the controller mutations quota or the request quota have been violated.
   * Regardless of throttling, send the response immediately.
   */
  def sendResponseMaybeThrottleWithControllerQuota(controllerMutationQuota: ControllerMutationQuota,
                                                   request: RequestChannel.Request,
                                                   createResponse: Int => AbstractResponse): Unit = {
    val timeMs = time.milliseconds
    val controllerThrottleTimeMs = controllerMutationQuota.throttleTime
    val requestThrottleTimeMs = quotas.request.maybeRecordAndGetThrottleTimeMs(request, timeMs)
    val maxThrottleTimeMs = Math.max(controllerThrottleTimeMs, requestThrottleTimeMs)
    // Only throttle non-forwarded requests
    if (maxThrottleTimeMs > 0 && !request.isForwarded) {
      request.apiThrottleTimeMs = maxThrottleTimeMs
      if (controllerThrottleTimeMs > requestThrottleTimeMs) {
        throttle(quotas.controllerMutation, request, controllerThrottleTimeMs)
      } else {
        throttle(quotas.request, request, requestThrottleTimeMs)
      }
    }

    requestChannel.sendResponse(request, createResponse(maxThrottleTimeMs), None)
  }

  def sendResponseExemptThrottle(request: RequestChannel.Request,
                                 response: AbstractResponse,
                                 onComplete: Option[Send => Unit] = None): Unit = {
    quotas.request.maybeRecordExempt(request)
    requestChannel.sendResponse(request, response, onComplete)
  }

  def sendErrorResponseExemptThrottle(request: RequestChannel.Request, error: Throwable): Unit = {
    quotas.request.maybeRecordExempt(request)
    sendErrorOrCloseConnection(request, error, 0)
  }

  def sendNoOpResponseExemptThrottle(request: RequestChannel.Request): Unit = {
    quotas.request.maybeRecordExempt(request)
    requestChannel.sendNoOpResponse(request)
  }

<<<<<<< HEAD
  def sendResponse(request: RequestChannel.Request,
                   responseOpt: Option[AbstractResponse],
                   onComplete: Option[Send => Unit]): Unit = {
    // Update error metrics for each error code in the response including Errors.NONE
    responseOpt.foreach(response => requestChannel.updateErrorMetrics(request.header.apiKey, response.errorCounts.asScala))

    val response = responseOpt match {
      case Some(response) =>
        new RequestChannel.SendResponse(
          request,
          request.buildResponseSend(response),
          request.responseNode(response),
          onComplete
        )
      case None =>
        new RequestChannel.NoOpResponse(request)
    }

    // 将处理完的结果放入响应队列
    requestChannel.sendResponse(response)
  }
=======
>>>>>>> a74b5eb0
}<|MERGE_RESOLUTION|>--- conflicted
+++ resolved
@@ -168,28 +168,4 @@
     requestChannel.sendNoOpResponse(request)
   }
 
-<<<<<<< HEAD
-  def sendResponse(request: RequestChannel.Request,
-                   responseOpt: Option[AbstractResponse],
-                   onComplete: Option[Send => Unit]): Unit = {
-    // Update error metrics for each error code in the response including Errors.NONE
-    responseOpt.foreach(response => requestChannel.updateErrorMetrics(request.header.apiKey, response.errorCounts.asScala))
-
-    val response = responseOpt match {
-      case Some(response) =>
-        new RequestChannel.SendResponse(
-          request,
-          request.buildResponseSend(response),
-          request.responseNode(response),
-          onComplete
-        )
-      case None =>
-        new RequestChannel.NoOpResponse(request)
-    }
-
-    // 将处理完的结果放入响应队列
-    requestChannel.sendResponse(response)
-  }
-=======
->>>>>>> a74b5eb0
 }