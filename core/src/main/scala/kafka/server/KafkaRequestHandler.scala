--- conflicted
+++ resolved
@@ -351,15 +351,10 @@
   private val valueFactory = (k: String) => new BrokerTopicMetrics(Some(k))
 }
 
-<<<<<<< HEAD
 /**
  * 定义Broker端与TOpic相关的监控指标的管理操作
  */
-class BrokerTopicStats {
-
-=======
 class BrokerTopicStats extends Logging {
->>>>>>> a4a3d706
   import BrokerTopicStats._
 
   private val stats = new Pool[String, BrokerTopicMetrics](Some(valueFactory))
