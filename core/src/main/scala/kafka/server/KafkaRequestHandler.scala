--- conflicted
+++ resolved
@@ -17,18 +17,12 @@
 
 package kafka.server
 
-<<<<<<< HEAD
-import java.util.concurrent.atomic.AtomicInteger
-import java.util.concurrent.{CountDownLatch, TimeUnit}
-
-=======
 import kafka.network._
 import kafka.utils._
 import kafka.metrics.KafkaMetricsGroup
 
 import java.util.concurrent.{CountDownLatch, TimeUnit}
 import java.util.concurrent.atomic.AtomicInteger
->>>>>>> a842e0e0
 import com.yammer.metrics.core.Meter
 import kafka.metrics.KafkaMetricsGroup
 import kafka.network._
@@ -89,12 +83,8 @@
         case RequestChannel.ShutdownRequest =>
           // 关闭线程请求
           debug(s"Kafka request handler $id on broker $brokerId received shut down command")
-<<<<<<< HEAD
           // 关闭线程
-          shutdownComplete.countDown()
-=======
           completeShutdown()
->>>>>>> a842e0e0
           return
 
         case request: RequestChannel.Request =>
@@ -103,19 +93,12 @@
             // 更新请求移出队列的时间戳
             request.requestDequeueTimeNanos = endTime
             trace(s"Kafka request handler $id on broker $brokerId handling request $request")
-<<<<<<< HEAD
             // 由KafkaApis中的handle方法执行相应的处理逻辑
-            apis.handle(request)
+            apis.handle(request, requestLocal)
           } catch {
             case e: FatalExitError =>
               // 如果出现了严重错误 立即关闭
-              shutdownComplete.countDown()
-=======
-            apis.handle(request, requestLocal)
-          } catch {
-            case e: FatalExitError =>
               completeShutdown()
->>>>>>> a842e0e0
               Exit.exit(e.statusCode)
             // 如果是普通异常 记录错误日志
             case e: Throwable => error("Exception when handling request", e)
