/**
 * Licensed to the Apache Software Foundation (ASF) under one or more
 * contributor license agreements.  See the NOTICE file distributed with
 * this work for additional information regarding copyright ownership.
 * The ASF licenses this file to You under the Apache License, Version 2.0
 * (the "License"); you may not use this file except in compliance with
 * the License.  You may obtain a copy of the License at
 *
 * http://www.apache.org/licenses/LICENSE-2.0
 *
 * Unless required by applicable law or agreed to in writing, software
 * distributed under the License is distributed on an "AS IS" BASIS,
 * WITHOUT WARRANTIES OR CONDITIONS OF ANY KIND, either express or implied.
 * See the License for the specific language governing permissions and
 * limitations under the License.
 */

package kafka.server

import java.net.{InetAddress, UnknownHostException}
import java.util.Properties
import DynamicConfig.Broker._
import kafka.api.ApiVersion
import kafka.controller.KafkaController
import kafka.log.{LogConfig, LogManager}
import kafka.network.ConnectionQuotas
import kafka.security.CredentialProvider
import kafka.server.Constants._
import kafka.server.QuotaFactory.QuotaManagers
import kafka.utils.Implicits._
import kafka.utils.Logging
import org.apache.kafka.common.config.ConfigDef.Validator
import org.apache.kafka.common.config.ConfigException
import org.apache.kafka.common.config.internals.QuotaConfigs
import org.apache.kafka.common.metrics.Quota
import org.apache.kafka.common.metrics.Quota._
import org.apache.kafka.common.utils.Sanitizer

import scala.jdk.CollectionConverters._
import scala.collection.Seq
import scala.util.Try

/**
 * The ConfigHandler is used to process config change notifications received by the DynamicConfigManager
 */
trait ConfigHandler {
  def processConfigChanges(entityName: String, value: Properties): Unit
}

/**
<<<<<<< HEAD
 * The TopicConfigHandler will process topic config changes in ZK.
 * The callback provides the topic name and the full properties set read from ZK
 */
class TopicConfigHandler(private val logManager: LogManager, kafkaConfig: KafkaConfig, val quotas: QuotaManagers, kafkaController: KafkaController) extends ConfigHandler with Logging {
=======
  * The TopicConfigHandler will process topic config changes from ZooKeeper or the metadata log.
  * The callback provides the topic name and the full properties set.
  */
class TopicConfigHandler(private val logManager: LogManager, kafkaConfig: KafkaConfig,
                         val quotas: QuotaManagers, kafkaController: Option[KafkaController]) extends ConfigHandler with Logging  {
>>>>>>> 5ef962ba

  private def updateLogConfig(topic: String,
                              topicConfig: Properties,
                              configNamesToExclude: Set[String]): Unit = {
    logManager.topicConfigUpdated(topic)
    val logs = logManager.logsByTopic(topic)
    if (logs.nonEmpty) {
      /* combine the default properties with the overrides in zk to create the new LogConfig */
      val props = new Properties()
      topicConfig.asScala.forKeyValue { (key, value) =>
        if (!configNamesToExclude.contains(key)) props.put(key, value)
      }
      val logConfig = LogConfig.fromProps(logManager.currentDefaultConfig.originals, props)
      logs.foreach(_.updateConfig(logConfig))
    }
  }

  def processConfigChanges(topic: String, topicConfig: Properties): Unit = {
    // Validate the configurations.
    val configNamesToExclude = excludedConfigs(topic, topicConfig)

    updateLogConfig(topic, topicConfig, configNamesToExclude)

    def updateThrottledList(prop: String, quotaManager: ReplicationQuotaManager) = {
      if (topicConfig.containsKey(prop) && topicConfig.getProperty(prop).length > 0) {
        val partitions = parseThrottledPartitions(topicConfig, kafkaConfig.brokerId, prop)
        quotaManager.markThrottled(topic, partitions)
        debug(s"Setting $prop on broker ${kafkaConfig.brokerId} for topic: $topic and partitions $partitions")
      } else {
        quotaManager.removeThrottle(topic)
        debug(s"Removing $prop from broker ${kafkaConfig.brokerId} for topic $topic")
      }
    }

    updateThrottledList(LogConfig.LeaderReplicationThrottledReplicasProp, quotas.leader)
    updateThrottledList(LogConfig.FollowerReplicationThrottledReplicasProp, quotas.follower)

    if (Try(topicConfig.getProperty(KafkaConfig.UncleanLeaderElectionEnableProp).toBoolean).getOrElse(false)) {
      kafkaController.foreach(_.enableTopicUncleanLeaderElection(topic))
    }
  }

  def parseThrottledPartitions(topicConfig: Properties, brokerId: Int, prop: String): Seq[Int] = {
    val configValue = topicConfig.get(prop).toString.trim
    ThrottledReplicaListValidator.ensureValidString(prop, configValue)
    configValue match {
      case "" => Seq()
      case "*" => AllReplicas
      case _ => configValue.trim
        .split(",")
        .map(_.split(":"))
        .filter(_ (1).toInt == brokerId) //Filter this replica
        .map(_ (0).toInt).toSeq //convert to list of partition ids
    }
  }

  def excludedConfigs(topic: String, topicConfig: Properties): Set[String] = {
    // Verify message format version
    Option(topicConfig.getProperty(LogConfig.MessageFormatVersionProp)).flatMap { versionString =>
      if (kafkaConfig.interBrokerProtocolVersion < ApiVersion(versionString)) {
        warn(s"Log configuration ${LogConfig.MessageFormatVersionProp} is ignored for `$topic` because `$versionString` " +
          s"is not compatible with Kafka inter-broker protocol version `${kafkaConfig.interBrokerProtocolVersionString}`")
        Some(LogConfig.MessageFormatVersionProp)
      } else
        None
    }.toSet
  }
}


/**
 * Handles <client-id>, <user> or <user, client-id> quota config updates in ZK.
 * This implementation reports the overrides to the respective ClientQuotaManager objects
 */
class QuotaConfigHandler(private val quotaManagers: QuotaManagers) {

  def updateQuotaConfig(sanitizedUser: Option[String], sanitizedClientId: Option[String], config: Properties): Unit = {
    val clientId = sanitizedClientId.map(Sanitizer.desanitize)
    val producerQuota =
      if (config.containsKey(QuotaConfigs.PRODUCER_BYTE_RATE_OVERRIDE_CONFIG))
        Some(new Quota(config.getProperty(QuotaConfigs.PRODUCER_BYTE_RATE_OVERRIDE_CONFIG).toLong.toDouble, true))
      else
        None
    quotaManagers.produce.updateQuota(sanitizedUser, clientId, sanitizedClientId, producerQuota)
    val consumerQuota =
      if (config.containsKey(QuotaConfigs.CONSUMER_BYTE_RATE_OVERRIDE_CONFIG))
        Some(new Quota(config.getProperty(QuotaConfigs.CONSUMER_BYTE_RATE_OVERRIDE_CONFIG).toLong.toDouble, true))
      else
        None
    quotaManagers.fetch.updateQuota(sanitizedUser, clientId, sanitizedClientId, consumerQuota)
    val requestQuota =
      if (config.containsKey(QuotaConfigs.REQUEST_PERCENTAGE_OVERRIDE_CONFIG))
        Some(new Quota(config.getProperty(QuotaConfigs.REQUEST_PERCENTAGE_OVERRIDE_CONFIG).toDouble, true))
      else
        None
    quotaManagers.request.updateQuota(sanitizedUser, clientId, sanitizedClientId, requestQuota)
    val controllerMutationQuota =
      if (config.containsKey(QuotaConfigs.CONTROLLER_MUTATION_RATE_OVERRIDE_CONFIG))
        Some(new Quota(config.getProperty(QuotaConfigs.CONTROLLER_MUTATION_RATE_OVERRIDE_CONFIG).toDouble, true))
      else
        None
    quotaManagers.controllerMutation.updateQuota(sanitizedUser, clientId, sanitizedClientId, controllerMutationQuota)
  }
}

/**
 * The ClientIdConfigHandler will process clientId config changes in ZK.
 * The callback provides the clientId and the full properties set read from ZK.
 */
class ClientIdConfigHandler(private val quotaManagers: QuotaManagers) extends QuotaConfigHandler(quotaManagers) with ConfigHandler {

  def processConfigChanges(sanitizedClientId: String, clientConfig: Properties): Unit = {
    updateQuotaConfig(None, Some(sanitizedClientId), clientConfig)
  }
}

/**
 * The UserConfigHandler will process <user> and <user, client-id> quota changes in ZK.
 * The callback provides the node name containing sanitized user principal, sanitized client-id if this is
 * a <user, client-id> update and the full properties set read from ZK.
 */
class UserConfigHandler(private val quotaManagers: QuotaManagers, val credentialProvider: CredentialProvider) extends QuotaConfigHandler(quotaManagers) with ConfigHandler {

  def processConfigChanges(quotaEntityPath: String, config: Properties): Unit = {
    // Entity path is <user> or <user>/clients/<client>
    val entities = quotaEntityPath.split("/")
    if (entities.length != 1 && entities.length != 3)
      throw new IllegalArgumentException("Invalid quota entity path: " + quotaEntityPath)
    val sanitizedUser = entities(0)
    val sanitizedClientId = if (entities.length == 3) Some(entities(2)) else None
    updateQuotaConfig(Some(sanitizedUser), sanitizedClientId, config)
    if (!sanitizedClientId.isDefined && sanitizedUser != ConfigEntityName.Default)
      credentialProvider.updateCredentials(Sanitizer.desanitize(sanitizedUser), config)
  }
}

class IpConfigHandler(private val connectionQuotas: ConnectionQuotas) extends ConfigHandler with Logging {

  def processConfigChanges(ip: String, config: Properties): Unit = {
    val ipConnectionRateQuota = Option(config.getProperty(QuotaConfigs.IP_CONNECTION_RATE_OVERRIDE_CONFIG)).map(_.toInt)
    val updatedIp = {
      if (ip != ConfigEntityName.Default) {
        try {
          Some(InetAddress.getByName(ip))
        } catch {
          case _: UnknownHostException => throw new IllegalArgumentException(s"Unable to resolve address $ip")
        }
      } else
        None
    }
    connectionQuotas.updateIpConnectionRateQuota(updatedIp, ipConnectionRateQuota)
  }
}

/**
 * The BrokerConfigHandler will process individual broker config changes in ZK.
 * The callback provides the brokerId and the full properties set read from ZK.
 * This implementation reports the overrides to the respective ReplicationQuotaManager objects
 */
class BrokerConfigHandler(private val brokerConfig: KafkaConfig,
                          private val quotaManagers: QuotaManagers) extends ConfigHandler with Logging {

  def processConfigChanges(brokerId: String, properties: Properties): Unit = {
    def getOrDefault(prop: String): Long = {
      if (properties.containsKey(prop))
        properties.getProperty(prop).toLong
      else
        DefaultReplicationThrottledRate
    }

    if (brokerId == ConfigEntityName.Default)
      brokerConfig.dynamicConfig.updateDefaultConfig(properties)
    else if (brokerConfig.brokerId == brokerId.trim.toInt) {
      brokerConfig.dynamicConfig.updateBrokerConfig(brokerConfig.brokerId, properties)
      quotaManagers.leader.updateQuota(upperBound(getOrDefault(LeaderReplicationThrottledRateProp).toDouble))
      quotaManagers.follower.updateQuota(upperBound(getOrDefault(FollowerReplicationThrottledRateProp).toDouble))
      quotaManagers.alterLogDirs.updateQuota(upperBound(getOrDefault(ReplicaAlterLogDirsIoMaxBytesPerSecondProp).toDouble))
    }
  }
}

object ThrottledReplicaListValidator extends Validator {
  def ensureValidString(name: String, value: String): Unit =
    ensureValid(name, value.split(",").map(_.trim).toSeq)

  override def ensureValid(name: String, value: Any): Unit = {
    def check(proposed: Seq[Any]): Unit = {
      if (!(proposed.forall(_.toString.trim.matches("([0-9]+:[0-9]+)?"))
        || proposed.mkString.trim.equals("*")))
        throw new ConfigException(name, value,
          s"$name must be the literal '*' or a list of replicas in the following format: [partitionId]:[brokerId],[partitionId]:[brokerId],...")
    }

    value match {
      case scalaSeq: Seq[_] => check(scalaSeq)
      case javaList: java.util.List[_] => check(javaList.asScala)
      case _ => throw new ConfigException(name, value, s"$name must be a List but was ${value.getClass.getName}")
    }
  }

  override def toString: String = "[partitionId]:[brokerId],[partitionId]:[brokerId],..."

}<|MERGE_RESOLUTION|>--- conflicted
+++ resolved
@@ -48,18 +48,11 @@
 }
 
 /**
-<<<<<<< HEAD
- * The TopicConfigHandler will process topic config changes in ZK.
- * The callback provides the topic name and the full properties set read from ZK
- */
-class TopicConfigHandler(private val logManager: LogManager, kafkaConfig: KafkaConfig, val quotas: QuotaManagers, kafkaController: KafkaController) extends ConfigHandler with Logging {
-=======
   * The TopicConfigHandler will process topic config changes from ZooKeeper or the metadata log.
   * The callback provides the topic name and the full properties set.
   */
 class TopicConfigHandler(private val logManager: LogManager, kafkaConfig: KafkaConfig,
                          val quotas: QuotaManagers, kafkaController: Option[KafkaController]) extends ConfigHandler with Logging  {
->>>>>>> 5ef962ba
 
   private def updateLogConfig(topic: String,
                               topicConfig: Properties,
