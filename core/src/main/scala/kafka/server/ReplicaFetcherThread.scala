--- conflicted
+++ resolved
@@ -194,13 +194,9 @@
                                     fetchOffset: Long,
                                     partitionData: FetchData): Option[LogAppendInfo] = {
     val logTrace = isTraceEnabled
-<<<<<<< HEAD
     // 从副本管理器获取指定Topic分区对象
-    val partition = replicaMgr.nonOfflinePartition(topicPartition).get
+    val partition = replicaMgr.getPartitionOrException(topicPartition)
     // 获取日志对象
-=======
-    val partition = replicaMgr.getPartitionOrException(topicPartition)
->>>>>>> d01d97ed
     val log = partition.localLogOrException
     // 将获取到的数据转换成符合格式要求的消息集合
     val records = toMemoryRecords(partitionData.records)
@@ -366,13 +362,9 @@
    * @param offsetTruncationState
    */
   override def truncate(tp: TopicPartition, offsetTruncationState: OffsetTruncationState): Unit = {
-<<<<<<< HEAD
     // 获取分区对象
-    val partition = replicaMgr.nonOfflinePartition(tp).get
+    val partition = replicaMgr.getPartitionOrException(tp)
     // 拿到分区本地日志
-=======
-    val partition = replicaMgr.getPartitionOrException(tp)
->>>>>>> d01d97ed
     val log = partition.localLogOrException
 
     // truncateTo 方法的主要作用是将日志截断到小于给定值的最大位移值处
