/**
 * Licensed to the Apache Software Foundation (ASF) under one or more
 * contributor license agreements.  See the NOTICE file distributed with
 * this work for additional information regarding copyright ownership.
 * The ASF licenses this file to You under the Apache License, Version 2.0
 * (the "License"); you may not use this file except in compliance with
 * the License.  You may obtain a copy of the License at
 *
 *    http://www.apache.org/licenses/LICENSE-2.0
 *
 * Unless required by applicable law or agreed to in writing, software
 * distributed under the License is distributed on an "AS IS" BASIS,
 * WITHOUT WARRANTIES OR CONDITIONS OF ANY KIND, either express or implied.
 * See the License for the specific language governing permissions and
 * limitations under the License.
 */

package kafka.server

import java.util.Collections
import java.util.Optional

import kafka.api._
import kafka.cluster.BrokerEndPoint
import kafka.log.{LeaderOffsetIncremented, LogAppendInfo}
import kafka.server.AbstractFetcherThread.ReplicaFetch
import kafka.server.AbstractFetcherThread.ResultWithPartitions
import kafka.utils.Implicits._
import org.apache.kafka.clients.FetchSessionHandler
import org.apache.kafka.common.{TopicPartition, Uuid}
import org.apache.kafka.common.errors.KafkaStorageException
import org.apache.kafka.common.message.ListOffsetsRequestData.{ListOffsetsPartition, ListOffsetsTopic}
import org.apache.kafka.common.message.OffsetForLeaderEpochRequestData.OffsetForLeaderTopic
import org.apache.kafka.common.message.OffsetForLeaderEpochRequestData.OffsetForLeaderTopicCollection
import org.apache.kafka.common.message.OffsetForLeaderEpochResponseData.EpochEndOffset
import org.apache.kafka.common.metrics.Metrics
import org.apache.kafka.common.protocol.Errors
import org.apache.kafka.common.record.MemoryRecords
import org.apache.kafka.common.requests._
import org.apache.kafka.common.utils.{LogContext, Time}

import scala.jdk.CollectionConverters._
import scala.collection.{Map, mutable}
import scala.compat.java8.OptionConverters._

/**
 * ReplicaFetcherThread 继承了 AbstractFetcherThread 类
 * 是 Follower 副本端创建的线程 用于向 Leader 副本拉取消息数据
 *
 * @param name                       线程名字
 * @param fetcherId                  Follower拉取的线程ID(即线程编号) 单台Broker允许存在多个ReplicaFetcherThread线程
 *                                   Broker 端参数 num.replica.fetchers决定了 Kafka 到底创建多少个 Follower 拉取线程
 * @param sourceBroker               源 Broker 节点信息(源 Broker 是指此线程要从哪个 Broker 上读取数据)
 * @param brokerConfig               KafkaConfig 类实例  封装了 Broker 端所有的参数信息
 *                                   ReplicaFetcherThread 类通过它来获取 Broker 端指定参数的值
 * @param failedPartitions           线程处理过程报错的分区集合
 * @param replicaMgr                 副本管理器 该线程类通过副本管理器来获取分区对象 | 副本对象以及它们下面的日志对象
 * @param metrics
 * @param time
 * @param quota                      用做Follower(拉取速度控制)限流 限流属于高阶用法 如果想深入理解这部分内容的话可以自行阅读 ReplicationQuotaManager 类
 * @param leaderEndpointBlockingSend 用于实现同步发送请求的类(同步发送是指该线程使用它给指定 Broker 发送请求 然后线程处于阻塞状态 直到接收到 Broker 返回的 Response)
 */
class ReplicaFetcherThread(name: String,
                           fetcherId: Int,
                           sourceBroker: BrokerEndPoint,
                           brokerConfig: KafkaConfig,
                           failedPartitions: FailedPartitions,
                           replicaMgr: ReplicaManager,
                           metrics: Metrics,
                           time: Time,
                           quota: ReplicaQuota,
                           leaderEndpointBlockingSend: Option[BlockingSend] = None)
  extends AbstractFetcherThread(name = name,
                                clientId = name,
                                sourceBroker = sourceBroker,
                                failedPartitions,
                                fetchBackOffMs = brokerConfig.replicaFetchBackoffMs,
                                isInterruptible = false,
                                replicaMgr.brokerTopicStats) {

  // 副本Id就是副本所在Broker的Id
  private val replicaId = brokerConfig.brokerId
  private val logContext = new LogContext(s"[ReplicaFetcher replicaId=$replicaId, leaderId=${sourceBroker.id}, " +
    s"fetcherId=$fetcherId] ")
  this.logIdent = logContext.logPrefix

  // 用于执行请求发送的类
  private val leaderEndpoint = leaderEndpointBlockingSend.getOrElse(
    new ReplicaFetcherBlockingSend(sourceBroker, brokerConfig, metrics, time, fetcherId,
      s"broker-$replicaId-fetcher-$fetcherId", logContext))

  // Visible for testing
  private[server] val fetchRequestVersion: Short =
    if (brokerConfig.interBrokerProtocolVersion >= KAFKA_3_1_IV0) 13
    else if (brokerConfig.interBrokerProtocolVersion >= KAFKA_2_7_IV1) 12
    else if (brokerConfig.interBrokerProtocolVersion >= KAFKA_2_3_IV1) 11
    else if (brokerConfig.interBrokerProtocolVersion >= KAFKA_2_1_IV2) 10
    else if (brokerConfig.interBrokerProtocolVersion >= KAFKA_2_0_IV1) 8
    else if (brokerConfig.interBrokerProtocolVersion >= KAFKA_1_1_IV0) 7
    else if (brokerConfig.interBrokerProtocolVersion >= KAFKA_0_11_0_IV1) 5
    else if (brokerConfig.interBrokerProtocolVersion >= KAFKA_0_11_0_IV0) 4
    else if (brokerConfig.interBrokerProtocolVersion >= KAFKA_0_10_1_IV1) 3
    else if (brokerConfig.interBrokerProtocolVersion >= KAFKA_0_10_0_IV0) 2
    else if (brokerConfig.interBrokerProtocolVersion >= KAFKA_0_9_0) 1
    else 0

  // Visible for testing
  private[server] val offsetForLeaderEpochRequestVersion: Short =
    if (brokerConfig.interBrokerProtocolVersion >= KAFKA_2_8_IV0) 4
    else if (brokerConfig.interBrokerProtocolVersion >= KAFKA_2_3_IV1) 3
    else if (brokerConfig.interBrokerProtocolVersion >= KAFKA_2_1_IV1) 2
    else if (brokerConfig.interBrokerProtocolVersion >= KAFKA_2_0_IV0) 1
    else 0

  // Visible for testing
  private[server] val listOffsetRequestVersion: Short =
    if (brokerConfig.interBrokerProtocolVersion >= KAFKA_3_0_IV1) 7
    else if (brokerConfig.interBrokerProtocolVersion >= KAFKA_2_8_IV0) 6
    else if (brokerConfig.interBrokerProtocolVersion >= KAFKA_2_2_IV1) 5
    else if (brokerConfig.interBrokerProtocolVersion >= KAFKA_2_1_IV1) 4
    else if (brokerConfig.interBrokerProtocolVersion >= KAFKA_2_0_IV1) 3
    else if (brokerConfig.interBrokerProtocolVersion >= KAFKA_0_11_0_IV0) 2
    else if (brokerConfig.interBrokerProtocolVersion >= KAFKA_0_10_1_IV2) 1
    else 0

  /*以下4 个参数都是 FETCH 请求的参数 主要控制了 Follower 副本拉取 Leader 副本消息的行为(比如一次请求到底能够获取多少字节的数据 | 或者当未达到累积阈值 FETCH 请求等待多长时间等)*/
  // Follower发送的FETCH请求被处理返回前的最长等待时间 是 Broker 端参数 replica.fetch.wait.max.ms 的值
  private val maxWait = brokerConfig.replicaFetchWaitMaxMs
  // 每个 FETCH Response 返回前必须要累积的最少字节数 是 Broker 端参数 replica.fetch.min.bytes 的值
  private val minBytes = brokerConfig.replicaFetchMinBytes
  // 每个合法 FETCH Response 的最大字节数 是 Broker 端参数 replica.fetch.response.max.bytes 的值
  private val maxBytes = brokerConfig.replicaFetchResponseMaxBytes
  // 单个分区能够获取到的最大字节数 是 Broker 端参数 replica.fetch.max.bytes 的值
  private val fetchSize = brokerConfig.replicaFetchMaxBytes
  override protected val isOffsetForLeaderEpochSupported: Boolean = brokerConfig.interBrokerProtocolVersion >= KAFKA_0_11_0_IV2
  override protected val isTruncationOnFetchSupported = ApiVersion.isTruncationOnFetchSupported(brokerConfig.interBrokerProtocolVersion)
  // 维持某个Broker连接上获取会话状态的类
  val fetchSessionHandler = new FetchSessionHandler(logContext, sourceBroker.id)

  override protected def latestEpoch(topicPartition: TopicPartition): Option[Int] = {
    replicaMgr.localLogOrException(topicPartition).latestEpoch
  }

  override protected def logStartOffset(topicPartition: TopicPartition): Long = {
    replicaMgr.localLogOrException(topicPartition).logStartOffset
  }

  override protected def logEndOffset(topicPartition: TopicPartition): Long = {
    replicaMgr.localLogOrException(topicPartition).logEndOffset
  }

  override protected def endOffsetForEpoch(topicPartition: TopicPartition, epoch: Int): Option[OffsetAndEpoch] = {
    replicaMgr.localLogOrException(topicPartition).endOffsetForEpoch(epoch)
  }

  override def initiateShutdown(): Boolean = {
    val justShutdown = super.initiateShutdown()
    if (justShutdown) {
      // This is thread-safe, so we don't expect any exceptions, but catch and log any errors
      // to avoid failing the caller, especially during shutdown. We will attempt to close
      // leaderEndpoint after the thread terminates.
      try {
        leaderEndpoint.initiateClose()
      } catch {
        case t: Throwable =>
          error(s"Failed to initiate shutdown of leader endpoint $leaderEndpoint after initiating replica fetcher thread shutdown", t)
      }
    }
    justShutdown
  }

  override def awaitShutdown(): Unit = {
    super.awaitShutdown()
    // We don't expect any exceptions here, but catch and log any errors to avoid failing the caller,
    // especially during shutdown. It is safe to catch the exception here without causing correctness
    // issue because we are going to shutdown the thread and will not re-use the leaderEndpoint anyway.
    try {
      leaderEndpoint.close()
    } catch {
      case t: Throwable =>
        error(s"Failed to close leader endpoint $leaderEndpoint after shutting down replica fetcher thread", t)
    }
  }

  /**
   * process fetched data
   * 处理拉取的消息
   *
   * @param topicPartition 读取哪个分区的数据
   * @param fetchOffset    读取到的最新位移值
   * @param partitionData  读取到的分区消息数据
   * @return 写入已读取消息数据前的元数据 对于 Follower 副本读消息写入日志而言 可以忽略这里的 Option 因为肯定会返回具体的 LogAppendInfo 实例而不会是 None
   *         LogAppendInfo封装了很多消息数据被写入到日志前的重要元数据信息 比如首条消息的位移值 | 最后一条消息位移值 |最大时间戳等
   */
  override def processPartitionData(topicPartition: TopicPartition,
                                    fetchOffset: Long,
                                    partitionData: FetchData): Option[LogAppendInfo] = {
    val logTrace = isTraceEnabled
    // 从副本管理器获取指定Topic分区对象
    val partition = replicaMgr.getPartitionOrException(topicPartition)
    // 获取日志对象
    val log = partition.localLogOrException
    // 将获取到的数据转换成符合格式要求的消息集合
    val records = toMemoryRecords(FetchResponse.recordsOrFail(partitionData))

    maybeWarnIfOversizedRecords(records, topicPartition)

    if (fetchOffset != log.logEndOffset) { // 要读取的起始位移值如果不是本地日志LEO值则视为异常情况
      throw new IllegalStateException("Offset mismatch for partition %s: fetched offset = %d, log end offset = %d.".format(
        topicPartition, fetchOffset, log.logEndOffset))
    }

    if (logTrace)
      trace("Follower has replica log end offset %d for partition %s. Received %d messages and leader hw %d"
        .format(log.logEndOffset, topicPartition, records.sizeInBytes, partitionData.highWatermark))

    // Append the leader's messages to the log
    val logAppendInfo = partition.appendRecordsToFollowerOrFutureReplica(records, isFuture = false) // 写入Follower副本本地日志 沿着这个写入方法一路追下去 它调用的是 appendAsFollower 方法

    if (logTrace)
      trace("Follower has replica log end offset %d after appending %d bytes of messages for partition %s"
        .format(log.logEndOffset, records.sizeInBytes, topicPartition))
    val leaderLogStartOffset = partitionData.logStartOffset

    // For the follower replica, we do not need to keep its segment base offset and physical position.
    // These values will be computed upon becoming leader or handling a preferred read replica fetch.
    // 每次Fetch数据后 Leader会返回HW给Follower 对于Follower而言 会取 min(Follower的LEO, Leader的HW的最小值) 作为Follower的HW
    val followerHighWatermark = log.updateHighWatermark(partitionData.highWatermark) // 更新Follower副本的高水位值
    // 更新Log Start Offset值的原因: Leader 的 Log Start Offset 可能发生变化(如用户手动执行了删除消息的操作等)
    // Follower 副本的日志需要和 Leader 保持严格的一致 如果 Leader 的该值发生变化 Follower 自然也要发生变化 以保持一致
    log.maybeIncrementLogStartOffset(leaderLogStartOffset, LeaderOffsetIncremented) // 尝试更新Follower副本的Log Start Offset值
    if (logTrace)
      trace(s"Follower set replica high watermark for partition $topicPartition to $followerHighWatermark")

    // Traffic from both in-sync and out of sync replicas are accounted for in replication quota to ensure total replication
    // traffic doesn't exceed quota.
    if (quota.isThrottled(topicPartition)) { // 副本消息拉取限流
      quota.record(records.sizeInBytes)
    }

    if (partition.isReassigning && partition.isAddingLocalReplica) { // 更新统计指标值
      brokerTopicStats.updateReassignmentBytesIn(records.sizeInBytes)
    }
    brokerTopicStats.updateReplicationBytesIn(records.sizeInBytes)
    logAppendInfo // 返回日志写入结果
  }

  def maybeWarnIfOversizedRecords(records: MemoryRecords, topicPartition: TopicPartition): Unit = {
    // oversized messages don't cause replication to fail from fetch request version 3 (KIP-74)
    if (fetchRequestVersion <= 2 && records.sizeInBytes > 0 && records.validBytes <= 0)
      error(s"Replication is failing due to a message that is greater than replica.fetch.max.bytes for partition $topicPartition. " +
        "This generally occurs when the max.message.bytes has been overridden to exceed this value and a suitably large " +
        "message has also been sent. To fix this problem increase replica.fetch.max.bytes in your broker config to be " +
        "equal or larger than your settings for max.message.bytes, both at a broker and topic level.")
  }

  /**
   * 将Fetch请求发送至Leader所在的Broker
   *
   * @param fetchRequest
   * @return
   */
  override protected def fetchFromLeader(fetchRequest: FetchRequest.Builder): Map[TopicPartition, FetchData] = {
<<<<<<< HEAD
    try {
      // 向Leader Broker发送请求 接收Leader Broker的响应
      val clientResponse = leaderEndpoint.sendRequest(fetchRequest)
      val fetchResponse = clientResponse.responseBody.asInstanceOf[FetchResponse]
      if (!fetchSessionHandler.handleResponse(fetchResponse)) {
        Map.empty
      } else {
        fetchResponse.responseData.asScala
      }
=======
    val clientResponse = try {
      leaderEndpoint.sendRequest(fetchRequest)
>>>>>>> 5ef962ba
    } catch {
      case t: Throwable =>
        fetchSessionHandler.handleError(t)
        throw t
    }
    val fetchResponse = clientResponse.responseBody.asInstanceOf[FetchResponse]
    if (!fetchSessionHandler.handleResponse(fetchResponse, clientResponse.requestHeader().apiVersion())) {
      // If we had a topic ID related error, throw it, otherwise return an empty fetch data map.
      if (fetchResponse.error == Errors.UNKNOWN_TOPIC_ID ||
          fetchResponse.error == Errors.FETCH_SESSION_TOPIC_ID_ERROR ||
          fetchResponse.error == Errors.INCONSISTENT_TOPIC_ID) {
        throw Errors.forCode(fetchResponse.error().code()).exception()
      } else {
        Map.empty
      }
    } else {
      fetchResponse.responseData(fetchSessionHandler.sessionTopicNames, clientResponse.requestHeader().apiVersion()).asScala
    }
  }

  override protected def fetchEarliestOffsetFromLeader(topicPartition: TopicPartition, currentLeaderEpoch: Int): Long = {
    fetchOffsetFromLeader(topicPartition, currentLeaderEpoch, ListOffsetsRequest.EARLIEST_TIMESTAMP)
  }

  override protected def fetchLatestOffsetFromLeader(topicPartition: TopicPartition, currentLeaderEpoch: Int): Long = {
    fetchOffsetFromLeader(topicPartition, currentLeaderEpoch, ListOffsetsRequest.LATEST_TIMESTAMP)
  }

  private def fetchOffsetFromLeader(topicPartition: TopicPartition, currentLeaderEpoch: Int, earliestOrLatest: Long): Long = {
    val topic = new ListOffsetsTopic()
      .setName(topicPartition.topic)
      .setPartitions(Collections.singletonList(
          new ListOffsetsPartition()
            .setPartitionIndex(topicPartition.partition)
            .setCurrentLeaderEpoch(currentLeaderEpoch)
            .setTimestamp(earliestOrLatest)))
    val requestBuilder = ListOffsetsRequest.Builder.forReplica(listOffsetRequestVersion, replicaId)
      .setTargetTimes(Collections.singletonList(topic))

    val clientResponse = leaderEndpoint.sendRequest(requestBuilder)
    val response = clientResponse.responseBody.asInstanceOf[ListOffsetsResponse]
    val responsePartition = response.topics.asScala.find(_.name == topicPartition.topic).get
      .partitions.asScala.find(_.partitionIndex == topicPartition.partition).get

    Errors.forCode(responsePartition.errorCode) match {
      case Errors.NONE =>
        if (brokerConfig.interBrokerProtocolVersion >= KAFKA_0_10_1_IV2)
          responsePartition.offset
        else
          responsePartition.oldStyleOffsets.get(0)
      case error => throw error.exception
    }
  }

  /**
   * 构建发送给 Leader 副本所在 Broker 的 FETCH 请求
   *
   * @param partitionMap key 一组要读取的分区列表 是否被读取取决于PartitionFetchState的状态
   * @return
   */
  override def buildFetch(partitionMap: Map[TopicPartition, PartitionFetchState]): ResultWithPartitions[Option[ReplicaFetch]] = {
    val partitionsWithError = mutable.Set[TopicPartition]()
    val topicIds = replicaMgr.metadataCache.topicNamesToIds()

    // 构造FetchSessionHandler的Builder实例 该对象保存用于向Leader副本请求数据的所有分区
    val builder = fetchSessionHandler.newBuilder(partitionMap.size, false)
    // 遍历每个分区 将处于可获取状态的分区添加到builder后续统一处理  对于有错误的分区加入到出错分区列表
    partitionMap.forKeyValue { (topicPartition, fetchState) =>
      // We will not include a replica in the fetch request if it should be throttled.
      if (fetchState.isReadyForFetch && !shouldFollowerThrottle(quota, fetchState, topicPartition)) {
        try {
          // 记录每个分区从哪个offset开始拉取数据
          val logStartOffset = this.logStartOffset(topicPartition)
          val lastFetchedEpoch = if (isTruncationOnFetchSupported)
            fetchState.lastFetchedEpoch.map(_.asInstanceOf[Integer]).asJava
          else
            Optional.empty[Integer]
          builder.add(topicPartition, topicIds.getOrDefault(topicPartition.topic(), Uuid.ZERO_UUID), new FetchRequest.PartitionData(
            fetchState.fetchOffset,
            logStartOffset,
            fetchSize,  // 一次拉取最多能拉取的数据量是多少 默认1M
            Optional.of(fetchState.currentLeaderEpoch),
            lastFetchedEpoch))
        } catch {
          case _: KafkaStorageException =>
            // The replica has already been marked offline due to log directory failure and the original failure should have already been logged.
            // This partition should be removed from ReplicaFetcherThread soon by ReplicaManager.handleLogDirFailure()
            partitionsWithError += topicPartition
        }
      }
    }
    // 构造 Builder 的过程中会用到 ReplicaFetcherThread 类定义的那些与消息获取相关的字段(如 maxWait | minBytes | maxByte)
    val fetchData = builder.build() // 获取构造好的待读取分区数据
    val fetchRequestOpt = if (fetchData.sessionPartitions.isEmpty && fetchData.toForget.isEmpty) { // 是否有数据需要从Leader副本拉取
      None
<<<<<<< HEAD
    } else { // 构造FETCH请求的Builder对象
      val requestBuilder = FetchRequest.Builder
        // 一次Fetch请求过去 至少得拉取到minBytes(默认1Byte)数据
        // 如果连1Byte数据都没有 就需要等待一段时间 最多等待maxWait(500ms) 如果500ms之后仍未有数据到达Leader 此时就返回
        .forReplica(fetchRequestVersion, replicaId, maxWait, minBytes, fetchData.toSend)
=======
    } else {
      val version: Short = if (fetchRequestVersion >= 13 && !fetchData.canUseTopicIds) 12 else fetchRequestVersion
      val requestBuilder = FetchRequest.Builder
        .forReplica(version, replicaId, maxWait, minBytes, fetchData.toSend, fetchData.topicIds)
>>>>>>> 5ef962ba
        .setMaxBytes(maxBytes)
        .toForget(fetchData.toForget)
        .metadata(fetchData.metadata)
      Some(ReplicaFetch(fetchData.sessionPartitions(), requestBuilder))
    }
    ResultWithPartitions(fetchRequestOpt, partitionsWithError) // 返回Builder对象以及出错分区列表
  }

  /**
   * Truncate the log for each partition's epoch based on leader's returned epoch and offset.
   * The logic for finding the truncation offset is implemented in AbstractFetcherThread.getOffsetTruncationState
   *
   * 利用给定的 offsetTruncationState 的 offset 值 对给定分区的本地日志进行截断操作
   *
   * @param tp
   * @param offsetTruncationState
   */
  override def truncate(tp: TopicPartition, offsetTruncationState: OffsetTruncationState): Unit = {
    // 获取分区对象
    val partition = replicaMgr.getPartitionOrException(tp)
    // 拿到分区本地日志
    val log = partition.localLogOrException

    // truncateTo 方法的主要作用是将日志截断到小于给定值的最大位移值处
    partition.truncateTo(offsetTruncationState.offset, isFuture = false) // 实际上底层调用的是 Log 的 truncateTo 方法

    if (offsetTruncationState.offset < log.highWatermark)
      warn(s"Truncating $tp to offset ${offsetTruncationState.offset} below high watermark " +
        s"${log.highWatermark}")

    // mark the future replica for truncation only when we do last truncation
    if (offsetTruncationState.truncationCompleted)
      replicaMgr.replicaAlterLogDirsManager.markPartitionsForTruncation(brokerConfig.brokerId, tp,
        offsetTruncationState.offset)
  }

  override protected def truncateFullyAndStartAt(topicPartition: TopicPartition, offset: Long): Unit = {
    val partition = replicaMgr.getPartitionOrException(topicPartition)
    partition.truncateFullyAndStartAt(offset, isFuture = false)
  }

  override def fetchEpochEndOffsets(partitions: Map[TopicPartition, EpochData]): Map[TopicPartition, EpochEndOffset] = {

    if (partitions.isEmpty) {
      debug("Skipping leaderEpoch request since all partitions do not have an epoch")
      return Map.empty
    }

    val topics = new OffsetForLeaderTopicCollection(partitions.size)
    partitions.forKeyValue { (topicPartition, epochData) =>
      var topic = topics.find(topicPartition.topic)
      if (topic == null) {
        topic = new OffsetForLeaderTopic().setTopic(topicPartition.topic)
        topics.add(topic)
      }
      topic.partitions.add(epochData)
    }

    val epochRequest = OffsetsForLeaderEpochRequest.Builder.forFollower(
      offsetForLeaderEpochRequestVersion, topics, brokerConfig.brokerId)
    debug(s"Sending offset for leader epoch request $epochRequest")

    try {
      val response = leaderEndpoint.sendRequest(epochRequest)
      val responseBody = response.responseBody.asInstanceOf[OffsetsForLeaderEpochResponse]
      debug(s"Received leaderEpoch response $response")
      responseBody.data.topics.asScala.flatMap { offsetForLeaderTopicResult =>
        offsetForLeaderTopicResult.partitions.asScala.map { offsetForLeaderPartitionResult =>
          val tp = new TopicPartition(offsetForLeaderTopicResult.topic, offsetForLeaderPartitionResult.partition)
          tp -> offsetForLeaderPartitionResult
        }
      }.toMap
    } catch {
      case t: Throwable =>
        warn(s"Error when sending leader epoch request for $partitions", t)

        // if we get any unexpected exception, mark all partitions with an error
        val error = Errors.forException(t)
        partitions.map { case (tp, _) =>
          tp -> new EpochEndOffset()
            .setPartition(tp.partition)
            .setErrorCode(error.code)
        }
    }
  }

  /**
   * To avoid ISR thrashing, we only throttle a replica on the follower if it's in the throttled replica list,
   * the quota is exceeded and the replica is not in sync.
   */
  private def shouldFollowerThrottle(quota: ReplicaQuota, fetchState: PartitionFetchState, topicPartition: TopicPartition): Boolean = {
    !fetchState.isReplicaInSync && quota.isThrottled(topicPartition) && quota.isQuotaExceeded
  }
}<|MERGE_RESOLUTION|>--- conflicted
+++ resolved
@@ -261,20 +261,9 @@
    * @return
    */
   override protected def fetchFromLeader(fetchRequest: FetchRequest.Builder): Map[TopicPartition, FetchData] = {
-<<<<<<< HEAD
-    try {
-      // 向Leader Broker发送请求 接收Leader Broker的响应
-      val clientResponse = leaderEndpoint.sendRequest(fetchRequest)
-      val fetchResponse = clientResponse.responseBody.asInstanceOf[FetchResponse]
-      if (!fetchSessionHandler.handleResponse(fetchResponse)) {
-        Map.empty
-      } else {
-        fetchResponse.responseData.asScala
-      }
-=======
+    // 向Leader Broker发送请求 接收Leader Broker的响应
     val clientResponse = try {
       leaderEndpoint.sendRequest(fetchRequest)
->>>>>>> 5ef962ba
     } catch {
       case t: Throwable =>
         fetchSessionHandler.handleError(t)
@@ -370,18 +359,12 @@
     val fetchData = builder.build() // 获取构造好的待读取分区数据
     val fetchRequestOpt = if (fetchData.sessionPartitions.isEmpty && fetchData.toForget.isEmpty) { // 是否有数据需要从Leader副本拉取
       None
-<<<<<<< HEAD
-    } else { // 构造FETCH请求的Builder对象
-      val requestBuilder = FetchRequest.Builder
-        // 一次Fetch请求过去 至少得拉取到minBytes(默认1Byte)数据
-        // 如果连1Byte数据都没有 就需要等待一段时间 最多等待maxWait(500ms) 如果500ms之后仍未有数据到达Leader 此时就返回
-        .forReplica(fetchRequestVersion, replicaId, maxWait, minBytes, fetchData.toSend)
-=======
-    } else {
+    } else {  // 构造FETCH请求的Builder对象
       val version: Short = if (fetchRequestVersion >= 13 && !fetchData.canUseTopicIds) 12 else fetchRequestVersion
+      // 一次Fetch请求过去 至少得拉取到minBytes(默认1Byte)数据
+      // 如果连1Byte数据都没有 就需要等待一段时间 最多等待maxWait(500ms) 如果500ms之后仍未有数据到达Leader 此时就返回
       val requestBuilder = FetchRequest.Builder
         .forReplica(version, replicaId, maxWait, minBytes, fetchData.toSend, fetchData.topicIds)
->>>>>>> 5ef962ba
         .setMaxBytes(maxBytes)
         .toForget(fetchData.toForget)
         .metadata(fetchData.metadata)
