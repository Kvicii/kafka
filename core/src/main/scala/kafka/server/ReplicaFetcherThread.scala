--- conflicted
+++ resolved
@@ -198,12 +198,8 @@
     val partition = replicaMgr.getPartitionOrException(topicPartition)
     // 获取日志对象
     val log = partition.localLogOrException
-<<<<<<< HEAD
     // 将获取到的数据转换成符合格式要求的消息集合
-    val records = toMemoryRecords(partitionData.records)
-=======
     val records = toMemoryRecords(FetchResponse.recordsOrFail(partitionData))
->>>>>>> 17851da6
 
     maybeWarnIfOversizedRecords(records, topicPartition)
 
