--- conflicted
+++ resolved
@@ -615,13 +615,6 @@
       debug("Produce to local log in %d ms".format(time.milliseconds - sTime))
 
       val produceStatus = localProduceResults.map { case (topicPartition, result) =>
-<<<<<<< HEAD
-        topicPartition ->
-          ProducePartitionStatus(
-            result.info.lastOffset + 1, // required offset
-            new PartitionResponse(result.error, result.info.firstOffset.getOrElse(-1), result.info.logAppendTime,
-              result.info.logStartOffset, result.info.recordErrors.asJava, result.info.errorMessage)) // response status
-=======
         topicPartition -> ProducePartitionStatus(
           result.info.lastOffset + 1, // required offset
           new PartitionResponse(
@@ -633,7 +626,6 @@
             result.info.errorMessage
           )
         ) // response status
->>>>>>> 7205cd36
       }
 
       actionQueue.add {
