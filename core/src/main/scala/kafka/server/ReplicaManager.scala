--- conflicted
+++ resolved
@@ -162,15 +162,12 @@
  */
 sealed trait HostedPartition
 
-<<<<<<< HEAD
-=======
 /**
  * Trait to represent a partition that isn't Offline -- i.e. it is either Online or it is Deferred
  */
 sealed trait NonOffline extends HostedPartition {
   val partition: Partition
 }
->>>>>>> d01d97ed
 object HostedPartition {
 
   /**
@@ -1921,25 +1918,12 @@
       return
     warn(s"Stopping serving replicas in dir $dir")
     replicaStateChangeLock synchronized {
-<<<<<<< HEAD
-      val newOfflinePartitions = nonOfflinePartitionsIterator.filter { partition =>
-        partition.log.exists {
-          _.parentDir == dir
-        }
-      }.map(_.topicPartition).toSet
-
-      val partitionsWithOfflineFutureReplica = nonOfflinePartitionsIterator.filter { partition =>
-        partition.futureLog.exists {
-          _.parentDir == dir
-        }
-=======
       val newOfflinePartitions = onlinePartitionsIterator.filter { partition =>
         partition.log.exists { _.parentDir == dir }
       }.map(_.topicPartition).toSet
 
       val partitionsWithOfflineFutureReplica = onlinePartitionsIterator.filter { partition =>
         partition.futureLog.exists { _.parentDir == dir }
->>>>>>> d01d97ed
       }.toSet
 
       replicaFetcherManager.removeFetcherForPartitions(newOfflinePartitions)
@@ -2108,5 +2092,4 @@
       case Right(partition) => partition.activeProducerState
     }
   }
-
 }