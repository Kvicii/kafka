/**
 * Licensed to the Apache Software Foundation (ASF) under one or more
 * contributor license agreements.  See the NOTICE file distributed with
 * this work for additional information regarding copyright ownership.
 * The ASF licenses this file to You under the Apache License, Version 2.0
 * (the "License"); you may not use this file except in compliance with
 * the License.  You may obtain a copy of the License at
 *
 * http://www.apache.org/licenses/LICENSE-2.0
 *
 * Unless required by applicable law or agreed to in writing, software
 * distributed under the License is distributed on an "AS IS" BASIS,
 * WITHOUT WARRANTIES OR CONDITIONS OF ANY KIND, either express or implied.
 * See the License for the specific language governing permissions and
 * limitations under the License.
 */
package kafka.server

import java.io.File
import java.util.Optional
import java.util.concurrent.TimeUnit
import java.util.concurrent.atomic.{AtomicBoolean, AtomicLong}
import java.util.concurrent.locks.Lock

import com.yammer.metrics.core.Meter
import kafka.api._
import kafka.cluster.{BrokerEndPoint, Partition}
import kafka.common.RecordValidationException
import kafka.controller.{KafkaController, StateChangeLogger}
import kafka.log._
import kafka.metrics.KafkaMetricsGroup
import kafka.server.{FetchMetadata => SFetchMetadata}
import kafka.server.HostedPartition.Online
import kafka.server.QuotaFactory.QuotaManagers
import kafka.server.checkpoints.{LazyOffsetCheckpoints, OffsetCheckpointFile, OffsetCheckpoints}
import kafka.utils._
import kafka.zk.KafkaZkClient
import org.apache.kafka.common.{ElectionType, IsolationLevel, Node, TopicPartition}
import org.apache.kafka.common.errors._
import org.apache.kafka.common.internals.Topic
import org.apache.kafka.common.message.LeaderAndIsrRequestData.LeaderAndIsrPartitionState
import org.apache.kafka.common.message.DeleteRecordsResponseData.DeleteRecordsPartitionResult
import org.apache.kafka.common.message.{DescribeLogDirsResponseData, LeaderAndIsrResponseData}
import org.apache.kafka.common.message.LeaderAndIsrResponseData.LeaderAndIsrPartitionError
import org.apache.kafka.common.message.StopReplicaRequestData.StopReplicaPartitionState
import org.apache.kafka.common.metrics.Metrics
import org.apache.kafka.common.network.ListenerName
import org.apache.kafka.common.protocol.Errors
import org.apache.kafka.common.record.FileRecords.TimestampAndOffset
import org.apache.kafka.common.record._
import org.apache.kafka.common.replica.PartitionView.DefaultPartitionView
import org.apache.kafka.common.replica.ReplicaView.DefaultReplicaView
import org.apache.kafka.common.replica.{ClientMetadata, _}
import org.apache.kafka.common.requests.EpochEndOffset._
import org.apache.kafka.common.requests.FetchRequest.PartitionData
import org.apache.kafka.common.requests.FetchResponse.AbortedTransaction
import org.apache.kafka.common.requests.ProduceResponse.PartitionResponse
import org.apache.kafka.common.requests._
import org.apache.kafka.common.utils.Time

import scala.jdk.CollectionConverters._
import scala.collection.{Map, Seq, Set, mutable}
import scala.compat.java8.OptionConverters._

/*
 * Result metadata of a log append operation on the log
 */
case class LogAppendResult(info: LogAppendInfo, exception: Option[Throwable] = None) {
  def error: Errors = exception match {
    case None => Errors.NONE
    case Some(e) => Errors.forException(e)
  }
}

case class LogDeleteRecordsResult(requestedOffset: Long, lowWatermark: Long, exception: Option[Throwable] = None) {
  def error: Errors = exception match {
    case None => Errors.NONE
    case Some(e) => Errors.forException(e)
  }
}

/**
 * Result metadata of a log read operation on the log
 *
 * @param info                   @FetchDataInfo returned by the @Log read
 * @param highWatermark          high watermark of the local replica
 * @param leaderLogStartOffset   The log start offset of the leader at the time of the read
 * @param leaderLogEndOffset     The log end offset of the leader at the time of the read
 * @param followerLogStartOffset The log start offset of the follower taken from the Fetch request
 * @param fetchTimeMs            The time the fetch was received
 * @param lastStableOffset       Current LSO or None if the result has an exception
 * @param preferredReadReplica   the preferred read replica to be used for future fetches
 * @param exception              Exception if error encountered while reading from the log
 */
case class LogReadResult(info: FetchDataInfo,
                         highWatermark: Long,
                         leaderLogStartOffset: Long,
                         leaderLogEndOffset: Long,
                         followerLogStartOffset: Long,
                         fetchTimeMs: Long,
                         lastStableOffset: Option[Long],
                         preferredReadReplica: Option[Int] = None,
                         exception: Option[Throwable] = None) {

  def error: Errors = exception match {
    case None => Errors.NONE
    case Some(e) => Errors.forException(e)
  }

  def withEmptyFetchInfo: LogReadResult =
    copy(info = FetchDataInfo(LogOffsetMetadata.UnknownOffsetMetadata, MemoryRecords.EMPTY))

  override def toString = {
    "LogReadResult(" +
      s"info=$info, " +
      s"highWatermark=$highWatermark, " +
      s"leaderLogStartOffset=$leaderLogStartOffset, " +
      s"leaderLogEndOffset=$leaderLogEndOffset, " +
      s"followerLogStartOffset=$followerLogStartOffset, " +
      s"fetchTimeMs=$fetchTimeMs, " +
      s"preferredReadReplica=$preferredReadReplica, " +
      s"lastStableOffset=$lastStableOffset, " +
      s"error=$error" +
      ")"
  }

}

case class FetchPartitionData(error: Errors = Errors.NONE,
                              highWatermark: Long,
                              logStartOffset: Long,
                              records: Records,
                              lastStableOffset: Option[Long],
                              abortedTransactions: Option[List[AbortedTransaction]],
                              preferredReadReplica: Option[Int],
                              isReassignmentFetch: Boolean)


/**
 * Trait to represent the state of hosted partitions. We create a concrete (active) Partition
 * instance when the broker receives a LeaderAndIsr request from the controller indicating
 * that it should be either a leader or follower of a partition.
 */
sealed trait HostedPartition

object HostedPartition {

  /**
   * This broker does not have any state for this partition locally.
   */
  final object None extends HostedPartition

  /**
   * This broker hosts the partition and it is online.
   */
  final case class Online(partition: Partition) extends HostedPartition

  /**
   * This broker hosts the partition, but it is in an offline log directory.
   */
  final object Offline extends HostedPartition

}

object ReplicaManager {
  val HighWatermarkFilename = "replication-offset-checkpoint"
  val IsrChangePropagationBlackOut = 5000L
  val IsrChangePropagationInterval = 60000L
}

class ReplicaManager(val config: KafkaConfig,
                     metrics: Metrics,
                     time: Time,
                     val zkClient: KafkaZkClient,
                     scheduler: Scheduler,
                     val logManager: LogManager,
                     val isShuttingDown: AtomicBoolean,
                     quotaManagers: QuotaManagers,
                     val brokerTopicStats: BrokerTopicStats,
                     val metadataCache: MetadataCache,
                     logDirFailureChannel: LogDirFailureChannel,
                     val delayedProducePurgatory: DelayedOperationPurgatory[DelayedProduce],
                     val delayedFetchPurgatory: DelayedOperationPurgatory[DelayedFetch],
                     val delayedDeleteRecordsPurgatory: DelayedOperationPurgatory[DelayedDeleteRecords],
                     val delayedElectLeaderPurgatory: DelayedOperationPurgatory[DelayedElectLeader],
                     threadNamePrefix: Option[String]) extends Logging with KafkaMetricsGroup {

  def this(config: KafkaConfig,
           metrics: Metrics,
           time: Time,
           zkClient: KafkaZkClient,
           scheduler: Scheduler,
           logManager: LogManager,
           isShuttingDown: AtomicBoolean,
           quotaManagers: QuotaManagers,
           brokerTopicStats: BrokerTopicStats,
           metadataCache: MetadataCache,
           logDirFailureChannel: LogDirFailureChannel,
           threadNamePrefix: Option[String] = None) = {
    this(config, metrics, time, zkClient, scheduler, logManager, isShuttingDown,
      quotaManagers, brokerTopicStats, metadataCache, logDirFailureChannel,
      DelayedOperationPurgatory[DelayedProduce](
        purgatoryName = "Produce", brokerId = config.brokerId,
        purgeInterval = config.producerPurgatoryPurgeIntervalRequests),
      DelayedOperationPurgatory[DelayedFetch](
        purgatoryName = "Fetch", brokerId = config.brokerId,
        purgeInterval = config.fetchPurgatoryPurgeIntervalRequests),
      DelayedOperationPurgatory[DelayedDeleteRecords](
        purgatoryName = "DeleteRecords", brokerId = config.brokerId,
        purgeInterval = config.deleteRecordsPurgatoryPurgeIntervalRequests),
      DelayedOperationPurgatory[DelayedElectLeader](
        purgatoryName = "ElectLeader", brokerId = config.brokerId),
      threadNamePrefix)
  }

  /* epoch of the controller that last changed the leader */
  @volatile var controllerEpoch: Int = KafkaController.InitialControllerEpoch
  private val localBrokerId = config.brokerId
  private val allPartitions = new Pool[TopicPartition, HostedPartition](
    valueFactory = Some(tp => HostedPartition.Online(Partition(tp, time, this)))
  )
  private val replicaStateChangeLock = new Object
  val replicaFetcherManager = createReplicaFetcherManager(metrics, time, threadNamePrefix, quotaManagers.follower)
  val replicaAlterLogDirsManager = createReplicaAlterLogDirsManager(quotaManagers.alterLogDirs, brokerTopicStats)
  private val highWatermarkCheckPointThreadStarted = new AtomicBoolean(false)
  @volatile var highWatermarkCheckpoints: Map[String, OffsetCheckpointFile] = logManager.liveLogDirs.map(dir =>
    (dir.getAbsolutePath, new OffsetCheckpointFile(new File(dir, ReplicaManager.HighWatermarkFilename), logDirFailureChannel))).toMap

  this.logIdent = s"[ReplicaManager broker=$localBrokerId] "
  private val stateChangeLogger = new StateChangeLogger(localBrokerId, inControllerContext = false, None)

  private val isrChangeSet: mutable.Set[TopicPartition] = new mutable.HashSet[TopicPartition]()
  private val lastIsrChangeMs = new AtomicLong(System.currentTimeMillis())
  private val lastIsrPropagationMs = new AtomicLong(System.currentTimeMillis())

  private var logDirFailureHandler: LogDirFailureHandler = null

  private class LogDirFailureHandler(name: String, haltBrokerOnDirFailure: Boolean) extends ShutdownableThread(name) {
    override def doWork(): Unit = {
      val newOfflineLogDir = logDirFailureChannel.takeNextOfflineLogDir()
      if (haltBrokerOnDirFailure) {
        fatal(s"Halting broker because dir $newOfflineLogDir is offline")
        Exit.halt(1)
      }
      handleLogDirFailure(newOfflineLogDir)
    }
  }

  // Visible for testing
  private[server] val replicaSelectorOpt: Option[ReplicaSelector] = createReplicaSelector()

  newGauge("LeaderCount", () => leaderPartitionsIterator.size)
  // Visible for testing
  private[kafka] val partitionCount = newGauge("PartitionCount", () => allPartitions.size)
  newGauge("OfflineReplicaCount", () => offlinePartitionCount)
  newGauge("UnderReplicatedPartitions", () => underReplicatedPartitionCount)
  newGauge("UnderMinIsrPartitionCount", () => leaderPartitionsIterator.count(_.isUnderMinIsr))
  newGauge("AtMinIsrPartitionCount", () => leaderPartitionsIterator.count(_.isAtMinIsr))
  newGauge("ReassigningPartitions", () => reassigningPartitionsCount)

  def reassigningPartitionsCount: Int = leaderPartitionsIterator.count(_.isReassigning)

  val isrExpandRate: Meter = newMeter("IsrExpandsPerSec", "expands", TimeUnit.SECONDS)
  val isrShrinkRate: Meter = newMeter("IsrShrinksPerSec", "shrinks", TimeUnit.SECONDS)
  val failedIsrUpdatesRate: Meter = newMeter("FailedIsrUpdatesPerSec", "failedUpdates", TimeUnit.SECONDS)

  def underReplicatedPartitionCount: Int = leaderPartitionsIterator.count(_.isUnderReplicated)

  def startHighWatermarkCheckPointThread(): Unit = {
    if (highWatermarkCheckPointThreadStarted.compareAndSet(false, true))
      scheduler.schedule("highwatermark-checkpoint", checkpointHighWatermarks _, period = config.replicaHighWatermarkCheckpointIntervalMs, unit = TimeUnit.MILLISECONDS)
  }

  /**
   * 1. 一旦isr-expiration线程成功执行了ISR收缩 调用该方法将相应分区加入到isrChangeSet中
   * 2. Follower副本从Leader副本拉取消息后会尝试将自己加入到ISR中 此时可能执行ISR扩容操作 代码同样会调用该方法将相应分区加入到isrChangeSet中
   *
   * @param topicPartition
   */
  def recordIsrChange(topicPartition: TopicPartition): Unit = {
    isrChangeSet synchronized {
      isrChangeSet += topicPartition
      lastIsrChangeMs.set(System.currentTimeMillis())
    }
  }

  /**
   * This function periodically runs to see if ISR needs to be propagated. It propagates ISR when:
   * 1. There is ISR change not propagated yet.
   * 2. There is no ISR Change in the last five seconds, or it has been more than 60 seconds since the last ISR propagation.
   * This allows an occasional ISR change to be propagated within a few seconds, and avoids overwhelming controller and
   * other brokers when large amount of ISR change occurs.
   */
  def maybePropagateIsrChanges(): Unit = {
    val now = System.currentTimeMillis()
    isrChangeSet synchronized {
      if (isrChangeSet.nonEmpty &&
        (lastIsrChangeMs.get() + ReplicaManager.IsrChangePropagationBlackOut < now ||
          lastIsrPropagationMs.get() + ReplicaManager.IsrChangePropagationInterval < now)) {
        zkClient.propagateIsrChanges(isrChangeSet)
        isrChangeSet.clear()
        lastIsrPropagationMs.set(now)
      }
    }
  }

  // When ReplicaAlterDirThread finishes replacing a current replica with a future replica, it will
  // remove the partition from the partition state map. But it will not close itself even if the
  // partition state map is empty. Thus we need to call shutdownIdleReplicaAlterDirThread() periodically
  // to shutdown idle ReplicaAlterDirThread
  def shutdownIdleReplicaAlterLogDirsThread(): Unit = {
    replicaAlterLogDirsManager.shutdownIdleFetcherThreads()
  }

  def getLog(topicPartition: TopicPartition): Option[Log] = logManager.getLog(topicPartition)

  def hasDelayedElectionOperations: Boolean = delayedElectLeaderPurgatory.numDelayed != 0

  def tryCompleteElection(key: DelayedOperationKey): Unit = {
    val completed = delayedElectLeaderPurgatory.checkAndComplete(key)
    debug("Request key %s unblocked %d ElectLeader.".format(key.keyLabel, completed))
  }

  def startup(): Unit = {
    // start ISR expiration thread
    // A follower can lag behind leader for up to config.replicaLagTimeMaxMs x 1.5 before it is removed from ISR
    // ReplicaManager启动时会创建该异步线程(isr-expiration)定期去查看是否需要为集群中所有online分区执行ISR收缩
    scheduler.schedule("isr-expiration", maybeShrinkIsr _, period = config.replicaLagTimeMaxMs / 2, unit = TimeUnit.MILLISECONDS)
    scheduler.schedule("isr-change-propagation", maybePropagateIsrChanges _, period = 2500L, unit = TimeUnit.MILLISECONDS)
    scheduler.schedule("shutdown-idle-replica-alter-log-dirs-thread", shutdownIdleReplicaAlterLogDirsThread _, period = 10000L, unit = TimeUnit.MILLISECONDS)

    // If inter-broker protocol (IBP) < 1.0, the controller will send LeaderAndIsrRequest V0 which does not include isNew field.
    // In this case, the broker receiving the request cannot determine whether it is safe to create a partition if a log directory has failed.
    // Thus, we choose to halt the broker on any log diretory failure if IBP < 1.0
    val haltBrokerOnFailure = config.interBrokerProtocolVersion < KAFKA_1_0_IV0
    logDirFailureHandler = new LogDirFailureHandler("LogDirFailureHandler", haltBrokerOnFailure)
    logDirFailureHandler.start()
  }

  private def maybeRemoveTopicMetrics(topic: String): Unit = {
    val topicHasOnlinePartition = allPartitions.values.exists {
      case HostedPartition.Online(partition) => topic == partition.topic
      case HostedPartition.None | HostedPartition.Offline => false
    }
    if (!topicHasOnlinePartition)
      brokerTopicStats.removeMetrics(topic)
  }

  private def completeDelayedFetchOrProduceRequests(topicPartition: TopicPartition): Unit = {
    val topicPartitionOperationKey = TopicPartitionOperationKey(topicPartition)
    delayedProducePurgatory.checkAndComplete(topicPartitionOperationKey)
    delayedFetchPurgatory.checkAndComplete(topicPartitionOperationKey)
  }

  def stopReplicas(correlationId: Int,
                   controllerId: Int,
                   controllerEpoch: Int,
                   brokerEpoch: Long,
                   partitionStates: Map[TopicPartition, StopReplicaPartitionState]
                  ): (mutable.Map[TopicPartition, Errors], Errors) = {
    replicaStateChangeLock synchronized {
      stateChangeLogger.info(s"Handling StopReplica request correlationId $correlationId from controller " +
        s"$controllerId for ${partitionStates.size} partitions")
      if (stateChangeLogger.isTraceEnabled)
        partitionStates.foreach { case (topicPartition, partitionState) =>
          stateChangeLogger.trace(s"Received StopReplica request $partitionState " +
            s"correlation id $correlationId from controller $controllerId " +
            s"epoch $controllerEpoch for partition $topicPartition")
        }

      val responseMap = new collection.mutable.HashMap[TopicPartition, Errors]
      if (controllerEpoch < this.controllerEpoch) {
        stateChangeLogger.warn(s"Ignoring StopReplica request from " +
          s"controller $controllerId with correlation id $correlationId " +
          s"since its controller epoch $controllerEpoch is old. " +
          s"Latest known controller epoch is ${this.controllerEpoch}")
        (responseMap, Errors.STALE_CONTROLLER_EPOCH)
      } else {
        this.controllerEpoch = controllerEpoch

        val stoppedPartitions = mutable.Map.empty[TopicPartition, StopReplicaPartitionState]
        partitionStates.foreach { case (topicPartition, partitionState) =>
          val deletePartition = partitionState.deletePartition

          getPartition(topicPartition) match {
            case HostedPartition.Offline =>
              stateChangeLogger.warn(s"Ignoring StopReplica request (delete=$deletePartition) from " +
                s"controller $controllerId with correlation id $correlationId " +
                s"epoch $controllerEpoch for partition $topicPartition as the local replica for the " +
                "partition is in an offline log directory")
              responseMap.put(topicPartition, Errors.KAFKA_STORAGE_ERROR)

<<<<<<< HEAD
            case hostedPartition@HostedPartition.Online(partition) =>
=======
            case HostedPartition.Online(partition) =>
>>>>>>> a4a3d706
              val currentLeaderEpoch = partition.getLeaderEpoch
              val requestLeaderEpoch = partitionState.leaderEpoch
              // When a topic is deleted, the leader epoch is not incremented. To circumvent this,
              // a sentinel value (EpochDuringDelete) overwriting any previous epoch is used.
              // When an older version of the StopReplica request which does not contain the leader
              // epoch, a sentinel value (NoEpoch) is used and bypass the epoch validation.
              if (requestLeaderEpoch == LeaderAndIsr.EpochDuringDelete ||
<<<<<<< HEAD
                requestLeaderEpoch == LeaderAndIsr.NoEpoch ||
                requestLeaderEpoch > currentLeaderEpoch) {
                stoppedPartitions += topicPartition

                if (deletePartition) {
                  if (allPartitions.remove(topicPartition, hostedPartition)) {
                    maybeRemoveTopicMetrics(topicPartition.topic)
                    // Logs are not deleted here. They are deleted in a single batch later on.
                    // This is done to avoid having to checkpoint for every deletions.
                    partition.delete()
                    deletedPartitions += topicPartition
                  }
                }

                // If we were the leader, we may have some operations still waiting for completion.
                // We force completion to prevent them from timing out.
                completeDelayedFetchOrProduceRequests(topicPartition)

=======
                  requestLeaderEpoch == LeaderAndIsr.NoEpoch ||
                  requestLeaderEpoch > currentLeaderEpoch) {
                stoppedPartitions += topicPartition -> partitionState
>>>>>>> a4a3d706
                // Assume that everything will go right. It is overwritten in case of an error.
                responseMap.put(topicPartition, Errors.NONE)
              } else if (requestLeaderEpoch < currentLeaderEpoch) {
                stateChangeLogger.warn(s"Ignoring StopReplica request (delete=$deletePartition) from " +
                  s"controller $controllerId with correlation id $correlationId " +
                  s"epoch $controllerEpoch for partition $topicPartition since its associated " +
                  s"leader epoch $requestLeaderEpoch is smaller than the current " +
                  s"leader epoch $currentLeaderEpoch")
                responseMap.put(topicPartition, Errors.FENCED_LEADER_EPOCH)
              } else {
                stateChangeLogger.info(s"Ignoring StopReplica request (delete=$deletePartition) from " +
                  s"controller $controllerId with correlation id $correlationId " +
                  s"epoch $controllerEpoch for partition $topicPartition since its associated " +
                  s"leader epoch $requestLeaderEpoch matches the current leader epoch")
                responseMap.put(topicPartition, Errors.FENCED_LEADER_EPOCH)
              }

            case HostedPartition.None =>
              // Delete log and corresponding folders in case replica manager doesn't hold them anymore.
              // This could happen when topic is being deleted while broker is down and recovers.
              stoppedPartitions += topicPartition -> partitionState
              responseMap.put(topicPartition, Errors.NONE)
          }
        }

        // First stop fetchers for all partitions.
        val partitions = stoppedPartitions.keySet
        replicaFetcherManager.removeFetcherForPartitions(partitions)
        replicaAlterLogDirsManager.removeFetcherForPartitions(partitions)

        // Second remove deleted partitions from the partition map. Fetchers rely on the
        // ReplicaManager to get Partition's information so they must be stopped first.
        val deletedPartitions = mutable.Set.empty[TopicPartition]
        stoppedPartitions.foreach { case (topicPartition, partitionState) =>
          if (partitionState.deletePartition) {
            getPartition(topicPartition) match {
              case hostedPartition@HostedPartition.Online(partition) =>
                if (allPartitions.remove(topicPartition, hostedPartition)) {
                  maybeRemoveTopicMetrics(topicPartition.topic)
                  // Logs are not deleted here. They are deleted in a single batch later on.
                  // This is done to avoid having to checkpoint for every deletions.
                  partition.delete()
                }

              case _ =>
            }

            deletedPartitions += topicPartition
          }

          // If we were the leader, we may have some operations still waiting for completion.
          // We force completion to prevent them from timing out.
          completeDelayedFetchOrProduceRequests(topicPartition)
        }

        // Third delete the logs and checkpoint.
        logManager.asyncDelete(deletedPartitions, (topicPartition, exception) => {
          exception match {
            case e: KafkaStorageException =>
              stateChangeLogger.error(s"Ignoring StopReplica request (delete=true) from " +
                s"controller $controllerId with correlation id $correlationId " +
                s"epoch $controllerEpoch for partition $topicPartition as the local replica for the " +
                "partition is in an offline log directory")
              responseMap.put(topicPartition, Errors.KAFKA_STORAGE_ERROR)

            case e =>
              stateChangeLogger.error(s"Ignoring StopReplica request (delete=true) from " +
                s"controller $controllerId with correlation id $correlationId " +
                s"epoch $controllerEpoch for partition $topicPartition due to an unexpected " +
                s"${e.getClass.getName} exception: ${e.getMessage}")
              responseMap.put(topicPartition, Errors.forException(e))
          }
        })

        (responseMap, Errors.NONE)
      }
    }
  }

  def getPartition(topicPartition: TopicPartition): HostedPartition = {
    Option(allPartitions.get(topicPartition)).getOrElse(HostedPartition.None)
  }

  def isAddingReplica(topicPartition: TopicPartition, replicaId: Int): Boolean = {
    getPartition(topicPartition) match {
      case Online(partition) => partition.isAddingReplica(replicaId)
      case _ => false
    }
  }

  // Visible for testing
  def createPartition(topicPartition: TopicPartition): Partition = {
    val partition = Partition(topicPartition, time, this)
    allPartitions.put(topicPartition, HostedPartition.Online(partition))
    partition
  }

  def nonOfflinePartition(topicPartition: TopicPartition): Option[Partition] = {
    getPartition(topicPartition) match {
      case HostedPartition.Online(partition) => Some(partition)
      case HostedPartition.None | HostedPartition.Offline => None
    }
  }

  // An iterator over all non offline partitions. This is a weakly consistent iterator; a partition made offline after
  // the iterator has been constructed could still be returned by this iterator.
  private def nonOfflinePartitionsIterator: Iterator[Partition] = {
    allPartitions.values.iterator.flatMap {
      case HostedPartition.Online(partition) => Some(partition)
      case HostedPartition.None | HostedPartition.Offline => None
    }
  }

  private def offlinePartitionCount: Int = {
    allPartitions.values.iterator.count(_ == HostedPartition.Offline)
  }

  def getPartitionOrException(topicPartition: TopicPartition): Partition = {
    getPartitionOrError(topicPartition) match {
      case Left(Errors.KAFKA_STORAGE_ERROR) =>
        throw new KafkaStorageException(s"Partition $topicPartition is in an offline log directory")

      case Left(error) =>
        throw error.exception(s"Error while fetching partition state for $topicPartition")

      case Right(partition) => partition
    }
  }

  def getPartitionOrError(topicPartition: TopicPartition): Either[Errors, Partition] = {
    getPartition(topicPartition) match {
      case HostedPartition.Online(partition) =>
        Right(partition)

      case HostedPartition.Offline =>
        Left(Errors.KAFKA_STORAGE_ERROR)

      case HostedPartition.None if metadataCache.contains(topicPartition) =>
        // The topic exists, but this broker is no longer a replica of it, so we return NOT_LEADER_OR_FOLLOWER which
        // forces clients to refresh metadata to find the new location. This can happen, for example,
        // during a partition reassignment if a produce request from the client is sent to a broker after
        // the local replica has been deleted.
        Left(Errors.NOT_LEADER_OR_FOLLOWER)

      case HostedPartition.None =>
        Left(Errors.UNKNOWN_TOPIC_OR_PARTITION)
    }
  }

  def localLogOrException(topicPartition: TopicPartition): Log = {
    getPartitionOrException(topicPartition).localLogOrException
  }

  def futureLocalLogOrException(topicPartition: TopicPartition): Log = {
    getPartitionOrException(topicPartition).futureLocalLogOrException
  }

  def futureLogExists(topicPartition: TopicPartition): Boolean = {
    getPartitionOrException(topicPartition).futureLog.isDefined
  }

  def localLog(topicPartition: TopicPartition): Option[Log] = {
    nonOfflinePartition(topicPartition).flatMap(_.log)
  }

  def getLogDir(topicPartition: TopicPartition): Option[String] = {
    localLog(topicPartition).map(_.parentDir)
  }

  /**
   * Append messages to leader replicas of the partition, and wait for them to be replicated to other replicas;
   * the callback function will be triggered either when timeout or the required acks are satisfied;
   * if the callback function itself is already synchronized on some object then pass this object to avoid deadlock.
   */
  def appendRecords(timeout: Long,
                    requiredAcks: Short,
                    internalTopicsAllowed: Boolean,
                    origin: AppendOrigin,
                    entriesPerPartition: Map[TopicPartition, MemoryRecords],
                    responseCallback: Map[TopicPartition, PartitionResponse] => Unit,
                    delayedProduceLock: Option[Lock] = None,
                    recordConversionStatsCallback: Map[TopicPartition, RecordConversionStats] => Unit = _ => ()): Unit = {
    if (isValidRequiredAcks(requiredAcks)) {
      val sTime = time.milliseconds
      val localProduceResults = appendToLocalLog(internalTopicsAllowed = internalTopicsAllowed,
        origin, entriesPerPartition, requiredAcks)
      debug("Produce to local log in %d ms".format(time.milliseconds - sTime))

      val produceStatus = localProduceResults.map { case (topicPartition, result) =>
        topicPartition ->
          ProducePartitionStatus(
            result.info.lastOffset + 1, // required offset
            new PartitionResponse(result.error, result.info.firstOffset.getOrElse(-1), result.info.logAppendTime,
              result.info.logStartOffset, result.info.recordErrors.asJava, result.info.errorMessage)) // response status
      }

      recordConversionStatsCallback(localProduceResults.map { case (k, v) => k -> v.info.recordConversionStats })

      if (delayedProduceRequestRequired(requiredAcks, entriesPerPartition, localProduceResults)) {
        // create delayed produce operation
        val produceMetadata = ProduceMetadata(requiredAcks, produceStatus)
        val delayedProduce = new DelayedProduce(timeout, produceMetadata, this, responseCallback, delayedProduceLock)

        // create a list of (topic, partition) pairs to use as keys for this delayed produce operation
        val producerRequestKeys = entriesPerPartition.keys.map(TopicPartitionOperationKey(_)).toSeq

        // try to complete the request immediately, otherwise put it into the purgatory
        // this is because while the delayed produce operation is being created, new
        // requests may arrive and hence make this operation completable.
        delayedProducePurgatory.tryCompleteElseWatch(delayedProduce, producerRequestKeys)

      } else {
        // we can respond immediately
        val produceResponseStatus = produceStatus.map { case (k, status) => k -> status.responseStatus }
        responseCallback(produceResponseStatus)
      }
    } else {
      // If required.acks is outside accepted range, something is wrong with the client
      // Just return an error and don't handle the request at all
      val responseStatus = entriesPerPartition.map { case (topicPartition, _) =>
        topicPartition -> new PartitionResponse(Errors.INVALID_REQUIRED_ACKS,
          LogAppendInfo.UnknownLogAppendInfo.firstOffset.getOrElse(-1), RecordBatch.NO_TIMESTAMP, LogAppendInfo.UnknownLogAppendInfo.logStartOffset)
      }
      responseCallback(responseStatus)
    }
  }

  /**
   * Delete records on leader replicas of the partition, and wait for delete records operation be propagated to other replicas;
   * the callback function will be triggered either when timeout or logStartOffset of all live replicas have reached the specified offset
   */
  private def deleteRecordsOnLocalLog(offsetPerPartition: Map[TopicPartition, Long]): Map[TopicPartition, LogDeleteRecordsResult] = {
    trace("Delete records on local logs to offsets [%s]".format(offsetPerPartition))
    offsetPerPartition.map { case (topicPartition, requestedOffset) =>
      // reject delete records operation on internal topics
      if (Topic.isInternal(topicPartition.topic)) {
        (topicPartition, LogDeleteRecordsResult(-1L, -1L, Some(new InvalidTopicException(s"Cannot delete records of internal topic ${topicPartition.topic}"))))
      } else {
        try {
          val partition = getPartitionOrException(topicPartition)
          val logDeleteResult = partition.deleteRecordsOnLeader(requestedOffset)
          (topicPartition, logDeleteResult)
        } catch {
          case e@(_: UnknownTopicOrPartitionException |
                  _: NotLeaderOrFollowerException |
                  _: OffsetOutOfRangeException |
                  _: PolicyViolationException |
                  _: KafkaStorageException) =>
            (topicPartition, LogDeleteRecordsResult(-1L, -1L, Some(e)))
          case t: Throwable =>
            error("Error processing delete records operation on partition %s".format(topicPartition), t)
            (topicPartition, LogDeleteRecordsResult(-1L, -1L, Some(t)))
        }
      }
    }
  }

  // If there exists a topic partition that meets the following requirement,
  // we need to put a delayed DeleteRecordsRequest and wait for the delete records operation to complete
  //
  // 1. the delete records operation on this partition is successful
  // 2. low watermark of this partition is smaller than the specified offset
  private def delayedDeleteRecordsRequired(localDeleteRecordsResults: Map[TopicPartition, LogDeleteRecordsResult]): Boolean = {
    localDeleteRecordsResults.exists { case (_, deleteRecordsResult) =>
      deleteRecordsResult.exception.isEmpty && deleteRecordsResult.lowWatermark < deleteRecordsResult.requestedOffset
    }
  }

  /**
   * For each pair of partition and log directory specified in the map, if the partition has already been created on
   * this broker, move its log files to the specified log directory. Otherwise, record the pair in the memory so that
   * the partition will be created in the specified log directory when broker receives LeaderAndIsrRequest for the partition later.
   */
  def alterReplicaLogDirs(partitionDirs: Map[TopicPartition, String]): Map[TopicPartition, Errors] = {
    replicaStateChangeLock synchronized {
      partitionDirs.map { case (topicPartition, destinationDir) =>
        try {
          /* If the topic name is exceptionally long, we can't support altering the log directory.
           * See KAFKA-4893 for details.
           * TODO: fix this by implementing topic IDs. */
          if (Log.logFutureDirName(topicPartition).size > 255)
            throw new InvalidTopicException("The topic name is too long.")
          if (!logManager.isLogDirOnline(destinationDir))
            throw new KafkaStorageException(s"Log directory $destinationDir is offline")

          getPartition(topicPartition) match {
            case HostedPartition.Online(partition) =>
              // Stop current replica movement if the destinationDir is different from the existing destination log directory
              if (partition.futureReplicaDirChanged(destinationDir)) {
                replicaAlterLogDirsManager.removeFetcherForPartitions(Set(topicPartition))
                partition.removeFutureLocalReplica()
              }
            case HostedPartition.Offline =>
              throw new KafkaStorageException(s"Partition $topicPartition is offline")

            case HostedPartition.None => // Do nothing
          }

          // If the log for this partition has not been created yet:
          // 1) Record the destination log directory in the memory so that the partition will be created in this log directory
          //    when broker receives LeaderAndIsrRequest for this partition later.
          // 2) Respond with NotLeaderOrFollowerException for this partition in the AlterReplicaLogDirsResponse
          logManager.maybeUpdatePreferredLogDir(topicPartition, destinationDir)

          // throw NotLeaderOrFollowerException if replica does not exist for the given partition
          val partition = getPartitionOrException(topicPartition)
          partition.localLogOrException

          // If the destinationLDir is different from the current log directory of the replica:
          // - If there is no offline log directory, create the future log in the destinationDir (if it does not exist) and
          //   start ReplicaAlterDirThread to move data of this partition from the current log to the future log
          // - Otherwise, return KafkaStorageException. We do not create the future log while there is offline log directory
          //   so that we can avoid creating future log for the same partition in multiple log directories.
          val highWatermarkCheckpoints = new LazyOffsetCheckpoints(this.highWatermarkCheckpoints)
          if (partition.maybeCreateFutureReplica(destinationDir, highWatermarkCheckpoints)) {
            val futureLog = futureLocalLogOrException(topicPartition)
            logManager.abortAndPauseCleaning(topicPartition)

            val initialFetchState = InitialFetchState(BrokerEndPoint(config.brokerId, "localhost", -1),
              partition.getLeaderEpoch, futureLog.highWatermark)
            replicaAlterLogDirsManager.addFetcherForPartitions(Map(topicPartition -> initialFetchState))
          }

          (topicPartition, Errors.NONE)
        } catch {
          case e@(_: InvalidTopicException |
                  _: LogDirNotFoundException |
                  _: ReplicaNotAvailableException |
                  _: KafkaStorageException) =>
            warn(s"Unable to alter log dirs for $topicPartition", e)
            (topicPartition, Errors.forException(e))
          case e: NotLeaderOrFollowerException =>
            // Retaining REPLICA_NOT_AVAILABLE exception for ALTER_REPLICA_LOG_DIRS for compatibility
            warn(s"Unable to alter log dirs for $topicPartition", e)
            (topicPartition, Errors.REPLICA_NOT_AVAILABLE)
          case t: Throwable =>
            error("Error while changing replica dir for partition %s".format(topicPartition), t)
            (topicPartition, Errors.forException(t))
        }
      }
    }
  }

  /*
   * Get the LogDirInfo for the specified list of partitions.
   *
   * Each LogDirInfo specifies the following information for a given log directory:
   * 1) Error of the log directory, e.g. whether the log is online or offline
   * 2) size and lag of current and future logs for each partition in the given log directory. Only logs of the queried partitions
   *    are included. There may be future logs (which will replace the current logs of the partition in the future) on the broker after KIP-113 is implemented.
   */
  def describeLogDirs(partitions: Set[TopicPartition]): List[DescribeLogDirsResponseData.DescribeLogDirsResult] = {
    val logsByDir = logManager.allLogs.groupBy(log => log.parentDir)

    config.logDirs.toSet.map { logDir: String =>
      val absolutePath = new File(logDir).getAbsolutePath
      try {
        if (!logManager.isLogDirOnline(absolutePath))
          throw new KafkaStorageException(s"Log directory $absolutePath is offline")

        logsByDir.get(absolutePath) match {
          case Some(logs) =>
            val topicInfos = logs.groupBy(_.topicPartition.topic).map { case (topic, logs) =>
              new DescribeLogDirsResponseData.DescribeLogDirsTopic().setName(topic).setPartitions(
                logs.filter { log =>
                  partitions.contains(log.topicPartition)
                }.map { log =>
                  new DescribeLogDirsResponseData.DescribeLogDirsPartition()
                    .setPartitionSize(log.size)
                    .setPartitionIndex(log.topicPartition.partition)
                    .setOffsetLag(getLogEndOffsetLag(log.topicPartition, log.logEndOffset, log.isFuture))
                    .setIsFutureKey(log.isFuture)
                }.toList.asJava)
            }.toList.asJava

            new DescribeLogDirsResponseData.DescribeLogDirsResult().setLogDir(absolutePath)
              .setErrorCode(Errors.NONE.code).setTopics(topicInfos)
          case None =>
            new DescribeLogDirsResponseData.DescribeLogDirsResult().setLogDir(absolutePath)
              .setErrorCode(Errors.NONE.code)
        }

      } catch {
        case e: KafkaStorageException =>
          warn("Unable to describe replica dirs for %s".format(absolutePath), e)
          new DescribeLogDirsResponseData.DescribeLogDirsResult()
            .setLogDir(absolutePath)
            .setErrorCode(Errors.KAFKA_STORAGE_ERROR.code)
        case t: Throwable =>
          error(s"Error while describing replica in dir $absolutePath", t)
          new DescribeLogDirsResponseData.DescribeLogDirsResult()
            .setLogDir(absolutePath)
            .setErrorCode(Errors.forException(t).code)
      }
    }.toList
  }

  def getLogEndOffsetLag(topicPartition: TopicPartition, logEndOffset: Long, isFuture: Boolean): Long = {
    localLog(topicPartition) match {
      case Some(log) =>
        if (isFuture)
          log.logEndOffset - logEndOffset
        else
          math.max(log.highWatermark - logEndOffset, 0)
      case None =>
        // return -1L to indicate that the LEO lag is not available if the replica is not created or is offline
        DescribeLogDirsResponse.INVALID_OFFSET_LAG
    }
  }

  def deleteRecords(timeout: Long,
                    offsetPerPartition: Map[TopicPartition, Long],
                    responseCallback: Map[TopicPartition, DeleteRecordsPartitionResult] => Unit): Unit = {
    val timeBeforeLocalDeleteRecords = time.milliseconds
    val localDeleteRecordsResults = deleteRecordsOnLocalLog(offsetPerPartition)
    debug("Delete records on local log in %d ms".format(time.milliseconds - timeBeforeLocalDeleteRecords))

    val deleteRecordsStatus = localDeleteRecordsResults.map { case (topicPartition, result) =>
      topicPartition ->
        DeleteRecordsPartitionStatus(
          result.requestedOffset, // requested offset
          new DeleteRecordsPartitionResult()
            .setLowWatermark(result.lowWatermark)
            .setErrorCode(result.error.code)
            .setPartitionIndex(topicPartition.partition)) // response status
    }

    if (delayedDeleteRecordsRequired(localDeleteRecordsResults)) {
      // create delayed delete records operation
      val delayedDeleteRecords = new DelayedDeleteRecords(timeout, deleteRecordsStatus, this, responseCallback)

      // create a list of (topic, partition) pairs to use as keys for this delayed delete records operation
      val deleteRecordsRequestKeys = offsetPerPartition.keys.map(TopicPartitionOperationKey(_)).toSeq

      // try to complete the request immediately, otherwise put it into the purgatory
      // this is because while the delayed delete records operation is being created, new
      // requests may arrive and hence make this operation completable.
      delayedDeleteRecordsPurgatory.tryCompleteElseWatch(delayedDeleteRecords, deleteRecordsRequestKeys)
    } else {
      // we can respond immediately
      val deleteRecordsResponseStatus = deleteRecordsStatus.map { case (k, status) => k -> status.responseStatus }
      responseCallback(deleteRecordsResponseStatus)
    }
  }

  // If all the following conditions are true, we need to put a delayed produce request and wait for replication to complete
  //
  // 1. required acks = -1
  // 2. there is data to append
  // 3. at least one partition append was successful (fewer errors than partitions)
  private def delayedProduceRequestRequired(requiredAcks: Short,
                                            entriesPerPartition: Map[TopicPartition, MemoryRecords],
                                            localProduceResults: Map[TopicPartition, LogAppendResult]): Boolean = {
    requiredAcks == -1 &&
      entriesPerPartition.nonEmpty &&
      localProduceResults.values.count(_.exception.isDefined) < entriesPerPartition.size
  }

  private def isValidRequiredAcks(requiredAcks: Short): Boolean = {
    requiredAcks == -1 || requiredAcks == 1 || requiredAcks == 0
  }

  /**
   * Append the messages to the local replica logs
   */
  private def appendToLocalLog(internalTopicsAllowed: Boolean,
                               origin: AppendOrigin,
                               entriesPerPartition: Map[TopicPartition, MemoryRecords],
                               requiredAcks: Short): Map[TopicPartition, LogAppendResult] = {
    val traceEnabled = isTraceEnabled

    def processFailedRecord(topicPartition: TopicPartition, t: Throwable) = {
      val logStartOffset = getPartition(topicPartition) match {
        case HostedPartition.Online(partition) => partition.logStartOffset
        case HostedPartition.None | HostedPartition.Offline => -1L
      }
      brokerTopicStats.topicStats(topicPartition.topic).failedProduceRequestRate.mark()
      brokerTopicStats.allTopicsStats.failedProduceRequestRate.mark()
      error(s"Error processing append operation on partition $topicPartition", t)

      logStartOffset
    }

    if (traceEnabled)
      trace(s"Append [$entriesPerPartition] to local log")

    entriesPerPartition.map { case (topicPartition, records) =>
      brokerTopicStats.topicStats(topicPartition.topic).totalProduceRequestRate.mark()
      brokerTopicStats.allTopicsStats.totalProduceRequestRate.mark()

      // reject appending to internal topics if it is not allowed
      if (Topic.isInternal(topicPartition.topic) && !internalTopicsAllowed) {
        (topicPartition, LogAppendResult(
          LogAppendInfo.UnknownLogAppendInfo,
          Some(new InvalidTopicException(s"Cannot append to internal topic ${topicPartition.topic}"))))
      } else {
        try {
          val partition = getPartitionOrException(topicPartition)
          val info = partition.appendRecordsToLeader(records, origin, requiredAcks)
          val numAppendedMessages = info.numMessages

          // update stats for successfully appended bytes and messages as bytesInRate and messageInRate
          brokerTopicStats.topicStats(topicPartition.topic).bytesInRate.mark(records.sizeInBytes)
          brokerTopicStats.allTopicsStats.bytesInRate.mark(records.sizeInBytes)
          brokerTopicStats.topicStats(topicPartition.topic).messagesInRate.mark(numAppendedMessages)
          brokerTopicStats.allTopicsStats.messagesInRate.mark(numAppendedMessages)

          if (traceEnabled)
            trace(s"${records.sizeInBytes} written to log $topicPartition beginning at offset " +
              s"${info.firstOffset.getOrElse(-1)} and ending at offset ${info.lastOffset}")

          (topicPartition, LogAppendResult(info))
        } catch {
          // NOTE: Failed produce requests metric is not incremented for known exceptions
          // it is supposed to indicate un-expected failures of a broker in handling a produce request
          case e@(_: UnknownTopicOrPartitionException |
                  _: NotLeaderOrFollowerException |
                  _: RecordTooLargeException |
                  _: RecordBatchTooLargeException |
                  _: CorruptRecordException |
                  _: KafkaStorageException) =>
            (topicPartition, LogAppendResult(LogAppendInfo.UnknownLogAppendInfo, Some(e)))
          case rve: RecordValidationException =>
            val logStartOffset = processFailedRecord(topicPartition, rve.invalidException)
            val recordErrors = rve.recordErrors
            (topicPartition, LogAppendResult(LogAppendInfo.unknownLogAppendInfoWithAdditionalInfo(
              logStartOffset, recordErrors, rve.invalidException.getMessage), Some(rve.invalidException)))
          case t: Throwable =>
            val logStartOffset = processFailedRecord(topicPartition, t)
            (topicPartition, LogAppendResult(LogAppendInfo.unknownLogAppendInfoWithLogStartOffset(logStartOffset), Some(t)))
        }
      }
    }
  }

  def fetchOffsetForTimestamp(topicPartition: TopicPartition,
                              timestamp: Long,
                              isolationLevel: Option[IsolationLevel],
                              currentLeaderEpoch: Optional[Integer],
                              fetchOnlyFromLeader: Boolean): Option[TimestampAndOffset] = {
    val partition = getPartitionOrException(topicPartition)
    partition.fetchOffsetForTimestamp(timestamp, isolationLevel, currentLeaderEpoch, fetchOnlyFromLeader)
  }

  def legacyFetchOffsetsForTimestamp(topicPartition: TopicPartition,
                                     timestamp: Long,
                                     maxNumOffsets: Int,
                                     isFromConsumer: Boolean,
                                     fetchOnlyFromLeader: Boolean): Seq[Long] = {
    val partition = getPartitionOrException(topicPartition)
    partition.legacyFetchOffsetsForTimestamp(timestamp, maxNumOffsets, isFromConsumer, fetchOnlyFromLeader)
  }

  /**
   * Fetch messages from a replica, and wait until enough data can be fetched and return;
   * the callback function will be triggered either when timeout or required fetch info is satisfied.
   * Consumers may fetch from any replica, but followers can only fetch from the leader.
   */
  def fetchMessages(timeout: Long,
                    replicaId: Int,
                    fetchMinBytes: Int,
                    fetchMaxBytes: Int,
                    hardMaxBytesLimit: Boolean,
                    fetchInfos: Seq[(TopicPartition, PartitionData)],
                    quota: ReplicaQuota,
                    responseCallback: Seq[(TopicPartition, FetchPartitionData)] => Unit,
                    isolationLevel: IsolationLevel,
                    clientMetadata: Option[ClientMetadata]): Unit = {
    val isFromFollower = Request.isValidBrokerId(replicaId)
    val isFromConsumer = !(isFromFollower || replicaId == Request.FutureLocalReplicaId)
    val fetchIsolation = if (!isFromConsumer)
      FetchLogEnd
    else if (isolationLevel == IsolationLevel.READ_COMMITTED)
      FetchTxnCommitted
    else
      FetchHighWatermark

    // Restrict fetching to leader if request is from follower or from a client with older version (no ClientMetadata)
    val fetchOnlyFromLeader = isFromFollower || (isFromConsumer && clientMetadata.isEmpty)

    def readFromLog(): Seq[(TopicPartition, LogReadResult)] = {
      val result = readFromLocalLog(
        replicaId = replicaId,
        fetchOnlyFromLeader = fetchOnlyFromLeader,
        fetchIsolation = fetchIsolation,
        fetchMaxBytes = fetchMaxBytes,
        hardMaxBytesLimit = hardMaxBytesLimit,
        readPartitionInfo = fetchInfos,
        quota = quota,
        clientMetadata = clientMetadata)
      if (isFromFollower) updateFollowerFetchState(replicaId, result)
      else result
    }

    val logReadResults = readFromLog()

    // check if this fetch request can be satisfied right away
    var bytesReadable: Long = 0
    var errorReadingData = false
    val logReadResultMap = new mutable.HashMap[TopicPartition, LogReadResult]
    logReadResults.foreach { case (topicPartition, logReadResult) =>
      brokerTopicStats.topicStats(topicPartition.topic).totalFetchRequestRate.mark()
      brokerTopicStats.allTopicsStats.totalFetchRequestRate.mark()

      if (logReadResult.error != Errors.NONE)
        errorReadingData = true
      bytesReadable = bytesReadable + logReadResult.info.records.sizeInBytes
      logReadResultMap.put(topicPartition, logReadResult)
    }

    // respond immediately if 1) fetch request does not want to wait
    //                        2) fetch request does not require any data
    //                        3) has enough data to respond
    //                        4) some error happens while reading data
    if (timeout <= 0 || fetchInfos.isEmpty || bytesReadable >= fetchMinBytes || errorReadingData) {
      val fetchPartitionData = logReadResults.map { case (tp, result) =>
        tp -> FetchPartitionData(result.error, result.highWatermark, result.leaderLogStartOffset, result.info.records,
          result.lastStableOffset, result.info.abortedTransactions, result.preferredReadReplica, isFromFollower && isAddingReplica(tp, replicaId))
      }
      responseCallback(fetchPartitionData)
    } else {
      // construct the fetch results from the read results
      val fetchPartitionStatus = new mutable.ArrayBuffer[(TopicPartition, FetchPartitionStatus)]
      fetchInfos.foreach { case (topicPartition, partitionData) =>
        logReadResultMap.get(topicPartition).foreach(logReadResult => {
          val logOffsetMetadata = logReadResult.info.fetchOffsetMetadata
          fetchPartitionStatus += (topicPartition -> FetchPartitionStatus(logOffsetMetadata, partitionData))
        })
      }
      val fetchMetadata: SFetchMetadata = SFetchMetadata(fetchMinBytes, fetchMaxBytes, hardMaxBytesLimit,
        fetchOnlyFromLeader, fetchIsolation, isFromFollower, replicaId, fetchPartitionStatus)
      val delayedFetch = new DelayedFetch(timeout, fetchMetadata, this, quota, clientMetadata,
        responseCallback)

      // create a list of (topic, partition) pairs to use as keys for this delayed fetch operation
      val delayedFetchKeys = fetchPartitionStatus.map { case (tp, _) => TopicPartitionOperationKey(tp) }

      // try to complete the request immediately, otherwise put it into the purgatory;
      // this is because while the delayed fetch operation is being created, new requests
      // may arrive and hence make this operation completable.
      delayedFetchPurgatory.tryCompleteElseWatch(delayedFetch, delayedFetchKeys)
    }
  }

  /**
   * Read from multiple topic partitions at the given offset up to maxSize bytes
   */
  def readFromLocalLog(replicaId: Int,
                       fetchOnlyFromLeader: Boolean,
                       fetchIsolation: FetchIsolation,
                       fetchMaxBytes: Int,
                       hardMaxBytesLimit: Boolean,
                       readPartitionInfo: Seq[(TopicPartition, PartitionData)],
                       quota: ReplicaQuota,
                       clientMetadata: Option[ClientMetadata]): Seq[(TopicPartition, LogReadResult)] = {
    val traceEnabled = isTraceEnabled

    def read(tp: TopicPartition, fetchInfo: PartitionData, limitBytes: Int, minOneMessage: Boolean): LogReadResult = {
      val offset = fetchInfo.fetchOffset
      val partitionFetchSize = fetchInfo.maxBytes
      val followerLogStartOffset = fetchInfo.logStartOffset

      val adjustedMaxBytes = math.min(fetchInfo.maxBytes, limitBytes)
      try {
        if (traceEnabled)
          trace(s"Fetching log segment for partition $tp, offset $offset, partition fetch size $partitionFetchSize, " +
            s"remaining response limit $limitBytes" +
            (if (minOneMessage) s", ignoring response/partition size limits" else ""))

        val partition = getPartitionOrException(tp)
        val fetchTimeMs = time.milliseconds

        // If we are the leader, determine the preferred read-replica
        val preferredReadReplica = clientMetadata.flatMap(
          metadata => findPreferredReadReplica(partition, metadata, replicaId, fetchInfo.fetchOffset, fetchTimeMs))

        if (preferredReadReplica.isDefined) {
          replicaSelectorOpt.foreach { selector =>
            debug(s"Replica selector ${selector.getClass.getSimpleName} returned preferred replica " +
              s"${preferredReadReplica.get} for $clientMetadata")
          }
          // If a preferred read-replica is set, skip the read
          val offsetSnapshot = partition.fetchOffsetSnapshot(fetchInfo.currentLeaderEpoch, fetchOnlyFromLeader = false)
          LogReadResult(info = FetchDataInfo(LogOffsetMetadata.UnknownOffsetMetadata, MemoryRecords.EMPTY),
            highWatermark = offsetSnapshot.highWatermark.messageOffset,
            leaderLogStartOffset = offsetSnapshot.logStartOffset,
            leaderLogEndOffset = offsetSnapshot.logEndOffset.messageOffset,
            followerLogStartOffset = followerLogStartOffset,
            fetchTimeMs = -1L,
            lastStableOffset = Some(offsetSnapshot.lastStableOffset.messageOffset),
            preferredReadReplica = preferredReadReplica,
            exception = None)
        } else {
          // Try the read first, this tells us whether we need all of adjustedFetchSize for this partition
          val readInfo: LogReadInfo = partition.readRecords(
            fetchOffset = fetchInfo.fetchOffset,
            currentLeaderEpoch = fetchInfo.currentLeaderEpoch,
            maxBytes = adjustedMaxBytes,
            fetchIsolation = fetchIsolation,
            fetchOnlyFromLeader = fetchOnlyFromLeader,
            minOneMessage = minOneMessage)

          val fetchDataInfo = if (shouldLeaderThrottle(quota, partition, replicaId)) {
            // If the partition is being throttled, simply return an empty set.
            FetchDataInfo(readInfo.fetchedData.fetchOffsetMetadata, MemoryRecords.EMPTY)
          } else if (!hardMaxBytesLimit && readInfo.fetchedData.firstEntryIncomplete) {
            // For FetchRequest version 3, we replace incomplete message sets with an empty one as consumers can make
            // progress in such cases and don't need to report a `RecordTooLargeException`
            FetchDataInfo(readInfo.fetchedData.fetchOffsetMetadata, MemoryRecords.EMPTY)
          } else {
            readInfo.fetchedData
          }

          LogReadResult(info = fetchDataInfo,
            highWatermark = readInfo.highWatermark,
            leaderLogStartOffset = readInfo.logStartOffset,
            leaderLogEndOffset = readInfo.logEndOffset,
            followerLogStartOffset = followerLogStartOffset,
            fetchTimeMs = fetchTimeMs,
            lastStableOffset = Some(readInfo.lastStableOffset),
            preferredReadReplica = preferredReadReplica,
            exception = None)
        }
      } catch {
        // NOTE: Failed fetch requests metric is not incremented for known exceptions since it
        // is supposed to indicate un-expected failure of a broker in handling a fetch request
        case e@(_: UnknownTopicOrPartitionException |
                _: NotLeaderOrFollowerException |
                _: UnknownLeaderEpochException |
                _: FencedLeaderEpochException |
                _: ReplicaNotAvailableException |
                _: KafkaStorageException |
                _: OffsetOutOfRangeException) =>
          LogReadResult(info = FetchDataInfo(LogOffsetMetadata.UnknownOffsetMetadata, MemoryRecords.EMPTY),
            highWatermark = Log.UnknownOffset,
            leaderLogStartOffset = Log.UnknownOffset,
            leaderLogEndOffset = Log.UnknownOffset,
            followerLogStartOffset = Log.UnknownOffset,
            fetchTimeMs = -1L,
            lastStableOffset = None,
            exception = Some(e))
        case e: Throwable =>
          brokerTopicStats.topicStats(tp.topic).failedFetchRequestRate.mark()
          brokerTopicStats.allTopicsStats.failedFetchRequestRate.mark()

          val fetchSource = Request.describeReplicaId(replicaId)
          error(s"Error processing fetch with max size $adjustedMaxBytes from $fetchSource " +
            s"on partition $tp: $fetchInfo", e)

          LogReadResult(info = FetchDataInfo(LogOffsetMetadata.UnknownOffsetMetadata, MemoryRecords.EMPTY),
            highWatermark = Log.UnknownOffset,
            leaderLogStartOffset = Log.UnknownOffset,
            leaderLogEndOffset = Log.UnknownOffset,
            followerLogStartOffset = Log.UnknownOffset,
            fetchTimeMs = -1L,
            lastStableOffset = None,
            exception = Some(e))
      }
    }

    var limitBytes = fetchMaxBytes
    val result = new mutable.ArrayBuffer[(TopicPartition, LogReadResult)]
    var minOneMessage = !hardMaxBytesLimit
    readPartitionInfo.foreach { case (tp, fetchInfo) =>
      val readResult = read(tp, fetchInfo, limitBytes, minOneMessage)
      val recordBatchSize = readResult.info.records.sizeInBytes
      // Once we read from a non-empty partition, we stop ignoring request and partition level size limits
      if (recordBatchSize > 0)
        minOneMessage = false
      limitBytes = math.max(0, limitBytes - recordBatchSize)
      result += (tp -> readResult)
    }
    result
  }

  /**
   * Using the configured [[ReplicaSelector]], determine the preferred read replica for a partition given the
   * client metadata, the requested offset, and the current set of replicas. If the preferred read replica is the
   * leader, return None
   */
  def findPreferredReadReplica(partition: Partition,
                               clientMetadata: ClientMetadata,
                               replicaId: Int,
                               fetchOffset: Long,
                               currentTimeMs: Long): Option[Int] = {
    partition.leaderReplicaIdOpt.flatMap { leaderReplicaId =>
      // Don't look up preferred for follower fetches via normal replication
      if (Request.isValidBrokerId(replicaId))
        None
      else {
        replicaSelectorOpt.flatMap { replicaSelector =>
          val replicaEndpoints = metadataCache.getPartitionReplicaEndpoints(partition.topicPartition,
            new ListenerName(clientMetadata.listenerName))
          val replicaInfos = partition.remoteReplicas
            // Exclude replicas that don't have the requested offset (whether or not if they're in the ISR)
            .filter(replica => replica.logEndOffset >= fetchOffset && replica.logStartOffset <= fetchOffset)
            .map(replica => new DefaultReplicaView(
              replicaEndpoints.getOrElse(replica.brokerId, Node.noNode()),
              replica.logEndOffset,
              currentTimeMs - replica.lastCaughtUpTimeMs))

          val leaderReplica = new DefaultReplicaView(
            replicaEndpoints.getOrElse(leaderReplicaId, Node.noNode()),
            partition.localLogOrException.logEndOffset, 0L)
          val replicaInfoSet = mutable.Set[ReplicaView]() ++= replicaInfos += leaderReplica

          val partitionInfo = new DefaultPartitionView(replicaInfoSet.asJava, leaderReplica)
          replicaSelector.select(partition.topicPartition, clientMetadata, partitionInfo).asScala.collect {
            // Even though the replica selector can return the leader, we don't want to send it out with the
            // FetchResponse, so we exclude it here
            case selected if !selected.endpoint.isEmpty && selected != leaderReplica => selected.endpoint.id
          }
        }
      }
    }
  }

  /**
   * To avoid ISR thrashing, we only throttle a replica on the leader if it's in the throttled replica list,
   * the quota is exceeded and the replica is not in sync.
   */
  def shouldLeaderThrottle(quota: ReplicaQuota, partition: Partition, replicaId: Int): Boolean = {
    val isReplicaInSync = partition.inSyncReplicaIds.contains(replicaId)
    !isReplicaInSync && quota.isThrottled(partition.topicPartition) && quota.isQuotaExceeded
  }

  def getLogConfig(topicPartition: TopicPartition): Option[LogConfig] = localLog(topicPartition).map(_.config)

  def getMagic(topicPartition: TopicPartition): Option[Byte] = getLogConfig(topicPartition).map(_.messageFormatVersion.recordVersion.value)

  def maybeUpdateMetadataCache(correlationId: Int, updateMetadataRequest: UpdateMetadataRequest): Seq[TopicPartition] = {
    replicaStateChangeLock synchronized {
      if (updateMetadataRequest.controllerEpoch < controllerEpoch) {
        val stateControllerEpochErrorMessage = s"Received update metadata request with correlation id $correlationId " +
          s"from an old controller ${updateMetadataRequest.controllerId} with epoch ${updateMetadataRequest.controllerEpoch}. " +
          s"Latest known controller epoch is $controllerEpoch"
        stateChangeLogger.warn(stateControllerEpochErrorMessage)
        throw new ControllerMovedException(stateChangeLogger.messageWithPrefix(stateControllerEpochErrorMessage))
      } else {
        val deletedPartitions = metadataCache.updateMetadata(correlationId, updateMetadataRequest)
        controllerEpoch = updateMetadataRequest.controllerEpoch
        deletedPartitions
      }
    }
  }

  def becomeLeaderOrFollower(correlationId: Int,
                             leaderAndIsrRequest: LeaderAndIsrRequest,
                             onLeadershipChange: (Iterable[Partition], Iterable[Partition]) => Unit): LeaderAndIsrResponse = {
    val startMs = time.milliseconds()
    replicaStateChangeLock synchronized {
      val controllerId = leaderAndIsrRequest.controllerId
      val requestPartitionStates = leaderAndIsrRequest.partitionStates.asScala
      stateChangeLogger.info(s"Handling LeaderAndIsr request correlationId $correlationId from controller " +
        s"$controllerId for ${requestPartitionStates.size} partitions")
      if (stateChangeLogger.isTraceEnabled)
        requestPartitionStates.foreach { partitionState =>
          stateChangeLogger.trace(s"Received LeaderAndIsr request $partitionState " +
            s"correlation id $correlationId from controller $controllerId " +
            s"epoch ${leaderAndIsrRequest.controllerEpoch}")
        }

      val response = {
        if (leaderAndIsrRequest.controllerEpoch < controllerEpoch) {
          stateChangeLogger.warn(s"Ignoring LeaderAndIsr request from controller $controllerId with " +
            s"correlation id $correlationId since its controller epoch ${leaderAndIsrRequest.controllerEpoch} is old. " +
            s"Latest known controller epoch is $controllerEpoch")
          leaderAndIsrRequest.getErrorResponse(0, Errors.STALE_CONTROLLER_EPOCH.exception)
        } else {
          val responseMap = new mutable.HashMap[TopicPartition, Errors]
          controllerEpoch = leaderAndIsrRequest.controllerEpoch

          val partitionStates = new mutable.HashMap[Partition, LeaderAndIsrPartitionState]()

          // First create the partition if it doesn't exist already
          requestPartitionStates.foreach { partitionState =>
            val topicPartition = new TopicPartition(partitionState.topicName, partitionState.partitionIndex)
            val partitionOpt = getPartition(topicPartition) match {
              case HostedPartition.Offline =>
                stateChangeLogger.warn(s"Ignoring LeaderAndIsr request from " +
                  s"controller $controllerId with correlation id $correlationId " +
                  s"epoch $controllerEpoch for partition $topicPartition as the local replica for the " +
                  "partition is in an offline log directory")
                responseMap.put(topicPartition, Errors.KAFKA_STORAGE_ERROR)
                None

              case HostedPartition.Online(partition) =>
                Some(partition)

              case HostedPartition.None =>
                val partition = Partition(topicPartition, time, this)
                allPartitions.putIfNotExists(topicPartition, HostedPartition.Online(partition))
                Some(partition)
            }

            // Next check partition's leader epoch
            partitionOpt.foreach { partition =>
              val currentLeaderEpoch = partition.getLeaderEpoch
              val requestLeaderEpoch = partitionState.leaderEpoch
              if (requestLeaderEpoch > currentLeaderEpoch) {
                // If the leader epoch is valid record the epoch of the controller that made the leadership decision.
                // This is useful while updating the isr to maintain the decision maker controller's epoch in the zookeeper path
                if (partitionState.replicas.contains(localBrokerId))
                  partitionStates.put(partition, partitionState)
                else {
                  stateChangeLogger.warn(s"Ignoring LeaderAndIsr request from controller $controllerId with " +
                    s"correlation id $correlationId epoch $controllerEpoch for partition $topicPartition as itself is not " +
                    s"in assigned replica list ${partitionState.replicas.asScala.mkString(",")}")
                  responseMap.put(topicPartition, Errors.UNKNOWN_TOPIC_OR_PARTITION)
                }
              } else if (requestLeaderEpoch < currentLeaderEpoch) {
                stateChangeLogger.warn(s"Ignoring LeaderAndIsr request from " +
                  s"controller $controllerId with correlation id $correlationId " +
                  s"epoch $controllerEpoch for partition $topicPartition since its associated " +
                  s"leader epoch $requestLeaderEpoch is smaller than the current " +
                  s"leader epoch $currentLeaderEpoch")
                responseMap.put(topicPartition, Errors.STALE_CONTROLLER_EPOCH)
              } else {
                stateChangeLogger.info(s"Ignoring LeaderAndIsr request from " +
                  s"controller $controllerId with correlation id $correlationId " +
                  s"epoch $controllerEpoch for partition $topicPartition since its associated " +
                  s"leader epoch $requestLeaderEpoch matches the current leader epoch")
                responseMap.put(topicPartition, Errors.STALE_CONTROLLER_EPOCH)
              }
            }
          }

          val partitionsToBeLeader = partitionStates.filter { case (_, partitionState) =>
            partitionState.leader == localBrokerId
          }
          val partitionsToBeFollower = partitionStates.filter { case (k, _) => !partitionsToBeLeader.contains(k) }

          val highWatermarkCheckpoints = new LazyOffsetCheckpoints(this.highWatermarkCheckpoints)
          val partitionsBecomeLeader = if (partitionsToBeLeader.nonEmpty)
            makeLeaders(controllerId, controllerEpoch, partitionsToBeLeader, correlationId, responseMap,
              highWatermarkCheckpoints)
          else
            Set.empty[Partition]
          val partitionsBecomeFollower = if (partitionsToBeFollower.nonEmpty)
            makeFollowers(controllerId, controllerEpoch, partitionsToBeFollower, correlationId, responseMap,
              highWatermarkCheckpoints)
          else
            Set.empty[Partition]

          /*
         * KAFKA-8392
         * For topic partitions of which the broker is no longer a leader, delete metrics related to
         * those topics. Note that this means the broker stops being either a replica or a leader of
         * partitions of said topics
         */
          val leaderTopicSet = leaderPartitionsIterator.map(_.topic).toSet
          val followerTopicSet = partitionsBecomeFollower.map(_.topic).toSet
          followerTopicSet.diff(leaderTopicSet).foreach(brokerTopicStats.removeOldLeaderMetrics)

          // remove metrics for brokers which are not followers of a topic
          leaderTopicSet.diff(followerTopicSet).foreach(brokerTopicStats.removeOldFollowerMetrics)

          leaderAndIsrRequest.partitionStates.forEach { partitionState =>
            val topicPartition = new TopicPartition(partitionState.topicName, partitionState.partitionIndex)
            /*
           * If there is offline log directory, a Partition object may have been created by getOrCreatePartition()
           * before getOrCreateReplica() failed to create local replica due to KafkaStorageException.
           * In this case ReplicaManager.allPartitions will map this topic-partition to an empty Partition object.
           * we need to map this topic-partition to OfflinePartition instead.
           */
            if (localLog(topicPartition).isEmpty)
              markPartitionOffline(topicPartition)
          }

          // we initialize highwatermark thread after the first leaderisrrequest. This ensures that all the partitions
          // have been completely populated before starting the checkpointing there by avoiding weird race conditions
          startHighWatermarkCheckPointThread()

          maybeAddLogDirFetchers(partitionStates.keySet, highWatermarkCheckpoints)

          replicaFetcherManager.shutdownIdleFetcherThreads()
          replicaAlterLogDirsManager.shutdownIdleFetcherThreads()
          onLeadershipChange(partitionsBecomeLeader, partitionsBecomeFollower)
          val responsePartitions = responseMap.iterator.map { case (tp, error) =>
            new LeaderAndIsrPartitionError()
              .setTopicName(tp.topic)
              .setPartitionIndex(tp.partition)
              .setErrorCode(error.code)
          }.toBuffer
          new LeaderAndIsrResponse(new LeaderAndIsrResponseData()
            .setErrorCode(Errors.NONE.code)
            .setPartitionErrors(responsePartitions.asJava))
        }
      }
      val endMs = time.milliseconds()
      val elapsedMs = endMs - startMs
      stateChangeLogger.info(s"Finished LeaderAndIsr request in ${elapsedMs}ms correlationId $correlationId from controller " +
        s"$controllerId for ${requestPartitionStates.size} partitions")
      response
    }
  }

  private def maybeAddLogDirFetchers(partitions: Set[Partition],
                                     offsetCheckpoints: OffsetCheckpoints): Unit = {
    val futureReplicasAndInitialOffset = new mutable.HashMap[TopicPartition, InitialFetchState]
    for (partition <- partitions) {
      val topicPartition = partition.topicPartition
      if (logManager.getLog(topicPartition, isFuture = true).isDefined) {
        partition.log.foreach { log =>
          val leader = BrokerEndPoint(config.brokerId, "localhost", -1)

          // Add future replica log to partition's map
          partition.createLogIfNotExists(
            isNew = false,
            isFutureReplica = true,
            offsetCheckpoints)

          // pause cleaning for partitions that are being moved and start ReplicaAlterDirThread to move
          // replica from source dir to destination dir
          logManager.abortAndPauseCleaning(topicPartition)

          futureReplicasAndInitialOffset.put(topicPartition, InitialFetchState(leader,
            partition.getLeaderEpoch, log.highWatermark))
        }
      }
    }

    if (futureReplicasAndInitialOffset.nonEmpty)
      replicaAlterLogDirsManager.addFetcherForPartitions(futureReplicasAndInitialOffset)
  }

  /*
   * Make the current broker to become leader for a given set of partitions by:
   *
   * 1. Stop fetchers for these partitions
   * 2. Update the partition metadata in cache
   * 3. Add these partitions to the leader partitions set
   *
   * If an unexpected error is thrown in this function, it will be propagated to KafkaApis where
   * the error message will be set on each partition since we do not know which partition caused it. Otherwise,
   * return the set of partitions that are made leader due to this method
   *
   *  TODO: the above may need to be fixed later
   */
  private def makeLeaders(controllerId: Int,
                          controllerEpoch: Int,
                          partitionStates: Map[Partition, LeaderAndIsrPartitionState],
                          correlationId: Int,
                          responseMap: mutable.Map[TopicPartition, Errors],
                          highWatermarkCheckpoints: OffsetCheckpoints): Set[Partition] = {
    val traceEnabled = stateChangeLogger.isTraceEnabled
    partitionStates.keys.foreach { partition =>
      if (traceEnabled)
        stateChangeLogger.trace(s"Handling LeaderAndIsr request correlationId $correlationId from " +
          s"controller $controllerId epoch $controllerEpoch starting the become-leader transition for " +
          s"partition ${partition.topicPartition}")
      responseMap.put(partition.topicPartition, Errors.NONE)
    }

    val partitionsToMakeLeaders = mutable.Set[Partition]()

    try {
      // First stop fetchers for all the partitions
      replicaFetcherManager.removeFetcherForPartitions(partitionStates.keySet.map(_.topicPartition))
      stateChangeLogger.info(s"Stopped fetchers as part of LeaderAndIsr request correlationId $correlationId from " +
        s"controller $controllerId epoch $controllerEpoch as part of the become-leader transition for " +
        s"${partitionStates.size} partitions")
      // Update the partition information to be the leader
      partitionStates.foreach { case (partition, partitionState) =>
        try {
          if (partition.makeLeader(partitionState, highWatermarkCheckpoints))
            partitionsToMakeLeaders += partition
          else
            stateChangeLogger.info(s"Skipped the become-leader state change after marking its " +
              s"partition as leader with correlation id $correlationId from controller $controllerId epoch $controllerEpoch for " +
              s"partition ${partition.topicPartition} (last update controller epoch ${partitionState.controllerEpoch}) " +
              s"since it is already the leader for the partition.")
        } catch {
          case e: KafkaStorageException =>
            stateChangeLogger.error(s"Skipped the become-leader state change with " +
              s"correlation id $correlationId from controller $controllerId epoch $controllerEpoch for partition ${partition.topicPartition} " +
              s"(last update controller epoch ${partitionState.controllerEpoch}) since " +
              s"the replica for the partition is offline due to disk error $e")
            val dirOpt = getLogDir(partition.topicPartition)
            error(s"Error while making broker the leader for partition $partition in dir $dirOpt", e)
            responseMap.put(partition.topicPartition, Errors.KAFKA_STORAGE_ERROR)
        }
      }

    } catch {
      case e: Throwable =>
        partitionStates.keys.foreach { partition =>
          stateChangeLogger.error(s"Error while processing LeaderAndIsr request correlationId $correlationId received " +
            s"from controller $controllerId epoch $controllerEpoch for partition ${partition.topicPartition}", e)
        }
        // Re-throw the exception for it to be caught in KafkaApis
        throw e
    }

    if (traceEnabled)
      partitionStates.keys.foreach { partition =>
        stateChangeLogger.trace(s"Completed LeaderAndIsr request correlationId $correlationId from controller $controllerId " +
          s"epoch $controllerEpoch for the become-leader transition for partition ${partition.topicPartition}")
      }

    partitionsToMakeLeaders
  }

  /*
   * Make the current broker to become follower for a given set of partitions by:
   *
   * 1. Remove these partitions from the leader partitions set.
   * 2. Mark the replicas as followers so that no more data can be added from the producer clients.
   * 3. Stop fetchers for these partitions so that no more data can be added by the replica fetcher threads.
   * 4. Truncate the log and checkpoint offsets for these partitions.
   * 5. Clear the produce and fetch requests in the purgatory
   * 6. If the broker is not shutting down, add the fetcher to the new leaders.
   *
   * The ordering of doing these steps make sure that the replicas in transition will not
   * take any more messages before checkpointing offsets so that all messages before the checkpoint
   * are guaranteed to be flushed to disks
   *
   * If an unexpected error is thrown in this function, it will be propagated to KafkaApis where
   * the error message will be set on each partition since we do not know which partition caused it. Otherwise,
   * return the set of partitions that are made follower due to this method
   */
  private def makeFollowers(controllerId: Int,
                            controllerEpoch: Int,
                            partitionStates: Map[Partition, LeaderAndIsrPartitionState],
                            correlationId: Int,
                            responseMap: mutable.Map[TopicPartition, Errors],
                            highWatermarkCheckpoints: OffsetCheckpoints): Set[Partition] = {
    val traceLoggingEnabled = stateChangeLogger.isTraceEnabled
    partitionStates.foreach { case (partition, partitionState) =>
      if (traceLoggingEnabled)
        stateChangeLogger.trace(s"Handling LeaderAndIsr request correlationId $correlationId from controller $controllerId " +
          s"epoch $controllerEpoch starting the become-follower transition for partition ${partition.topicPartition} with leader " +
          s"${partitionState.leader}")
      responseMap.put(partition.topicPartition, Errors.NONE)
    }

    val partitionsToMakeFollower: mutable.Set[Partition] = mutable.Set()
    try {
      // TODO: Delete leaders from LeaderAndIsrRequest
      partitionStates.foreach { case (partition, partitionState) =>
        val newLeaderBrokerId = partitionState.leader
        try {
          metadataCache.getAliveBrokers.find(_.id == newLeaderBrokerId) match {
            // Only change partition state when the leader is available
            case Some(_) =>
              if (partition.makeFollower(partitionState, highWatermarkCheckpoints))
                partitionsToMakeFollower += partition
              else
                stateChangeLogger.info(s"Skipped the become-follower state change after marking its partition as " +
                  s"follower with correlation id $correlationId from controller $controllerId epoch $controllerEpoch " +
                  s"for partition ${partition.topicPartition} (last update " +
                  s"controller epoch ${partitionState.controllerEpoch}) " +
                  s"since the new leader $newLeaderBrokerId is the same as the old leader")
            case None =>
              // The leader broker should always be present in the metadata cache.
              // If not, we should record the error message and abort the transition process for this partition
              stateChangeLogger.error(s"Received LeaderAndIsrRequest with correlation id $correlationId from " +
                s"controller $controllerId epoch $controllerEpoch for partition ${partition.topicPartition} " +
                s"(last update controller epoch ${partitionState.controllerEpoch}) " +
                s"but cannot become follower since the new leader $newLeaderBrokerId is unavailable.")
              // Create the local replica even if the leader is unavailable. This is required to ensure that we include
              // the partition's high watermark in the checkpoint file (see KAFKA-1647)
              partition.createLogIfNotExists(isNew = partitionState.isNew, isFutureReplica = false,
                highWatermarkCheckpoints)
          }
        } catch {
          case e: KafkaStorageException =>
            stateChangeLogger.error(s"Skipped the become-follower state change with correlation id $correlationId from " +
              s"controller $controllerId epoch $controllerEpoch for partition ${partition.topicPartition} " +
              s"(last update controller epoch ${partitionState.controllerEpoch}) with leader " +
              s"$newLeaderBrokerId since the replica for the partition is offline due to disk error $e")
            val dirOpt = getLogDir(partition.topicPartition)
            error(s"Error while making broker the follower for partition $partition with leader " +
              s"$newLeaderBrokerId in dir $dirOpt", e)
            responseMap.put(partition.topicPartition, Errors.KAFKA_STORAGE_ERROR)
        }
      }

      replicaFetcherManager.removeFetcherForPartitions(partitionsToMakeFollower.map(_.topicPartition))
      stateChangeLogger.info(s"Stopped fetchers as part of become-follower request from controller $controllerId " +
        s"epoch $controllerEpoch with correlation id $correlationId for ${partitionsToMakeFollower.size} partitions")

      partitionsToMakeFollower.foreach { partition =>
        completeDelayedFetchOrProduceRequests(partition.topicPartition)
      }

      if (isShuttingDown.get()) {
        if (traceLoggingEnabled) {
          partitionsToMakeFollower.foreach { partition =>
            stateChangeLogger.trace(s"Skipped the adding-fetcher step of the become-follower state " +
              s"change with correlation id $correlationId from controller $controllerId epoch $controllerEpoch for " +
              s"partition ${partition.topicPartition} with leader ${partitionStates(partition).leader} " +
              "since it is shutting down")
          }
        }
      } else {
        // we do not need to check if the leader exists again since this has been done at the beginning of this process
        val partitionsToMakeFollowerWithLeaderAndOffset = partitionsToMakeFollower.map { partition =>
          val leader = metadataCache.getAliveBrokers.find(_.id == partition.leaderReplicaIdOpt.get).get
            .brokerEndPoint(config.interBrokerListenerName)
          val fetchOffset = partition.localLogOrException.highWatermark
          partition.topicPartition -> InitialFetchState(leader, partition.getLeaderEpoch, fetchOffset)
        }.toMap

        replicaFetcherManager.addFetcherForPartitions(partitionsToMakeFollowerWithLeaderAndOffset)
      }
    } catch {
      case e: Throwable =>
        stateChangeLogger.error(s"Error while processing LeaderAndIsr request with correlationId $correlationId " +
          s"received from controller $controllerId epoch $controllerEpoch", e)
        // Re-throw the exception for it to be caught in KafkaApis
        throw e
    }

    if (traceLoggingEnabled)
      partitionStates.keys.foreach { partition =>
        stateChangeLogger.trace(s"Completed LeaderAndIsr request correlationId $correlationId from controller $controllerId " +
          s"epoch $controllerEpoch for the become-follower transition for partition ${partition.topicPartition} with leader " +
          s"${partitionStates(partition).leader}")
      }

    partitionsToMakeFollower
  }

  private def maybeShrinkIsr(): Unit = {
    trace("Evaluating ISR list of partitions to see which replicas can be removed from the ISR")

    // Shrink ISRs for non offline partitions
    allPartitions.keys.foreach { topicPartition =>
      nonOfflinePartition(topicPartition).foreach(_.maybeShrinkIsr())
    }
  }

  /**
   * Update the follower's fetch state on the leader based on the last fetch request and update `readResult`.
   * If the follower replica is not recognized to be one of the assigned replicas, do not update
   * `readResult` so that log start/end offset and high watermark is consistent with
   * records in fetch response. Log start/end offset and high watermark may change not only due to
   * this fetch request, e.g., rolling new log segment and removing old log segment may move log
   * start offset further than the last offset in the fetched records. The followers will get the
   * updated leader's state in the next fetch response.
   */
  private def updateFollowerFetchState(followerId: Int,
                                       readResults: Seq[(TopicPartition, LogReadResult)]): Seq[(TopicPartition, LogReadResult)] = {
    readResults.map { case (topicPartition, readResult) =>
      val updatedReadResult = if (readResult.error != Errors.NONE) {
        debug(s"Skipping update of fetch state for follower $followerId since the " +
          s"log read returned error ${readResult.error}")
        readResult
      } else {
        nonOfflinePartition(topicPartition) match {
          case Some(partition) =>
            if (partition.updateFollowerFetchState(followerId,
              followerFetchOffsetMetadata = readResult.info.fetchOffsetMetadata,
              followerStartOffset = readResult.followerLogStartOffset,
              followerFetchTimeMs = readResult.fetchTimeMs,
              leaderEndOffset = readResult.leaderLogEndOffset)) {
              readResult
            } else {
              warn(s"Leader $localBrokerId failed to record follower $followerId's position " +
                s"${readResult.info.fetchOffsetMetadata.messageOffset}, and last sent HW since the replica " +
                s"is not recognized to be one of the assigned replicas ${partition.assignmentState.replicas.mkString(",")} " +
                s"for partition $topicPartition. Empty records will be returned for this partition.")
              readResult.withEmptyFetchInfo
            }
          case None =>
            warn(s"While recording the replica LEO, the partition $topicPartition hasn't been created.")
            readResult
        }
      }
      topicPartition -> updatedReadResult
    }
  }

  private def leaderPartitionsIterator: Iterator[Partition] =
    nonOfflinePartitionsIterator.filter(_.leaderLogIfLocal.isDefined)

  def getLogEndOffset(topicPartition: TopicPartition): Option[Long] =
    nonOfflinePartition(topicPartition).flatMap(_.leaderLogIfLocal.map(_.logEndOffset))

  // Flushes the highwatermark value for all partitions to the highwatermark file
  def checkpointHighWatermarks(): Unit = {
    def putHw(logDirToCheckpoints: mutable.AnyRefMap[String, mutable.AnyRefMap[TopicPartition, Long]],
              log: Log): Unit = {
      val checkpoints = logDirToCheckpoints.getOrElseUpdate(log.parentDir,
        new mutable.AnyRefMap[TopicPartition, Long]())
      checkpoints.put(log.topicPartition, log.highWatermark)
    }

    val logDirToHws = new mutable.AnyRefMap[String, mutable.AnyRefMap[TopicPartition, Long]](
      allPartitions.size)
    nonOfflinePartitionsIterator.foreach { partition =>
      partition.log.foreach(putHw(logDirToHws, _))
      partition.futureLog.foreach(putHw(logDirToHws, _))
    }

    for ((logDir, hws) <- logDirToHws) {
      try highWatermarkCheckpoints.get(logDir).foreach(_.write(hws))
      catch {
        case e: KafkaStorageException =>
          error(s"Error while writing to highwatermark file in directory $logDir", e)
      }
    }
  }

  // Used only by test
  def markPartitionOffline(tp: TopicPartition): Unit = replicaStateChangeLock synchronized {
    allPartitions.put(tp, HostedPartition.Offline)
    Partition.removeMetrics(tp)
  }

  // logDir should be an absolute path
  // sendZkNotification is needed for unit test
  def handleLogDirFailure(dir: String, sendZkNotification: Boolean = true): Unit = {
    if (!logManager.isLogDirOnline(dir))
      return
    warn(s"Stopping serving replicas in dir $dir")
    replicaStateChangeLock synchronized {
      val newOfflinePartitions = nonOfflinePartitionsIterator.filter { partition =>
        partition.log.exists {
          _.parentDir == dir
        }
      }.map(_.topicPartition).toSet

      val partitionsWithOfflineFutureReplica = nonOfflinePartitionsIterator.filter { partition =>
        partition.futureLog.exists {
          _.parentDir == dir
        }
      }.toSet

      replicaFetcherManager.removeFetcherForPartitions(newOfflinePartitions)
      replicaAlterLogDirsManager.removeFetcherForPartitions(newOfflinePartitions ++ partitionsWithOfflineFutureReplica.map(_.topicPartition))

      partitionsWithOfflineFutureReplica.foreach(partition => partition.removeFutureLocalReplica(deleteFromLogDir = false))
      newOfflinePartitions.foreach { topicPartition =>
        markPartitionOffline(topicPartition)
      }
      newOfflinePartitions.map(_.topic).foreach { topic: String =>
        maybeRemoveTopicMetrics(topic)
      }
      highWatermarkCheckpoints = highWatermarkCheckpoints.filter { case (checkpointDir, _) => checkpointDir != dir }

      warn(s"Broker $localBrokerId stopped fetcher for partitions ${newOfflinePartitions.mkString(",")} and stopped moving logs " +
        s"for partitions ${partitionsWithOfflineFutureReplica.mkString(",")} because they are in the failed log directory $dir.")
    }
    logManager.handleLogDirFailure(dir)

    if (sendZkNotification)
      zkClient.propagateLogDirEvent(localBrokerId)
    warn(s"Stopped serving replicas in dir $dir")
  }

  def removeMetrics(): Unit = {
    removeMetric("LeaderCount")
    removeMetric("PartitionCount")
    removeMetric("OfflineReplicaCount")
    removeMetric("UnderReplicatedPartitions")
    removeMetric("UnderMinIsrPartitionCount")
    removeMetric("AtMinIsrPartitionCount")
  }

  // High watermark do not need to be checkpointed only when under unit tests
  def shutdown(checkpointHW: Boolean = true): Unit = {
    info("Shutting down")
    removeMetrics()
    if (logDirFailureHandler != null)
      logDirFailureHandler.shutdown()
    replicaFetcherManager.shutdown()
    replicaAlterLogDirsManager.shutdown()
    delayedFetchPurgatory.shutdown()
    delayedProducePurgatory.shutdown()
    delayedDeleteRecordsPurgatory.shutdown()
    delayedElectLeaderPurgatory.shutdown()
    if (checkpointHW)
      checkpointHighWatermarks()
    replicaSelectorOpt.foreach(_.close)
    info("Shut down completely")
  }

  protected def createReplicaFetcherManager(metrics: Metrics, time: Time, threadNamePrefix: Option[String], quotaManager: ReplicationQuotaManager) = {
    new ReplicaFetcherManager(config, this, metrics, time, threadNamePrefix, quotaManager)
  }

  protected def createReplicaAlterLogDirsManager(quotaManager: ReplicationQuotaManager, brokerTopicStats: BrokerTopicStats) = {
    new ReplicaAlterLogDirsManager(config, this, quotaManager, brokerTopicStats)
  }

  protected def createReplicaSelector(): Option[ReplicaSelector] = {
    config.replicaSelectorClassName.map { className =>
      val tmpReplicaSelector: ReplicaSelector = CoreUtils.createObject[ReplicaSelector](className)
      tmpReplicaSelector.configure(config.originals())
      tmpReplicaSelector
    }
  }

  def lastOffsetForLeaderEpoch(requestedEpochInfo: Map[TopicPartition, OffsetsForLeaderEpochRequest.PartitionData]): Map[TopicPartition, EpochEndOffset] = {
    requestedEpochInfo.map { case (tp, partitionData) =>
      val epochEndOffset = getPartition(tp) match {
        case HostedPartition.Online(partition) =>
          partition.lastOffsetForLeaderEpoch(partitionData.currentLeaderEpoch, partitionData.leaderEpoch,
            fetchOnlyFromLeader = true)

        case HostedPartition.Offline =>
          new EpochEndOffset(Errors.KAFKA_STORAGE_ERROR, UNDEFINED_EPOCH, UNDEFINED_EPOCH_OFFSET)

        case HostedPartition.None if metadataCache.contains(tp) =>
          new EpochEndOffset(Errors.NOT_LEADER_OR_FOLLOWER, UNDEFINED_EPOCH, UNDEFINED_EPOCH_OFFSET)

        case HostedPartition.None =>
          new EpochEndOffset(Errors.UNKNOWN_TOPIC_OR_PARTITION, UNDEFINED_EPOCH, UNDEFINED_EPOCH_OFFSET)
      }
      tp -> epochEndOffset
    }
  }

  def electLeaders(
                    controller: KafkaController,
                    partitions: Set[TopicPartition],
                    electionType: ElectionType,
                    responseCallback: Map[TopicPartition, ApiError] => Unit,
                    requestTimeout: Int
                  ): Unit = {

    val deadline = time.milliseconds() + requestTimeout

    def electionCallback(results: Map[TopicPartition, Either[ApiError, Int]]): Unit = {
      val expectedLeaders = mutable.Map.empty[TopicPartition, Int]
      val failures = mutable.Map.empty[TopicPartition, ApiError]
      results.foreach {
        case (partition, Right(leader)) => expectedLeaders += partition -> leader
        case (partition, Left(error)) => failures += partition -> error
      }

      if (expectedLeaders.nonEmpty) {
        val watchKeys = expectedLeaders.iterator.map {
          case (tp, _) => TopicPartitionOperationKey(tp)
        }.toBuffer

        delayedElectLeaderPurgatory.tryCompleteElseWatch(
          new DelayedElectLeader(
            math.max(0, deadline - time.milliseconds()),
            expectedLeaders,
            failures,
            this,
            responseCallback
          ),
          watchKeys
        )
      } else {
        // There are no partitions actually being elected, so return immediately
        responseCallback(failures)
      }
    }

    controller.electLeaders(partitions, electionType, electionCallback)
  }
}<|MERGE_RESOLUTION|>--- conflicted
+++ resolved
@@ -390,11 +390,7 @@
                 "partition is in an offline log directory")
               responseMap.put(topicPartition, Errors.KAFKA_STORAGE_ERROR)
 
-<<<<<<< HEAD
-            case hostedPartition@HostedPartition.Online(partition) =>
-=======
             case HostedPartition.Online(partition) =>
->>>>>>> a4a3d706
               val currentLeaderEpoch = partition.getLeaderEpoch
               val requestLeaderEpoch = partitionState.leaderEpoch
               // When a topic is deleted, the leader epoch is not incremented. To circumvent this,
@@ -402,30 +398,9 @@
               // When an older version of the StopReplica request which does not contain the leader
               // epoch, a sentinel value (NoEpoch) is used and bypass the epoch validation.
               if (requestLeaderEpoch == LeaderAndIsr.EpochDuringDelete ||
-<<<<<<< HEAD
-                requestLeaderEpoch == LeaderAndIsr.NoEpoch ||
-                requestLeaderEpoch > currentLeaderEpoch) {
-                stoppedPartitions += topicPartition
-
-                if (deletePartition) {
-                  if (allPartitions.remove(topicPartition, hostedPartition)) {
-                    maybeRemoveTopicMetrics(topicPartition.topic)
-                    // Logs are not deleted here. They are deleted in a single batch later on.
-                    // This is done to avoid having to checkpoint for every deletions.
-                    partition.delete()
-                    deletedPartitions += topicPartition
-                  }
-                }
-
-                // If we were the leader, we may have some operations still waiting for completion.
-                // We force completion to prevent them from timing out.
-                completeDelayedFetchOrProduceRequests(topicPartition)
-
-=======
                   requestLeaderEpoch == LeaderAndIsr.NoEpoch ||
                   requestLeaderEpoch > currentLeaderEpoch) {
                 stoppedPartitions += topicPartition -> partitionState
->>>>>>> a4a3d706
                 // Assume that everything will go right. It is overwritten in case of an error.
                 responseMap.put(topicPartition, Errors.NONE)
               } else if (requestLeaderEpoch < currentLeaderEpoch) {
