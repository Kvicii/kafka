/**
 * Licensed to the Apache Software Foundation (ASF) under one or more
 * contributor license agreements.  See the NOTICE file distributed with
 * this work for additional information regarding copyright ownership.
 * The ASF licenses this file to You under the Apache License, Version 2.0
 * (the "License"); you may not use this file except in compliance with
 * the License.  You may obtain a copy of the License at
 *
 * http://www.apache.org/licenses/LICENSE-2.0
 *
 * Unless required by applicable law or agreed to in writing, software
 * distributed under the License is distributed on an "AS IS" BASIS,
 * WITHOUT WARRANTIES OR CONDITIONS OF ANY KIND, either express or implied.
 * See the License for the specific language governing permissions and
 * limitations under the License.
 */
package kafka.server

import java.io.File
import java.util.Optional
import java.util.concurrent.TimeUnit
import java.util.concurrent.atomic.{AtomicBoolean, AtomicLong}
import java.util.concurrent.locks.Lock

import com.yammer.metrics.core.Meter
import kafka.api._
import kafka.cluster.{BrokerEndPoint, Partition}
import kafka.common.RecordValidationException
import kafka.controller.{KafkaController, StateChangeLogger}
import kafka.log._
import kafka.metrics.KafkaMetricsGroup
import kafka.server.{FetchMetadata => SFetchMetadata}
import kafka.server.HostedPartition.Online
import kafka.server.QuotaFactory.QuotaManagers
import kafka.server.checkpoints.{LazyOffsetCheckpoints, OffsetCheckpointFile, OffsetCheckpoints}
import kafka.utils._
import kafka.zk.KafkaZkClient
import org.apache.kafka.common.{ElectionType, IsolationLevel, Node, TopicPartition}
import org.apache.kafka.common.errors._
import org.apache.kafka.common.internals.Topic
import org.apache.kafka.common.message.LeaderAndIsrRequestData.LeaderAndIsrPartitionState
import org.apache.kafka.common.message.DeleteRecordsResponseData.DeleteRecordsPartitionResult
import org.apache.kafka.common.message.{DescribeLogDirsResponseData, FetchResponseData, LeaderAndIsrResponseData}
import org.apache.kafka.common.message.LeaderAndIsrResponseData.LeaderAndIsrPartitionError
import org.apache.kafka.common.message.StopReplicaRequestData.StopReplicaPartitionState
import org.apache.kafka.common.metrics.Metrics
import org.apache.kafka.common.network.ListenerName
import org.apache.kafka.common.protocol.Errors
import org.apache.kafka.common.record.FileRecords.TimestampAndOffset
import org.apache.kafka.common.record._
import org.apache.kafka.common.replica.PartitionView.DefaultPartitionView
import org.apache.kafka.common.replica.ReplicaView.DefaultReplicaView
import org.apache.kafka.common.replica.{ClientMetadata, _}
import org.apache.kafka.common.requests.EpochEndOffset._
import org.apache.kafka.common.requests.FetchRequest.PartitionData
import org.apache.kafka.common.requests.FetchResponse.AbortedTransaction
import org.apache.kafka.common.requests.ProduceResponse.PartitionResponse
import org.apache.kafka.common.requests._
import org.apache.kafka.common.utils.Time

import scala.jdk.CollectionConverters._
import scala.collection.{Map, Seq, Set, mutable}
import scala.compat.java8.OptionConverters._

/*
 * Result metadata of a log append operation on the log
 */
case class LogAppendResult(info: LogAppendInfo, exception: Option[Throwable] = None) {
  def error: Errors = exception match {
    case None => Errors.NONE
    case Some(e) => Errors.forException(e)
  }
}

case class LogDeleteRecordsResult(requestedOffset: Long, lowWatermark: Long, exception: Option[Throwable] = None) {
  def error: Errors = exception match {
    case None => Errors.NONE
    case Some(e) => Errors.forException(e)
  }
}

/**
 * Result metadata of a log read operation on the log
<<<<<<< HEAD
 *
 * @param info                   @FetchDataInfo returned by the @Log read
 * @param highWatermark          high watermark of the local replica
 * @param leaderLogStartOffset   The log start offset of the leader at the time of the read
 * @param leaderLogEndOffset     The log end offset of the leader at the time of the read
=======
 * @param info @FetchDataInfo returned by the @Log read
 * @param divergingEpoch Optional epoch and end offset which indicates the largest epoch such
 *                       that subsequent records are known to diverge on the follower/consumer
 * @param highWatermark high watermark of the local replica
 * @param leaderLogStartOffset The log start offset of the leader at the time of the read
 * @param leaderLogEndOffset The log end offset of the leader at the time of the read
>>>>>>> 3ef6c045
 * @param followerLogStartOffset The log start offset of the follower taken from the Fetch request
 * @param fetchTimeMs            The time the fetch was received
 * @param lastStableOffset       Current LSO or None if the result has an exception
 * @param preferredReadReplica   the preferred read replica to be used for future fetches
 * @param exception              Exception if error encountered while reading from the log
 */
case class LogReadResult(info: FetchDataInfo,
                         divergingEpoch: Option[FetchResponseData.EpochEndOffset],
                         highWatermark: Long,
                         leaderLogStartOffset: Long,
                         leaderLogEndOffset: Long,
                         followerLogStartOffset: Long,
                         fetchTimeMs: Long,
                         lastStableOffset: Option[Long],
                         preferredReadReplica: Option[Int] = None,
                         exception: Option[Throwable] = None) {

  def error: Errors = exception match {
    case None => Errors.NONE
    case Some(e) => Errors.forException(e)
  }

  def withEmptyFetchInfo: LogReadResult =
    copy(info = FetchDataInfo(LogOffsetMetadata.UnknownOffsetMetadata, MemoryRecords.EMPTY))

  override def toString = {
    "LogReadResult(" +
      s"info=$info, " +
      s"divergingEpoch=$divergingEpoch, " +
      s"highWatermark=$highWatermark, " +
      s"leaderLogStartOffset=$leaderLogStartOffset, " +
      s"leaderLogEndOffset=$leaderLogEndOffset, " +
      s"followerLogStartOffset=$followerLogStartOffset, " +
      s"fetchTimeMs=$fetchTimeMs, " +
      s"preferredReadReplica=$preferredReadReplica, " +
      s"lastStableOffset=$lastStableOffset, " +
      s"error=$error" +
      ")"
  }

}

case class FetchPartitionData(error: Errors = Errors.NONE,
                              highWatermark: Long,
                              logStartOffset: Long,
                              records: Records,
                              divergingEpoch: Option[FetchResponseData.EpochEndOffset],
                              lastStableOffset: Option[Long],
                              abortedTransactions: Option[List[AbortedTransaction]],
                              preferredReadReplica: Option[Int],
                              isReassignmentFetch: Boolean)


/**
 * Trait to represent the state of hosted partitions. We create a concrete (active) Partition
 * instance when the broker receives a LeaderAndIsr request from the controller indicating
 * that it should be either a leader or follower of a partition.
 */
sealed trait HostedPartition

object HostedPartition {

  /**
   * This broker does not have any state for this partition locally.
   */
  final object None extends HostedPartition

  /**
   * This broker hosts the partition and it is online.
   */
  final case class Online(partition: Partition) extends HostedPartition

  /**
   * This broker hosts the partition, but it is in an offline log directory.
   */
  final object Offline extends HostedPartition

}

object ReplicaManager {
  val HighWatermarkFilename = "replication-offset-checkpoint"
  val IsrChangePropagationBlackOut = 5000L
  val IsrChangePropagationInterval = 60000L
}

class ReplicaManager(val config: KafkaConfig,
                     metrics: Metrics,
                     time: Time,
                     val zkClient: KafkaZkClient,
                     scheduler: Scheduler,
                     val logManager: LogManager,
                     val isShuttingDown: AtomicBoolean,
                     quotaManagers: QuotaManagers,
                     val brokerTopicStats: BrokerTopicStats,
                     val metadataCache: MetadataCache,
                     logDirFailureChannel: LogDirFailureChannel,
                     val delayedProducePurgatory: DelayedOperationPurgatory[DelayedProduce],
                     val delayedFetchPurgatory: DelayedOperationPurgatory[DelayedFetch],
                     val delayedDeleteRecordsPurgatory: DelayedOperationPurgatory[DelayedDeleteRecords],
                     val delayedElectLeaderPurgatory: DelayedOperationPurgatory[DelayedElectLeader],
                     threadNamePrefix: Option[String]) extends Logging with KafkaMetricsGroup {

  def this(config: KafkaConfig,
           metrics: Metrics,
           time: Time,
           zkClient: KafkaZkClient,
           scheduler: Scheduler,
           logManager: LogManager,
           isShuttingDown: AtomicBoolean,
           quotaManagers: QuotaManagers,
           brokerTopicStats: BrokerTopicStats,
           metadataCache: MetadataCache,
           logDirFailureChannel: LogDirFailureChannel,
           threadNamePrefix: Option[String] = None) = {
    this(config, metrics, time, zkClient, scheduler, logManager, isShuttingDown,
      quotaManagers, brokerTopicStats, metadataCache, logDirFailureChannel,
      DelayedOperationPurgatory[DelayedProduce](
        purgatoryName = "Produce", brokerId = config.brokerId,
        purgeInterval = config.producerPurgatoryPurgeIntervalRequests),
      DelayedOperationPurgatory[DelayedFetch](
        purgatoryName = "Fetch", brokerId = config.brokerId,
        purgeInterval = config.fetchPurgatoryPurgeIntervalRequests),
      DelayedOperationPurgatory[DelayedDeleteRecords](
        purgatoryName = "DeleteRecords", brokerId = config.brokerId,
        purgeInterval = config.deleteRecordsPurgatoryPurgeIntervalRequests),
      DelayedOperationPurgatory[DelayedElectLeader](
        purgatoryName = "ElectLeader", brokerId = config.brokerId),
      threadNamePrefix)
  }

  /* epoch of the controller that last changed the leader */
  @volatile var controllerEpoch: Int = KafkaController.InitialControllerEpoch
  private val localBrokerId = config.brokerId
  private val allPartitions = new Pool[TopicPartition, HostedPartition](
    valueFactory = Some(tp => HostedPartition.Online(Partition(tp, time, this)))
  )
  private val replicaStateChangeLock = new Object
  val replicaFetcherManager = createReplicaFetcherManager(metrics, time, threadNamePrefix, quotaManagers.follower)
  val replicaAlterLogDirsManager = createReplicaAlterLogDirsManager(quotaManagers.alterLogDirs, brokerTopicStats)
  private val highWatermarkCheckPointThreadStarted = new AtomicBoolean(false)
  @volatile var highWatermarkCheckpoints: Map[String, OffsetCheckpointFile] = logManager.liveLogDirs.map(dir =>
    (dir.getAbsolutePath, new OffsetCheckpointFile(new File(dir, ReplicaManager.HighWatermarkFilename), logDirFailureChannel))).toMap

  this.logIdent = s"[ReplicaManager broker=$localBrokerId] "
  private val stateChangeLogger = new StateChangeLogger(localBrokerId, inControllerContext = false, None)

  private val isrChangeSet: mutable.Set[TopicPartition] = new mutable.HashSet[TopicPartition]()
  private val lastIsrChangeMs = new AtomicLong(System.currentTimeMillis())
  private val lastIsrPropagationMs = new AtomicLong(System.currentTimeMillis())

  private var logDirFailureHandler: LogDirFailureHandler = null

  private class LogDirFailureHandler(name: String, haltBrokerOnDirFailure: Boolean) extends ShutdownableThread(name) {
    override def doWork(): Unit = {
      val newOfflineLogDir = logDirFailureChannel.takeNextOfflineLogDir()
      if (haltBrokerOnDirFailure) {
        fatal(s"Halting broker because dir $newOfflineLogDir is offline")
        Exit.halt(1)
      }
      handleLogDirFailure(newOfflineLogDir)
    }
  }

  // Visible for testing
  private[server] val replicaSelectorOpt: Option[ReplicaSelector] = createReplicaSelector()

  newGauge("LeaderCount", () => leaderPartitionsIterator.size)
  // Visible for testing
  private[kafka] val partitionCount = newGauge("PartitionCount", () => allPartitions.size)
  newGauge("OfflineReplicaCount", () => offlinePartitionCount)
  newGauge("UnderReplicatedPartitions", () => underReplicatedPartitionCount)
  newGauge("UnderMinIsrPartitionCount", () => leaderPartitionsIterator.count(_.isUnderMinIsr))
  newGauge("AtMinIsrPartitionCount", () => leaderPartitionsIterator.count(_.isAtMinIsr))
  newGauge("ReassigningPartitions", () => reassigningPartitionsCount)

  def reassigningPartitionsCount: Int = leaderPartitionsIterator.count(_.isReassigning)

  val isrExpandRate: Meter = newMeter("IsrExpandsPerSec", "expands", TimeUnit.SECONDS)
  val isrShrinkRate: Meter = newMeter("IsrShrinksPerSec", "shrinks", TimeUnit.SECONDS)
  val failedIsrUpdatesRate: Meter = newMeter("FailedIsrUpdatesPerSec", "failedUpdates", TimeUnit.SECONDS)

  def underReplicatedPartitionCount: Int = leaderPartitionsIterator.count(_.isUnderReplicated)

  def startHighWatermarkCheckPointThread(): Unit = {
    if (highWatermarkCheckPointThreadStarted.compareAndSet(false, true))
      scheduler.schedule("highwatermark-checkpoint", checkpointHighWatermarks _, period = config.replicaHighWatermarkCheckpointIntervalMs, unit = TimeUnit.MILLISECONDS)
  }

  /**
   * 1. 一旦isr-expiration线程成功执行了ISR收缩 调用该方法将相应分区加入到isrChangeSet中
   * 2. Follower副本从Leader副本拉取消息后会尝试将自己加入到ISR中 此时可能执行ISR扩容操作 代码同样会调用该方法将相应分区加入到isrChangeSet中
   *
   * @param topicPartition
   */
  def recordIsrChange(topicPartition: TopicPartition): Unit = {
    isrChangeSet synchronized {
      isrChangeSet += topicPartition
      lastIsrChangeMs.set(System.currentTimeMillis())
    }
  }

  /**
   * This function periodically runs to see if ISR needs to be propagated. It propagates ISR when:
   * 1. There is ISR change not propagated yet.
   * 2. There is no ISR Change in the last five seconds, or it has been more than 60 seconds since the last ISR propagation.
   * This allows an occasional ISR change to be propagated within a few seconds, and avoids overwhelming controller and
   * other brokers when large amount of ISR change occurs.
   */
  def maybePropagateIsrChanges(): Unit = {
    val now = System.currentTimeMillis()
    isrChangeSet synchronized {
      if (isrChangeSet.nonEmpty &&
        (lastIsrChangeMs.get() + ReplicaManager.IsrChangePropagationBlackOut < now ||
          lastIsrPropagationMs.get() + ReplicaManager.IsrChangePropagationInterval < now)) {
        zkClient.propagateIsrChanges(isrChangeSet)
        isrChangeSet.clear()
        lastIsrPropagationMs.set(now)
      }
    }
  }

  // When ReplicaAlterDirThread finishes replacing a current replica with a future replica, it will
  // remove the partition from the partition state map. But it will not close itself even if the
  // partition state map is empty. Thus we need to call shutdownIdleReplicaAlterDirThread() periodically
  // to shutdown idle ReplicaAlterDirThread
  def shutdownIdleReplicaAlterLogDirsThread(): Unit = {
    replicaAlterLogDirsManager.shutdownIdleFetcherThreads()
  }

  def getLog(topicPartition: TopicPartition): Option[Log] = logManager.getLog(topicPartition)

  def hasDelayedElectionOperations: Boolean = delayedElectLeaderPurgatory.numDelayed != 0

  def tryCompleteElection(key: DelayedOperationKey): Unit = {
    val completed = delayedElectLeaderPurgatory.checkAndComplete(key)
    debug("Request key %s unblocked %d ElectLeader.".format(key.keyLabel, completed))
  }

  def startup(): Unit = {
    // start ISR expiration thread
    // A follower can lag behind leader for up to config.replicaLagTimeMaxMs x 1.5 before it is removed from ISR
    // ReplicaManager启动时会创建该异步线程(isr-expiration)定期去查看是否需要为集群中所有online分区执行ISR收缩
    scheduler.schedule("isr-expiration", maybeShrinkIsr _, period = config.replicaLagTimeMaxMs / 2, unit = TimeUnit.MILLISECONDS)
    scheduler.schedule("isr-change-propagation", maybePropagateIsrChanges _, period = 2500L, unit = TimeUnit.MILLISECONDS)
    scheduler.schedule("shutdown-idle-replica-alter-log-dirs-thread", shutdownIdleReplicaAlterLogDirsThread _, period = 10000L, unit = TimeUnit.MILLISECONDS)

    // If inter-broker protocol (IBP) < 1.0, the controller will send LeaderAndIsrRequest V0 which does not include isNew field.
    // In this case, the broker receiving the request cannot determine whether it is safe to create a partition if a log directory has failed.
    // Thus, we choose to halt the broker on any log diretory failure if IBP < 1.0
    val haltBrokerOnFailure = config.interBrokerProtocolVersion < KAFKA_1_0_IV0
    logDirFailureHandler = new LogDirFailureHandler("LogDirFailureHandler", haltBrokerOnFailure)
    logDirFailureHandler.start()
  }

  private def maybeRemoveTopicMetrics(topic: String): Unit = {
    val topicHasOnlinePartition = allPartitions.values.exists {
      case HostedPartition.Online(partition) => topic == partition.topic
      case HostedPartition.None | HostedPartition.Offline => false
    }
    if (!topicHasOnlinePartition)
      brokerTopicStats.removeMetrics(topic)
  }

  private def completeDelayedFetchOrProduceRequests(topicPartition: TopicPartition): Unit = {
    val topicPartitionOperationKey = TopicPartitionOperationKey(topicPartition)
    delayedProducePurgatory.checkAndComplete(topicPartitionOperationKey)
    delayedFetchPurgatory.checkAndComplete(topicPartitionOperationKey)
  }

  def stopReplicas(correlationId: Int,
                   controllerId: Int,
                   controllerEpoch: Int,
                   brokerEpoch: Long,
                   partitionStates: Map[TopicPartition, StopReplicaPartitionState]
                  ): (mutable.Map[TopicPartition, Errors], Errors) = {
    replicaStateChangeLock synchronized {
      stateChangeLogger.info(s"Handling StopReplica request correlationId $correlationId from controller " +
        s"$controllerId for ${partitionStates.size} partitions")
      if (stateChangeLogger.isTraceEnabled)
        partitionStates.foreach { case (topicPartition, partitionState) =>
          stateChangeLogger.trace(s"Received StopReplica request $partitionState " +
            s"correlation id $correlationId from controller $controllerId " +
            s"epoch $controllerEpoch for partition $topicPartition")
        }

      val responseMap = new collection.mutable.HashMap[TopicPartition, Errors]
      if (controllerEpoch < this.controllerEpoch) {
        stateChangeLogger.warn(s"Ignoring StopReplica request from " +
          s"controller $controllerId with correlation id $correlationId " +
          s"since its controller epoch $controllerEpoch is old. " +
          s"Latest known controller epoch is ${this.controllerEpoch}")
        (responseMap, Errors.STALE_CONTROLLER_EPOCH)
      } else {
        this.controllerEpoch = controllerEpoch

        val stoppedPartitions = mutable.Map.empty[TopicPartition, StopReplicaPartitionState]
        partitionStates.foreach { case (topicPartition, partitionState) =>
          val deletePartition = partitionState.deletePartition

          getPartition(topicPartition) match {
            case HostedPartition.Offline =>
              stateChangeLogger.warn(s"Ignoring StopReplica request (delete=$deletePartition) from " +
                s"controller $controllerId with correlation id $correlationId " +
                s"epoch $controllerEpoch for partition $topicPartition as the local replica for the " +
                "partition is in an offline log directory")
              responseMap.put(topicPartition, Errors.KAFKA_STORAGE_ERROR)

            case HostedPartition.Online(partition) =>
              val currentLeaderEpoch = partition.getLeaderEpoch
              val requestLeaderEpoch = partitionState.leaderEpoch
              // When a topic is deleted, the leader epoch is not incremented. To circumvent this,
              // a sentinel value (EpochDuringDelete) overwriting any previous epoch is used.
              // When an older version of the StopReplica request which does not contain the leader
              // epoch, a sentinel value (NoEpoch) is used and bypass the epoch validation.
              if (requestLeaderEpoch == LeaderAndIsr.EpochDuringDelete ||
                  requestLeaderEpoch == LeaderAndIsr.NoEpoch ||
                  requestLeaderEpoch > currentLeaderEpoch) {
                stoppedPartitions += topicPartition -> partitionState
                // Assume that everything will go right. It is overwritten in case of an error.
                responseMap.put(topicPartition, Errors.NONE)
              } else if (requestLeaderEpoch < currentLeaderEpoch) {
                stateChangeLogger.warn(s"Ignoring StopReplica request (delete=$deletePartition) from " +
                  s"controller $controllerId with correlation id $correlationId " +
                  s"epoch $controllerEpoch for partition $topicPartition since its associated " +
                  s"leader epoch $requestLeaderEpoch is smaller than the current " +
                  s"leader epoch $currentLeaderEpoch")
                responseMap.put(topicPartition, Errors.FENCED_LEADER_EPOCH)
              } else {
                stateChangeLogger.info(s"Ignoring StopReplica request (delete=$deletePartition) from " +
                  s"controller $controllerId with correlation id $correlationId " +
                  s"epoch $controllerEpoch for partition $topicPartition since its associated " +
                  s"leader epoch $requestLeaderEpoch matches the current leader epoch")
                responseMap.put(topicPartition, Errors.FENCED_LEADER_EPOCH)
              }

            case HostedPartition.None =>
              // Delete log and corresponding folders in case replica manager doesn't hold them anymore.
              // This could happen when topic is being deleted while broker is down and recovers.
              stoppedPartitions += topicPartition -> partitionState
              responseMap.put(topicPartition, Errors.NONE)
          }
        }

        // First stop fetchers for all partitions.
        val partitions = stoppedPartitions.keySet
        replicaFetcherManager.removeFetcherForPartitions(partitions)
        replicaAlterLogDirsManager.removeFetcherForPartitions(partitions)

        // Second remove deleted partitions from the partition map. Fetchers rely on the
        // ReplicaManager to get Partition's information so they must be stopped first.
        val deletedPartitions = mutable.Set.empty[TopicPartition]
        stoppedPartitions.foreach { case (topicPartition, partitionState) =>
          if (partitionState.deletePartition) {
            getPartition(topicPartition) match {
              case hostedPartition@HostedPartition.Online(partition) =>
                if (allPartitions.remove(topicPartition, hostedPartition)) {
                  maybeRemoveTopicMetrics(topicPartition.topic)
                  // Logs are not deleted here. They are deleted in a single batch later on.
                  // This is done to avoid having to checkpoint for every deletions.
                  partition.delete()
                }

              case _ =>
            }

            deletedPartitions += topicPartition
          }

          // If we were the leader, we may have some operations still waiting for completion.
          // We force completion to prevent them from timing out.
          completeDelayedFetchOrProduceRequests(topicPartition)
        }

        // Third delete the logs and checkpoint.
        logManager.asyncDelete(deletedPartitions, (topicPartition, exception) => {
          exception match {
            case e: KafkaStorageException =>
              stateChangeLogger.error(s"Ignoring StopReplica request (delete=true) from " +
                s"controller $controllerId with correlation id $correlationId " +
                s"epoch $controllerEpoch for partition $topicPartition as the local replica for the " +
                "partition is in an offline log directory")
              responseMap.put(topicPartition, Errors.KAFKA_STORAGE_ERROR)

            case e =>
              stateChangeLogger.error(s"Ignoring StopReplica request (delete=true) from " +
                s"controller $controllerId with correlation id $correlationId " +
                s"epoch $controllerEpoch for partition $topicPartition due to an unexpected " +
                s"${e.getClass.getName} exception: ${e.getMessage}")
              responseMap.put(topicPartition, Errors.forException(e))
          }
        })

        (responseMap, Errors.NONE)
      }
    }
  }

  def getPartition(topicPartition: TopicPartition): HostedPartition = {
    Option(allPartitions.get(topicPartition)).getOrElse(HostedPartition.None)
  }

  def isAddingReplica(topicPartition: TopicPartition, replicaId: Int): Boolean = {
    getPartition(topicPartition) match {
      case Online(partition) => partition.isAddingReplica(replicaId)
      case _ => false
    }
  }

  // Visible for testing
  def createPartition(topicPartition: TopicPartition): Partition = {
    val partition = Partition(topicPartition, time, this)
    allPartitions.put(topicPartition, HostedPartition.Online(partition))
    partition
  }

  def nonOfflinePartition(topicPartition: TopicPartition): Option[Partition] = {
    getPartition(topicPartition) match {
      case HostedPartition.Online(partition) => Some(partition)
      case HostedPartition.None | HostedPartition.Offline => None
    }
  }

  // An iterator over all non offline partitions. This is a weakly consistent iterator; a partition made offline after
  // the iterator has been constructed could still be returned by this iterator.
  private def nonOfflinePartitionsIterator: Iterator[Partition] = {
    allPartitions.values.iterator.flatMap {
      case HostedPartition.Online(partition) => Some(partition)
      case HostedPartition.None | HostedPartition.Offline => None
    }
  }

  private def offlinePartitionCount: Int = {
    allPartitions.values.iterator.count(_ == HostedPartition.Offline)
  }

  def getPartitionOrException(topicPartition: TopicPartition): Partition = {
    getPartitionOrError(topicPartition) match {
      case Left(Errors.KAFKA_STORAGE_ERROR) =>
        throw new KafkaStorageException(s"Partition $topicPartition is in an offline log directory")

      case Left(error) =>
        throw error.exception(s"Error while fetching partition state for $topicPartition")

      case Right(partition) => partition
    }
  }

  def getPartitionOrError(topicPartition: TopicPartition): Either[Errors, Partition] = {
    getPartition(topicPartition) match {
      case HostedPartition.Online(partition) =>
        Right(partition)

      case HostedPartition.Offline =>
        Left(Errors.KAFKA_STORAGE_ERROR)

      case HostedPartition.None if metadataCache.contains(topicPartition) =>
        // The topic exists, but this broker is no longer a replica of it, so we return NOT_LEADER_OR_FOLLOWER which
        // forces clients to refresh metadata to find the new location. This can happen, for example,
        // during a partition reassignment if a produce request from the client is sent to a broker after
        // the local replica has been deleted.
        Left(Errors.NOT_LEADER_OR_FOLLOWER)

      case HostedPartition.None =>
        Left(Errors.UNKNOWN_TOPIC_OR_PARTITION)
    }
  }

  def localLogOrException(topicPartition: TopicPartition): Log = {
    getPartitionOrException(topicPartition).localLogOrException
  }

  def futureLocalLogOrException(topicPartition: TopicPartition): Log = {
    getPartitionOrException(topicPartition).futureLocalLogOrException
  }

  def futureLogExists(topicPartition: TopicPartition): Boolean = {
    getPartitionOrException(topicPartition).futureLog.isDefined
  }

  def localLog(topicPartition: TopicPartition): Option[Log] = {
    nonOfflinePartition(topicPartition).flatMap(_.log)
  }

  def getLogDir(topicPartition: TopicPartition): Option[String] = {
    localLog(topicPartition).map(_.parentDir)
  }

  /**
   * TODO: move this action queue to handle thread so we can simplify concurrency handling
   */
  private val actionQueue = new ActionQueue

  def tryCompleteActions(): Unit = actionQueue.tryCompleteActions()

  /**
   * Append messages to leader replicas of the partition, and wait for them to be replicated to other replicas;
   * the callback function will be triggered either when timeout or the required acks are satisfied;
   * if the callback function itself is already synchronized on some object then pass this object to avoid deadlock.
   *
   * Noted that all pending delayed check operations are stored in a queue. All callers to ReplicaManager.appendRecords()
   * are expected to call ActionQueue.tryCompleteActions for all affected partitions, without holding any conflicting
   * locks.
   */
  def appendRecords(timeout: Long,
                    requiredAcks: Short,
                    internalTopicsAllowed: Boolean,
                    origin: AppendOrigin,
                    entriesPerPartition: Map[TopicPartition, MemoryRecords],
                    responseCallback: Map[TopicPartition, PartitionResponse] => Unit,
                    delayedProduceLock: Option[Lock] = None,
                    recordConversionStatsCallback: Map[TopicPartition, RecordConversionStats] => Unit = _ => ()): Unit = {
    if (isValidRequiredAcks(requiredAcks)) {
      val sTime = time.milliseconds
      val localProduceResults = appendToLocalLog(internalTopicsAllowed = internalTopicsAllowed,
        origin, entriesPerPartition, requiredAcks)
      debug("Produce to local log in %d ms".format(time.milliseconds - sTime))

      val produceStatus = localProduceResults.map { case (topicPartition, result) =>
        topicPartition ->
          ProducePartitionStatus(
            result.info.lastOffset + 1, // required offset
            new PartitionResponse(result.error, result.info.firstOffset.getOrElse(-1), result.info.logAppendTime,
              result.info.logStartOffset, result.info.recordErrors.asJava, result.info.errorMessage)) // response status
      }

      actionQueue.add {
        () =>
          localProduceResults.foreach {
            case (topicPartition, result) =>
              val requestKey = TopicPartitionOperationKey(topicPartition)
              result.info.leaderHwChange match {
                case LeaderHwChange.Increased =>
                  // some delayed operations may be unblocked after HW changed
                  delayedProducePurgatory.checkAndComplete(requestKey)
                  delayedFetchPurgatory.checkAndComplete(requestKey)
                  delayedDeleteRecordsPurgatory.checkAndComplete(requestKey)
                case LeaderHwChange.Same =>
                  // probably unblock some follower fetch requests since log end offset has been updated
                  delayedFetchPurgatory.checkAndComplete(requestKey)
                case LeaderHwChange.None =>
                  // nothing
              }
          }
      }

      recordConversionStatsCallback(localProduceResults.map { case (k, v) => k -> v.info.recordConversionStats })

      if (delayedProduceRequestRequired(requiredAcks, entriesPerPartition, localProduceResults)) {
        // create delayed produce operation
        val produceMetadata = ProduceMetadata(requiredAcks, produceStatus)
        val delayedProduce = new DelayedProduce(timeout, produceMetadata, this, responseCallback, delayedProduceLock)

        // create a list of (topic, partition) pairs to use as keys for this delayed produce operation
        val producerRequestKeys = entriesPerPartition.keys.map(TopicPartitionOperationKey(_)).toSeq

        // try to complete the request immediately, otherwise put it into the purgatory
        // this is because while the delayed produce operation is being created, new
        // requests may arrive and hence make this operation completable.
        delayedProducePurgatory.tryCompleteElseWatch(delayedProduce, producerRequestKeys)

      } else {
        // we can respond immediately
        val produceResponseStatus = produceStatus.map { case (k, status) => k -> status.responseStatus }
        responseCallback(produceResponseStatus)
      }
    } else {
      // If required.acks is outside accepted range, something is wrong with the client
      // Just return an error and don't handle the request at all
      val responseStatus = entriesPerPartition.map { case (topicPartition, _) =>
        topicPartition -> new PartitionResponse(Errors.INVALID_REQUIRED_ACKS,
          LogAppendInfo.UnknownLogAppendInfo.firstOffset.getOrElse(-1), RecordBatch.NO_TIMESTAMP, LogAppendInfo.UnknownLogAppendInfo.logStartOffset)
      }
      responseCallback(responseStatus)
    }
  }

  /**
   * Delete records on leader replicas of the partition, and wait for delete records operation be propagated to other replicas;
   * the callback function will be triggered either when timeout or logStartOffset of all live replicas have reached the specified offset
   */
  private def deleteRecordsOnLocalLog(offsetPerPartition: Map[TopicPartition, Long]): Map[TopicPartition, LogDeleteRecordsResult] = {
    trace("Delete records on local logs to offsets [%s]".format(offsetPerPartition))
    offsetPerPartition.map { case (topicPartition, requestedOffset) =>
      // reject delete records operation on internal topics
      if (Topic.isInternal(topicPartition.topic)) {
        (topicPartition, LogDeleteRecordsResult(-1L, -1L, Some(new InvalidTopicException(s"Cannot delete records of internal topic ${topicPartition.topic}"))))
      } else {
        try {
          val partition = getPartitionOrException(topicPartition)
          val logDeleteResult = partition.deleteRecordsOnLeader(requestedOffset)
          (topicPartition, logDeleteResult)
        } catch {
          case e@(_: UnknownTopicOrPartitionException |
                  _: NotLeaderOrFollowerException |
                  _: OffsetOutOfRangeException |
                  _: PolicyViolationException |
                  _: KafkaStorageException) =>
            (topicPartition, LogDeleteRecordsResult(-1L, -1L, Some(e)))
          case t: Throwable =>
            error("Error processing delete records operation on partition %s".format(topicPartition), t)
            (topicPartition, LogDeleteRecordsResult(-1L, -1L, Some(t)))
        }
      }
    }
  }

  // If there exists a topic partition that meets the following requirement,
  // we need to put a delayed DeleteRecordsRequest and wait for the delete records operation to complete
  //
  // 1. the delete records operation on this partition is successful
  // 2. low watermark of this partition is smaller than the specified offset
  private def delayedDeleteRecordsRequired(localDeleteRecordsResults: Map[TopicPartition, LogDeleteRecordsResult]): Boolean = {
    localDeleteRecordsResults.exists { case (_, deleteRecordsResult) =>
      deleteRecordsResult.exception.isEmpty && deleteRecordsResult.lowWatermark < deleteRecordsResult.requestedOffset
    }
  }

  /**
   * For each pair of partition and log directory specified in the map, if the partition has already been created on
   * this broker, move its log files to the specified log directory. Otherwise, record the pair in the memory so that
   * the partition will be created in the specified log directory when broker receives LeaderAndIsrRequest for the partition later.
   */
  def alterReplicaLogDirs(partitionDirs: Map[TopicPartition, String]): Map[TopicPartition, Errors] = {
    replicaStateChangeLock synchronized {
      partitionDirs.map { case (topicPartition, destinationDir) =>
        try {
          /* If the topic name is exceptionally long, we can't support altering the log directory.
           * See KAFKA-4893 for details.
           * TODO: fix this by implementing topic IDs. */
          if (Log.logFutureDirName(topicPartition).size > 255)
            throw new InvalidTopicException("The topic name is too long.")
          if (!logManager.isLogDirOnline(destinationDir))
            throw new KafkaStorageException(s"Log directory $destinationDir is offline")

          getPartition(topicPartition) match {
            case HostedPartition.Online(partition) =>
              // Stop current replica movement if the destinationDir is different from the existing destination log directory
              if (partition.futureReplicaDirChanged(destinationDir)) {
                replicaAlterLogDirsManager.removeFetcherForPartitions(Set(topicPartition))
                partition.removeFutureLocalReplica()
              }
            case HostedPartition.Offline =>
              throw new KafkaStorageException(s"Partition $topicPartition is offline")

            case HostedPartition.None => // Do nothing
          }

          // If the log for this partition has not been created yet:
          // 1) Record the destination log directory in the memory so that the partition will be created in this log directory
          //    when broker receives LeaderAndIsrRequest for this partition later.
          // 2) Respond with NotLeaderOrFollowerException for this partition in the AlterReplicaLogDirsResponse
          logManager.maybeUpdatePreferredLogDir(topicPartition, destinationDir)

          // throw NotLeaderOrFollowerException if replica does not exist for the given partition
          val partition = getPartitionOrException(topicPartition)
          partition.localLogOrException

          // If the destinationLDir is different from the current log directory of the replica:
          // - If there is no offline log directory, create the future log in the destinationDir (if it does not exist) and
          //   start ReplicaAlterDirThread to move data of this partition from the current log to the future log
          // - Otherwise, return KafkaStorageException. We do not create the future log while there is offline log directory
          //   so that we can avoid creating future log for the same partition in multiple log directories.
          val highWatermarkCheckpoints = new LazyOffsetCheckpoints(this.highWatermarkCheckpoints)
          if (partition.maybeCreateFutureReplica(destinationDir, highWatermarkCheckpoints)) {
            val futureLog = futureLocalLogOrException(topicPartition)
            logManager.abortAndPauseCleaning(topicPartition)

            val initialFetchState = InitialFetchState(BrokerEndPoint(config.brokerId, "localhost", -1),
              partition.getLeaderEpoch, futureLog.highWatermark)
            replicaAlterLogDirsManager.addFetcherForPartitions(Map(topicPartition -> initialFetchState))
          }

          (topicPartition, Errors.NONE)
        } catch {
          case e@(_: InvalidTopicException |
                  _: LogDirNotFoundException |
                  _: ReplicaNotAvailableException |
                  _: KafkaStorageException) =>
            warn(s"Unable to alter log dirs for $topicPartition", e)
            (topicPartition, Errors.forException(e))
          case e: NotLeaderOrFollowerException =>
            // Retaining REPLICA_NOT_AVAILABLE exception for ALTER_REPLICA_LOG_DIRS for compatibility
            warn(s"Unable to alter log dirs for $topicPartition", e)
            (topicPartition, Errors.REPLICA_NOT_AVAILABLE)
          case t: Throwable =>
            error("Error while changing replica dir for partition %s".format(topicPartition), t)
            (topicPartition, Errors.forException(t))
        }
      }
    }
  }

  /*
   * Get the LogDirInfo for the specified list of partitions.
   *
   * Each LogDirInfo specifies the following information for a given log directory:
   * 1) Error of the log directory, e.g. whether the log is online or offline
   * 2) size and lag of current and future logs for each partition in the given log directory. Only logs of the queried partitions
   *    are included. There may be future logs (which will replace the current logs of the partition in the future) on the broker after KIP-113 is implemented.
   */
  def describeLogDirs(partitions: Set[TopicPartition]): List[DescribeLogDirsResponseData.DescribeLogDirsResult] = {
    val logsByDir = logManager.allLogs.groupBy(log => log.parentDir)

    config.logDirs.toSet.map { logDir: String =>
      val absolutePath = new File(logDir).getAbsolutePath
      try {
        if (!logManager.isLogDirOnline(absolutePath))
          throw new KafkaStorageException(s"Log directory $absolutePath is offline")

        logsByDir.get(absolutePath) match {
          case Some(logs) =>
            val topicInfos = logs.groupBy(_.topicPartition.topic).map { case (topic, logs) =>
              new DescribeLogDirsResponseData.DescribeLogDirsTopic().setName(topic).setPartitions(
                logs.filter { log =>
                  partitions.contains(log.topicPartition)
                }.map { log =>
                  new DescribeLogDirsResponseData.DescribeLogDirsPartition()
                    .setPartitionSize(log.size)
                    .setPartitionIndex(log.topicPartition.partition)
                    .setOffsetLag(getLogEndOffsetLag(log.topicPartition, log.logEndOffset, log.isFuture))
                    .setIsFutureKey(log.isFuture)
                }.toList.asJava)
            }.toList.asJava

            new DescribeLogDirsResponseData.DescribeLogDirsResult().setLogDir(absolutePath)
              .setErrorCode(Errors.NONE.code).setTopics(topicInfos)
          case None =>
            new DescribeLogDirsResponseData.DescribeLogDirsResult().setLogDir(absolutePath)
              .setErrorCode(Errors.NONE.code)
        }

      } catch {
        case e: KafkaStorageException =>
          warn("Unable to describe replica dirs for %s".format(absolutePath), e)
          new DescribeLogDirsResponseData.DescribeLogDirsResult()
            .setLogDir(absolutePath)
            .setErrorCode(Errors.KAFKA_STORAGE_ERROR.code)
        case t: Throwable =>
          error(s"Error while describing replica in dir $absolutePath", t)
          new DescribeLogDirsResponseData.DescribeLogDirsResult()
            .setLogDir(absolutePath)
            .setErrorCode(Errors.forException(t).code)
      }
    }.toList
  }

  def getLogEndOffsetLag(topicPartition: TopicPartition, logEndOffset: Long, isFuture: Boolean): Long = {
    localLog(topicPartition) match {
      case Some(log) =>
        if (isFuture)
          log.logEndOffset - logEndOffset
        else
          math.max(log.highWatermark - logEndOffset, 0)
      case None =>
        // return -1L to indicate that the LEO lag is not available if the replica is not created or is offline
        DescribeLogDirsResponse.INVALID_OFFSET_LAG
    }
  }

  def deleteRecords(timeout: Long,
                    offsetPerPartition: Map[TopicPartition, Long],
                    responseCallback: Map[TopicPartition, DeleteRecordsPartitionResult] => Unit): Unit = {
    val timeBeforeLocalDeleteRecords = time.milliseconds
    val localDeleteRecordsResults = deleteRecordsOnLocalLog(offsetPerPartition)
    debug("Delete records on local log in %d ms".format(time.milliseconds - timeBeforeLocalDeleteRecords))

    val deleteRecordsStatus = localDeleteRecordsResults.map { case (topicPartition, result) =>
      topicPartition ->
        DeleteRecordsPartitionStatus(
          result.requestedOffset, // requested offset
          new DeleteRecordsPartitionResult()
            .setLowWatermark(result.lowWatermark)
            .setErrorCode(result.error.code)
            .setPartitionIndex(topicPartition.partition)) // response status
    }

    if (delayedDeleteRecordsRequired(localDeleteRecordsResults)) {
      // create delayed delete records operation
      val delayedDeleteRecords = new DelayedDeleteRecords(timeout, deleteRecordsStatus, this, responseCallback)

      // create a list of (topic, partition) pairs to use as keys for this delayed delete records operation
      val deleteRecordsRequestKeys = offsetPerPartition.keys.map(TopicPartitionOperationKey(_)).toSeq

      // try to complete the request immediately, otherwise put it into the purgatory
      // this is because while the delayed delete records operation is being created, new
      // requests may arrive and hence make this operation completable.
      delayedDeleteRecordsPurgatory.tryCompleteElseWatch(delayedDeleteRecords, deleteRecordsRequestKeys)
    } else {
      // we can respond immediately
      val deleteRecordsResponseStatus = deleteRecordsStatus.map { case (k, status) => k -> status.responseStatus }
      responseCallback(deleteRecordsResponseStatus)
    }
  }

  // If all the following conditions are true, we need to put a delayed produce request and wait for replication to complete
  //
  // 1. required acks = -1
  // 2. there is data to append
  // 3. at least one partition append was successful (fewer errors than partitions)
  private def delayedProduceRequestRequired(requiredAcks: Short,
                                            entriesPerPartition: Map[TopicPartition, MemoryRecords],
                                            localProduceResults: Map[TopicPartition, LogAppendResult]): Boolean = {
    requiredAcks == -1 &&
      entriesPerPartition.nonEmpty &&
      localProduceResults.values.count(_.exception.isDefined) < entriesPerPartition.size
  }

  private def isValidRequiredAcks(requiredAcks: Short): Boolean = {
    requiredAcks == -1 || requiredAcks == 1 || requiredAcks == 0
  }

  /**
   * Append the messages to the local replica logs
   */
  private def appendToLocalLog(internalTopicsAllowed: Boolean,
                               origin: AppendOrigin,
                               entriesPerPartition: Map[TopicPartition, MemoryRecords],
                               requiredAcks: Short): Map[TopicPartition, LogAppendResult] = {
    val traceEnabled = isTraceEnabled

    def processFailedRecord(topicPartition: TopicPartition, t: Throwable) = {
      val logStartOffset = getPartition(topicPartition) match {
        case HostedPartition.Online(partition) => partition.logStartOffset
        case HostedPartition.None | HostedPartition.Offline => -1L
      }
      brokerTopicStats.topicStats(topicPartition.topic).failedProduceRequestRate.mark()
      brokerTopicStats.allTopicsStats.failedProduceRequestRate.mark()
      error(s"Error processing append operation on partition $topicPartition", t)

      logStartOffset
    }

    if (traceEnabled)
      trace(s"Append [$entriesPerPartition] to local log")

    entriesPerPartition.map { case (topicPartition, records) =>
      brokerTopicStats.topicStats(topicPartition.topic).totalProduceRequestRate.mark()
      brokerTopicStats.allTopicsStats.totalProduceRequestRate.mark()

      // reject appending to internal topics if it is not allowed
      if (Topic.isInternal(topicPartition.topic) && !internalTopicsAllowed) {
        (topicPartition, LogAppendResult(
          LogAppendInfo.UnknownLogAppendInfo,
          Some(new InvalidTopicException(s"Cannot append to internal topic ${topicPartition.topic}"))))
      } else {
        try {
          val partition = getPartitionOrException(topicPartition)
          val info = partition.appendRecordsToLeader(records, origin, requiredAcks)
          val numAppendedMessages = info.numMessages

          // update stats for successfully appended bytes and messages as bytesInRate and messageInRate
          brokerTopicStats.topicStats(topicPartition.topic).bytesInRate.mark(records.sizeInBytes)
          brokerTopicStats.allTopicsStats.bytesInRate.mark(records.sizeInBytes)
          brokerTopicStats.topicStats(topicPartition.topic).messagesInRate.mark(numAppendedMessages)
          brokerTopicStats.allTopicsStats.messagesInRate.mark(numAppendedMessages)

          if (traceEnabled)
            trace(s"${records.sizeInBytes} written to log $topicPartition beginning at offset " +
              s"${info.firstOffset.getOrElse(-1)} and ending at offset ${info.lastOffset}")

          (topicPartition, LogAppendResult(info))
        } catch {
          // NOTE: Failed produce requests metric is not incremented for known exceptions
          // it is supposed to indicate un-expected failures of a broker in handling a produce request
          case e@(_: UnknownTopicOrPartitionException |
                  _: NotLeaderOrFollowerException |
                  _: RecordTooLargeException |
                  _: RecordBatchTooLargeException |
                  _: CorruptRecordException |
                  _: KafkaStorageException) =>
            (topicPartition, LogAppendResult(LogAppendInfo.UnknownLogAppendInfo, Some(e)))
          case rve: RecordValidationException =>
            val logStartOffset = processFailedRecord(topicPartition, rve.invalidException)
            val recordErrors = rve.recordErrors
            (topicPartition, LogAppendResult(LogAppendInfo.unknownLogAppendInfoWithAdditionalInfo(
              logStartOffset, recordErrors, rve.invalidException.getMessage), Some(rve.invalidException)))
          case t: Throwable =>
            val logStartOffset = processFailedRecord(topicPartition, t)
            (topicPartition, LogAppendResult(LogAppendInfo.unknownLogAppendInfoWithLogStartOffset(logStartOffset), Some(t)))
        }
      }
    }
  }

  def fetchOffsetForTimestamp(topicPartition: TopicPartition,
                              timestamp: Long,
                              isolationLevel: Option[IsolationLevel],
                              currentLeaderEpoch: Optional[Integer],
                              fetchOnlyFromLeader: Boolean): Option[TimestampAndOffset] = {
    val partition = getPartitionOrException(topicPartition)
    partition.fetchOffsetForTimestamp(timestamp, isolationLevel, currentLeaderEpoch, fetchOnlyFromLeader)
  }

  def legacyFetchOffsetsForTimestamp(topicPartition: TopicPartition,
                                     timestamp: Long,
                                     maxNumOffsets: Int,
                                     isFromConsumer: Boolean,
                                     fetchOnlyFromLeader: Boolean): Seq[Long] = {
    val partition = getPartitionOrException(topicPartition)
    partition.legacyFetchOffsetsForTimestamp(timestamp, maxNumOffsets, isFromConsumer, fetchOnlyFromLeader)
  }

  /**
   * Fetch messages from a replica, and wait until enough data can be fetched and return;
   * the callback function will be triggered either when timeout or required fetch info is satisfied.
   * Consumers may fetch from any replica, but followers can only fetch from the leader.
   */
  def fetchMessages(timeout: Long,
                    replicaId: Int,
                    fetchMinBytes: Int,
                    fetchMaxBytes: Int,
                    hardMaxBytesLimit: Boolean,
                    fetchInfos: Seq[(TopicPartition, PartitionData)],
                    quota: ReplicaQuota,
                    responseCallback: Seq[(TopicPartition, FetchPartitionData)] => Unit,
                    isolationLevel: IsolationLevel,
                    clientMetadata: Option[ClientMetadata]): Unit = {
    val isFromFollower = Request.isValidBrokerId(replicaId)
    val isFromConsumer = !(isFromFollower || replicaId == Request.FutureLocalReplicaId)
    val fetchIsolation = if (!isFromConsumer)
      FetchLogEnd
    else if (isolationLevel == IsolationLevel.READ_COMMITTED)
      FetchTxnCommitted
    else
      FetchHighWatermark

    // Restrict fetching to leader if request is from follower or from a client with older version (no ClientMetadata)
    val fetchOnlyFromLeader = isFromFollower || (isFromConsumer && clientMetadata.isEmpty)

    def readFromLog(): Seq[(TopicPartition, LogReadResult)] = {
      val result = readFromLocalLog(
        replicaId = replicaId,
        fetchOnlyFromLeader = fetchOnlyFromLeader,
        fetchIsolation = fetchIsolation,
        fetchMaxBytes = fetchMaxBytes,
        hardMaxBytesLimit = hardMaxBytesLimit,
        readPartitionInfo = fetchInfos,
        quota = quota,
        clientMetadata = clientMetadata)
      if (isFromFollower) updateFollowerFetchState(replicaId, result)
      else result
    }

    val logReadResults = readFromLog()

    // check if this fetch request can be satisfied right away
    var bytesReadable: Long = 0
    var errorReadingData = false
    val logReadResultMap = new mutable.HashMap[TopicPartition, LogReadResult]
    logReadResults.foreach { case (topicPartition, logReadResult) =>
      brokerTopicStats.topicStats(topicPartition.topic).totalFetchRequestRate.mark()
      brokerTopicStats.allTopicsStats.totalFetchRequestRate.mark()

      if (logReadResult.error != Errors.NONE)
        errorReadingData = true
      bytesReadable = bytesReadable + logReadResult.info.records.sizeInBytes
      logReadResultMap.put(topicPartition, logReadResult)
    }

    // respond immediately if 1) fetch request does not want to wait
    //                        2) fetch request does not require any data
    //                        3) has enough data to respond
    //                        4) some error happens while reading data
    if (timeout <= 0 || fetchInfos.isEmpty || bytesReadable >= fetchMinBytes || errorReadingData) {
      val fetchPartitionData = logReadResults.map { case (tp, result) =>
        val isReassignmentFetch = isFromFollower && isAddingReplica(tp, replicaId)
        tp -> FetchPartitionData(
          result.error,
          result.highWatermark,
          result.leaderLogStartOffset,
          result.info.records,
          result.divergingEpoch,
          result.lastStableOffset,
          result.info.abortedTransactions,
          result.preferredReadReplica,
          isReassignmentFetch)
      }
      responseCallback(fetchPartitionData)
    } else {
      // construct the fetch results from the read results
      val fetchPartitionStatus = new mutable.ArrayBuffer[(TopicPartition, FetchPartitionStatus)]
      fetchInfos.foreach { case (topicPartition, partitionData) =>
        logReadResultMap.get(topicPartition).foreach(logReadResult => {
          val logOffsetMetadata = logReadResult.info.fetchOffsetMetadata
          fetchPartitionStatus += (topicPartition -> FetchPartitionStatus(logOffsetMetadata, partitionData))
        })
      }
      val fetchMetadata: SFetchMetadata = SFetchMetadata(fetchMinBytes, fetchMaxBytes, hardMaxBytesLimit,
        fetchOnlyFromLeader, fetchIsolation, isFromFollower, replicaId, fetchPartitionStatus)
      val delayedFetch = new DelayedFetch(timeout, fetchMetadata, this, quota, clientMetadata,
        responseCallback)

      // create a list of (topic, partition) pairs to use as keys for this delayed fetch operation
      val delayedFetchKeys = fetchPartitionStatus.map { case (tp, _) => TopicPartitionOperationKey(tp) }

      // try to complete the request immediately, otherwise put it into the purgatory;
      // this is because while the delayed fetch operation is being created, new requests
      // may arrive and hence make this operation completable.
      delayedFetchPurgatory.tryCompleteElseWatch(delayedFetch, delayedFetchKeys)
    }
  }

  /**
   * Read from multiple topic partitions at the given offset up to maxSize bytes
   */
  def readFromLocalLog(replicaId: Int,
                       fetchOnlyFromLeader: Boolean,
                       fetchIsolation: FetchIsolation,
                       fetchMaxBytes: Int,
                       hardMaxBytesLimit: Boolean,
                       readPartitionInfo: Seq[(TopicPartition, PartitionData)],
                       quota: ReplicaQuota,
                       clientMetadata: Option[ClientMetadata]): Seq[(TopicPartition, LogReadResult)] = {
    val traceEnabled = isTraceEnabled

    def read(tp: TopicPartition, fetchInfo: PartitionData, limitBytes: Int, minOneMessage: Boolean): LogReadResult = {
      val offset = fetchInfo.fetchOffset
      val partitionFetchSize = fetchInfo.maxBytes
      val followerLogStartOffset = fetchInfo.logStartOffset

      val adjustedMaxBytes = math.min(fetchInfo.maxBytes, limitBytes)
      try {
        if (traceEnabled)
          trace(s"Fetching log segment for partition $tp, offset $offset, partition fetch size $partitionFetchSize, " +
            s"remaining response limit $limitBytes" +
            (if (minOneMessage) s", ignoring response/partition size limits" else ""))

        val partition = getPartitionOrException(tp)
        val fetchTimeMs = time.milliseconds

        // If we are the leader, determine the preferred read-replica
        val preferredReadReplica = clientMetadata.flatMap(
          metadata => findPreferredReadReplica(partition, metadata, replicaId, fetchInfo.fetchOffset, fetchTimeMs))

        if (preferredReadReplica.isDefined) {
          replicaSelectorOpt.foreach { selector =>
            debug(s"Replica selector ${selector.getClass.getSimpleName} returned preferred replica " +
              s"${preferredReadReplica.get} for $clientMetadata")
          }
          // If a preferred read-replica is set, skip the read
          val offsetSnapshot = partition.fetchOffsetSnapshot(fetchInfo.currentLeaderEpoch, fetchOnlyFromLeader = false)
          LogReadResult(info = FetchDataInfo(LogOffsetMetadata.UnknownOffsetMetadata, MemoryRecords.EMPTY),
            divergingEpoch = None,
            highWatermark = offsetSnapshot.highWatermark.messageOffset,
            leaderLogStartOffset = offsetSnapshot.logStartOffset,
            leaderLogEndOffset = offsetSnapshot.logEndOffset.messageOffset,
            followerLogStartOffset = followerLogStartOffset,
            fetchTimeMs = -1L,
            lastStableOffset = Some(offsetSnapshot.lastStableOffset.messageOffset),
            preferredReadReplica = preferredReadReplica,
            exception = None)
        } else {
          // Try the read first, this tells us whether we need all of adjustedFetchSize for this partition
          val readInfo: LogReadInfo = partition.readRecords(
            lastFetchedEpoch = fetchInfo.lastFetchedEpoch,
            fetchOffset = fetchInfo.fetchOffset,
            currentLeaderEpoch = fetchInfo.currentLeaderEpoch,
            maxBytes = adjustedMaxBytes,
            fetchIsolation = fetchIsolation,
            fetchOnlyFromLeader = fetchOnlyFromLeader,
            minOneMessage = minOneMessage)

          val fetchDataInfo = if (shouldLeaderThrottle(quota, partition, replicaId)) {
            // If the partition is being throttled, simply return an empty set.
            FetchDataInfo(readInfo.fetchedData.fetchOffsetMetadata, MemoryRecords.EMPTY)
          } else if (!hardMaxBytesLimit && readInfo.fetchedData.firstEntryIncomplete) {
            // For FetchRequest version 3, we replace incomplete message sets with an empty one as consumers can make
            // progress in such cases and don't need to report a `RecordTooLargeException`
            FetchDataInfo(readInfo.fetchedData.fetchOffsetMetadata, MemoryRecords.EMPTY)
          } else {
            readInfo.fetchedData
          }

          LogReadResult(info = fetchDataInfo,
            divergingEpoch = readInfo.divergingEpoch,
            highWatermark = readInfo.highWatermark,
            leaderLogStartOffset = readInfo.logStartOffset,
            leaderLogEndOffset = readInfo.logEndOffset,
            followerLogStartOffset = followerLogStartOffset,
            fetchTimeMs = fetchTimeMs,
            lastStableOffset = Some(readInfo.lastStableOffset),
            preferredReadReplica = preferredReadReplica,
            exception = None)
        }
      } catch {
        // NOTE: Failed fetch requests metric is not incremented for known exceptions since it
        // is supposed to indicate un-expected failure of a broker in handling a fetch request
        case e@(_: UnknownTopicOrPartitionException |
                _: NotLeaderOrFollowerException |
                _: UnknownLeaderEpochException |
                _: FencedLeaderEpochException |
                _: ReplicaNotAvailableException |
                _: KafkaStorageException |
                _: OffsetOutOfRangeException) =>
          LogReadResult(info = FetchDataInfo(LogOffsetMetadata.UnknownOffsetMetadata, MemoryRecords.EMPTY),
            divergingEpoch = None,
            highWatermark = Log.UnknownOffset,
            leaderLogStartOffset = Log.UnknownOffset,
            leaderLogEndOffset = Log.UnknownOffset,
            followerLogStartOffset = Log.UnknownOffset,
            fetchTimeMs = -1L,
            lastStableOffset = None,
            exception = Some(e))
        case e: Throwable =>
          brokerTopicStats.topicStats(tp.topic).failedFetchRequestRate.mark()
          brokerTopicStats.allTopicsStats.failedFetchRequestRate.mark()

          val fetchSource = Request.describeReplicaId(replicaId)
          error(s"Error processing fetch with max size $adjustedMaxBytes from $fetchSource " +
            s"on partition $tp: $fetchInfo", e)

          LogReadResult(info = FetchDataInfo(LogOffsetMetadata.UnknownOffsetMetadata, MemoryRecords.EMPTY),
            divergingEpoch = None,
            highWatermark = Log.UnknownOffset,
            leaderLogStartOffset = Log.UnknownOffset,
            leaderLogEndOffset = Log.UnknownOffset,
            followerLogStartOffset = Log.UnknownOffset,
            fetchTimeMs = -1L,
            lastStableOffset = None,
            exception = Some(e))
      }
    }

    var limitBytes = fetchMaxBytes
    val result = new mutable.ArrayBuffer[(TopicPartition, LogReadResult)]
    var minOneMessage = !hardMaxBytesLimit
    readPartitionInfo.foreach { case (tp, fetchInfo) =>
      val readResult = read(tp, fetchInfo, limitBytes, minOneMessage)
      val recordBatchSize = readResult.info.records.sizeInBytes
      // Once we read from a non-empty partition, we stop ignoring request and partition level size limits
      if (recordBatchSize > 0)
        minOneMessage = false
      limitBytes = math.max(0, limitBytes - recordBatchSize)
      result += (tp -> readResult)
    }
    result
  }

  /**
   * Using the configured [[ReplicaSelector]], determine the preferred read replica for a partition given the
   * client metadata, the requested offset, and the current set of replicas. If the preferred read replica is the
   * leader, return None
   */
  def findPreferredReadReplica(partition: Partition,
                               clientMetadata: ClientMetadata,
                               replicaId: Int,
                               fetchOffset: Long,
                               currentTimeMs: Long): Option[Int] = {
    partition.leaderReplicaIdOpt.flatMap { leaderReplicaId =>
      // Don't look up preferred for follower fetches via normal replication
      if (Request.isValidBrokerId(replicaId))
        None
      else {
        replicaSelectorOpt.flatMap { replicaSelector =>
          val replicaEndpoints = metadataCache.getPartitionReplicaEndpoints(partition.topicPartition,
            new ListenerName(clientMetadata.listenerName))
          val replicaInfos = partition.remoteReplicas
            // Exclude replicas that don't have the requested offset (whether or not if they're in the ISR)
            .filter(replica => replica.logEndOffset >= fetchOffset && replica.logStartOffset <= fetchOffset)
            .map(replica => new DefaultReplicaView(
              replicaEndpoints.getOrElse(replica.brokerId, Node.noNode()),
              replica.logEndOffset,
              currentTimeMs - replica.lastCaughtUpTimeMs))

          val leaderReplica = new DefaultReplicaView(
            replicaEndpoints.getOrElse(leaderReplicaId, Node.noNode()),
            partition.localLogOrException.logEndOffset, 0L)
          val replicaInfoSet = mutable.Set[ReplicaView]() ++= replicaInfos += leaderReplica

          val partitionInfo = new DefaultPartitionView(replicaInfoSet.asJava, leaderReplica)
          replicaSelector.select(partition.topicPartition, clientMetadata, partitionInfo).asScala.collect {
            // Even though the replica selector can return the leader, we don't want to send it out with the
            // FetchResponse, so we exclude it here
            case selected if !selected.endpoint.isEmpty && selected != leaderReplica => selected.endpoint.id
          }
        }
      }
    }
  }

  /**
   * To avoid ISR thrashing, we only throttle a replica on the leader if it's in the throttled replica list,
   * the quota is exceeded and the replica is not in sync.
   */
  def shouldLeaderThrottle(quota: ReplicaQuota, partition: Partition, replicaId: Int): Boolean = {
    val isReplicaInSync = partition.inSyncReplicaIds.contains(replicaId)
    !isReplicaInSync && quota.isThrottled(partition.topicPartition) && quota.isQuotaExceeded
  }

  def getLogConfig(topicPartition: TopicPartition): Option[LogConfig] = localLog(topicPartition).map(_.config)

  def getMagic(topicPartition: TopicPartition): Option[Byte] = getLogConfig(topicPartition).map(_.messageFormatVersion.recordVersion.value)

  def maybeUpdateMetadataCache(correlationId: Int, updateMetadataRequest: UpdateMetadataRequest): Seq[TopicPartition] = {
    replicaStateChangeLock synchronized {
      if (updateMetadataRequest.controllerEpoch < controllerEpoch) {
        val stateControllerEpochErrorMessage = s"Received update metadata request with correlation id $correlationId " +
          s"from an old controller ${updateMetadataRequest.controllerId} with epoch ${updateMetadataRequest.controllerEpoch}. " +
          s"Latest known controller epoch is $controllerEpoch"
        stateChangeLogger.warn(stateControllerEpochErrorMessage)
        throw new ControllerMovedException(stateChangeLogger.messageWithPrefix(stateControllerEpochErrorMessage))
      } else {
        val deletedPartitions = metadataCache.updateMetadata(correlationId, updateMetadataRequest)
        controllerEpoch = updateMetadataRequest.controllerEpoch
        deletedPartitions
      }
    }
  }

  def becomeLeaderOrFollower(correlationId: Int,
                             leaderAndIsrRequest: LeaderAndIsrRequest,
                             onLeadershipChange: (Iterable[Partition], Iterable[Partition]) => Unit): LeaderAndIsrResponse = {
    val startMs = time.milliseconds()
    replicaStateChangeLock synchronized {
      val controllerId = leaderAndIsrRequest.controllerId
      val requestPartitionStates = leaderAndIsrRequest.partitionStates.asScala
      stateChangeLogger.info(s"Handling LeaderAndIsr request correlationId $correlationId from controller " +
        s"$controllerId for ${requestPartitionStates.size} partitions")
      if (stateChangeLogger.isTraceEnabled)
        requestPartitionStates.foreach { partitionState =>
          stateChangeLogger.trace(s"Received LeaderAndIsr request $partitionState " +
            s"correlation id $correlationId from controller $controllerId " +
            s"epoch ${leaderAndIsrRequest.controllerEpoch}")
        }

      val response = {
        if (leaderAndIsrRequest.controllerEpoch < controllerEpoch) {
          stateChangeLogger.warn(s"Ignoring LeaderAndIsr request from controller $controllerId with " +
            s"correlation id $correlationId since its controller epoch ${leaderAndIsrRequest.controllerEpoch} is old. " +
            s"Latest known controller epoch is $controllerEpoch")
          leaderAndIsrRequest.getErrorResponse(0, Errors.STALE_CONTROLLER_EPOCH.exception)
        } else {
          val responseMap = new mutable.HashMap[TopicPartition, Errors]
          controllerEpoch = leaderAndIsrRequest.controllerEpoch

          val partitionStates = new mutable.HashMap[Partition, LeaderAndIsrPartitionState]()

          // First create the partition if it doesn't exist already
          requestPartitionStates.foreach { partitionState =>
            val topicPartition = new TopicPartition(partitionState.topicName, partitionState.partitionIndex)
            val partitionOpt = getPartition(topicPartition) match {
              case HostedPartition.Offline =>
                stateChangeLogger.warn(s"Ignoring LeaderAndIsr request from " +
                  s"controller $controllerId with correlation id $correlationId " +
                  s"epoch $controllerEpoch for partition $topicPartition as the local replica for the " +
                  "partition is in an offline log directory")
                responseMap.put(topicPartition, Errors.KAFKA_STORAGE_ERROR)
                None

              case HostedPartition.Online(partition) =>
                Some(partition)

              case HostedPartition.None =>
                val partition = Partition(topicPartition, time, this)
                allPartitions.putIfNotExists(topicPartition, HostedPartition.Online(partition))
                Some(partition)
            }

            // Next check partition's leader epoch
            partitionOpt.foreach { partition =>
              val currentLeaderEpoch = partition.getLeaderEpoch
              val requestLeaderEpoch = partitionState.leaderEpoch
              if (requestLeaderEpoch > currentLeaderEpoch) {
                // If the leader epoch is valid record the epoch of the controller that made the leadership decision.
                // This is useful while updating the isr to maintain the decision maker controller's epoch in the zookeeper path
                if (partitionState.replicas.contains(localBrokerId))
                  partitionStates.put(partition, partitionState)
                else {
                  stateChangeLogger.warn(s"Ignoring LeaderAndIsr request from controller $controllerId with " +
                    s"correlation id $correlationId epoch $controllerEpoch for partition $topicPartition as itself is not " +
                    s"in assigned replica list ${partitionState.replicas.asScala.mkString(",")}")
                  responseMap.put(topicPartition, Errors.UNKNOWN_TOPIC_OR_PARTITION)
                }
              } else if (requestLeaderEpoch < currentLeaderEpoch) {
                stateChangeLogger.warn(s"Ignoring LeaderAndIsr request from " +
                  s"controller $controllerId with correlation id $correlationId " +
                  s"epoch $controllerEpoch for partition $topicPartition since its associated " +
                  s"leader epoch $requestLeaderEpoch is smaller than the current " +
                  s"leader epoch $currentLeaderEpoch")
                responseMap.put(topicPartition, Errors.STALE_CONTROLLER_EPOCH)
              } else {
                stateChangeLogger.info(s"Ignoring LeaderAndIsr request from " +
                  s"controller $controllerId with correlation id $correlationId " +
                  s"epoch $controllerEpoch for partition $topicPartition since its associated " +
                  s"leader epoch $requestLeaderEpoch matches the current leader epoch")
                responseMap.put(topicPartition, Errors.STALE_CONTROLLER_EPOCH)
              }
            }
          }

          val partitionsToBeLeader = partitionStates.filter { case (_, partitionState) =>
            partitionState.leader == localBrokerId
          }
          val partitionsToBeFollower = partitionStates.filter { case (k, _) => !partitionsToBeLeader.contains(k) }

          val highWatermarkCheckpoints = new LazyOffsetCheckpoints(this.highWatermarkCheckpoints)
          val partitionsBecomeLeader = if (partitionsToBeLeader.nonEmpty)
            makeLeaders(controllerId, controllerEpoch, partitionsToBeLeader, correlationId, responseMap,
              highWatermarkCheckpoints)
          else
            Set.empty[Partition]
          val partitionsBecomeFollower = if (partitionsToBeFollower.nonEmpty)
            makeFollowers(controllerId, controllerEpoch, partitionsToBeFollower, correlationId, responseMap,
              highWatermarkCheckpoints)
          else
            Set.empty[Partition]

          /*
         * KAFKA-8392
         * For topic partitions of which the broker is no longer a leader, delete metrics related to
         * those topics. Note that this means the broker stops being either a replica or a leader of
         * partitions of said topics
         */
          val leaderTopicSet = leaderPartitionsIterator.map(_.topic).toSet
          val followerTopicSet = partitionsBecomeFollower.map(_.topic).toSet
          followerTopicSet.diff(leaderTopicSet).foreach(brokerTopicStats.removeOldLeaderMetrics)

          // remove metrics for brokers which are not followers of a topic
          leaderTopicSet.diff(followerTopicSet).foreach(brokerTopicStats.removeOldFollowerMetrics)

          leaderAndIsrRequest.partitionStates.forEach { partitionState =>
            val topicPartition = new TopicPartition(partitionState.topicName, partitionState.partitionIndex)
            /*
           * If there is offline log directory, a Partition object may have been created by getOrCreatePartition()
           * before getOrCreateReplica() failed to create local replica due to KafkaStorageException.
           * In this case ReplicaManager.allPartitions will map this topic-partition to an empty Partition object.
           * we need to map this topic-partition to OfflinePartition instead.
           */
            if (localLog(topicPartition).isEmpty)
              markPartitionOffline(topicPartition)
          }

          // we initialize highwatermark thread after the first leaderisrrequest. This ensures that all the partitions
          // have been completely populated before starting the checkpointing there by avoiding weird race conditions
          startHighWatermarkCheckPointThread()

          maybeAddLogDirFetchers(partitionStates.keySet, highWatermarkCheckpoints)

          replicaFetcherManager.shutdownIdleFetcherThreads()
          replicaAlterLogDirsManager.shutdownIdleFetcherThreads()
          onLeadershipChange(partitionsBecomeLeader, partitionsBecomeFollower)
          val responsePartitions = responseMap.iterator.map { case (tp, error) =>
            new LeaderAndIsrPartitionError()
              .setTopicName(tp.topic)
              .setPartitionIndex(tp.partition)
              .setErrorCode(error.code)
          }.toBuffer
          new LeaderAndIsrResponse(new LeaderAndIsrResponseData()
            .setErrorCode(Errors.NONE.code)
            .setPartitionErrors(responsePartitions.asJava))
        }
      }
      val endMs = time.milliseconds()
      val elapsedMs = endMs - startMs
      stateChangeLogger.info(s"Finished LeaderAndIsr request in ${elapsedMs}ms correlationId $correlationId from controller " +
        s"$controllerId for ${requestPartitionStates.size} partitions")
      response
    }
  }

  private def maybeAddLogDirFetchers(partitions: Set[Partition],
                                     offsetCheckpoints: OffsetCheckpoints): Unit = {
    val futureReplicasAndInitialOffset = new mutable.HashMap[TopicPartition, InitialFetchState]
    for (partition <- partitions) {
      val topicPartition = partition.topicPartition
      if (logManager.getLog(topicPartition, isFuture = true).isDefined) {
        partition.log.foreach { log =>
          val leader = BrokerEndPoint(config.brokerId, "localhost", -1)

          // Add future replica log to partition's map
          partition.createLogIfNotExists(
            isNew = false,
            isFutureReplica = true,
            offsetCheckpoints)

          // pause cleaning for partitions that are being moved and start ReplicaAlterDirThread to move
          // replica from source dir to destination dir
          logManager.abortAndPauseCleaning(topicPartition)

          futureReplicasAndInitialOffset.put(topicPartition, InitialFetchState(leader,
            partition.getLeaderEpoch, log.highWatermark))
        }
      }
    }

    if (futureReplicasAndInitialOffset.nonEmpty)
      replicaAlterLogDirsManager.addFetcherForPartitions(futureReplicasAndInitialOffset)
  }

  /*
   * Make the current broker to become leader for a given set of partitions by:
   *
   * 1. Stop fetchers for these partitions
   * 2. Update the partition metadata in cache
   * 3. Add these partitions to the leader partitions set
   *
   * If an unexpected error is thrown in this function, it will be propagated to KafkaApis where
   * the error message will be set on each partition since we do not know which partition caused it. Otherwise,
   * return the set of partitions that are made leader due to this method
   *
   *  TODO: the above may need to be fixed later
   */
  private def makeLeaders(controllerId: Int,
                          controllerEpoch: Int,
                          partitionStates: Map[Partition, LeaderAndIsrPartitionState],
                          correlationId: Int,
                          responseMap: mutable.Map[TopicPartition, Errors],
                          highWatermarkCheckpoints: OffsetCheckpoints): Set[Partition] = {
    val traceEnabled = stateChangeLogger.isTraceEnabled
    partitionStates.keys.foreach { partition =>
      if (traceEnabled)
        stateChangeLogger.trace(s"Handling LeaderAndIsr request correlationId $correlationId from " +
          s"controller $controllerId epoch $controllerEpoch starting the become-leader transition for " +
          s"partition ${partition.topicPartition}")
      responseMap.put(partition.topicPartition, Errors.NONE)
    }

    val partitionsToMakeLeaders = mutable.Set[Partition]()

    try {
      // First stop fetchers for all the partitions
      replicaFetcherManager.removeFetcherForPartitions(partitionStates.keySet.map(_.topicPartition))
      stateChangeLogger.info(s"Stopped fetchers as part of LeaderAndIsr request correlationId $correlationId from " +
        s"controller $controllerId epoch $controllerEpoch as part of the become-leader transition for " +
        s"${partitionStates.size} partitions")
      // Update the partition information to be the leader
      partitionStates.foreach { case (partition, partitionState) =>
        try {
          if (partition.makeLeader(partitionState, highWatermarkCheckpoints))
            partitionsToMakeLeaders += partition
          else
            stateChangeLogger.info(s"Skipped the become-leader state change after marking its " +
              s"partition as leader with correlation id $correlationId from controller $controllerId epoch $controllerEpoch for " +
              s"partition ${partition.topicPartition} (last update controller epoch ${partitionState.controllerEpoch}) " +
              s"since it is already the leader for the partition.")
        } catch {
          case e: KafkaStorageException =>
            stateChangeLogger.error(s"Skipped the become-leader state change with " +
              s"correlation id $correlationId from controller $controllerId epoch $controllerEpoch for partition ${partition.topicPartition} " +
              s"(last update controller epoch ${partitionState.controllerEpoch}) since " +
              s"the replica for the partition is offline due to disk error $e")
            val dirOpt = getLogDir(partition.topicPartition)
            error(s"Error while making broker the leader for partition $partition in dir $dirOpt", e)
            responseMap.put(partition.topicPartition, Errors.KAFKA_STORAGE_ERROR)
        }
      }

    } catch {
      case e: Throwable =>
        partitionStates.keys.foreach { partition =>
          stateChangeLogger.error(s"Error while processing LeaderAndIsr request correlationId $correlationId received " +
            s"from controller $controllerId epoch $controllerEpoch for partition ${partition.topicPartition}", e)
        }
        // Re-throw the exception for it to be caught in KafkaApis
        throw e
    }

    if (traceEnabled)
      partitionStates.keys.foreach { partition =>
        stateChangeLogger.trace(s"Completed LeaderAndIsr request correlationId $correlationId from controller $controllerId " +
          s"epoch $controllerEpoch for the become-leader transition for partition ${partition.topicPartition}")
      }

    partitionsToMakeLeaders
  }

  /*
   * Make the current broker to become follower for a given set of partitions by:
   *
   * 1. Remove these partitions from the leader partitions set.
   * 2. Mark the replicas as followers so that no more data can be added from the producer clients.
   * 3. Stop fetchers for these partitions so that no more data can be added by the replica fetcher threads.
   * 4. Truncate the log and checkpoint offsets for these partitions.
   * 5. Clear the produce and fetch requests in the purgatory
   * 6. If the broker is not shutting down, add the fetcher to the new leaders.
   *
   * The ordering of doing these steps make sure that the replicas in transition will not
   * take any more messages before checkpointing offsets so that all messages before the checkpoint
   * are guaranteed to be flushed to disks
   *
   * If an unexpected error is thrown in this function, it will be propagated to KafkaApis where
   * the error message will be set on each partition since we do not know which partition caused it. Otherwise,
   * return the set of partitions that are made follower due to this method
   */
  private def makeFollowers(controllerId: Int,
                            controllerEpoch: Int,
                            partitionStates: Map[Partition, LeaderAndIsrPartitionState],
                            correlationId: Int,
                            responseMap: mutable.Map[TopicPartition, Errors],
                            highWatermarkCheckpoints: OffsetCheckpoints): Set[Partition] = {
    val traceLoggingEnabled = stateChangeLogger.isTraceEnabled
    partitionStates.foreach { case (partition, partitionState) =>
      if (traceLoggingEnabled)
        stateChangeLogger.trace(s"Handling LeaderAndIsr request correlationId $correlationId from controller $controllerId " +
          s"epoch $controllerEpoch starting the become-follower transition for partition ${partition.topicPartition} with leader " +
          s"${partitionState.leader}")
      responseMap.put(partition.topicPartition, Errors.NONE)
    }

    val partitionsToMakeFollower: mutable.Set[Partition] = mutable.Set()
    try {
      // TODO: Delete leaders from LeaderAndIsrRequest
      partitionStates.foreach { case (partition, partitionState) =>
        val newLeaderBrokerId = partitionState.leader
        try {
          metadataCache.getAliveBrokers.find(_.id == newLeaderBrokerId) match {
            // Only change partition state when the leader is available
            case Some(_) =>
              if (partition.makeFollower(partitionState, highWatermarkCheckpoints))
                partitionsToMakeFollower += partition
              else
                stateChangeLogger.info(s"Skipped the become-follower state change after marking its partition as " +
                  s"follower with correlation id $correlationId from controller $controllerId epoch $controllerEpoch " +
                  s"for partition ${partition.topicPartition} (last update " +
                  s"controller epoch ${partitionState.controllerEpoch}) " +
                  s"since the new leader $newLeaderBrokerId is the same as the old leader")
            case None =>
              // The leader broker should always be present in the metadata cache.
              // If not, we should record the error message and abort the transition process for this partition
              stateChangeLogger.error(s"Received LeaderAndIsrRequest with correlation id $correlationId from " +
                s"controller $controllerId epoch $controllerEpoch for partition ${partition.topicPartition} " +
                s"(last update controller epoch ${partitionState.controllerEpoch}) " +
                s"but cannot become follower since the new leader $newLeaderBrokerId is unavailable.")
              // Create the local replica even if the leader is unavailable. This is required to ensure that we include
              // the partition's high watermark in the checkpoint file (see KAFKA-1647)
              partition.createLogIfNotExists(isNew = partitionState.isNew, isFutureReplica = false,
                highWatermarkCheckpoints)
          }
        } catch {
          case e: KafkaStorageException =>
            stateChangeLogger.error(s"Skipped the become-follower state change with correlation id $correlationId from " +
              s"controller $controllerId epoch $controllerEpoch for partition ${partition.topicPartition} " +
              s"(last update controller epoch ${partitionState.controllerEpoch}) with leader " +
              s"$newLeaderBrokerId since the replica for the partition is offline due to disk error $e")
            val dirOpt = getLogDir(partition.topicPartition)
            error(s"Error while making broker the follower for partition $partition with leader " +
              s"$newLeaderBrokerId in dir $dirOpt", e)
            responseMap.put(partition.topicPartition, Errors.KAFKA_STORAGE_ERROR)
        }
      }

      replicaFetcherManager.removeFetcherForPartitions(partitionsToMakeFollower.map(_.topicPartition))
      stateChangeLogger.info(s"Stopped fetchers as part of become-follower request from controller $controllerId " +
        s"epoch $controllerEpoch with correlation id $correlationId for ${partitionsToMakeFollower.size} partitions")

      partitionsToMakeFollower.foreach { partition =>
        completeDelayedFetchOrProduceRequests(partition.topicPartition)
      }

      if (isShuttingDown.get()) {
        if (traceLoggingEnabled) {
          partitionsToMakeFollower.foreach { partition =>
            stateChangeLogger.trace(s"Skipped the adding-fetcher step of the become-follower state " +
              s"change with correlation id $correlationId from controller $controllerId epoch $controllerEpoch for " +
              s"partition ${partition.topicPartition} with leader ${partitionStates(partition).leader} " +
              "since it is shutting down")
          }
        }
      } else {
        // we do not need to check if the leader exists again since this has been done at the beginning of this process
        val partitionsToMakeFollowerWithLeaderAndOffset = partitionsToMakeFollower.map { partition =>
          val leader = metadataCache.getAliveBrokers.find(_.id == partition.leaderReplicaIdOpt.get).get
            .brokerEndPoint(config.interBrokerListenerName)
          val fetchOffset = partition.localLogOrException.highWatermark
          partition.topicPartition -> InitialFetchState(leader, partition.getLeaderEpoch, fetchOffset)
        }.toMap

        replicaFetcherManager.addFetcherForPartitions(partitionsToMakeFollowerWithLeaderAndOffset)
      }
    } catch {
      case e: Throwable =>
        stateChangeLogger.error(s"Error while processing LeaderAndIsr request with correlationId $correlationId " +
          s"received from controller $controllerId epoch $controllerEpoch", e)
        // Re-throw the exception for it to be caught in KafkaApis
        throw e
    }

    if (traceLoggingEnabled)
      partitionStates.keys.foreach { partition =>
        stateChangeLogger.trace(s"Completed LeaderAndIsr request correlationId $correlationId from controller $controllerId " +
          s"epoch $controllerEpoch for the become-follower transition for partition ${partition.topicPartition} with leader " +
          s"${partitionStates(partition).leader}")
      }

    partitionsToMakeFollower
  }

  private def maybeShrinkIsr(): Unit = {
    trace("Evaluating ISR list of partitions to see which replicas can be removed from the ISR")

    // Shrink ISRs for non offline partitions
    allPartitions.keys.foreach { topicPartition =>
      nonOfflinePartition(topicPartition).foreach(_.maybeShrinkIsr())
    }
  }

  /**
   * Update the follower's fetch state on the leader based on the last fetch request and update `readResult`.
   * If the follower replica is not recognized to be one of the assigned replicas, do not update
   * `readResult` so that log start/end offset and high watermark is consistent with
   * records in fetch response. Log start/end offset and high watermark may change not only due to
   * this fetch request, e.g., rolling new log segment and removing old log segment may move log
   * start offset further than the last offset in the fetched records. The followers will get the
   * updated leader's state in the next fetch response.
   */
  private def updateFollowerFetchState(followerId: Int,
                                       readResults: Seq[(TopicPartition, LogReadResult)]): Seq[(TopicPartition, LogReadResult)] = {
    readResults.map { case (topicPartition, readResult) =>
      val updatedReadResult = if (readResult.error != Errors.NONE) {
        debug(s"Skipping update of fetch state for follower $followerId since the " +
          s"log read returned error ${readResult.error}")
        readResult
      } else {
        nonOfflinePartition(topicPartition) match {
          case Some(partition) =>
            if (partition.updateFollowerFetchState(followerId,
              followerFetchOffsetMetadata = readResult.info.fetchOffsetMetadata,
              followerStartOffset = readResult.followerLogStartOffset,
              followerFetchTimeMs = readResult.fetchTimeMs,
              leaderEndOffset = readResult.leaderLogEndOffset)) {
              readResult
            } else {
              warn(s"Leader $localBrokerId failed to record follower $followerId's position " +
                s"${readResult.info.fetchOffsetMetadata.messageOffset}, and last sent HW since the replica " +
                s"is not recognized to be one of the assigned replicas ${partition.assignmentState.replicas.mkString(",")} " +
                s"for partition $topicPartition. Empty records will be returned for this partition.")
              readResult.withEmptyFetchInfo
            }
          case None =>
            warn(s"While recording the replica LEO, the partition $topicPartition hasn't been created.")
            readResult
        }
      }
      topicPartition -> updatedReadResult
    }
  }

  private def leaderPartitionsIterator: Iterator[Partition] =
    nonOfflinePartitionsIterator.filter(_.leaderLogIfLocal.isDefined)

  def getLogEndOffset(topicPartition: TopicPartition): Option[Long] =
    nonOfflinePartition(topicPartition).flatMap(_.leaderLogIfLocal.map(_.logEndOffset))

  // Flushes the highwatermark value for all partitions to the highwatermark file
  def checkpointHighWatermarks(): Unit = {
    def putHw(logDirToCheckpoints: mutable.AnyRefMap[String, mutable.AnyRefMap[TopicPartition, Long]],
              log: Log): Unit = {
      val checkpoints = logDirToCheckpoints.getOrElseUpdate(log.parentDir,
        new mutable.AnyRefMap[TopicPartition, Long]())
      checkpoints.put(log.topicPartition, log.highWatermark)
    }

    val logDirToHws = new mutable.AnyRefMap[String, mutable.AnyRefMap[TopicPartition, Long]](
      allPartitions.size)
    nonOfflinePartitionsIterator.foreach { partition =>
      partition.log.foreach(putHw(logDirToHws, _))
      partition.futureLog.foreach(putHw(logDirToHws, _))
    }

    for ((logDir, hws) <- logDirToHws) {
      try highWatermarkCheckpoints.get(logDir).foreach(_.write(hws))
      catch {
        case e: KafkaStorageException =>
          error(s"Error while writing to highwatermark file in directory $logDir", e)
      }
    }
  }

  // Used only by test
  def markPartitionOffline(tp: TopicPartition): Unit = replicaStateChangeLock synchronized {
    allPartitions.put(tp, HostedPartition.Offline)
    Partition.removeMetrics(tp)
  }

  /**
   * The log directory failure handler for the replica
   *
   * @param dir                     the absolute path of the log directory
   * @param sendZkNotification      check if we need to send notification to zookeeper node (needed for unit test)
   */
  def handleLogDirFailure(dir: String, sendZkNotification: Boolean = true): Unit = {
    if (!logManager.isLogDirOnline(dir))
      return
    warn(s"Stopping serving replicas in dir $dir")
    replicaStateChangeLock synchronized {
      val newOfflinePartitions = nonOfflinePartitionsIterator.filter { partition =>
        partition.log.exists {
          _.parentDir == dir
        }
      }.map(_.topicPartition).toSet

      val partitionsWithOfflineFutureReplica = nonOfflinePartitionsIterator.filter { partition =>
        partition.futureLog.exists {
          _.parentDir == dir
        }
      }.toSet

      replicaFetcherManager.removeFetcherForPartitions(newOfflinePartitions)
      replicaAlterLogDirsManager.removeFetcherForPartitions(newOfflinePartitions ++ partitionsWithOfflineFutureReplica.map(_.topicPartition))

      partitionsWithOfflineFutureReplica.foreach(partition => partition.removeFutureLocalReplica(deleteFromLogDir = false))
      newOfflinePartitions.foreach { topicPartition =>
        markPartitionOffline(topicPartition)
      }
      newOfflinePartitions.map(_.topic).foreach { topic: String =>
        maybeRemoveTopicMetrics(topic)
      }
      highWatermarkCheckpoints = highWatermarkCheckpoints.filter { case (checkpointDir, _) => checkpointDir != dir }

      warn(s"Broker $localBrokerId stopped fetcher for partitions ${newOfflinePartitions.mkString(",")} and stopped moving logs " +
        s"for partitions ${partitionsWithOfflineFutureReplica.mkString(",")} because they are in the failed log directory $dir.")
    }
    logManager.handleLogDirFailure(dir)

    if (sendZkNotification)
      zkClient.propagateLogDirEvent(localBrokerId)
    warn(s"Stopped serving replicas in dir $dir")
  }

  def removeMetrics(): Unit = {
    removeMetric("LeaderCount")
    removeMetric("PartitionCount")
    removeMetric("OfflineReplicaCount")
    removeMetric("UnderReplicatedPartitions")
    removeMetric("UnderMinIsrPartitionCount")
    removeMetric("AtMinIsrPartitionCount")
  }

  // High watermark do not need to be checkpointed only when under unit tests
  def shutdown(checkpointHW: Boolean = true): Unit = {
    info("Shutting down")
    removeMetrics()
    if (logDirFailureHandler != null)
      logDirFailureHandler.shutdown()
    replicaFetcherManager.shutdown()
    replicaAlterLogDirsManager.shutdown()
    delayedFetchPurgatory.shutdown()
    delayedProducePurgatory.shutdown()
    delayedDeleteRecordsPurgatory.shutdown()
    delayedElectLeaderPurgatory.shutdown()
    if (checkpointHW)
      checkpointHighWatermarks()
    replicaSelectorOpt.foreach(_.close)
    info("Shut down completely")
  }

  protected def createReplicaFetcherManager(metrics: Metrics, time: Time, threadNamePrefix: Option[String], quotaManager: ReplicationQuotaManager) = {
    new ReplicaFetcherManager(config, this, metrics, time, threadNamePrefix, quotaManager)
  }

  protected def createReplicaAlterLogDirsManager(quotaManager: ReplicationQuotaManager, brokerTopicStats: BrokerTopicStats) = {
    new ReplicaAlterLogDirsManager(config, this, quotaManager, brokerTopicStats)
  }

  protected def createReplicaSelector(): Option[ReplicaSelector] = {
    config.replicaSelectorClassName.map { className =>
      val tmpReplicaSelector: ReplicaSelector = CoreUtils.createObject[ReplicaSelector](className)
      tmpReplicaSelector.configure(config.originals())
      tmpReplicaSelector
    }
  }

  def lastOffsetForLeaderEpoch(requestedEpochInfo: Map[TopicPartition, OffsetsForLeaderEpochRequest.PartitionData]): Map[TopicPartition, EpochEndOffset] = {
    requestedEpochInfo.map { case (tp, partitionData) =>
      val epochEndOffset = getPartition(tp) match {
        case HostedPartition.Online(partition) =>
          partition.lastOffsetForLeaderEpoch(partitionData.currentLeaderEpoch, partitionData.leaderEpoch,
            fetchOnlyFromLeader = true)

        case HostedPartition.Offline =>
          new EpochEndOffset(Errors.KAFKA_STORAGE_ERROR, UNDEFINED_EPOCH, UNDEFINED_EPOCH_OFFSET)

        case HostedPartition.None if metadataCache.contains(tp) =>
          new EpochEndOffset(Errors.NOT_LEADER_OR_FOLLOWER, UNDEFINED_EPOCH, UNDEFINED_EPOCH_OFFSET)

        case HostedPartition.None =>
          new EpochEndOffset(Errors.UNKNOWN_TOPIC_OR_PARTITION, UNDEFINED_EPOCH, UNDEFINED_EPOCH_OFFSET)
      }
      tp -> epochEndOffset
    }
  }

  def electLeaders(
                    controller: KafkaController,
                    partitions: Set[TopicPartition],
                    electionType: ElectionType,
                    responseCallback: Map[TopicPartition, ApiError] => Unit,
                    requestTimeout: Int
                  ): Unit = {

    val deadline = time.milliseconds() + requestTimeout

    def electionCallback(results: Map[TopicPartition, Either[ApiError, Int]]): Unit = {
      val expectedLeaders = mutable.Map.empty[TopicPartition, Int]
      val failures = mutable.Map.empty[TopicPartition, ApiError]
      results.foreach {
        case (partition, Right(leader)) => expectedLeaders += partition -> leader
        case (partition, Left(error)) => failures += partition -> error
      }

      if (expectedLeaders.nonEmpty) {
        val watchKeys = expectedLeaders.iterator.map {
          case (tp, _) => TopicPartitionOperationKey(tp)
        }.toBuffer

        delayedElectLeaderPurgatory.tryCompleteElseWatch(
          new DelayedElectLeader(
            math.max(0, deadline - time.milliseconds()),
            expectedLeaders,
            failures,
            this,
            responseCallback
          ),
          watchKeys
        )
      } else {
        // There are no partitions actually being elected, so return immediately
        responseCallback(failures)
      }
    }

    controller.electLeaders(partitions, electionType, electionCallback)
  }
}<|MERGE_RESOLUTION|>--- conflicted
+++ resolved
@@ -81,20 +81,12 @@
 
 /**
  * Result metadata of a log read operation on the log
-<<<<<<< HEAD
- *
- * @param info                   @FetchDataInfo returned by the @Log read
- * @param highWatermark          high watermark of the local replica
- * @param leaderLogStartOffset   The log start offset of the leader at the time of the read
- * @param leaderLogEndOffset     The log end offset of the leader at the time of the read
-=======
  * @param info @FetchDataInfo returned by the @Log read
  * @param divergingEpoch Optional epoch and end offset which indicates the largest epoch such
  *                       that subsequent records are known to diverge on the follower/consumer
  * @param highWatermark high watermark of the local replica
  * @param leaderLogStartOffset The log start offset of the leader at the time of the read
  * @param leaderLogEndOffset The log end offset of the leader at the time of the read
->>>>>>> 3ef6c045
  * @param followerLogStartOffset The log start offset of the follower taken from the Fetch request
  * @param fetchTimeMs            The time the fetch was received
  * @param lastStableOffset       Current LSO or None if the result has an exception
