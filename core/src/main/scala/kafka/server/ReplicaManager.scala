/**
 * Licensed to the Apache Software Foundation (ASF) under one or more
 * contributor license agreements.  See the NOTICE file distributed with
 * this work for additional information regarding copyright ownership.
 * The ASF licenses this file to You under the Apache License, Version 2.0
 * (the "License"); you may not use this file except in compliance with
 * the License.  You may obtain a copy of the License at
 *
 * http://www.apache.org/licenses/LICENSE-2.0
 *
 * Unless required by applicable law or agreed to in writing, software
 * distributed under the License is distributed on an "AS IS" BASIS,
 * WITHOUT WARRANTIES OR CONDITIONS OF ANY KIND, either express or implied.
 * See the License for the specific language governing permissions and
 * limitations under the License.
 */
package kafka.server

import java.io.File
import java.util.Optional
import java.util.concurrent.TimeUnit
import java.util.concurrent.atomic.AtomicBoolean
import java.util.concurrent.locks.Lock

import com.yammer.metrics.core.Meter
import kafka.api._
import kafka.cluster.{BrokerEndPoint, Partition}
import kafka.common.RecordValidationException
import kafka.controller.{KafkaController, StateChangeLogger}
import kafka.log._
import kafka.metrics.KafkaMetricsGroup
import kafka.server.{FetchMetadata => SFetchMetadata}
import kafka.server.HostedPartition.Online
import kafka.server.QuotaFactory.QuotaManagers
import kafka.server.checkpoints.{LazyOffsetCheckpoints, OffsetCheckpointFile, OffsetCheckpoints}
import kafka.server.metadata.ConfigRepository
import kafka.utils._
import kafka.utils.Implicits._
import kafka.zk.KafkaZkClient
import org.apache.kafka.common.{ElectionType, IsolationLevel, Node, TopicPartition, Uuid}
import org.apache.kafka.common.errors._
import org.apache.kafka.common.internals.Topic
import org.apache.kafka.common.message.LeaderAndIsrRequestData.LeaderAndIsrPartitionState
import org.apache.kafka.common.message.DeleteRecordsResponseData.DeleteRecordsPartitionResult
import org.apache.kafka.common.message.{DescribeLogDirsResponseData, DescribeProducersResponseData, FetchResponseData, LeaderAndIsrResponseData}
import org.apache.kafka.common.message.LeaderAndIsrResponseData.LeaderAndIsrTopicError
import org.apache.kafka.common.message.LeaderAndIsrResponseData.LeaderAndIsrPartitionError
import org.apache.kafka.common.message.OffsetForLeaderEpochRequestData.OffsetForLeaderTopic
import org.apache.kafka.common.message.OffsetForLeaderEpochResponseData.{EpochEndOffset, OffsetForLeaderTopicResult}
import org.apache.kafka.common.message.StopReplicaRequestData.StopReplicaPartitionState
import org.apache.kafka.common.metrics.Metrics
import org.apache.kafka.common.network.ListenerName
import org.apache.kafka.common.protocol.Errors
import org.apache.kafka.common.record.FileRecords.TimestampAndOffset
import org.apache.kafka.common.record._
import org.apache.kafka.common.replica.PartitionView.DefaultPartitionView
import org.apache.kafka.common.replica.ReplicaView.DefaultReplicaView
import org.apache.kafka.common.replica.{ClientMetadata, _}
import org.apache.kafka.common.requests.FetchRequest.PartitionData
import org.apache.kafka.common.requests.ProduceResponse.PartitionResponse
import org.apache.kafka.common.requests._
import org.apache.kafka.common.utils.Time

import scala.jdk.CollectionConverters._
import scala.collection.{Map, Seq, Set, mutable}
import scala.compat.java8.OptionConverters._

/*
 * Result metadata of a log append operation on the log
 */
case class LogAppendResult(info: LogAppendInfo, exception: Option[Throwable] = None) {
  def error: Errors = exception match {
    case None => Errors.NONE
    case Some(e) => Errors.forException(e)
  }
}

case class LogDeleteRecordsResult(requestedOffset: Long, lowWatermark: Long, exception: Option[Throwable] = None) {
  def error: Errors = exception match {
    case None => Errors.NONE
    case Some(e) => Errors.forException(e)
  }
}

/**
 * Result metadata of a log read operation on the log
 * @param info @FetchDataInfo returned by the @Log read
 * @param divergingEpoch Optional epoch and end offset which indicates the largest epoch such
 *                       that subsequent records are known to diverge on the follower/consumer
 * @param highWatermark high watermark of the local replica
 * @param leaderLogStartOffset The log start offset of the leader at the time of the read
 * @param leaderLogEndOffset The log end offset of the leader at the time of the read
 * @param followerLogStartOffset The log start offset of the follower taken from the Fetch request
 * @param fetchTimeMs            The time the fetch was received
 * @param lastStableOffset       Current LSO or None if the result has an exception
 * @param preferredReadReplica   the preferred read replica to be used for future fetches
 * @param exception              Exception if error encountered while reading from the log
 */
case class LogReadResult(info: FetchDataInfo,
                         divergingEpoch: Option[FetchResponseData.EpochEndOffset],
                         highWatermark: Long,
                         leaderLogStartOffset: Long,
                         leaderLogEndOffset: Long,
                         followerLogStartOffset: Long,
                         fetchTimeMs: Long,
                         lastStableOffset: Option[Long],
                         preferredReadReplica: Option[Int] = None,
                         exception: Option[Throwable] = None) {

  def error: Errors = exception match {
    case None => Errors.NONE
    case Some(e) => Errors.forException(e)
  }

  def toFetchPartitionData(isReassignmentFetch: Boolean): FetchPartitionData = FetchPartitionData(
    this.error,
    this.highWatermark,
    this.leaderLogStartOffset,
    this.info.records,
    this.divergingEpoch,
    this.lastStableOffset,
    this.info.abortedTransactions,
    this.preferredReadReplica,
    isReassignmentFetch)

  def withEmptyFetchInfo: LogReadResult =
    copy(info = FetchDataInfo(LogOffsetMetadata.UnknownOffsetMetadata, MemoryRecords.EMPTY))

  override def toString = {
    "LogReadResult(" +
      s"info=$info, " +
      s"divergingEpoch=$divergingEpoch, " +
      s"highWatermark=$highWatermark, " +
      s"leaderLogStartOffset=$leaderLogStartOffset, " +
      s"leaderLogEndOffset=$leaderLogEndOffset, " +
      s"followerLogStartOffset=$followerLogStartOffset, " +
      s"fetchTimeMs=$fetchTimeMs, " +
      s"preferredReadReplica=$preferredReadReplica, " +
      s"lastStableOffset=$lastStableOffset, " +
      s"error=$error" +
      ")"
  }

}

case class FetchPartitionData(error: Errors = Errors.NONE,
                              highWatermark: Long,
                              logStartOffset: Long,
                              records: Records,
                              divergingEpoch: Option[FetchResponseData.EpochEndOffset],
                              lastStableOffset: Option[Long],
                              abortedTransactions: Option[List[FetchResponseData.AbortedTransaction]],
                              preferredReadReplica: Option[Int],
                              isReassignmentFetch: Boolean)

/**
 * Trait to represent the state of hosted partitions. We create a concrete (active) Partition
 * instance when the broker receives a LeaderAndIsr request from the controller or a metadata
 * log record from the Quorum controller indicating that the broker should be either a leader
 * or follower of a partition.
 */
sealed trait HostedPartition

/**
 * Trait to represent a partition that isn't Offline -- i.e. it is either Online or it is Deferred.
 */
sealed trait NonOffline extends HostedPartition {
  val partition: Partition
}
object HostedPartition {

  /**
   * This broker does not have any state for this partition locally.
   */
  final object None extends HostedPartition

  /**
   * This broker hosts the partition and it is online.
   */
  final case class Online(partition: Partition) extends NonOffline

  /**
   * This broker hosted the partition (or will soon host it if it is new) but
   * it is deferring metadata changes until it catches up on the Raft-based metadata
   * log.  This state only applies to brokers that are using a Raft-based metadata
   * quorum; it never happens when using ZooKeeper.  The isNew value indicates
   * if the partition needs to be created when we apply the deferred changes.
   */
  final case class Deferred(partition: Partition, isNew: Boolean) extends NonOffline

  /**
   * This broker hosts the partition, but it is in an offline log directory.
   */
  final object Offline extends HostedPartition

}

object ReplicaManager {
  val HighWatermarkFilename = "replication-offset-checkpoint"
}

/**
 * 功能:
 * 1. 负责把数据写入本地磁盘文件
 * 2. 后台线程负责从Broker Leader拉取数据同步到Follower
 *
 * @param config
 * @param metrics
 * @param time
 * @param zkClient
 * @param scheduler
 * @param logManager
 * @param isShuttingDown
 * @param quotaManagers
 * @param brokerTopicStats
 * @param metadataCache
 * @param logDirFailureChannel
 * @param delayedProducePurgatory
 * @param delayedFetchPurgatory
 * @param delayedDeleteRecordsPurgatory
 * @param delayedElectLeaderPurgatory
 * @param threadNamePrefix
 * @param configRepository
 * @param alterIsrManager
 */
class ReplicaManager(val config: KafkaConfig,
                     metrics: Metrics,
                     time: Time,
                     val zkClient: Option[KafkaZkClient],
                     scheduler: Scheduler,
                     val logManager: LogManager,
                     val isShuttingDown: AtomicBoolean,
                     quotaManagers: QuotaManagers,
                     val brokerTopicStats: BrokerTopicStats,
                     val metadataCache: MetadataCache,
                     logDirFailureChannel: LogDirFailureChannel,
                     val delayedProducePurgatory: DelayedOperationPurgatory[DelayedProduce],
                     val delayedFetchPurgatory: DelayedOperationPurgatory[DelayedFetch],
                     val delayedDeleteRecordsPurgatory: DelayedOperationPurgatory[DelayedDeleteRecords],
                     val delayedElectLeaderPurgatory: DelayedOperationPurgatory[DelayedElectLeader],
                     threadNamePrefix: Option[String],
                     configRepository: ConfigRepository,
                     val alterIsrManager: AlterIsrManager) extends Logging with KafkaMetricsGroup {

  def this(config: KafkaConfig,
           metrics: Metrics,
           time: Time,
           zkClient: Option[KafkaZkClient],
           scheduler: Scheduler,
           logManager: LogManager,
           isShuttingDown: AtomicBoolean,
           quotaManagers: QuotaManagers,
           brokerTopicStats: BrokerTopicStats,
           metadataCache: MetadataCache,
           logDirFailureChannel: LogDirFailureChannel,
           alterIsrManager: AlterIsrManager,
           configRepository: ConfigRepository,
           threadNamePrefix: Option[String] = None) = {
    this(config, metrics, time, zkClient, scheduler, logManager, isShuttingDown,
      quotaManagers, brokerTopicStats, metadataCache, logDirFailureChannel,
      DelayedOperationPurgatory[DelayedProduce](
        purgatoryName = "Produce", brokerId = config.brokerId,
        purgeInterval = config.producerPurgatoryPurgeIntervalRequests),
      DelayedOperationPurgatory[DelayedFetch](
        purgatoryName = "Fetch", brokerId = config.brokerId,
        purgeInterval = config.fetchPurgatoryPurgeIntervalRequests),
      DelayedOperationPurgatory[DelayedDeleteRecords](
        purgatoryName = "DeleteRecords", brokerId = config.brokerId,
        purgeInterval = config.deleteRecordsPurgatoryPurgeIntervalRequests),
      DelayedOperationPurgatory[DelayedElectLeader](
        purgatoryName = "ElectLeader", brokerId = config.brokerId),
      threadNamePrefix, configRepository, alterIsrManager)
  }

  // -----------------------------主要是存储了Partition信息 + LogManager HW信息 + ReplicaFetcherManager ISR信息-----------------------------
  /* epoch of the controller that last changed the leader */
  @volatile private[server] var controllerEpoch: Int = KafkaController.InitialControllerEpoch
  protected val localBrokerId = config.brokerId
  // 保存了本机所有分区
  protected val allPartitions = new Pool[TopicPartition, HostedPartition](
    valueFactory = Some(tp => HostedPartition.Online(Partition(tp, time, configRepository, this)))
  )
  protected val replicaStateChangeLock = new Object
  // 负责从Broker Leader副本拉取消息和同步数据
  val replicaFetcherManager = createReplicaFetcherManager(metrics, time, threadNamePrefix, quotaManagers.follower)
  private[server] val replicaAlterLogDirsManager = createReplicaAlterLogDirsManager(quotaManagers.alterLogDirs, brokerTopicStats)
  // 每个Leader写入了一条消息 Leader Partition的LEO推进一位 但是必须等到所有Follower都同步了这条消息 Leader Partition的HW才能推进一位
  // HW决定了消费者只能消费HW到Log Start Offset之间的数据
  private val highWatermarkCheckPointThreadStarted = new AtomicBoolean(false)
  @volatile private[server] var highWatermarkCheckpoints: Map[String, OffsetCheckpointFile] = logManager.liveLogDirs.map(dir =>
    (dir.getAbsolutePath, new OffsetCheckpointFile(new File(dir, ReplicaManager.HighWatermarkFilename), logDirFailureChannel))).toMap

  this.logIdent = s"[ReplicaManager broker=$localBrokerId] "
  protected val stateChangeLogger = new StateChangeLogger(localBrokerId, inControllerContext = false, None)

  private var logDirFailureHandler: LogDirFailureHandler = null

  private class LogDirFailureHandler(name: String, haltBrokerOnDirFailure: Boolean) extends ShutdownableThread(name) {
    override def doWork(): Unit = {
      val newOfflineLogDir = logDirFailureChannel.takeNextOfflineLogDir()
      if (haltBrokerOnDirFailure) {
        fatal(s"Halting broker because dir $newOfflineLogDir is offline")
        Exit.halt(1)
      }
      handleLogDirFailure(newOfflineLogDir)
    }
  }

  // Visible for testing
  private[server] val replicaSelectorOpt: Option[ReplicaSelector] = createReplicaSelector()
  // 本地存储的Leader数量
  newGauge("LeaderCount", () => leaderPartitionsIterator.size)
  // Visible for testing
  // 本地存储的Partition数量
  private[kafka] val partitionCount = newGauge("PartitionCount", () => allPartitions.size)
  newGauge("OfflineReplicaCount", () => offlinePartitionCount)
  // 副本数量不充足的Partition
  newGauge("UnderReplicatedPartitions", () => underReplicatedPartitionCount)

  newGauge("UnderMinIsrPartitionCount", () => leaderPartitionsIterator.count(_.isUnderMinIsr))
  newGauge("AtMinIsrPartitionCount", () => leaderPartitionsIterator.count(_.isAtMinIsr))
  newGauge("ReassigningPartitions", () => reassigningPartitionsCount)

  def reassigningPartitionsCount: Int = leaderPartitionsIterator.count(_.isReassigning)
  // ISR列表扩张和伸缩的速率
  val isrExpandRate: Meter = newMeter("IsrExpandsPerSec", "expands", TimeUnit.SECONDS)
  val isrShrinkRate: Meter = newMeter("IsrShrinksPerSec", "shrinks", TimeUnit.SECONDS)
  val failedIsrUpdatesRate: Meter = newMeter("FailedIsrUpdatesPerSec", "failedUpdates", TimeUnit.SECONDS)

  def underReplicatedPartitionCount: Int = leaderPartitionsIterator.count(_.isUnderReplicated)

  def startHighWatermarkCheckPointThread(): Unit = {
    if (highWatermarkCheckPointThreadStarted.compareAndSet(false, true))
      scheduler.schedule("highwatermark-checkpoint", checkpointHighWatermarks _, period = config.replicaHighWatermarkCheckpointIntervalMs, unit = TimeUnit.MILLISECONDS)
  }

  // When ReplicaAlterDirThread finishes replacing a current replica with a future replica, it will
  // remove the partition from the partition state map. But it will not close itself even if the
  // partition state map is empty. Thus we need to call shutdownIdleReplicaAlterDirThread() periodically
  // to shutdown idle ReplicaAlterDirThread
  def shutdownIdleReplicaAlterLogDirsThread(): Unit = {
    replicaAlterLogDirsManager.shutdownIdleFetcherThreads()
  }

  def getLog(topicPartition: TopicPartition): Option[Log] = logManager.getLog(topicPartition)

  def hasDelayedElectionOperations: Boolean = delayedElectLeaderPurgatory.numDelayed != 0

  def tryCompleteElection(key: DelayedOperationKey): Unit = {
    val completed = delayedElectLeaderPurgatory.checkAndComplete(key)
    debug("Request key %s unblocked %d ElectLeader.".format(key.keyLabel, completed))
  }

  def startup(): Unit = {
    // start ISR expiration thread
    // A follower can lag behind leader for up to config.replicaLagTimeMaxMs x 1.5 before it is removed from ISR
    // ReplicaManager启动时会创建该异步线程(isr-expiration)定期去查看是否需要为集群中所有online分区执行ISR收缩
    scheduler.schedule("isr-expiration", maybeShrinkIsr _, period = config.replicaLagTimeMaxMs / 2, unit = TimeUnit.MILLISECONDS)
    scheduler.schedule("shutdown-idle-replica-alter-log-dirs-thread", shutdownIdleReplicaAlterLogDirsThread _, period = 10000L, unit = TimeUnit.MILLISECONDS)

    // If inter-broker protocol (IBP) < 1.0, the controller will send LeaderAndIsrRequest V0 which does not include isNew field.
    // In this case, the broker receiving the request cannot determine whether it is safe to create a partition if a log directory has failed.
    // Thus, we choose to halt the broker on any log diretory failure if IBP < 1.0
    val haltBrokerOnFailure = config.interBrokerProtocolVersion < KAFKA_1_0_IV0
    logDirFailureHandler = new LogDirFailureHandler("LogDirFailureHandler", haltBrokerOnFailure)
    logDirFailureHandler.start()
  }

  private def maybeRemoveTopicMetrics(topic: String): Unit = {
    val topicHasNonOfflinePartition = allPartitions.values.exists {
      case nonOffline: NonOffline => topic == nonOffline.partition.topic
      case HostedPartition.None | HostedPartition.Offline => false
    }
    if (!topicHasNonOfflinePartition) // nothing online or deferred
      brokerTopicStats.removeMetrics(topic)
  }

  protected def completeDelayedFetchOrProduceRequests(topicPartition: TopicPartition): Unit = {
    val topicPartitionOperationKey = TopicPartitionOperationKey(topicPartition)
    delayedProducePurgatory.checkAndComplete(topicPartitionOperationKey)
    delayedFetchPurgatory.checkAndComplete(topicPartitionOperationKey)
  }

  def stopReplicas(correlationId: Int,
                   controllerId: Int,
                   controllerEpoch: Int,
                   brokerEpoch: Long,
                   partitionStates: Map[TopicPartition, StopReplicaPartitionState]
                  ): (mutable.Map[TopicPartition, Errors], Errors) = {
    replicaStateChangeLock synchronized {
      stateChangeLogger.info(s"Handling StopReplica request correlationId $correlationId from controller " +
        s"$controllerId for ${partitionStates.size} partitions")
      if (stateChangeLogger.isTraceEnabled)
        partitionStates.forKeyValue { (topicPartition, partitionState) =>
          stateChangeLogger.trace(s"Received StopReplica request $partitionState " +
            s"correlation id $correlationId from controller $controllerId " +
            s"epoch $controllerEpoch for partition $topicPartition")
        }

      val responseMap = new collection.mutable.HashMap[TopicPartition, Errors]
      if (controllerEpoch < this.controllerEpoch) {
        stateChangeLogger.warn(s"Ignoring StopReplica request from " +
          s"controller $controllerId with correlation id $correlationId " +
          s"since its controller epoch $controllerEpoch is old. " +
          s"Latest known controller epoch is ${this.controllerEpoch}")
        (responseMap, Errors.STALE_CONTROLLER_EPOCH)
      } else {
        this.controllerEpoch = controllerEpoch

        val stoppedPartitions = mutable.Map.empty[TopicPartition, Boolean]
        partitionStates.forKeyValue { (topicPartition, partitionState) =>
          val deletePartition = partitionState.deletePartition()

          getPartition(topicPartition) match {
            case HostedPartition.Offline =>
              stateChangeLogger.warn(s"Ignoring StopReplica request (delete=$deletePartition) from " +
                s"controller $controllerId with correlation id $correlationId " +
                s"epoch $controllerEpoch for partition $topicPartition as the local replica for the " +
                "partition is in an offline log directory")
              responseMap.put(topicPartition, Errors.KAFKA_STORAGE_ERROR)

            case HostedPartition.Online(partition) =>
              val currentLeaderEpoch = partition.getLeaderEpoch
              val requestLeaderEpoch = partitionState.leaderEpoch
              // When a topic is deleted, the leader epoch is not incremented. To circumvent this,
              // a sentinel value (EpochDuringDelete) overwriting any previous epoch is used.
              // When an older version of the StopReplica request which does not contain the leader
              // epoch, a sentinel value (NoEpoch) is used and bypass the epoch validation.
              if (requestLeaderEpoch == LeaderAndIsr.EpochDuringDelete ||
                  requestLeaderEpoch == LeaderAndIsr.NoEpoch ||
                  requestLeaderEpoch > currentLeaderEpoch) {
                stoppedPartitions += topicPartition -> deletePartition
                // Assume that everything will go right. It is overwritten in case of an error.
                responseMap.put(topicPartition, Errors.NONE)
              } else if (requestLeaderEpoch < currentLeaderEpoch) {
                stateChangeLogger.warn(s"Ignoring StopReplica request (delete=$deletePartition) from " +
                  s"controller $controllerId with correlation id $correlationId " +
                  s"epoch $controllerEpoch for partition $topicPartition since its associated " +
                  s"leader epoch $requestLeaderEpoch is smaller than the current " +
                  s"leader epoch $currentLeaderEpoch")
                responseMap.put(topicPartition, Errors.FENCED_LEADER_EPOCH)
              } else {
                stateChangeLogger.info(s"Ignoring StopReplica request (delete=$deletePartition) from " +
                  s"controller $controllerId with correlation id $correlationId " +
                  s"epoch $controllerEpoch for partition $topicPartition since its associated " +
                  s"leader epoch $requestLeaderEpoch matches the current leader epoch")
                responseMap.put(topicPartition, Errors.FENCED_LEADER_EPOCH)
              }

            case _: HostedPartition.Deferred =>
              throw new IllegalStateException("We should never be deferring partition metadata changes and stopping a replica when using ZooKeeper")

            case HostedPartition.None =>
              // Delete log and corresponding folders in case replica manager doesn't hold them anymore.
              // This could happen when topic is being deleted while broker is down and recovers.
              stoppedPartitions += topicPartition -> deletePartition
              responseMap.put(topicPartition, Errors.NONE)
          }
        }

        stopPartitions(stoppedPartitions).foreach { case (topicPartition, e) =>
          if (e.isInstanceOf[KafkaStorageException]) {
              stateChangeLogger.error(s"Ignoring StopReplica request (delete=true) from " +
                s"controller $controllerId with correlation id $correlationId " +
                s"epoch $controllerEpoch for partition $topicPartition as the local replica for the " +
                "partition is in an offline log directory")
          } else {
            stateChangeLogger.error(s"Ignoring StopReplica request (delete=true) from " +
                s"controller $controllerId with correlation id $correlationId " +
                s"epoch $controllerEpoch for partition $topicPartition due to an unexpected " +
                s"${e.getClass.getName} exception: ${e.getMessage}")
              responseMap.put(topicPartition, Errors.forException(e))
          }
          responseMap.put(topicPartition, Errors.forException(e))
        }
        (responseMap, Errors.NONE)
      }
    }
  }

  /**
   * Stop the given partitions.
   *
   * @param partitionsToStop    A map from a topic partition to a boolean indicating
   *                            whether the partition should be deleted.
   *
   * @return                    A map from partitions to exceptions which occurred.
   *                            If no errors occurred, the map will be empty.
   */
  protected def stopPartitions(partitionsToStop: Map[TopicPartition, Boolean]): Map[TopicPartition, Throwable] = {
    // First stop fetchers for all partitions.
    val partitions = partitionsToStop.keySet
    replicaFetcherManager.removeFetcherForPartitions(partitions)
    replicaAlterLogDirsManager.removeFetcherForPartitions(partitions)

    // Second remove deleted partitions from the partition map. Fetchers rely on the
    // ReplicaManager to get Partition's information so they must be stopped first.
    val partitionsToDelete = mutable.Set.empty[TopicPartition]
    partitionsToStop.forKeyValue { (topicPartition, shouldDelete) =>
      if (shouldDelete) {
        getPartition(topicPartition) match {
          case hostedPartition: NonOffline =>
            if (allPartitions.remove(topicPartition, hostedPartition)) {
              maybeRemoveTopicMetrics(topicPartition.topic)
              // Logs are not deleted here. They are deleted in a single batch later on.
              // This is done to avoid having to checkpoint for every deletions.
              hostedPartition.partition.delete()
            }

          case _ =>
        }
        partitionsToDelete += topicPartition
      }
      // If we were the leader, we may have some operations still waiting for completion.
      // We force completion to prevent them from timing out.
      completeDelayedFetchOrProduceRequests(topicPartition)
    }

    // Third delete the logs and checkpoint.
    val errorMap = new mutable.HashMap[TopicPartition, Throwable]()
    if (partitionsToDelete.nonEmpty) {
      // Delete the logs and checkpoint.
      logManager.asyncDelete(partitionsToDelete, (tp, e) => errorMap.put(tp, e))
    }
    errorMap
  }

  def getPartition(topicPartition: TopicPartition): HostedPartition = {
    Option(allPartitions.get(topicPartition)).getOrElse(HostedPartition.None)
  }

  def isAddingReplica(topicPartition: TopicPartition, replicaId: Int): Boolean = {
    getPartition(topicPartition) match {
      case Online(partition) => partition.isAddingReplica(replicaId)
      case _ => false
    }
  }

  // Visible for testing
  def createPartition(topicPartition: TopicPartition): Partition = {
    val partition = Partition(topicPartition, time, configRepository, this)
    allPartitions.put(topicPartition, HostedPartition.Online(partition))
    partition
  }

  def onlinePartition(topicPartition: TopicPartition): Option[Partition] = {
    getPartition(topicPartition) match {
      case HostedPartition.Online(partition) => Some(partition)
      case _ => None
    }
  }

  // An iterator over all non offline partitions. This is a weakly consistent iterator; a partition made offline after
  // the iterator has been constructed could still be returned by this iterator.
  private def onlinePartitionsIterator: Iterator[Partition] = {
    allPartitions.values.iterator.flatMap {
      case HostedPartition.Online(partition) => Some(partition)
      case _ => None
    }
  }

  private def offlinePartitionCount: Int = {
    allPartitions.values.iterator.count(_ == HostedPartition.Offline)
  }

  def getPartitionOrException(topicPartition: TopicPartition): Partition = {
    getPartitionOrError(topicPartition) match {
      case Left(Errors.KAFKA_STORAGE_ERROR) =>
        throw new KafkaStorageException(s"Partition $topicPartition is in an offline log directory")

      case Left(error) =>
        throw error.exception(s"Error while fetching partition state for $topicPartition")

      case Right(partition) => partition
    }
  }

  def getPartitionOrError(topicPartition: TopicPartition): Either[Errors, Partition] = {
    getPartition(topicPartition) match {
      case HostedPartition.Online(partition) =>
        Right(partition)

      case HostedPartition.Offline =>
        Left(Errors.KAFKA_STORAGE_ERROR)

      case HostedPartition.None if metadataCache.contains(topicPartition) =>
        // The topic exists, but this broker is no longer a replica of it, so we return NOT_LEADER_OR_FOLLOWER which
        // forces clients to refresh metadata to find the new location. This can happen, for example,
        // during a partition reassignment if a produce request from the client is sent to a broker after
        // the local replica has been deleted.
        Left(Errors.NOT_LEADER_OR_FOLLOWER)

      case _: HostedPartition.Deferred =>
        // The topic exists, but this broker is deferring metadata changes for it, so we return NOT_LEADER_OR_FOLLOWER
        // which forces clients to refresh metadata.
        Left(Errors.NOT_LEADER_OR_FOLLOWER)

      case HostedPartition.None =>
        Left(Errors.UNKNOWN_TOPIC_OR_PARTITION)
    }
  }

  def localLogOrException(topicPartition: TopicPartition): Log = {
    getPartitionOrException(topicPartition).localLogOrException
  }

  def futureLocalLogOrException(topicPartition: TopicPartition): Log = {
    getPartitionOrException(topicPartition).futureLocalLogOrException
  }

  def futureLogExists(topicPartition: TopicPartition): Boolean = {
    getPartitionOrException(topicPartition).futureLog.isDefined
  }

  def localLog(topicPartition: TopicPartition): Option[Log] = {
    onlinePartition(topicPartition).flatMap(_.log)
  }

  def getLogDir(topicPartition: TopicPartition): Option[String] = {
    localLog(topicPartition).map(_.parentDir)
  }

  /**
   * TODO: move this action queue to handle thread so we can simplify concurrency handling
   */
  private val actionQueue = new ActionQueue

  def tryCompleteActions(): Unit = actionQueue.tryCompleteActions()

  /**
   * Append messages to leader replicas of the partition, and wait for them to be replicated to other replicas;
   * the callback function will be triggered either when timeout or the required acks are satisfied;
   * if the callback function itself is already synchronized on some object then pass this object to avoid deadlock.
   *
   * Noted that all pending delayed check operations are stored in a queue. All callers to ReplicaManager.appendRecords()
   * are expected to call ActionQueue.tryCompleteActions for all affected partitions, without holding any conflicting
   * locks.
   *
   * 每个Partition对应着一个MemoryRecords
   * Producer发送过来的Request 把一个Broker对应的多个Partition的batch都放在了里面 每个Partition只有一个batch在里面 即一个batch对应一个MemoryRecords
   *
   * 每个Partition对应着一个回调函数 每个响应中包含对一个Partition磁盘文件的数据写入的结果
   */
  def appendRecords(timeout: Long,
                    requiredAcks: Short,
                    internalTopicsAllowed: Boolean,
                    origin: AppendOrigin,
                    entriesPerPartition: Map[TopicPartition, MemoryRecords],
                    responseCallback: Map[TopicPartition, PartitionResponse] => Unit,
                    delayedProduceLock: Option[Lock] = None,
                    recordConversionStatsCallback: Map[TopicPartition, RecordConversionStats] => Unit = _ => ()): Unit = {
    if (isValidRequiredAcks(requiredAcks)) { // acks参数符合条件
      val sTime = time.milliseconds
      // 将数据写入每个Partition的磁盘文件 获取到每个Partition磁盘文件写入的结果
      val localProduceResults = appendToLocalLog(internalTopicsAllowed = internalTopicsAllowed,
        origin, entriesPerPartition, requiredAcks)
      debug("Produce to local log in %d ms".format(time.milliseconds - sTime))
      // 处理写入结果
      val produceStatus = localProduceResults.map { case (topicPartition, result) =>
        topicPartition -> ProducePartitionStatus(
          result.info.lastOffset + 1, // required offset. LEO
          new PartitionResponse(
            result.error,
            result.info.firstOffset.map(_.messageOffset).getOrElse(-1),
            result.info.logAppendTime,
            result.info.logStartOffset,
            result.info.recordErrors.asJava,
            result.info.errorMessage
          )
        ) // response status
      }

      actionQueue.add {
        () =>
          localProduceResults.foreach {
            case (topicPartition, result) =>
              val requestKey = TopicPartitionOperationKey(topicPartition)
              result.info.leaderHwChange match {
                case LeaderHwChange.Increased =>
                  // some delayed operations may be unblocked after HW changed
                  // 处理acks副本同步延迟请求
                  delayedProducePurgatory.checkAndComplete(requestKey)
                  // 处理fetch延迟请求
                  delayedFetchPurgatory.checkAndComplete(requestKey)
                  delayedDeleteRecordsPurgatory.checkAndComplete(requestKey)
                case LeaderHwChange.Same =>
                  // probably unblock some follower fetch requests since log end offset has been updated
                  delayedFetchPurgatory.checkAndComplete(requestKey)
                case LeaderHwChange.None =>
                  // nothing
              }
          }
      }

      recordConversionStatsCallback(localProduceResults.map { case (k, v) => k -> v.info.recordConversionStats })
      // 根据acks参数判断 是否需要等待副本同步完数据 | Leader写入完成再返回
      if (delayedProduceRequestRequired(requiredAcks, entriesPerPartition, localProduceResults)) {
        // create delayed produce operation
        val produceMetadata = ProduceMetadata(requiredAcks, produceStatus)
        // 封装DelayProduce 加到时间轮
        // timeout 请求最大超时时间 30s
        val delayedProduce = new DelayedProduce(timeout, produceMetadata, this, responseCallback, delayedProduceLock)

        // create a list of (topic, partition) pairs to use as keys for this delayed produce operation
        val producerRequestKeys = entriesPerPartition.keys.map(TopicPartitionOperationKey(_)).toSeq

        // try to complete the request immediately, otherwise put it into the purgatory
        // this is because while the delayed produce operation is being created, new
        // requests may arrive and hence make this operation completable.
        // 处理Fetch请求时没有拉取到数据的延迟请求
        // Fetch的时候 可能就是在等待某个分区有新的数据进入 此时一旦那个分区有数据进入 就可以唤醒在时间轮中等待的Fetch任务
        delayedProducePurgatory.tryCompleteElseWatch(delayedProduce, producerRequestKeys)

      } else {  // 直接返回
        // we can respond immediately
        val produceResponseStatus = produceStatus.map { case (k, status) => k -> status.responseStatus }
        responseCallback(produceResponseStatus)
      }
    } else {
      // If required.acks is outside accepted range, something is wrong with the client
      // Just return an error and don't handle the request at all
      val responseStatus = entriesPerPartition.map { case (topicPartition, _) =>
        topicPartition -> new PartitionResponse(
          Errors.INVALID_REQUIRED_ACKS,
          LogAppendInfo.UnknownLogAppendInfo.firstOffset.map(_.messageOffset).getOrElse(-1),
          RecordBatch.NO_TIMESTAMP,
          LogAppendInfo.UnknownLogAppendInfo.logStartOffset
        )
      }
      responseCallback(responseStatus)
    }
  }

  /**
   * Delete records on leader replicas of the partition, and wait for delete records operation be propagated to other replicas;
   * the callback function will be triggered either when timeout or logStartOffset of all live replicas have reached the specified offset
   */
  private def deleteRecordsOnLocalLog(offsetPerPartition: Map[TopicPartition, Long]): Map[TopicPartition, LogDeleteRecordsResult] = {
    trace("Delete records on local logs to offsets [%s]".format(offsetPerPartition))
    offsetPerPartition.map { case (topicPartition, requestedOffset) =>
      // reject delete records operation on internal topics
      if (Topic.isInternal(topicPartition.topic)) {
        (topicPartition, LogDeleteRecordsResult(-1L, -1L, Some(new InvalidTopicException(s"Cannot delete records of internal topic ${topicPartition.topic}"))))
      } else {
        try {
          val partition = getPartitionOrException(topicPartition)
          val logDeleteResult = partition.deleteRecordsOnLeader(requestedOffset)
          (topicPartition, logDeleteResult)
        } catch {
          case e@(_: UnknownTopicOrPartitionException |
                  _: NotLeaderOrFollowerException |
                  _: OffsetOutOfRangeException |
                  _: PolicyViolationException |
                  _: KafkaStorageException) =>
            (topicPartition, LogDeleteRecordsResult(-1L, -1L, Some(e)))
          case t: Throwable =>
            error("Error processing delete records operation on partition %s".format(topicPartition), t)
            (topicPartition, LogDeleteRecordsResult(-1L, -1L, Some(t)))
        }
      }
    }
  }

  // If there exists a topic partition that meets the following requirement,
  // we need to put a delayed DeleteRecordsRequest and wait for the delete records operation to complete
  //
  // 1. the delete records operation on this partition is successful
  // 2. low watermark of this partition is smaller than the specified offset
  private def delayedDeleteRecordsRequired(localDeleteRecordsResults: Map[TopicPartition, LogDeleteRecordsResult]): Boolean = {
    localDeleteRecordsResults.exists { case (_, deleteRecordsResult) =>
      deleteRecordsResult.exception.isEmpty && deleteRecordsResult.lowWatermark < deleteRecordsResult.requestedOffset
    }
  }

  /**
   * For each pair of partition and log directory specified in the map, if the partition has already been created on
   * this broker, move its log files to the specified log directory. Otherwise, record the pair in the memory so that
   * the partition will be created in the specified log directory when broker receives LeaderAndIsrRequest for the partition later.
   */
  def alterReplicaLogDirs(partitionDirs: Map[TopicPartition, String]): Map[TopicPartition, Errors] = {
    replicaStateChangeLock synchronized {
      partitionDirs.map { case (topicPartition, destinationDir) =>
        try {
          /* If the topic name is exceptionally long, we can't support altering the log directory.
           * See KAFKA-4893 for details.
           * TODO: fix this by implementing topic IDs. */
          if (Log.logFutureDirName(topicPartition).size > 255)
            throw new InvalidTopicException("The topic name is too long.")
          if (!logManager.isLogDirOnline(destinationDir))
            throw new KafkaStorageException(s"Log directory $destinationDir is offline")

          getPartition(topicPartition) match {
            case HostedPartition.Online(partition) =>
              // Stop current replica movement if the destinationDir is different from the existing destination log directory
              if (partition.futureReplicaDirChanged(destinationDir)) {
                replicaAlterLogDirsManager.removeFetcherForPartitions(Set(topicPartition))
                partition.removeFutureLocalReplica()
              }
            case HostedPartition.Offline =>
              throw new KafkaStorageException(s"Partition $topicPartition is offline")

            case _: HostedPartition.Deferred =>
              throw new IllegalStateException(s"Partition $topicPartition is deferred")

            case HostedPartition.None => // Do nothing
          }

          // If the log for this partition has not been created yet:
          // 1) Record the destination log directory in the memory so that the partition will be created in this log directory
          //    when broker receives LeaderAndIsrRequest for this partition later.
          // 2) Respond with NotLeaderOrFollowerException for this partition in the AlterReplicaLogDirsResponse
          logManager.maybeUpdatePreferredLogDir(topicPartition, destinationDir)

          // throw NotLeaderOrFollowerException if replica does not exist for the given partition
          val partition = getPartitionOrException(topicPartition)
          partition.localLogOrException

          // If the destinationLDir is different from the current log directory of the replica:
          // - If there is no offline log directory, create the future log in the destinationDir (if it does not exist) and
          //   start ReplicaAlterDirThread to move data of this partition from the current log to the future log
          // - Otherwise, return KafkaStorageException. We do not create the future log while there is offline log directory
          //   so that we can avoid creating future log for the same partition in multiple log directories.
          val highWatermarkCheckpoints = new LazyOffsetCheckpoints(this.highWatermarkCheckpoints)
          if (partition.maybeCreateFutureReplica(destinationDir, highWatermarkCheckpoints)) {
            val futureLog = futureLocalLogOrException(topicPartition)
            logManager.abortAndPauseCleaning(topicPartition)

            val initialFetchState = InitialFetchState(BrokerEndPoint(config.brokerId, "localhost", -1),
              partition.getLeaderEpoch, futureLog.highWatermark)
            replicaAlterLogDirsManager.addFetcherForPartitions(Map(topicPartition -> initialFetchState))
          }

          (topicPartition, Errors.NONE)
        } catch {
          case e@(_: InvalidTopicException |
                  _: LogDirNotFoundException |
                  _: ReplicaNotAvailableException |
                  _: KafkaStorageException) =>
            warn(s"Unable to alter log dirs for $topicPartition", e)
            (topicPartition, Errors.forException(e))
          case e: NotLeaderOrFollowerException =>
            // Retaining REPLICA_NOT_AVAILABLE exception for ALTER_REPLICA_LOG_DIRS for compatibility
            warn(s"Unable to alter log dirs for $topicPartition", e)
            (topicPartition, Errors.REPLICA_NOT_AVAILABLE)
          case t: Throwable =>
            error("Error while changing replica dir for partition %s".format(topicPartition), t)
            (topicPartition, Errors.forException(t))
        }
      }
    }
  }

  /*
   * Get the LogDirInfo for the specified list of partitions.
   *
   * Each LogDirInfo specifies the following information for a given log directory:
   * 1) Error of the log directory, e.g. whether the log is online or offline
   * 2) size and lag of current and future logs for each partition in the given log directory. Only logs of the queried partitions
   *    are included. There may be future logs (which will replace the current logs of the partition in the future) on the broker after KIP-113 is implemented.
   */
  def describeLogDirs(partitions: Set[TopicPartition]): List[DescribeLogDirsResponseData.DescribeLogDirsResult] = {
    val logsByDir = logManager.allLogs.groupBy(log => log.parentDir)

    config.logDirs.toSet.map { logDir: String =>
      val absolutePath = new File(logDir).getAbsolutePath
      try {
        if (!logManager.isLogDirOnline(absolutePath))
          throw new KafkaStorageException(s"Log directory $absolutePath is offline")

        logsByDir.get(absolutePath) match {
          case Some(logs) =>
            val topicInfos = logs.groupBy(_.topicPartition.topic).map { case (topic, logs) =>
              new DescribeLogDirsResponseData.DescribeLogDirsTopic().setName(topic).setPartitions(
                logs.filter { log =>
                  partitions.contains(log.topicPartition)
                }.map { log =>
                  new DescribeLogDirsResponseData.DescribeLogDirsPartition()
                    .setPartitionSize(log.size)
                    .setPartitionIndex(log.topicPartition.partition)
                    .setOffsetLag(getLogEndOffsetLag(log.topicPartition, log.logEndOffset, log.isFuture))
                    .setIsFutureKey(log.isFuture)
                }.toList.asJava)
            }.toList.asJava

            new DescribeLogDirsResponseData.DescribeLogDirsResult().setLogDir(absolutePath)
              .setErrorCode(Errors.NONE.code).setTopics(topicInfos)
          case None =>
            new DescribeLogDirsResponseData.DescribeLogDirsResult().setLogDir(absolutePath)
              .setErrorCode(Errors.NONE.code)
        }

      } catch {
        case e: KafkaStorageException =>
          warn("Unable to describe replica dirs for %s".format(absolutePath), e)
          new DescribeLogDirsResponseData.DescribeLogDirsResult()
            .setLogDir(absolutePath)
            .setErrorCode(Errors.KAFKA_STORAGE_ERROR.code)
        case t: Throwable =>
          error(s"Error while describing replica in dir $absolutePath", t)
          new DescribeLogDirsResponseData.DescribeLogDirsResult()
            .setLogDir(absolutePath)
            .setErrorCode(Errors.forException(t).code)
      }
    }.toList
  }

  def getLogEndOffsetLag(topicPartition: TopicPartition, logEndOffset: Long, isFuture: Boolean): Long = {
    localLog(topicPartition) match {
      case Some(log) =>
        if (isFuture)
          log.logEndOffset - logEndOffset
        else
          math.max(log.highWatermark - logEndOffset, 0)
      case None =>
        // return -1L to indicate that the LEO lag is not available if the replica is not created or is offline
        DescribeLogDirsResponse.INVALID_OFFSET_LAG
    }
  }

  def deleteRecords(timeout: Long,
                    offsetPerPartition: Map[TopicPartition, Long],
                    responseCallback: Map[TopicPartition, DeleteRecordsPartitionResult] => Unit): Unit = {
    val timeBeforeLocalDeleteRecords = time.milliseconds
    val localDeleteRecordsResults = deleteRecordsOnLocalLog(offsetPerPartition)
    debug("Delete records on local log in %d ms".format(time.milliseconds - timeBeforeLocalDeleteRecords))

    val deleteRecordsStatus = localDeleteRecordsResults.map { case (topicPartition, result) =>
      topicPartition ->
        DeleteRecordsPartitionStatus(
          result.requestedOffset, // requested offset
          new DeleteRecordsPartitionResult()
            .setLowWatermark(result.lowWatermark)
            .setErrorCode(result.error.code)
            .setPartitionIndex(topicPartition.partition)) // response status
    }

    if (delayedDeleteRecordsRequired(localDeleteRecordsResults)) {
      // create delayed delete records operation
      val delayedDeleteRecords = new DelayedDeleteRecords(timeout, deleteRecordsStatus, this, responseCallback)

      // create a list of (topic, partition) pairs to use as keys for this delayed delete records operation
      val deleteRecordsRequestKeys = offsetPerPartition.keys.map(TopicPartitionOperationKey(_)).toSeq

      // try to complete the request immediately, otherwise put it into the purgatory
      // this is because while the delayed delete records operation is being created, new
      // requests may arrive and hence make this operation completable.
      delayedDeleteRecordsPurgatory.tryCompleteElseWatch(delayedDeleteRecords, deleteRecordsRequestKeys)
    } else {
      // we can respond immediately
      val deleteRecordsResponseStatus = deleteRecordsStatus.map { case (k, status) => k -> status.responseStatus }
      responseCallback(deleteRecordsResponseStatus)
    }
  }

  // If all the following conditions are true, we need to put a delayed produce request and wait for replication to complete
  //
  // 1. required acks = -1
  // 2. there is data to append
  // 3. at least one partition append was successful (fewer errors than partitions)
  private def delayedProduceRequestRequired(requiredAcks: Short,
                                            entriesPerPartition: Map[TopicPartition, MemoryRecords],
                                            localProduceResults: Map[TopicPartition, LogAppendResult]): Boolean = {
    requiredAcks == -1 &&
      entriesPerPartition.nonEmpty &&
      localProduceResults.values.count(_.exception.isDefined) < entriesPerPartition.size
  }

  private def isValidRequiredAcks(requiredAcks: Short): Boolean = {
    // acks只支持3个值:
    // 0 | all: 需要等待所有的副本都拉取万数据才能返回
    // 1: Leader写入成功就可以返回
    // -1: 不需要等待返回
    requiredAcks == -1 || requiredAcks == 1 || requiredAcks == 0
  }

  /**
   * Append the messages to the local replica logs
   */
  private def appendToLocalLog(internalTopicsAllowed: Boolean,
                               origin: AppendOrigin,
                               entriesPerPartition: Map[TopicPartition, MemoryRecords],
                               requiredAcks: Short): Map[TopicPartition, LogAppendResult] = {
    val traceEnabled = isTraceEnabled

    def processFailedRecord(topicPartition: TopicPartition, t: Throwable) = {
      val logStartOffset = onlinePartition(topicPartition).map(_.logStartOffset).getOrElse(-1L)
      brokerTopicStats.topicStats(topicPartition.topic).failedProduceRequestRate.mark()
      brokerTopicStats.allTopicsStats.failedProduceRequestRate.mark()
      error(s"Error processing append operation on partition $topicPartition", t)

      logStartOffset
    }

    if (traceEnabled)
      trace(s"Append [$entriesPerPartition] to local log")

    // 遍历每个Partition对应的MemoryRecords
    entriesPerPartition.map { case (topicPartition, records) =>
      brokerTopicStats.topicStats(topicPartition.topic).totalProduceRequestRate.mark()
      brokerTopicStats.allTopicsStats.totalProduceRequestRate.mark()

      // reject appending to internal topics if it is not allowed
      // 如果是内部Topic(如__consumer_offsets)
      if (Topic.isInternal(topicPartition.topic) && !internalTopicsAllowed) {
        (topicPartition, LogAppendResult(
          LogAppendInfo.UnknownLogAppendInfo,
          Some(new InvalidTopicException(s"Cannot append to internal topic ${topicPartition.topic}"))))
      } else {
        try {
          val partition = getPartitionOrException(topicPartition)
          // 调用Partition的方法 将属于Partition的数据写入分区对应的磁盘文件
          val info = partition.appendRecordsToLeader(records, origin, requiredAcks)
          val numAppendedMessages = info.numMessages

          // update stats for successfully appended bytes and messages as bytesInRate and messageInRate
          brokerTopicStats.topicStats(topicPartition.topic).bytesInRate.mark(records.sizeInBytes)
          brokerTopicStats.allTopicsStats.bytesInRate.mark(records.sizeInBytes)
          brokerTopicStats.topicStats(topicPartition.topic).messagesInRate.mark(numAppendedMessages)
          brokerTopicStats.allTopicsStats.messagesInRate.mark(numAppendedMessages)

          if (traceEnabled)
            trace(s"${records.sizeInBytes} written to log $topicPartition beginning at offset " +
              s"${info.firstOffset.getOrElse(-1)} and ending at offset ${info.lastOffset}")

          (topicPartition, LogAppendResult(info))
        } catch {
          // NOTE: Failed produce requests metric is not incremented for known exceptions
          // it is supposed to indicate un-expected failures of a broker in handling a produce request
          case e@(_: UnknownTopicOrPartitionException |
                  _: NotLeaderOrFollowerException |
                  _: RecordTooLargeException |
                  _: RecordBatchTooLargeException |
                  _: CorruptRecordException |
                  _: KafkaStorageException) =>
            (topicPartition, LogAppendResult(LogAppendInfo.UnknownLogAppendInfo, Some(e)))
          case rve: RecordValidationException =>
            val logStartOffset = processFailedRecord(topicPartition, rve.invalidException)
            val recordErrors = rve.recordErrors
            (topicPartition, LogAppendResult(LogAppendInfo.unknownLogAppendInfoWithAdditionalInfo(
              logStartOffset, recordErrors, rve.invalidException.getMessage), Some(rve.invalidException)))
          case t: Throwable =>
            val logStartOffset = processFailedRecord(topicPartition, t)
            (topicPartition, LogAppendResult(LogAppendInfo.unknownLogAppendInfoWithLogStartOffset(logStartOffset), Some(t)))
        }
      }
    }
  }

  def fetchOffsetForTimestamp(topicPartition: TopicPartition,
                              timestamp: Long,
                              isolationLevel: Option[IsolationLevel],
                              currentLeaderEpoch: Optional[Integer],
                              fetchOnlyFromLeader: Boolean): Option[TimestampAndOffset] = {
    val partition = getPartitionOrException(topicPartition)
    partition.fetchOffsetForTimestamp(timestamp, isolationLevel, currentLeaderEpoch, fetchOnlyFromLeader)
  }

  def legacyFetchOffsetsForTimestamp(topicPartition: TopicPartition,
                                     timestamp: Long,
                                     maxNumOffsets: Int,
                                     isFromConsumer: Boolean,
                                     fetchOnlyFromLeader: Boolean): Seq[Long] = {
    val partition = getPartitionOrException(topicPartition)
    partition.legacyFetchOffsetsForTimestamp(timestamp, maxNumOffsets, isFromConsumer, fetchOnlyFromLeader)
  }

  /**
   * Fetch messages from a replica, and wait until enough data can be fetched and return;
   * the callback function will be triggered either when timeout or required fetch info is satisfied.
   * Consumers may fetch from any replica, but followers can only fetch from the leader.
   */
  def fetchMessages(timeout: Long,
                    replicaId: Int,
                    fetchMinBytes: Int,
                    fetchMaxBytes: Int,
                    hardMaxBytesLimit: Boolean,
                    fetchInfos: Seq[(TopicPartition, PartitionData)],
                    quota: ReplicaQuota,
                    responseCallback: Seq[(TopicPartition, FetchPartitionData)] => Unit,
                    isolationLevel: IsolationLevel,
                    clientMetadata: Option[ClientMetadata]): Unit = {

    val isFromFollower = Request.isValidBrokerId(replicaId)
    val isFromConsumer = !(isFromFollower || replicaId == Request.FutureLocalReplicaId)
    val fetchIsolation = if (!isFromConsumer)
      FetchLogEnd
    else if (isolationLevel == IsolationLevel.READ_COMMITTED)
      FetchTxnCommitted
    else
      FetchHighWatermark

    // Restrict fetching to leader if request is from follower or from a client with older version (no ClientMetadata)
    val fetchOnlyFromLeader = isFromFollower || (isFromConsumer && clientMetadata.isEmpty)

    def readFromLog(): Seq[(TopicPartition, LogReadResult)] = {
      // 从本地磁盘读取数据 指定了每个分区从哪个offset开始读取
      // 稀疏索引的使用 通过起始offset在分区段哪个物理位置开始 找到那个物理位置开始读取
      val result = readFromLocalLog(
        replicaId = replicaId,
        fetchOnlyFromLeader = fetchOnlyFromLeader,
        fetchIsolation = fetchIsolation,
        fetchMaxBytes = fetchMaxBytes,
        hardMaxBytesLimit = hardMaxBytesLimit,
        readPartitionInfo = fetchInfos,
        quota = quota,
        clientMetadata = clientMetadata)
      if (isFromFollower) updateFollowerFetchState(replicaId, result)
      else result
    }

    val logReadResults = readFromLog()

    // check if this fetch request can be satisfied right away
    var bytesReadable: Long = 0
    var errorReadingData = false
    var hasDivergingEpoch = false
    val logReadResultMap = new mutable.HashMap[TopicPartition, LogReadResult]
    logReadResults.foreach { case (topicPartition, logReadResult) =>
      brokerTopicStats.topicStats(topicPartition.topic).totalFetchRequestRate.mark()
      brokerTopicStats.allTopicsStats.totalFetchRequestRate.mark()

      if (logReadResult.error != Errors.NONE)
        errorReadingData = true
      if (logReadResult.divergingEpoch.nonEmpty)
        hasDivergingEpoch = true
      bytesReadable = bytesReadable + logReadResult.info.records.sizeInBytes
      logReadResultMap.put(topicPartition, logReadResult)
    }

    // respond immediately if 1) fetch request does not want to wait
    //                        2) fetch request does not require any data
    //                        3) has enough data to respond
    //                        4) some error happens while reading data
    //                        5) we found a diverging epoch
    if (timeout <= 0 || fetchInfos.isEmpty || bytesReadable >= fetchMinBytes || errorReadingData || hasDivergingEpoch) {  // 读取到了数据就调用回调函数直接将数据返回
      val fetchPartitionData = logReadResults.map { case (tp, result) =>
        val isReassignmentFetch = isFromFollower && isAddingReplica(tp, replicaId)
        tp -> result.toFetchPartitionData(isReassignmentFetch)
      }
      responseCallback(fetchPartitionData)
    } else {
      // construct the fetch results from the read results
      val fetchPartitionStatus = new mutable.ArrayBuffer[(TopicPartition, FetchPartitionStatus)]
      fetchInfos.foreach { case (topicPartition, partitionData) =>
        logReadResultMap.get(topicPartition).foreach(logReadResult => {
          val logOffsetMetadata = logReadResult.info.fetchOffsetMetadata
          fetchPartitionStatus += (topicPartition -> FetchPartitionStatus(logOffsetMetadata, partitionData))
        })
      }
      val fetchMetadata: SFetchMetadata = SFetchMetadata(fetchMinBytes, fetchMaxBytes, hardMaxBytesLimit,
        fetchOnlyFromLeader, fetchIsolation, isFromFollower, replicaId, fetchPartitionStatus)
      // 封装延迟调度请求
      val delayedFetch = new DelayedFetch(timeout, fetchMetadata, this, quota, clientMetadata,
        responseCallback)

      // create a list of (topic, partition) pairs to use as keys for this delayed fetch operation
      val delayedFetchKeys = fetchPartitionStatus.map { case (tp, _) => TopicPartitionOperationKey(tp) }

      // try to complete the request immediately, otherwise put it into the purgatory;
      // this is because while the delayed fetch operation is being created, new requests
      // may arrive and hence make this operation completable.
      // 立即完成此次Fetch请求
      // 或者将此次Fetch请求放入延迟调度组件中 后续有数据到达时可以立即将数据返回
      // 基于时间轮机制 把一个DelayedFetch任务插入到500ms之后的时间格里去 随着轮子的运转 最多就是500ms之后就会执行这个任务
      // 如果在这个500ms之内 有新的数据进入到了Leader中 就会在时间轮中直接把Fetch的请求弹出来获取到数据并返回
      delayedFetchPurgatory.tryCompleteElseWatch(delayedFetch, delayedFetchKeys)
    }
  }

  /**
   * Read from multiple topic partitions at the given offset up to maxSize bytes
   */
  def readFromLocalLog(replicaId: Int,
                       fetchOnlyFromLeader: Boolean,
                       fetchIsolation: FetchIsolation,
                       fetchMaxBytes: Int,
                       hardMaxBytesLimit: Boolean,
                       readPartitionInfo: Seq[(TopicPartition, PartitionData)],
                       quota: ReplicaQuota,
                       clientMetadata: Option[ClientMetadata]): Seq[(TopicPartition, LogReadResult)] = {
    val traceEnabled = isTraceEnabled

    def read(tp: TopicPartition, fetchInfo: PartitionData, limitBytes: Int, minOneMessage: Boolean): LogReadResult = {
      val offset = fetchInfo.fetchOffset
      val partitionFetchSize = fetchInfo.maxBytes
      val followerLogStartOffset = fetchInfo.logStartOffset

      val adjustedMaxBytes = math.min(fetchInfo.maxBytes, limitBytes)
      try {
        if (traceEnabled)
          trace(s"Fetching log segment for partition $tp, offset $offset, partition fetch size $partitionFetchSize, " +
            s"remaining response limit $limitBytes" +
            (if (minOneMessage) s", ignoring response/partition size limits" else ""))

        val partition = getPartitionOrException(tp)
        val fetchTimeMs = time.milliseconds

        // If we are the leader, determine the preferred read-replica
        val preferredReadReplica = clientMetadata.flatMap(
          metadata => findPreferredReadReplica(partition, metadata, replicaId, fetchInfo.fetchOffset, fetchTimeMs))

        if (preferredReadReplica.isDefined) {
          replicaSelectorOpt.foreach { selector =>
            debug(s"Replica selector ${selector.getClass.getSimpleName} returned preferred replica " +
              s"${preferredReadReplica.get} for $clientMetadata")
          }
          // If a preferred read-replica is set, skip the read
          val offsetSnapshot = partition.fetchOffsetSnapshot(fetchInfo.currentLeaderEpoch, fetchOnlyFromLeader = false)
          LogReadResult(info = FetchDataInfo(LogOffsetMetadata.UnknownOffsetMetadata, MemoryRecords.EMPTY),
            divergingEpoch = None,
            highWatermark = offsetSnapshot.highWatermark.messageOffset,
            leaderLogStartOffset = offsetSnapshot.logStartOffset,
            leaderLogEndOffset = offsetSnapshot.logEndOffset.messageOffset,
            followerLogStartOffset = followerLogStartOffset,
            fetchTimeMs = -1L,
            lastStableOffset = Some(offsetSnapshot.lastStableOffset.messageOffset),
            preferredReadReplica = preferredReadReplica,
            exception = None)
        } else {  // 读取文件
          // Try the read first, this tells us whether we need all of adjustedFetchSize for this partition
          val readInfo: LogReadInfo = partition.readRecords(
            lastFetchedEpoch = fetchInfo.lastFetchedEpoch,
            fetchOffset = fetchInfo.fetchOffset,
            currentLeaderEpoch = fetchInfo.currentLeaderEpoch,
            maxBytes = adjustedMaxBytes,
            fetchIsolation = fetchIsolation,
            fetchOnlyFromLeader = fetchOnlyFromLeader,
            minOneMessage = minOneMessage)

          val fetchDataInfo = if (shouldLeaderThrottle(quota, partition, replicaId)) {
            // If the partition is being throttled, simply return an empty set.
            FetchDataInfo(readInfo.fetchedData.fetchOffsetMetadata, MemoryRecords.EMPTY)
          } else if (!hardMaxBytesLimit && readInfo.fetchedData.firstEntryIncomplete) {
            // For FetchRequest version 3, we replace incomplete message sets with an empty one as consumers can make
            // progress in such cases and don't need to report a `RecordTooLargeException`
            FetchDataInfo(readInfo.fetchedData.fetchOffsetMetadata, MemoryRecords.EMPTY)
          } else {
            readInfo.fetchedData
          }

          LogReadResult(info = fetchDataInfo,
            divergingEpoch = readInfo.divergingEpoch,
            highWatermark = readInfo.highWatermark,
            leaderLogStartOffset = readInfo.logStartOffset,
            leaderLogEndOffset = readInfo.logEndOffset,
            followerLogStartOffset = followerLogStartOffset,
            fetchTimeMs = fetchTimeMs,
            lastStableOffset = Some(readInfo.lastStableOffset),
            preferredReadReplica = preferredReadReplica,
            exception = None)
        }
      } catch {
        // NOTE: Failed fetch requests metric is not incremented for known exceptions since it
        // is supposed to indicate un-expected failure of a broker in handling a fetch request
        case e@(_: UnknownTopicOrPartitionException |
                _: NotLeaderOrFollowerException |
                _: UnknownLeaderEpochException |
                _: FencedLeaderEpochException |
                _: ReplicaNotAvailableException |
                _: KafkaStorageException |
                _: OffsetOutOfRangeException) =>
          LogReadResult(info = FetchDataInfo(LogOffsetMetadata.UnknownOffsetMetadata, MemoryRecords.EMPTY),
            divergingEpoch = None,
            highWatermark = Log.UnknownOffset,
            leaderLogStartOffset = Log.UnknownOffset,
            leaderLogEndOffset = Log.UnknownOffset,
            followerLogStartOffset = Log.UnknownOffset,
            fetchTimeMs = -1L,
            lastStableOffset = None,
            exception = Some(e))
        case e: Throwable =>
          brokerTopicStats.topicStats(tp.topic).failedFetchRequestRate.mark()
          brokerTopicStats.allTopicsStats.failedFetchRequestRate.mark()

          val fetchSource = Request.describeReplicaId(replicaId)
          error(s"Error processing fetch with max size $adjustedMaxBytes from $fetchSource " +
            s"on partition $tp: $fetchInfo", e)

          LogReadResult(info = FetchDataInfo(LogOffsetMetadata.UnknownOffsetMetadata, MemoryRecords.EMPTY),
            divergingEpoch = None,
            highWatermark = Log.UnknownOffset,
            leaderLogStartOffset = Log.UnknownOffset,
            leaderLogEndOffset = Log.UnknownOffset,
            followerLogStartOffset = Log.UnknownOffset,
            fetchTimeMs = -1L,
            lastStableOffset = None,
            exception = Some(e))
      }
    }

    var limitBytes = fetchMaxBytes
    val result = new mutable.ArrayBuffer[(TopicPartition, LogReadResult)]
    var minOneMessage = !hardMaxBytesLimit
    readPartitionInfo.foreach { case (tp, fetchInfo) =>
      val readResult = read(tp, fetchInfo, limitBytes, minOneMessage)
      val recordBatchSize = readResult.info.records.sizeInBytes
      // Once we read from a non-empty partition, we stop ignoring request and partition level size limits
      if (recordBatchSize > 0)
        minOneMessage = false
      limitBytes = math.max(0, limitBytes - recordBatchSize)
      result += (tp -> readResult)
    }
    result
  }

  /**
   * Using the configured [[ReplicaSelector]], determine the preferred read replica for a partition given the
   * client metadata, the requested offset, and the current set of replicas. If the preferred read replica is the
   * leader, return None
   */
  def findPreferredReadReplica(partition: Partition,
                               clientMetadata: ClientMetadata,
                               replicaId: Int,
                               fetchOffset: Long,
                               currentTimeMs: Long): Option[Int] = {
    partition.leaderReplicaIdOpt.flatMap { leaderReplicaId =>
      // Don't look up preferred for follower fetches via normal replication
      if (Request.isValidBrokerId(replicaId))
        None
      else {
        replicaSelectorOpt.flatMap { replicaSelector =>
          val replicaEndpoints = metadataCache.getPartitionReplicaEndpoints(partition.topicPartition,
            new ListenerName(clientMetadata.listenerName))
          val replicaInfos = partition.remoteReplicas
            // Exclude replicas that don't have the requested offset (whether or not if they're in the ISR)
            .filter(replica => replica.logEndOffset >= fetchOffset && replica.logStartOffset <= fetchOffset)
            .map(replica => new DefaultReplicaView(
              replicaEndpoints.getOrElse(replica.brokerId, Node.noNode()),
              replica.logEndOffset,
              currentTimeMs - replica.lastCaughtUpTimeMs))

          val leaderReplica = new DefaultReplicaView(
            replicaEndpoints.getOrElse(leaderReplicaId, Node.noNode()),
            partition.localLogOrException.logEndOffset, 0L)
          val replicaInfoSet = mutable.Set[ReplicaView]() ++= replicaInfos += leaderReplica

          val partitionInfo = new DefaultPartitionView(replicaInfoSet.asJava, leaderReplica)
          replicaSelector.select(partition.topicPartition, clientMetadata, partitionInfo).asScala.collect {
            // Even though the replica selector can return the leader, we don't want to send it out with the
            // FetchResponse, so we exclude it here
            case selected if !selected.endpoint.isEmpty && selected != leaderReplica => selected.endpoint.id
          }
        }
      }
    }
  }

  /**
   * To avoid ISR thrashing, we only throttle a replica on the leader if it's in the throttled replica list,
   * the quota is exceeded and the replica is not in sync.
   */
  def shouldLeaderThrottle(quota: ReplicaQuota, partition: Partition, replicaId: Int): Boolean = {
    val isReplicaInSync = partition.inSyncReplicaIds.contains(replicaId)
    !isReplicaInSync && quota.isThrottled(partition.topicPartition) && quota.isQuotaExceeded
  }

  def getLogConfig(topicPartition: TopicPartition): Option[LogConfig] = localLog(topicPartition).map(_.config)

  def getMagic(topicPartition: TopicPartition): Option[Byte] = getLogConfig(topicPartition).map(_.messageFormatVersion.recordVersion.value)

  def maybeUpdateMetadataCache(correlationId: Int, updateMetadataRequest: UpdateMetadataRequest): Seq[TopicPartition] = {
    replicaStateChangeLock synchronized {
      if (updateMetadataRequest.controllerEpoch < controllerEpoch) {
        val stateControllerEpochErrorMessage = s"Received update metadata request with correlation id $correlationId " +
          s"from an old controller ${updateMetadataRequest.controllerId} with epoch ${updateMetadataRequest.controllerEpoch}. " +
          s"Latest known controller epoch is $controllerEpoch"
        stateChangeLogger.warn(stateControllerEpochErrorMessage)
        throw new ControllerMovedException(stateChangeLogger.messageWithPrefix(stateControllerEpochErrorMessage))
      } else {
        val deletedPartitions = metadataCache.updateMetadata(correlationId, updateMetadataRequest)
        controllerEpoch = updateMetadataRequest.controllerEpoch
        deletedPartitions
      }
    }
  }

  def becomeLeaderOrFollower(correlationId: Int,
                             leaderAndIsrRequest: LeaderAndIsrRequest,
                             onLeadershipChange: (Iterable[Partition], Iterable[Partition]) => Unit): LeaderAndIsrResponse = {
    val startMs = time.milliseconds()
    replicaStateChangeLock synchronized {
      val controllerId = leaderAndIsrRequest.controllerId
      val requestPartitionStates = leaderAndIsrRequest.partitionStates.asScala
      stateChangeLogger.info(s"Handling LeaderAndIsr request correlationId $correlationId from controller " +
        s"$controllerId for ${requestPartitionStates.size} partitions")
      if (stateChangeLogger.isTraceEnabled)
        requestPartitionStates.foreach { partitionState =>
          stateChangeLogger.trace(s"Received LeaderAndIsr request $partitionState " +
            s"correlation id $correlationId from controller $controllerId " +
            s"epoch ${leaderAndIsrRequest.controllerEpoch}")
        }
      val topicIds = leaderAndIsrRequest.topicIds()
      def topicIdFromRequest(topicName: String): Option[Uuid] = {
        val topicId = topicIds.get(topicName)
        // if invalid topic ID return None
        if (topicId == null || topicId == Uuid.ZERO_UUID)
          None
        else
          Some(topicId)
      }

      val response = {
        if (leaderAndIsrRequest.controllerEpoch < controllerEpoch) {
          stateChangeLogger.warn(s"Ignoring LeaderAndIsr request from controller $controllerId with " +
            s"correlation id $correlationId since its controller epoch ${leaderAndIsrRequest.controllerEpoch} is old. " +
            s"Latest known controller epoch is $controllerEpoch")
          leaderAndIsrRequest.getErrorResponse(0, Errors.STALE_CONTROLLER_EPOCH.exception)
        } else {
          val responseMap = new mutable.HashMap[TopicPartition, Errors]
          controllerEpoch = leaderAndIsrRequest.controllerEpoch

          val partitionStates = new mutable.HashMap[Partition, LeaderAndIsrPartitionState]()

          // First create the partition if it doesn't exist already
          requestPartitionStates.foreach { partitionState =>
            val topicPartition = new TopicPartition(partitionState.topicName, partitionState.partitionIndex)
            val partitionOpt = getPartition(topicPartition) match {
              case HostedPartition.Offline =>
                stateChangeLogger.warn(s"Ignoring LeaderAndIsr request from " +
                  s"controller $controllerId with correlation id $correlationId " +
                  s"epoch $controllerEpoch for partition $topicPartition as the local replica for the " +
                  "partition is in an offline log directory")
                responseMap.put(topicPartition, Errors.KAFKA_STORAGE_ERROR)
                None

              case _: HostedPartition.Deferred =>
                throw new IllegalStateException("We should never be deferring partition metadata changes and becoming a leader or follower when using ZooKeeper")

              case HostedPartition.Online(partition) =>
                Some(partition)

              case HostedPartition.None =>
                val partition = Partition(topicPartition, time, configRepository, this)
                allPartitions.putIfNotExists(topicPartition, HostedPartition.Online(partition))
                Some(partition)
            }

            // Next check the topic ID and the partition's leader epoch
            partitionOpt.foreach { partition =>
              val currentLeaderEpoch = partition.getLeaderEpoch
              val requestLeaderEpoch = partitionState.leaderEpoch
              val requestTopicId = topicIdFromRequest(topicPartition.topic)

              if (!hasConsistentTopicId(requestTopicId, partition.topicId)) {
                stateChangeLogger.error(s"Topic ID in memory: ${partition.topicId.get} does not" +
                  s" match the topic ID for partition $topicPartition received: " +
                  s"${requestTopicId.get}.")
                responseMap.put(topicPartition, Errors.INCONSISTENT_TOPIC_ID)
              } else if (requestLeaderEpoch > currentLeaderEpoch) {
                // If the leader epoch is valid record the epoch of the controller that made the leadership decision.
                // This is useful while updating the isr to maintain the decision maker controller's epoch in the zookeeper path
                if (partitionState.replicas.contains(localBrokerId))
                  partitionStates.put(partition, partitionState)
                else {
                  stateChangeLogger.warn(s"Ignoring LeaderAndIsr request from controller $controllerId with " +
                    s"correlation id $correlationId epoch $controllerEpoch for partition $topicPartition as itself is not " +
                    s"in assigned replica list ${partitionState.replicas.asScala.mkString(",")}")
                  responseMap.put(topicPartition, Errors.UNKNOWN_TOPIC_OR_PARTITION)
                }
              } else if (requestLeaderEpoch < currentLeaderEpoch) {
                stateChangeLogger.warn(s"Ignoring LeaderAndIsr request from " +
                  s"controller $controllerId with correlation id $correlationId " +
                  s"epoch $controllerEpoch for partition $topicPartition since its associated " +
                  s"leader epoch $requestLeaderEpoch is smaller than the current " +
                  s"leader epoch $currentLeaderEpoch")
                responseMap.put(topicPartition, Errors.STALE_CONTROLLER_EPOCH)
              } else {
                stateChangeLogger.info(s"Ignoring LeaderAndIsr request from " +
                  s"controller $controllerId with correlation id $correlationId " +
                  s"epoch $controllerEpoch for partition $topicPartition since its associated " +
                  s"leader epoch $requestLeaderEpoch matches the current leader epoch")
                responseMap.put(topicPartition, Errors.STALE_CONTROLLER_EPOCH)
              }
            }
          }

          val partitionsToBeLeader = partitionStates.filter { case (_, partitionState) =>
            partitionState.leader == localBrokerId
          }
          val partitionsToBeFollower = partitionStates.filter { case (k, _) => !partitionsToBeLeader.contains(k) }

          val highWatermarkCheckpoints = new LazyOffsetCheckpoints(this.highWatermarkCheckpoints)
          val partitionsBecomeLeader = if (partitionsToBeLeader.nonEmpty)
            makeLeaders(controllerId, controllerEpoch, partitionsToBeLeader, correlationId, responseMap,
              highWatermarkCheckpoints, topicIdFromRequest)
          else
            Set.empty[Partition]
          val partitionsBecomeFollower = if (partitionsToBeFollower.nonEmpty)
            makeFollowers(controllerId, controllerEpoch, partitionsToBeFollower, correlationId, responseMap,
              highWatermarkCheckpoints, topicIdFromRequest)
          else
            Set.empty[Partition]

          val followerTopicSet = partitionsBecomeFollower.map(_.topic).toSet
          updateLeaderAndFollowerMetrics(followerTopicSet)

          leaderAndIsrRequest.partitionStates.forEach { partitionState =>
            val topicPartition = new TopicPartition(partitionState.topicName, partitionState.partitionIndex)
            /*
           * If there is offline log directory, a Partition object may have been created by getOrCreatePartition()
           * before getOrCreateReplica() failed to create local replica due to KafkaStorageException.
           * In this case ReplicaManager.allPartitions will map this topic-partition to an empty Partition object.
           * we need to map this topic-partition to OfflinePartition instead.
           */
            if (localLog(topicPartition).isEmpty)
              markPartitionOffline(topicPartition)
          }

          // we initialize highwatermark thread after the first leaderisrrequest. This ensures that all the partitions
          // have been completely populated before starting the checkpointing there by avoiding weird race conditions
          startHighWatermarkCheckPointThread()

          maybeAddLogDirFetchers(partitionStates.keySet, highWatermarkCheckpoints, topicIdFromRequest)

          replicaFetcherManager.shutdownIdleFetcherThreads()
          replicaAlterLogDirsManager.shutdownIdleFetcherThreads()
          onLeadershipChange(partitionsBecomeLeader, partitionsBecomeFollower)

          val data = new LeaderAndIsrResponseData().setErrorCode(Errors.NONE.code)
          if (leaderAndIsrRequest.version < 5) {
            responseMap.forKeyValue { (tp, error) =>
              data.partitionErrors.add(new LeaderAndIsrPartitionError()
                .setTopicName(tp.topic)
                .setPartitionIndex(tp.partition)
                .setErrorCode(error.code))
            }
          } else {
            responseMap.forKeyValue { (tp, error) =>
              val topicId = topicIds.get(tp.topic)
              var topic = data.topics.find(topicId)
              if (topic == null) {
                topic = new LeaderAndIsrTopicError().setTopicId(topicId)
                data.topics.add(topic)
              }
              topic.partitionErrors.add(new LeaderAndIsrPartitionError()
                .setPartitionIndex(tp.partition)
                .setErrorCode(error.code))
            }
          }
          new LeaderAndIsrResponse(data, leaderAndIsrRequest.version)
        }
      }
      val endMs = time.milliseconds()
      val elapsedMs = endMs - startMs
      stateChangeLogger.info(s"Finished LeaderAndIsr request in ${elapsedMs}ms correlationId $correlationId from controller " +
        s"$controllerId for ${requestPartitionStates.size} partitions")
      response
    }
  }

  /**
   * Checks if the topic ID provided in the LeaderAndIsr request is consistent with the topic ID in the log.
   *
   * If the request had an invalid topic ID (null or zero), then we assume that topic IDs are not supported.
   * The topic ID was not inconsistent, so return true.
   * If the log does not exist or the topic ID is not yet set, logTopicIdOpt will be None.
   * In both cases, the ID is not inconsistent so return true.
   *
   * @param requestTopicIdOpt the topic ID from the LeaderAndIsr request if it exists
   * @param logTopicIdOpt the topic ID in the log if the log and the topic ID exist
   * @return true if the request topic id is consistent, false otherwise
   */
  private def hasConsistentTopicId(requestTopicIdOpt: Option[Uuid], logTopicIdOpt: Option[Uuid]): Boolean = {
    requestTopicIdOpt match {
      case None => true
      case Some(requestTopicId) => logTopicIdOpt.isEmpty || logTopicIdOpt.contains(requestTopicId)
    }
  }

  /**
   * KAFKA-8392
   * For topic partitions of which the broker is no longer a leader, delete metrics related to
   * those topics. Note that this means the broker stops being either a replica or a leader of
   * partitions of said topics
   */
  protected def updateLeaderAndFollowerMetrics(newFollowerTopics: Set[String]): Unit = {
    val leaderTopicSet = leaderPartitionsIterator.map(_.topic).toSet
    newFollowerTopics.diff(leaderTopicSet).foreach(brokerTopicStats.removeOldLeaderMetrics)

    // remove metrics for brokers which are not followers of a topic
    leaderTopicSet.diff(newFollowerTopics).foreach(brokerTopicStats.removeOldFollowerMetrics)
  }

  protected def maybeAddLogDirFetchers(partitions: Set[Partition],
                                       offsetCheckpoints: OffsetCheckpoints,
                                       topicIds: String => Option[Uuid]): Unit = {
    val futureReplicasAndInitialOffset = new mutable.HashMap[TopicPartition, InitialFetchState]
    for (partition <- partitions) {
      val topicPartition = partition.topicPartition
      if (logManager.getLog(topicPartition, isFuture = true).isDefined) {
        partition.log.foreach { log =>
          val leader = BrokerEndPoint(config.brokerId, "localhost", -1)

          // Add future replica log to partition's map
          partition.createLogIfNotExists(
            isNew = false,
            isFutureReplica = true,
            offsetCheckpoints,
            topicIds(partition.topic))

          // pause cleaning for partitions that are being moved and start ReplicaAlterDirThread to move
          // replica from source dir to destination dir
          logManager.abortAndPauseCleaning(topicPartition)

          futureReplicasAndInitialOffset.put(topicPartition, InitialFetchState(leader,
            partition.getLeaderEpoch, log.highWatermark))
        }
      }
    }

    if (futureReplicasAndInitialOffset.nonEmpty)
      replicaAlterLogDirsManager.addFetcherForPartitions(futureReplicasAndInitialOffset)
  }

  /*
   * Make the current broker to become leader for a given set of partitions by:
   *
   * 1. Stop fetchers for these partitions
   * 2. Update the partition metadata in cache
   * 3. Add these partitions to the leader partitions set
   *
   * If an unexpected error is thrown in this function, it will be propagated to KafkaApis where
   * the error message will be set on each partition since we do not know which partition caused it. Otherwise,
   * return the set of partitions that are made leader due to this method
   *
   *  TODO: the above may need to be fixed later
   */
  private def makeLeaders(controllerId: Int,
                          controllerEpoch: Int,
                          partitionStates: Map[Partition, LeaderAndIsrPartitionState],
                          correlationId: Int,
                          responseMap: mutable.Map[TopicPartition, Errors],
                          highWatermarkCheckpoints: OffsetCheckpoints,
                          topicIds: String => Option[Uuid]): Set[Partition] = {
    val traceEnabled = stateChangeLogger.isTraceEnabled
    partitionStates.keys.foreach { partition =>
      if (traceEnabled)
        stateChangeLogger.trace(s"Handling LeaderAndIsr request correlationId $correlationId from " +
          s"controller $controllerId epoch $controllerEpoch starting the become-leader transition for " +
          s"partition ${partition.topicPartition}")
      responseMap.put(partition.topicPartition, Errors.NONE)
    }

    val partitionsToMakeLeaders = mutable.Set[Partition]()

    try {
      // First stop fetchers for all the partitions
      replicaFetcherManager.removeFetcherForPartitions(partitionStates.keySet.map(_.topicPartition))
      stateChangeLogger.info(s"Stopped fetchers as part of LeaderAndIsr request correlationId $correlationId from " +
        s"controller $controllerId epoch $controllerEpoch as part of the become-leader transition for " +
        s"${partitionStates.size} partitions")
      // Update the partition information to be the leader
      partitionStates.forKeyValue { (partition, partitionState) =>
        try {
          if (partition.makeLeader(partitionState, highWatermarkCheckpoints, topicIds(partitionState.topicName)))
            partitionsToMakeLeaders += partition
          else
            stateChangeLogger.info(s"Skipped the become-leader state change after marking its " +
              s"partition as leader with correlation id $correlationId from controller $controllerId epoch $controllerEpoch for " +
              s"partition ${partition.topicPartition} (last update controller epoch ${partitionState.controllerEpoch}) " +
              s"since it is already the leader for the partition.")
        } catch {
          case e: KafkaStorageException =>
            stateChangeLogger.error(s"Skipped the become-leader state change with " +
              s"correlation id $correlationId from controller $controllerId epoch $controllerEpoch for partition ${partition.topicPartition} " +
              s"(last update controller epoch ${partitionState.controllerEpoch}) since " +
              s"the replica for the partition is offline due to disk error $e")
            val dirOpt = getLogDir(partition.topicPartition)
            error(s"Error while making broker the leader for partition $partition in dir $dirOpt", e)
            responseMap.put(partition.topicPartition, Errors.KAFKA_STORAGE_ERROR)
        }
      }

    } catch {
      case e: Throwable =>
        partitionStates.keys.foreach { partition =>
          stateChangeLogger.error(s"Error while processing LeaderAndIsr request correlationId $correlationId received " +
            s"from controller $controllerId epoch $controllerEpoch for partition ${partition.topicPartition}", e)
        }
        // Re-throw the exception for it to be caught in KafkaApis
        throw e
    }

    if (traceEnabled)
      partitionStates.keys.foreach { partition =>
        stateChangeLogger.trace(s"Completed LeaderAndIsr request correlationId $correlationId from controller $controllerId " +
          s"epoch $controllerEpoch for the become-leader transition for partition ${partition.topicPartition}")
      }

    partitionsToMakeLeaders
  }

  /*
   * Make the current broker to become follower for a given set of partitions by:
   *
   * 调用时机:
   * 一个Broker感知到了自己被分配到了一些Follower分区之后 就会调用该方法 为一批Follower分区创建一个Fetcher线程 之后Fetcher线程就会负责去拉取数据到本地副本
   *
   * 1. Remove these partitions from the leader partitions set.
   * 既然新分配了一个Broker很多个Follower分区 就需要强制将这些分区从Leader集合中移除出去
   *
   * 2. Mark the replicas as followers so that no more data can be added from the producer clients.
   * 将这些副本标记为Follower 这样就没有Producer可以向这些副本写入数据了
   *
   * 3. Stop fetchers for these partitions so that no more data can be added by the replica fetcher threads.
   * 对这些Follower停止已有的 ReplicaFetcher 线程 保证暂时没有已有的 ReplicaFetcher 线程拉取数据
   *
   * 4. Truncate the log and checkpoint offsets for these partitions.
   * 截断这些Follower分区的日志 记录这些Follower分区的offset
   *
   * 5. Clear the produce and fetch requests in the purgatory
   * 清理延迟调度的请求
   *
   * 6. If the broker is not shutting down, add the fetcher to the new leaders.
   * 给新的Leader副本添加新的 ReplicaFetcher 线程
   *
   * The ordering of doing these steps make sure that the replicas in transition will not
   * take any more messages before checkpointing offsets so that all messages before the checkpoint
   * are guaranteed to be flushed to disks
   *
   * If an unexpected error is thrown in this function, it will be propagated to KafkaApis where
   * the error message will be set on each partition since we do not know which partition caused it. Otherwise,
   * return the set of partitions that are made follower due to this method
   */
  private def makeFollowers(controllerId: Int,
                            controllerEpoch: Int,
                            partitionStates: Map[Partition, LeaderAndIsrPartitionState],
                            correlationId: Int,
                            responseMap: mutable.Map[TopicPartition, Errors],
<<<<<<< HEAD
                            highWatermarkCheckpoints: OffsetCheckpoints): Set[Partition] = {
=======
                            highWatermarkCheckpoints: OffsetCheckpoints,
                            topicIds: String => Option[Uuid]) : Set[Partition] = {
>>>>>>> 976e78e4
    val traceLoggingEnabled = stateChangeLogger.isTraceEnabled
    partitionStates.forKeyValue { (partition, partitionState) =>
      if (traceLoggingEnabled)
        stateChangeLogger.trace(s"Handling LeaderAndIsr request correlationId $correlationId from controller $controllerId " +
          s"epoch $controllerEpoch starting the become-follower transition for partition ${partition.topicPartition} with leader " +
          s"${partitionState.leader}")
      responseMap.put(partition.topicPartition, Errors.NONE)
    }

    val partitionsToMakeFollower: mutable.Set[Partition] = mutable.Set()
    try {
      // TODO: Delete leaders from LeaderAndIsrRequest
      partitionStates.forKeyValue { (partition, partitionState) =>
        val newLeaderBrokerId = partitionState.leader
        try {
          metadataCache.getAliveBrokers.find(_.id == newLeaderBrokerId) match {
            // Only change partition state when the leader is available
            case Some(_) =>
              if (partition.makeFollower(partitionState, highWatermarkCheckpoints, topicIds(partitionState.topicName)))
                partitionsToMakeFollower += partition
              else
                stateChangeLogger.info(s"Skipped the become-follower state change after marking its partition as " +
                  s"follower with correlation id $correlationId from controller $controllerId epoch $controllerEpoch " +
                  s"for partition ${partition.topicPartition} (last update " +
                  s"controller epoch ${partitionState.controllerEpoch}) " +
                  s"since the new leader $newLeaderBrokerId is the same as the old leader")
            case None =>
              // The leader broker should always be present in the metadata cache.
              // If not, we should record the error message and abort the transition process for this partition
              stateChangeLogger.error(s"Received LeaderAndIsrRequest with correlation id $correlationId from " +
                s"controller $controllerId epoch $controllerEpoch for partition ${partition.topicPartition} " +
                s"(last update controller epoch ${partitionState.controllerEpoch}) " +
                s"but cannot become follower since the new leader $newLeaderBrokerId is unavailable.")
              // Create the local replica even if the leader is unavailable. This is required to ensure that we include
              // the partition's high watermark in the checkpoint file (see KAFKA-1647)
              partition.createLogIfNotExists(isNew = partitionState.isNew, isFutureReplica = false,
                highWatermarkCheckpoints, topicIds(partitionState.topicName))
          }
        } catch {
          case e: KafkaStorageException =>
            stateChangeLogger.error(s"Skipped the become-follower state change with correlation id $correlationId from " +
              s"controller $controllerId epoch $controllerEpoch for partition ${partition.topicPartition} " +
              s"(last update controller epoch ${partitionState.controllerEpoch}) with leader " +
              s"$newLeaderBrokerId since the replica for the partition is offline due to disk error $e")
            val dirOpt = getLogDir(partition.topicPartition)
            error(s"Error while making broker the follower for partition $partition with leader " +
              s"$newLeaderBrokerId in dir $dirOpt", e)
            responseMap.put(partition.topicPartition, Errors.KAFKA_STORAGE_ERROR)
        }
      }

      replicaFetcherManager.removeFetcherForPartitions(partitionsToMakeFollower.map(_.topicPartition))
      stateChangeLogger.info(s"Stopped fetchers as part of become-follower request from controller $controllerId " +
        s"epoch $controllerEpoch with correlation id $correlationId for ${partitionsToMakeFollower.size} partitions")

      partitionsToMakeFollower.foreach { partition =>
        completeDelayedFetchOrProduceRequests(partition.topicPartition)
      }

      if (isShuttingDown.get()) {
        if (traceLoggingEnabled) {
          partitionsToMakeFollower.foreach { partition =>
            stateChangeLogger.trace(s"Skipped the adding-fetcher step of the become-follower state " +
              s"change with correlation id $correlationId from controller $controllerId epoch $controllerEpoch for " +
              s"partition ${partition.topicPartition} with leader ${partitionStates(partition).leader} " +
              "since it is shutting down")
          }
        }
      } else {
        // we do not need to check if the leader exists again since this has been done at the beginning of this process
        val partitionsToMakeFollowerWithLeaderAndOffset = partitionsToMakeFollower.map { partition =>
          val leader = metadataCache.getAliveBrokers.find(_.id == partition.leaderReplicaIdOpt.get).get
            .brokerEndPoint(config.interBrokerListenerName)
          val log = partition.localLogOrException
          val fetchOffset = initialFetchOffset(log)
          partition.topicPartition -> InitialFetchState(leader, partition.getLeaderEpoch, fetchOffset)
        }.toMap

        replicaFetcherManager.addFetcherForPartitions(partitionsToMakeFollowerWithLeaderAndOffset)
      }
    } catch {
      case e: Throwable =>
        stateChangeLogger.error(s"Error while processing LeaderAndIsr request with correlationId $correlationId " +
          s"received from controller $controllerId epoch $controllerEpoch", e)
        // Re-throw the exception for it to be caught in KafkaApis
        throw e
    }

    if (traceLoggingEnabled)
      partitionStates.keys.foreach { partition =>
        stateChangeLogger.trace(s"Completed LeaderAndIsr request correlationId $correlationId from controller $controllerId " +
          s"epoch $controllerEpoch for the become-follower transition for partition ${partition.topicPartition} with leader " +
          s"${partitionStates(partition).leader}")
      }

    partitionsToMakeFollower
  }

  /**
   * From IBP 2.7 onwards, we send latest fetch epoch in the request and truncate if a
   * diverging epoch is returned in the response, avoiding the need for a separate
   * OffsetForLeaderEpoch request.
   */
  protected def initialFetchOffset(log: Log): Long = {
    if (ApiVersion.isTruncationOnFetchSupported(config.interBrokerProtocolVersion) && log.latestEpoch.nonEmpty)
      log.logEndOffset
    else
      log.highWatermark
  }

  /**
   * ISR后台检测线程
   */
  private def maybeShrinkIsr(): Unit = {
    trace("Evaluating ISR list of partitions to see which replicas can be removed from the ISR")

    // Shrink ISRs for non offline partitions
    // 对所有分区进行判断 对ISR列表进行收缩
    allPartitions.keys.foreach { topicPartition =>
      onlinePartition(topicPartition).foreach(_.maybeShrinkIsr())
    }
  }

  /**
   * Update the follower's fetch state on the leader based on the last fetch request and update `readResult`.
   * If the follower replica is not recognized to be one of the assigned replicas, do not update
   * `readResult` so that log start/end offset and high watermark is consistent with
   * records in fetch response. Log start/end offset and high watermark may change not only due to
   * this fetch request, e.g., rolling new log segment and removing old log segment may move log
   * start offset further than the last offset in the fetched records. The followers will get the
   * updated leader's state in the next fetch response.
   */
  private def updateFollowerFetchState(followerId: Int,
                                       readResults: Seq[(TopicPartition, LogReadResult)]): Seq[(TopicPartition, LogReadResult)] = {
    readResults.map { case (topicPartition, readResult) =>
      val updatedReadResult = if (readResult.error != Errors.NONE) {
        debug(s"Skipping update of fetch state for follower $followerId since the " +
          s"log read returned error ${readResult.error}")
        readResult
      } else {
        onlinePartition(topicPartition) match {
          case Some(partition) =>
            if (partition.updateFollowerFetchState(followerId,
              followerFetchOffsetMetadata = readResult.info.fetchOffsetMetadata,
              followerStartOffset = readResult.followerLogStartOffset,
              followerFetchTimeMs = readResult.fetchTimeMs,
              leaderEndOffset = readResult.leaderLogEndOffset)) {
              readResult
            } else {
              warn(s"Leader $localBrokerId failed to record follower $followerId's position " +
                s"${readResult.info.fetchOffsetMetadata.messageOffset}, and last sent HW since the replica " +
                s"is not recognized to be one of the assigned replicas ${partition.assignmentState.replicas.mkString(",")} " +
                s"for partition $topicPartition. Empty records will be returned for this partition.")
              readResult.withEmptyFetchInfo
            }
          case None =>
            warn(s"While recording the replica LEO, the partition $topicPartition hasn't been created.")
            readResult
        }
      }
      topicPartition -> updatedReadResult
    }
  }

  private def leaderPartitionsIterator: Iterator[Partition] =
    onlinePartitionsIterator.filter(_.leaderLogIfLocal.isDefined)

  def getLogEndOffset(topicPartition: TopicPartition): Option[Long] =
    onlinePartition(topicPartition).flatMap(_.leaderLogIfLocal.map(_.logEndOffset))

  // Flushes the highwatermark value for all partitions to the highwatermark file
  def checkpointHighWatermarks(): Unit = {
    def putHw(logDirToCheckpoints: mutable.AnyRefMap[String, mutable.AnyRefMap[TopicPartition, Long]],
              log: Log): Unit = {
      val checkpoints = logDirToCheckpoints.getOrElseUpdate(log.parentDir,
        new mutable.AnyRefMap[TopicPartition, Long]())
      checkpoints.put(log.topicPartition, log.highWatermark)
    }

    val logDirToHws = new mutable.AnyRefMap[String, mutable.AnyRefMap[TopicPartition, Long]](
      allPartitions.size)
    onlinePartitionsIterator.foreach { partition =>
      partition.log.foreach(putHw(logDirToHws, _))
      partition.futureLog.foreach(putHw(logDirToHws, _))
    }

    for ((logDir, hws) <- logDirToHws) {
      try highWatermarkCheckpoints.get(logDir).foreach(_.write(hws))
      catch {
        case e: KafkaStorageException =>
          error(s"Error while writing to highwatermark file in directory $logDir", e)
      }
    }
  }

  def markPartitionOffline(tp: TopicPartition): Unit = replicaStateChangeLock synchronized {
    allPartitions.put(tp, HostedPartition.Offline)
    Partition.removeMetrics(tp)
  }

  /**
   * The log directory failure handler for the replica
   *
   * @param dir                     the absolute path of the log directory
   * @param sendZkNotification      check if we need to send notification to zookeeper node (needed for unit test)
   */
  def handleLogDirFailure(dir: String, sendZkNotification: Boolean = true): Unit = {
    if (!logManager.isLogDirOnline(dir))
      return
    warn(s"Stopping serving replicas in dir $dir")
    replicaStateChangeLock synchronized {
      val newOfflinePartitions = onlinePartitionsIterator.filter { partition =>
        partition.log.exists { _.parentDir == dir }
      }.map(_.topicPartition).toSet

      val partitionsWithOfflineFutureReplica = onlinePartitionsIterator.filter { partition =>
        partition.futureLog.exists { _.parentDir == dir }
      }.toSet

      replicaFetcherManager.removeFetcherForPartitions(newOfflinePartitions)
      replicaAlterLogDirsManager.removeFetcherForPartitions(newOfflinePartitions ++ partitionsWithOfflineFutureReplica.map(_.topicPartition))

      partitionsWithOfflineFutureReplica.foreach(partition => partition.removeFutureLocalReplica(deleteFromLogDir = false))
      newOfflinePartitions.foreach { topicPartition =>
        markPartitionOffline(topicPartition)
      }
      newOfflinePartitions.map(_.topic).foreach { topic: String =>
        maybeRemoveTopicMetrics(topic)
      }
      highWatermarkCheckpoints = highWatermarkCheckpoints.filter { case (checkpointDir, _) => checkpointDir != dir }

      warn(s"Broker $localBrokerId stopped fetcher for partitions ${newOfflinePartitions.mkString(",")} and stopped moving logs " +
        s"for partitions ${partitionsWithOfflineFutureReplica.mkString(",")} because they are in the failed log directory $dir.")
    }
    logManager.handleLogDirFailure(dir)

    if (sendZkNotification)
      if (zkClient.isEmpty) {
        warn("Unable to propagate log dir failure via Zookeeper in KRaft mode")
      } else {
        zkClient.get.propagateLogDirEvent(localBrokerId)
      }
    warn(s"Stopped serving replicas in dir $dir")
  }

  def removeMetrics(): Unit = {
    removeMetric("LeaderCount")
    removeMetric("PartitionCount")
    removeMetric("OfflineReplicaCount")
    removeMetric("UnderReplicatedPartitions")
    removeMetric("UnderMinIsrPartitionCount")
    removeMetric("AtMinIsrPartitionCount")
    removeMetric("ReassigningPartitions")
  }

  // High watermark do not need to be checkpointed only when under unit tests
  def shutdown(checkpointHW: Boolean = true): Unit = {
    info("Shutting down")
    removeMetrics()
    if (logDirFailureHandler != null)
      logDirFailureHandler.shutdown()
    replicaFetcherManager.shutdown()
    replicaAlterLogDirsManager.shutdown()
    delayedFetchPurgatory.shutdown()
    delayedProducePurgatory.shutdown()
    delayedDeleteRecordsPurgatory.shutdown()
    delayedElectLeaderPurgatory.shutdown()
    if (checkpointHW)
      checkpointHighWatermarks()
    replicaSelectorOpt.foreach(_.close)
    info("Shut down completely")
  }

  protected def createReplicaFetcherManager(metrics: Metrics, time: Time, threadNamePrefix: Option[String], quotaManager: ReplicationQuotaManager) = {
    new ReplicaFetcherManager(config, this, metrics, time, threadNamePrefix, quotaManager)
  }

  protected def createReplicaAlterLogDirsManager(quotaManager: ReplicationQuotaManager, brokerTopicStats: BrokerTopicStats) = {
    new ReplicaAlterLogDirsManager(config, this, quotaManager, brokerTopicStats)
  }

  protected def createReplicaSelector(): Option[ReplicaSelector] = {
    config.replicaSelectorClassName.map { className =>
      val tmpReplicaSelector: ReplicaSelector = CoreUtils.createObject[ReplicaSelector](className)
      tmpReplicaSelector.configure(config.originals())
      tmpReplicaSelector
    }
  }

  def lastOffsetForLeaderEpoch(
    requestedEpochInfo: Seq[OffsetForLeaderTopic]
  ): Seq[OffsetForLeaderTopicResult] = {
    requestedEpochInfo.map { offsetForLeaderTopic =>
      val partitions = offsetForLeaderTopic.partitions.asScala.map { offsetForLeaderPartition =>
        val tp = new TopicPartition(offsetForLeaderTopic.topic, offsetForLeaderPartition.partition)
        getPartition(tp) match {
          case HostedPartition.Online(partition) =>
            val currentLeaderEpochOpt =
              if (offsetForLeaderPartition.currentLeaderEpoch == RecordBatch.NO_PARTITION_LEADER_EPOCH)
                Optional.empty[Integer]
              else
                Optional.of[Integer](offsetForLeaderPartition.currentLeaderEpoch)

            partition.lastOffsetForLeaderEpoch(
              currentLeaderEpochOpt,
              offsetForLeaderPartition.leaderEpoch,
              fetchOnlyFromLeader = true)

          case HostedPartition.Offline =>
            new EpochEndOffset()
              .setPartition(offsetForLeaderPartition.partition)
              .setErrorCode(Errors.KAFKA_STORAGE_ERROR.code)

          case HostedPartition.None if metadataCache.contains(tp) =>
            new EpochEndOffset()
              .setPartition(offsetForLeaderPartition.partition)
              .setErrorCode(Errors.NOT_LEADER_OR_FOLLOWER.code)

          case _: HostedPartition.Deferred =>
            new EpochEndOffset()
              .setPartition(offsetForLeaderPartition.partition)
              .setErrorCode(Errors.NOT_LEADER_OR_FOLLOWER.code)

          case HostedPartition.None =>
            new EpochEndOffset()
              .setPartition(offsetForLeaderPartition.partition)
              .setErrorCode(Errors.UNKNOWN_TOPIC_OR_PARTITION.code)
        }
      }

      new OffsetForLeaderTopicResult()
        .setTopic(offsetForLeaderTopic.topic)
        .setPartitions(partitions.toList.asJava)
    }
  }

  def electLeaders(
                    controller: KafkaController,
                    partitions: Set[TopicPartition],
                    electionType: ElectionType,
                    responseCallback: Map[TopicPartition, ApiError] => Unit,
                    requestTimeout: Int
                  ): Unit = {

    val deadline = time.milliseconds() + requestTimeout

    def electionCallback(results: Map[TopicPartition, Either[ApiError, Int]]): Unit = {
      val expectedLeaders = mutable.Map.empty[TopicPartition, Int]
      val failures = mutable.Map.empty[TopicPartition, ApiError]
      results.foreach {
        case (partition, Right(leader)) => expectedLeaders += partition -> leader
        case (partition, Left(error)) => failures += partition -> error
      }

      if (expectedLeaders.nonEmpty) {
        val watchKeys = expectedLeaders.iterator.map {
          case (tp, _) => TopicPartitionOperationKey(tp)
        }.toBuffer

        delayedElectLeaderPurgatory.tryCompleteElseWatch(
          new DelayedElectLeader(
            math.max(0, deadline - time.milliseconds()),
            expectedLeaders,
            failures,
            this,
            responseCallback
          ),
          watchKeys
        )
      } else {
        // There are no partitions actually being elected, so return immediately
        responseCallback(failures)
      }
    }

    controller.electLeaders(partitions, electionType, electionCallback)
  }

  def activeProducerState(requestPartition: TopicPartition): DescribeProducersResponseData.PartitionResponse = {
    getPartitionOrError(requestPartition) match {
      case Left(error) => new DescribeProducersResponseData.PartitionResponse()
        .setPartitionIndex(requestPartition.partition)
        .setErrorCode(error.code)
      case Right(partition) => partition.activeProducerState
    }
  }
}<|MERGE_RESOLUTION|>--- conflicted
+++ resolved
@@ -1727,12 +1727,8 @@
                             partitionStates: Map[Partition, LeaderAndIsrPartitionState],
                             correlationId: Int,
                             responseMap: mutable.Map[TopicPartition, Errors],
-<<<<<<< HEAD
-                            highWatermarkCheckpoints: OffsetCheckpoints): Set[Partition] = {
-=======
                             highWatermarkCheckpoints: OffsetCheckpoints,
                             topicIds: String => Option[Uuid]) : Set[Partition] = {
->>>>>>> 976e78e4
     val traceLoggingEnabled = stateChangeLogger.isTraceEnabled
     partitionStates.forKeyValue { (partition, partitionState) =>
       if (traceLoggingEnabled)
