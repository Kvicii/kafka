/**
 * Licensed to the Apache Software Foundation (ASF) under one or more
 * contributor license agreements.  See the NOTICE file distributed with
 * this work for additional information regarding copyright ownership.
 * The ASF licenses this file to You under the Apache License, Version 2.0
 * (the "License"); you may not use this file except in compliance with
 * the License.  You may obtain a copy of the License at
 *
 * http://www.apache.org/licenses/LICENSE-2.0
 *
 * Unless required by applicable law or agreed to in writing, software
 * distributed under the License is distributed on an "AS IS" BASIS,
 * WITHOUT WARRANTIES OR CONDITIONS OF ANY KIND, either express or implied.
 * See the License for the specific language governing permissions and
 * limitations under the License.
 */
package kafka.server

import java.io.File
import java.util.Optional
import java.util.concurrent.TimeUnit
import java.util.concurrent.atomic.AtomicBoolean
import java.util.concurrent.locks.Lock

import com.yammer.metrics.core.Meter
import kafka.api._
import kafka.cluster.{BrokerEndPoint, Partition}
import kafka.common.RecordValidationException
import kafka.controller.{KafkaController, StateChangeLogger}
import kafka.log._
import kafka.metrics.KafkaMetricsGroup
import kafka.server.{FetchMetadata => SFetchMetadata}
import kafka.server.HostedPartition.Online
import kafka.server.QuotaFactory.QuotaManagers
import kafka.server.checkpoints.{LazyOffsetCheckpoints, OffsetCheckpointFile, OffsetCheckpoints}
import kafka.server.metadata.ConfigRepository
import kafka.utils._
import kafka.utils.Implicits._
import kafka.zk.KafkaZkClient
import org.apache.kafka.common.{ElectionType, IsolationLevel, Node, TopicPartition, Uuid}
import org.apache.kafka.common.errors._
import org.apache.kafka.common.internals.Topic
import org.apache.kafka.common.message.LeaderAndIsrRequestData.LeaderAndIsrPartitionState
import org.apache.kafka.common.message.DeleteRecordsResponseData.DeleteRecordsPartitionResult
import org.apache.kafka.common.message.{DescribeLogDirsResponseData, DescribeProducersResponseData, FetchResponseData, LeaderAndIsrResponseData}
import org.apache.kafka.common.message.LeaderAndIsrResponseData.LeaderAndIsrTopicError
import org.apache.kafka.common.message.LeaderAndIsrResponseData.LeaderAndIsrPartitionError
import org.apache.kafka.common.message.OffsetForLeaderEpochRequestData.OffsetForLeaderTopic
import org.apache.kafka.common.message.OffsetForLeaderEpochResponseData.{EpochEndOffset, OffsetForLeaderTopicResult}
import org.apache.kafka.common.message.StopReplicaRequestData.StopReplicaPartitionState
import org.apache.kafka.common.metrics.Metrics
import org.apache.kafka.common.network.ListenerName
import org.apache.kafka.common.protocol.Errors
import org.apache.kafka.common.record.FileRecords.TimestampAndOffset
import org.apache.kafka.common.record._
import org.apache.kafka.common.replica.PartitionView.DefaultPartitionView
import org.apache.kafka.common.replica.ReplicaView.DefaultReplicaView
import org.apache.kafka.common.replica.{ClientMetadata, _}
import org.apache.kafka.common.requests.FetchRequest.PartitionData
import org.apache.kafka.common.requests.FetchResponse.AbortedTransaction
import org.apache.kafka.common.requests.ProduceResponse.PartitionResponse
import org.apache.kafka.common.requests._
import org.apache.kafka.common.utils.Time

import scala.jdk.CollectionConverters._
import scala.collection.{Map, Seq, Set, mutable}
import scala.compat.java8.OptionConverters._

/*
 * Result metadata of a log append operation on the log
 */
case class LogAppendResult(info: LogAppendInfo, exception: Option[Throwable] = None) {
  def error: Errors = exception match {
    case None => Errors.NONE
    case Some(e) => Errors.forException(e)
  }
}

case class LogDeleteRecordsResult(requestedOffset: Long, lowWatermark: Long, exception: Option[Throwable] = None) {
  def error: Errors = exception match {
    case None => Errors.NONE
    case Some(e) => Errors.forException(e)
  }
}

/**
 * Result metadata of a log read operation on the log
 * @param info @FetchDataInfo returned by the @Log read
 * @param divergingEpoch Optional epoch and end offset which indicates the largest epoch such
 *                       that subsequent records are known to diverge on the follower/consumer
 * @param highWatermark high watermark of the local replica
 * @param leaderLogStartOffset The log start offset of the leader at the time of the read
 * @param leaderLogEndOffset The log end offset of the leader at the time of the read
 * @param followerLogStartOffset The log start offset of the follower taken from the Fetch request
 * @param fetchTimeMs            The time the fetch was received
 * @param lastStableOffset       Current LSO or None if the result has an exception
 * @param preferredReadReplica   the preferred read replica to be used for future fetches
 * @param exception              Exception if error encountered while reading from the log
 */
case class LogReadResult(info: FetchDataInfo,
                         divergingEpoch: Option[FetchResponseData.EpochEndOffset],
                         highWatermark: Long,
                         leaderLogStartOffset: Long,
                         leaderLogEndOffset: Long,
                         followerLogStartOffset: Long,
                         fetchTimeMs: Long,
                         lastStableOffset: Option[Long],
                         preferredReadReplica: Option[Int] = None,
                         exception: Option[Throwable] = None) {

  def error: Errors = exception match {
    case None => Errors.NONE
    case Some(e) => Errors.forException(e)
  }

  def toFetchPartitionData(isReassignmentFetch: Boolean): FetchPartitionData = FetchPartitionData(
    this.error,
    this.highWatermark,
    this.leaderLogStartOffset,
    this.info.records,
    this.divergingEpoch,
    this.lastStableOffset,
    this.info.abortedTransactions,
    this.preferredReadReplica,
    isReassignmentFetch)

  def withEmptyFetchInfo: LogReadResult =
    copy(info = FetchDataInfo(LogOffsetMetadata.UnknownOffsetMetadata, MemoryRecords.EMPTY))

  override def toString = {
    "LogReadResult(" +
      s"info=$info, " +
      s"divergingEpoch=$divergingEpoch, " +
      s"highWatermark=$highWatermark, " +
      s"leaderLogStartOffset=$leaderLogStartOffset, " +
      s"leaderLogEndOffset=$leaderLogEndOffset, " +
      s"followerLogStartOffset=$followerLogStartOffset, " +
      s"fetchTimeMs=$fetchTimeMs, " +
      s"preferredReadReplica=$preferredReadReplica, " +
      s"lastStableOffset=$lastStableOffset, " +
      s"error=$error" +
      ")"
  }

}

case class FetchPartitionData(error: Errors = Errors.NONE,
                              highWatermark: Long,
                              logStartOffset: Long,
                              records: Records,
                              divergingEpoch: Option[FetchResponseData.EpochEndOffset],
                              lastStableOffset: Option[Long],
                              abortedTransactions: Option[List[AbortedTransaction]],
                              preferredReadReplica: Option[Int],
                              isReassignmentFetch: Boolean)

/**
 * Trait to represent the state of hosted partitions. We create a concrete (active) Partition
 * instance when the broker receives a LeaderAndIsr request from the controller or a metadata
 * log record from the Quorum controller indicating that the broker should be either a leader
 * or follower of a partition.
 */
sealed trait HostedPartition

/**
 * Trait to represent a partition that isn't Offline -- i.e. it is either Online or it is Deferred.
 */
sealed trait NonOffline extends HostedPartition {
  val partition: Partition
}
object HostedPartition {

  /**
   * This broker does not have any state for this partition locally.
   */
  final object None extends HostedPartition

  /**
   * This broker hosts the partition and it is online.
   */
  final case class Online(partition: Partition) extends NonOffline

  /**
   * This broker hosted the partition (or will soon host it if it is new) but
   * it is deferring metadata changes until it catches up on the Raft-based metadata
   * log.  This state only applies to brokers that are using a Raft-based metadata
   * quorum; it never happens when using ZooKeeper.  The isNew value indicates
   * if the partition needs to be created when we apply the deferred changes.
   */
  final case class Deferred(partition: Partition, isNew: Boolean) extends NonOffline

  /**
   * This broker hosts the partition, but it is in an offline log directory.
   */
  final object Offline extends HostedPartition

}

object ReplicaManager {
  val HighWatermarkFilename = "replication-offset-checkpoint"
}

/**
 * 功能:
 * 1. 负责把数据写入本地磁盘文件
 * 2. 后台线程负责从Broker Leader拉取数据同步到Follower
 *
 * @param config
 * @param metrics
 * @param time
 * @param zkClient
 * @param scheduler
 * @param logManager
 * @param isShuttingDown
 * @param quotaManagers
 * @param brokerTopicStats
 * @param metadataCache
 * @param logDirFailureChannel
 * @param delayedProducePurgatory
 * @param delayedFetchPurgatory
 * @param delayedDeleteRecordsPurgatory
 * @param delayedElectLeaderPurgatory
 * @param threadNamePrefix
 * @param configRepository
 * @param alterIsrManager
 */
class ReplicaManager(val config: KafkaConfig,
                     metrics: Metrics,
                     time: Time,
                     val zkClient: Option[KafkaZkClient],
                     scheduler: Scheduler,
                     val logManager: LogManager,
                     val isShuttingDown: AtomicBoolean,
                     quotaManagers: QuotaManagers,
                     val brokerTopicStats: BrokerTopicStats,
                     val metadataCache: MetadataCache,
                     logDirFailureChannel: LogDirFailureChannel,
                     val delayedProducePurgatory: DelayedOperationPurgatory[DelayedProduce],
                     val delayedFetchPurgatory: DelayedOperationPurgatory[DelayedFetch],
                     val delayedDeleteRecordsPurgatory: DelayedOperationPurgatory[DelayedDeleteRecords],
                     val delayedElectLeaderPurgatory: DelayedOperationPurgatory[DelayedElectLeader],
                     threadNamePrefix: Option[String],
                     configRepository: ConfigRepository,
                     val alterIsrManager: AlterIsrManager) extends Logging with KafkaMetricsGroup {

  def this(config: KafkaConfig,
           metrics: Metrics,
           time: Time,
           zkClient: Option[KafkaZkClient],
           scheduler: Scheduler,
           logManager: LogManager,
           isShuttingDown: AtomicBoolean,
           quotaManagers: QuotaManagers,
           brokerTopicStats: BrokerTopicStats,
           metadataCache: MetadataCache,
           logDirFailureChannel: LogDirFailureChannel,
           alterIsrManager: AlterIsrManager,
           configRepository: ConfigRepository,
           threadNamePrefix: Option[String] = None) = {
    this(config, metrics, time, zkClient, scheduler, logManager, isShuttingDown,
      quotaManagers, brokerTopicStats, metadataCache, logDirFailureChannel,
      DelayedOperationPurgatory[DelayedProduce](
        purgatoryName = "Produce", brokerId = config.brokerId,
        purgeInterval = config.producerPurgatoryPurgeIntervalRequests),
      DelayedOperationPurgatory[DelayedFetch](
        purgatoryName = "Fetch", brokerId = config.brokerId,
        purgeInterval = config.fetchPurgatoryPurgeIntervalRequests),
      DelayedOperationPurgatory[DelayedDeleteRecords](
        purgatoryName = "DeleteRecords", brokerId = config.brokerId,
        purgeInterval = config.deleteRecordsPurgatoryPurgeIntervalRequests),
      DelayedOperationPurgatory[DelayedElectLeader](
        purgatoryName = "ElectLeader", brokerId = config.brokerId),
      threadNamePrefix, configRepository, alterIsrManager)
  }

  // -----------------------------主要是存储了Partition信息 + LogManager HW信息 + ReplicaFetcherManager ISR信息-----------------------------
  /* epoch of the controller that last changed the leader */
<<<<<<< HEAD
  @volatile var controllerEpoch: Int = KafkaController.InitialControllerEpoch
  private val localBrokerId = config.brokerId
  // 保存了本机所有分区
  private val allPartitions = new Pool[TopicPartition, HostedPartition](
    valueFactory = Some(tp => HostedPartition.Online(Partition(tp, time, configRepository, this)))
  )
  private val replicaStateChangeLock = new Object
  // 负责从Broker Leader副本拉取消息和同步数据
  val replicaFetcherManager = createReplicaFetcherManager(metrics, time, threadNamePrefix, quotaManagers.follower)
  val replicaAlterLogDirsManager = createReplicaAlterLogDirsManager(quotaManagers.alterLogDirs, brokerTopicStats)
  // 每个Leader写入了一条消息 Leader Partition的LEO推进一位 但是必须等到所有Follower都同步了这条消息 Leader Partition的HW才能推进一位
  // HW决定了消费者只能消费HW到Log Start Offset之间的数据
=======
  @volatile private[server] var controllerEpoch: Int = KafkaController.InitialControllerEpoch
  protected val localBrokerId = config.brokerId
  protected val allPartitions = new Pool[TopicPartition, HostedPartition](
    valueFactory = Some(tp => HostedPartition.Online(Partition(tp, time, configRepository, this)))
  )
  protected val replicaStateChangeLock = new Object
  val replicaFetcherManager = createReplicaFetcherManager(metrics, time, threadNamePrefix, quotaManagers.follower)
  private[server] val replicaAlterLogDirsManager = createReplicaAlterLogDirsManager(quotaManagers.alterLogDirs, brokerTopicStats)
>>>>>>> 2294d104
  private val highWatermarkCheckPointThreadStarted = new AtomicBoolean(false)
  @volatile private[server] var highWatermarkCheckpoints: Map[String, OffsetCheckpointFile] = logManager.liveLogDirs.map(dir =>
    (dir.getAbsolutePath, new OffsetCheckpointFile(new File(dir, ReplicaManager.HighWatermarkFilename), logDirFailureChannel))).toMap

  this.logIdent = s"[ReplicaManager broker=$localBrokerId] "
  protected val stateChangeLogger = new StateChangeLogger(localBrokerId, inControllerContext = false, None)

  private var logDirFailureHandler: LogDirFailureHandler = null

  private class LogDirFailureHandler(name: String, haltBrokerOnDirFailure: Boolean) extends ShutdownableThread(name) {
    override def doWork(): Unit = {
      val newOfflineLogDir = logDirFailureChannel.takeNextOfflineLogDir()
      if (haltBrokerOnDirFailure) {
        fatal(s"Halting broker because dir $newOfflineLogDir is offline")
        Exit.halt(1)
      }
      handleLogDirFailure(newOfflineLogDir)
    }
  }

  // Visible for testing
  private[server] val replicaSelectorOpt: Option[ReplicaSelector] = createReplicaSelector()
  // 本地存储的Leader数量
  newGauge("LeaderCount", () => leaderPartitionsIterator.size)
  // Visible for testing
  // 本地存储的Partition数量
  private[kafka] val partitionCount = newGauge("PartitionCount", () => allPartitions.size)
  newGauge("OfflineReplicaCount", () => offlinePartitionCount)
  // 副本数量不充足的Partition
  newGauge("UnderReplicatedPartitions", () => underReplicatedPartitionCount)

  newGauge("UnderMinIsrPartitionCount", () => leaderPartitionsIterator.count(_.isUnderMinIsr))
  newGauge("AtMinIsrPartitionCount", () => leaderPartitionsIterator.count(_.isAtMinIsr))
  newGauge("ReassigningPartitions", () => reassigningPartitionsCount)

  def reassigningPartitionsCount: Int = leaderPartitionsIterator.count(_.isReassigning)
  // ISR列表扩张和伸缩的速率
  val isrExpandRate: Meter = newMeter("IsrExpandsPerSec", "expands", TimeUnit.SECONDS)
  val isrShrinkRate: Meter = newMeter("IsrShrinksPerSec", "shrinks", TimeUnit.SECONDS)
  val failedIsrUpdatesRate: Meter = newMeter("FailedIsrUpdatesPerSec", "failedUpdates", TimeUnit.SECONDS)

  def underReplicatedPartitionCount: Int = leaderPartitionsIterator.count(_.isUnderReplicated)

  def startHighWatermarkCheckPointThread(): Unit = {
    if (highWatermarkCheckPointThreadStarted.compareAndSet(false, true))
      scheduler.schedule("highwatermark-checkpoint", checkpointHighWatermarks _, period = config.replicaHighWatermarkCheckpointIntervalMs, unit = TimeUnit.MILLISECONDS)
  }

  // When ReplicaAlterDirThread finishes replacing a current replica with a future replica, it will
  // remove the partition from the partition state map. But it will not close itself even if the
  // partition state map is empty. Thus we need to call shutdownIdleReplicaAlterDirThread() periodically
  // to shutdown idle ReplicaAlterDirThread
  def shutdownIdleReplicaAlterLogDirsThread(): Unit = {
    replicaAlterLogDirsManager.shutdownIdleFetcherThreads()
  }

  def getLog(topicPartition: TopicPartition): Option[Log] = logManager.getLog(topicPartition)

  def hasDelayedElectionOperations: Boolean = delayedElectLeaderPurgatory.numDelayed != 0

  def tryCompleteElection(key: DelayedOperationKey): Unit = {
    val completed = delayedElectLeaderPurgatory.checkAndComplete(key)
    debug("Request key %s unblocked %d ElectLeader.".format(key.keyLabel, completed))
  }

  def startup(): Unit = {
    // start ISR expiration thread
    // A follower can lag behind leader for up to config.replicaLagTimeMaxMs x 1.5 before it is removed from ISR
    // ReplicaManager启动时会创建该异步线程(isr-expiration)定期去查看是否需要为集群中所有online分区执行ISR收缩
    scheduler.schedule("isr-expiration", maybeShrinkIsr _, period = config.replicaLagTimeMaxMs / 2, unit = TimeUnit.MILLISECONDS)
    scheduler.schedule("shutdown-idle-replica-alter-log-dirs-thread", shutdownIdleReplicaAlterLogDirsThread _, period = 10000L, unit = TimeUnit.MILLISECONDS)

    // If inter-broker protocol (IBP) < 1.0, the controller will send LeaderAndIsrRequest V0 which does not include isNew field.
    // In this case, the broker receiving the request cannot determine whether it is safe to create a partition if a log directory has failed.
    // Thus, we choose to halt the broker on any log diretory failure if IBP < 1.0
    val haltBrokerOnFailure = config.interBrokerProtocolVersion < KAFKA_1_0_IV0
    logDirFailureHandler = new LogDirFailureHandler("LogDirFailureHandler", haltBrokerOnFailure)
    logDirFailureHandler.start()
  }

  private def maybeRemoveTopicMetrics(topic: String): Unit = {
    val topicHasNonOfflinePartition = allPartitions.values.exists {
      case nonOffline: NonOffline => topic == nonOffline.partition.topic
      case HostedPartition.None | HostedPartition.Offline => false
    }
    if (!topicHasNonOfflinePartition) // nothing online or deferred
      brokerTopicStats.removeMetrics(topic)
  }

  protected def completeDelayedFetchOrProduceRequests(topicPartition: TopicPartition): Unit = {
    val topicPartitionOperationKey = TopicPartitionOperationKey(topicPartition)
    delayedProducePurgatory.checkAndComplete(topicPartitionOperationKey)
    delayedFetchPurgatory.checkAndComplete(topicPartitionOperationKey)
  }

  def stopReplicas(correlationId: Int,
                   controllerId: Int,
                   controllerEpoch: Int,
                   brokerEpoch: Long,
                   partitionStates: Map[TopicPartition, StopReplicaPartitionState]
                  ): (mutable.Map[TopicPartition, Errors], Errors) = {
    replicaStateChangeLock synchronized {
      stateChangeLogger.info(s"Handling StopReplica request correlationId $correlationId from controller " +
        s"$controllerId for ${partitionStates.size} partitions")
      if (stateChangeLogger.isTraceEnabled)
        partitionStates.forKeyValue { (topicPartition, partitionState) =>
          stateChangeLogger.trace(s"Received StopReplica request $partitionState " +
            s"correlation id $correlationId from controller $controllerId " +
            s"epoch $controllerEpoch for partition $topicPartition")
        }

      val responseMap = new collection.mutable.HashMap[TopicPartition, Errors]
      if (controllerEpoch < this.controllerEpoch) {
        stateChangeLogger.warn(s"Ignoring StopReplica request from " +
          s"controller $controllerId with correlation id $correlationId " +
          s"since its controller epoch $controllerEpoch is old. " +
          s"Latest known controller epoch is ${this.controllerEpoch}")
        (responseMap, Errors.STALE_CONTROLLER_EPOCH)
      } else {
        this.controllerEpoch = controllerEpoch

        val stoppedPartitions = mutable.Map.empty[TopicPartition, Boolean]
        partitionStates.forKeyValue { (topicPartition, partitionState) =>
          val deletePartition = partitionState.deletePartition()

          getPartition(topicPartition) match {
            case HostedPartition.Offline =>
              stateChangeLogger.warn(s"Ignoring StopReplica request (delete=$deletePartition) from " +
                s"controller $controllerId with correlation id $correlationId " +
                s"epoch $controllerEpoch for partition $topicPartition as the local replica for the " +
                "partition is in an offline log directory")
              responseMap.put(topicPartition, Errors.KAFKA_STORAGE_ERROR)

            case HostedPartition.Online(partition) =>
              val currentLeaderEpoch = partition.getLeaderEpoch
              val requestLeaderEpoch = partitionState.leaderEpoch
              // When a topic is deleted, the leader epoch is not incremented. To circumvent this,
              // a sentinel value (EpochDuringDelete) overwriting any previous epoch is used.
              // When an older version of the StopReplica request which does not contain the leader
              // epoch, a sentinel value (NoEpoch) is used and bypass the epoch validation.
              if (requestLeaderEpoch == LeaderAndIsr.EpochDuringDelete ||
                  requestLeaderEpoch == LeaderAndIsr.NoEpoch ||
                  requestLeaderEpoch > currentLeaderEpoch) {
                stoppedPartitions += topicPartition -> deletePartition
                // Assume that everything will go right. It is overwritten in case of an error.
                responseMap.put(topicPartition, Errors.NONE)
              } else if (requestLeaderEpoch < currentLeaderEpoch) {
                stateChangeLogger.warn(s"Ignoring StopReplica request (delete=$deletePartition) from " +
                  s"controller $controllerId with correlation id $correlationId " +
                  s"epoch $controllerEpoch for partition $topicPartition since its associated " +
                  s"leader epoch $requestLeaderEpoch is smaller than the current " +
                  s"leader epoch $currentLeaderEpoch")
                responseMap.put(topicPartition, Errors.FENCED_LEADER_EPOCH)
              } else {
                stateChangeLogger.info(s"Ignoring StopReplica request (delete=$deletePartition) from " +
                  s"controller $controllerId with correlation id $correlationId " +
                  s"epoch $controllerEpoch for partition $topicPartition since its associated " +
                  s"leader epoch $requestLeaderEpoch matches the current leader epoch")
                responseMap.put(topicPartition, Errors.FENCED_LEADER_EPOCH)
              }

            case _: HostedPartition.Deferred =>
              throw new IllegalStateException("We should never be deferring partition metadata changes and stopping a replica when using ZooKeeper")

            case HostedPartition.None =>
              // Delete log and corresponding folders in case replica manager doesn't hold them anymore.
              // This could happen when topic is being deleted while broker is down and recovers.
              stoppedPartitions += topicPartition -> deletePartition
              responseMap.put(topicPartition, Errors.NONE)
          }
        }

        stopPartitions(stoppedPartitions).foreach { case (topicPartition, e) =>
          if (e.isInstanceOf[KafkaStorageException]) {
              stateChangeLogger.error(s"Ignoring StopReplica request (delete=true) from " +
                s"controller $controllerId with correlation id $correlationId " +
                s"epoch $controllerEpoch for partition $topicPartition as the local replica for the " +
                "partition is in an offline log directory")
          } else {
            stateChangeLogger.error(s"Ignoring StopReplica request (delete=true) from " +
                s"controller $controllerId with correlation id $correlationId " +
                s"epoch $controllerEpoch for partition $topicPartition due to an unexpected " +
                s"${e.getClass.getName} exception: ${e.getMessage}")
              responseMap.put(topicPartition, Errors.forException(e))
          }
          responseMap.put(topicPartition, Errors.forException(e))
        }
        (responseMap, Errors.NONE)
      }
    }
  }

  /**
   * Stop the given partitions.
   *
   * @param partitionsToStop    A map from a topic partition to a boolean indicating
   *                            whether the partition should be deleted.
   *
   * @return                    A map from partitions to exceptions which occurred.
   *                            If no errors occurred, the map will be empty.
   */
  protected def stopPartitions(partitionsToStop: Map[TopicPartition, Boolean]): Map[TopicPartition, Throwable] = {
    // First stop fetchers for all partitions.
    val partitions = partitionsToStop.keySet
    replicaFetcherManager.removeFetcherForPartitions(partitions)
    replicaAlterLogDirsManager.removeFetcherForPartitions(partitions)

    // Second remove deleted partitions from the partition map. Fetchers rely on the
    // ReplicaManager to get Partition's information so they must be stopped first.
    val partitionsToDelete = mutable.Set.empty[TopicPartition]
    partitionsToStop.forKeyValue { (topicPartition, shouldDelete) =>
      if (shouldDelete) {
        getPartition(topicPartition) match {
          case hostedPartition: NonOffline =>
            if (allPartitions.remove(topicPartition, hostedPartition)) {
              maybeRemoveTopicMetrics(topicPartition.topic)
              // Logs are not deleted here. They are deleted in a single batch later on.
              // This is done to avoid having to checkpoint for every deletions.
              hostedPartition.partition.delete()
            }

          case _ =>
        }
        partitionsToDelete += topicPartition
      }
      // If we were the leader, we may have some operations still waiting for completion.
      // We force completion to prevent them from timing out.
      completeDelayedFetchOrProduceRequests(topicPartition)
    }

    // Third delete the logs and checkpoint.
    val errorMap = new mutable.HashMap[TopicPartition, Throwable]()
    if (partitionsToDelete.nonEmpty) {
      // Delete the logs and checkpoint.
      logManager.asyncDelete(partitionsToDelete, (tp, e) => errorMap.put(tp, e))
    }
    errorMap
  }

  def getPartition(topicPartition: TopicPartition): HostedPartition = {
    Option(allPartitions.get(topicPartition)).getOrElse(HostedPartition.None)
  }

  def isAddingReplica(topicPartition: TopicPartition, replicaId: Int): Boolean = {
    getPartition(topicPartition) match {
      case Online(partition) => partition.isAddingReplica(replicaId)
      case _ => false
    }
  }

  // Visible for testing
  def createPartition(topicPartition: TopicPartition): Partition = {
    val partition = Partition(topicPartition, time, configRepository, this)
    allPartitions.put(topicPartition, HostedPartition.Online(partition))
    partition
  }

  def onlinePartition(topicPartition: TopicPartition): Option[Partition] = {
    getPartition(topicPartition) match {
      case HostedPartition.Online(partition) => Some(partition)
      case _ => None
    }
  }

  // An iterator over all non offline partitions. This is a weakly consistent iterator; a partition made offline after
  // the iterator has been constructed could still be returned by this iterator.
  private def onlinePartitionsIterator: Iterator[Partition] = {
    allPartitions.values.iterator.flatMap {
      case HostedPartition.Online(partition) => Some(partition)
      case _ => None
    }
  }

  private def offlinePartitionCount: Int = {
    allPartitions.values.iterator.count(_ == HostedPartition.Offline)
  }

  def getPartitionOrException(topicPartition: TopicPartition): Partition = {
    getPartitionOrError(topicPartition) match {
      case Left(Errors.KAFKA_STORAGE_ERROR) =>
        throw new KafkaStorageException(s"Partition $topicPartition is in an offline log directory")

      case Left(error) =>
        throw error.exception(s"Error while fetching partition state for $topicPartition")

      case Right(partition) => partition
    }
  }

  def getPartitionOrError(topicPartition: TopicPartition): Either[Errors, Partition] = {
    getPartition(topicPartition) match {
      case HostedPartition.Online(partition) =>
        Right(partition)

      case HostedPartition.Offline =>
        Left(Errors.KAFKA_STORAGE_ERROR)

      case HostedPartition.None if metadataCache.contains(topicPartition) =>
        // The topic exists, but this broker is no longer a replica of it, so we return NOT_LEADER_OR_FOLLOWER which
        // forces clients to refresh metadata to find the new location. This can happen, for example,
        // during a partition reassignment if a produce request from the client is sent to a broker after
        // the local replica has been deleted.
        Left(Errors.NOT_LEADER_OR_FOLLOWER)

      case _: HostedPartition.Deferred =>
        // The topic exists, but this broker is deferring metadata changes for it, so we return NOT_LEADER_OR_FOLLOWER
        // which forces clients to refresh metadata.
        Left(Errors.NOT_LEADER_OR_FOLLOWER)

      case HostedPartition.None =>
        Left(Errors.UNKNOWN_TOPIC_OR_PARTITION)
    }
  }

  def localLogOrException(topicPartition: TopicPartition): Log = {
    getPartitionOrException(topicPartition).localLogOrException
  }

  def futureLocalLogOrException(topicPartition: TopicPartition): Log = {
    getPartitionOrException(topicPartition).futureLocalLogOrException
  }

  def futureLogExists(topicPartition: TopicPartition): Boolean = {
    getPartitionOrException(topicPartition).futureLog.isDefined
  }

  def localLog(topicPartition: TopicPartition): Option[Log] = {
    onlinePartition(topicPartition).flatMap(_.log)
  }

  def getLogDir(topicPartition: TopicPartition): Option[String] = {
    localLog(topicPartition).map(_.parentDir)
  }

  /**
   * TODO: move this action queue to handle thread so we can simplify concurrency handling
   */
  private val actionQueue = new ActionQueue

  def tryCompleteActions(): Unit = actionQueue.tryCompleteActions()

  /**
   * Append messages to leader replicas of the partition, and wait for them to be replicated to other replicas;
   * the callback function will be triggered either when timeout or the required acks are satisfied;
   * if the callback function itself is already synchronized on some object then pass this object to avoid deadlock.
   *
   * Noted that all pending delayed check operations are stored in a queue. All callers to ReplicaManager.appendRecords()
   * are expected to call ActionQueue.tryCompleteActions for all affected partitions, without holding any conflicting
   * locks.
   *
   * 每个Partition对应着一个MemoryRecords
   * Producer发送过来的Request 把一个Broker对应的多个Partition的batch都放在了里面 每个Partition只有一个batch在里面 即一个batch对应一个MemoryRecords
   *
   * 每个Partition对应着一个回调函数 每个响应中包含对一个Partition磁盘文件的数据写入的结果
   */
  def appendRecords(timeout: Long,
                    requiredAcks: Short,
                    internalTopicsAllowed: Boolean,
                    origin: AppendOrigin,
                    entriesPerPartition: Map[TopicPartition, MemoryRecords],
                    responseCallback: Map[TopicPartition, PartitionResponse] => Unit,
                    delayedProduceLock: Option[Lock] = None,
                    recordConversionStatsCallback: Map[TopicPartition, RecordConversionStats] => Unit = _ => ()): Unit = {
    if (isValidRequiredAcks(requiredAcks)) { // acks参数符合条件
      val sTime = time.milliseconds
      // 将数据写入每个Partition的磁盘文件 获取到每个Partition磁盘文件写入的结果
      val localProduceResults = appendToLocalLog(internalTopicsAllowed = internalTopicsAllowed,
        origin, entriesPerPartition, requiredAcks)
      debug("Produce to local log in %d ms".format(time.milliseconds - sTime))
      // 处理写入结果
      val produceStatus = localProduceResults.map { case (topicPartition, result) =>
        topicPartition -> ProducePartitionStatus(
          result.info.lastOffset + 1, // required offset. LEO
          new PartitionResponse(
            result.error,
            result.info.firstOffset.map(_.messageOffset).getOrElse(-1),
            result.info.logAppendTime,
            result.info.logStartOffset,
            result.info.recordErrors.asJava,
            result.info.errorMessage
          )
        ) // response status
      }

      actionQueue.add {
        () =>
          localProduceResults.foreach {
            case (topicPartition, result) =>
              val requestKey = TopicPartitionOperationKey(topicPartition)
              result.info.leaderHwChange match {
                case LeaderHwChange.Increased =>
                  // some delayed operations may be unblocked after HW changed
                  // 处理acks副本同步延迟请求
                  delayedProducePurgatory.checkAndComplete(requestKey)
                  // 处理fetch延迟请求
                  delayedFetchPurgatory.checkAndComplete(requestKey)
                  delayedDeleteRecordsPurgatory.checkAndComplete(requestKey)
                case LeaderHwChange.Same =>
                  // probably unblock some follower fetch requests since log end offset has been updated
                  delayedFetchPurgatory.checkAndComplete(requestKey)
                case LeaderHwChange.None =>
                  // nothing
              }
          }
      }

      recordConversionStatsCallback(localProduceResults.map { case (k, v) => k -> v.info.recordConversionStats })
      // 根据acks参数判断 是否需要等待副本同步完数据 | Leader写入完成再返回
      if (delayedProduceRequestRequired(requiredAcks, entriesPerPartition, localProduceResults)) {
        // create delayed produce operation
        val produceMetadata = ProduceMetadata(requiredAcks, produceStatus)
        // 封装DelayProduce 加到时间轮
        // timeout 请求最大超时时间 30s
        val delayedProduce = new DelayedProduce(timeout, produceMetadata, this, responseCallback, delayedProduceLock)

        // create a list of (topic, partition) pairs to use as keys for this delayed produce operation
        val producerRequestKeys = entriesPerPartition.keys.map(TopicPartitionOperationKey(_)).toSeq

        // try to complete the request immediately, otherwise put it into the purgatory
        // this is because while the delayed produce operation is being created, new
        // requests may arrive and hence make this operation completable.
        // 处理Fetch请求时没有拉取到数据的延迟请求
        // Fetch的时候 可能就是在等待某个分区有新的数据进入 此时一旦那个分区有数据进入 就可以唤醒在时间轮中等待的Fetch任务
        delayedProducePurgatory.tryCompleteElseWatch(delayedProduce, producerRequestKeys)

      } else {  // 直接返回
        // we can respond immediately
        val produceResponseStatus = produceStatus.map { case (k, status) => k -> status.responseStatus }
        responseCallback(produceResponseStatus)
      }
    } else {
      // If required.acks is outside accepted range, something is wrong with the client
      // Just return an error and don't handle the request at all
      val responseStatus = entriesPerPartition.map { case (topicPartition, _) =>
        topicPartition -> new PartitionResponse(
          Errors.INVALID_REQUIRED_ACKS,
          LogAppendInfo.UnknownLogAppendInfo.firstOffset.map(_.messageOffset).getOrElse(-1),
          RecordBatch.NO_TIMESTAMP,
          LogAppendInfo.UnknownLogAppendInfo.logStartOffset
        )
      }
      responseCallback(responseStatus)
    }
  }

  /**
   * Delete records on leader replicas of the partition, and wait for delete records operation be propagated to other replicas;
   * the callback function will be triggered either when timeout or logStartOffset of all live replicas have reached the specified offset
   */
  private def deleteRecordsOnLocalLog(offsetPerPartition: Map[TopicPartition, Long]): Map[TopicPartition, LogDeleteRecordsResult] = {
    trace("Delete records on local logs to offsets [%s]".format(offsetPerPartition))
    offsetPerPartition.map { case (topicPartition, requestedOffset) =>
      // reject delete records operation on internal topics
      if (Topic.isInternal(topicPartition.topic)) {
        (topicPartition, LogDeleteRecordsResult(-1L, -1L, Some(new InvalidTopicException(s"Cannot delete records of internal topic ${topicPartition.topic}"))))
      } else {
        try {
          val partition = getPartitionOrException(topicPartition)
          val logDeleteResult = partition.deleteRecordsOnLeader(requestedOffset)
          (topicPartition, logDeleteResult)
        } catch {
          case e@(_: UnknownTopicOrPartitionException |
                  _: NotLeaderOrFollowerException |
                  _: OffsetOutOfRangeException |
                  _: PolicyViolationException |
                  _: KafkaStorageException) =>
            (topicPartition, LogDeleteRecordsResult(-1L, -1L, Some(e)))
          case t: Throwable =>
            error("Error processing delete records operation on partition %s".format(topicPartition), t)
            (topicPartition, LogDeleteRecordsResult(-1L, -1L, Some(t)))
        }
      }
    }
  }

  // If there exists a topic partition that meets the following requirement,
  // we need to put a delayed DeleteRecordsRequest and wait for the delete records operation to complete
  //
  // 1. the delete records operation on this partition is successful
  // 2. low watermark of this partition is smaller than the specified offset
  private def delayedDeleteRecordsRequired(localDeleteRecordsResults: Map[TopicPartition, LogDeleteRecordsResult]): Boolean = {
    localDeleteRecordsResults.exists { case (_, deleteRecordsResult) =>
      deleteRecordsResult.exception.isEmpty && deleteRecordsResult.lowWatermark < deleteRecordsResult.requestedOffset
    }
  }

  /**
   * For each pair of partition and log directory specified in the map, if the partition has already been created on
   * this broker, move its log files to the specified log directory. Otherwise, record the pair in the memory so that
   * the partition will be created in the specified log directory when broker receives LeaderAndIsrRequest for the partition later.
   */
  def alterReplicaLogDirs(partitionDirs: Map[TopicPartition, String]): Map[TopicPartition, Errors] = {
    replicaStateChangeLock synchronized {
      partitionDirs.map { case (topicPartition, destinationDir) =>
        try {
          /* If the topic name is exceptionally long, we can't support altering the log directory.
           * See KAFKA-4893 for details.
           * TODO: fix this by implementing topic IDs. */
          if (Log.logFutureDirName(topicPartition).size > 255)
            throw new InvalidTopicException("The topic name is too long.")
          if (!logManager.isLogDirOnline(destinationDir))
            throw new KafkaStorageException(s"Log directory $destinationDir is offline")

          getPartition(topicPartition) match {
            case HostedPartition.Online(partition) =>
              // Stop current replica movement if the destinationDir is different from the existing destination log directory
              if (partition.futureReplicaDirChanged(destinationDir)) {
                replicaAlterLogDirsManager.removeFetcherForPartitions(Set(topicPartition))
                partition.removeFutureLocalReplica()
              }
            case HostedPartition.Offline =>
              throw new KafkaStorageException(s"Partition $topicPartition is offline")

            case _: HostedPartition.Deferred =>
              throw new IllegalStateException(s"Partition $topicPartition is deferred")

            case HostedPartition.None => // Do nothing
          }

          // If the log for this partition has not been created yet:
          // 1) Record the destination log directory in the memory so that the partition will be created in this log directory
          //    when broker receives LeaderAndIsrRequest for this partition later.
          // 2) Respond with NotLeaderOrFollowerException for this partition in the AlterReplicaLogDirsResponse
          logManager.maybeUpdatePreferredLogDir(topicPartition, destinationDir)

          // throw NotLeaderOrFollowerException if replica does not exist for the given partition
          val partition = getPartitionOrException(topicPartition)
          partition.localLogOrException

          // If the destinationLDir is different from the current log directory of the replica:
          // - If there is no offline log directory, create the future log in the destinationDir (if it does not exist) and
          //   start ReplicaAlterDirThread to move data of this partition from the current log to the future log
          // - Otherwise, return KafkaStorageException. We do not create the future log while there is offline log directory
          //   so that we can avoid creating future log for the same partition in multiple log directories.
          val highWatermarkCheckpoints = new LazyOffsetCheckpoints(this.highWatermarkCheckpoints)
          if (partition.maybeCreateFutureReplica(destinationDir, highWatermarkCheckpoints)) {
            val futureLog = futureLocalLogOrException(topicPartition)
            logManager.abortAndPauseCleaning(topicPartition)

            val initialFetchState = InitialFetchState(BrokerEndPoint(config.brokerId, "localhost", -1),
              partition.getLeaderEpoch, futureLog.highWatermark)
            replicaAlterLogDirsManager.addFetcherForPartitions(Map(topicPartition -> initialFetchState))
          }

          (topicPartition, Errors.NONE)
        } catch {
          case e@(_: InvalidTopicException |
                  _: LogDirNotFoundException |
                  _: ReplicaNotAvailableException |
                  _: KafkaStorageException) =>
            warn(s"Unable to alter log dirs for $topicPartition", e)
            (topicPartition, Errors.forException(e))
          case e: NotLeaderOrFollowerException =>
            // Retaining REPLICA_NOT_AVAILABLE exception for ALTER_REPLICA_LOG_DIRS for compatibility
            warn(s"Unable to alter log dirs for $topicPartition", e)
            (topicPartition, Errors.REPLICA_NOT_AVAILABLE)
          case t: Throwable =>
            error("Error while changing replica dir for partition %s".format(topicPartition), t)
            (topicPartition, Errors.forException(t))
        }
      }
    }
  }

  /*
   * Get the LogDirInfo for the specified list of partitions.
   *
   * Each LogDirInfo specifies the following information for a given log directory:
   * 1) Error of the log directory, e.g. whether the log is online or offline
   * 2) size and lag of current and future logs for each partition in the given log directory. Only logs of the queried partitions
   *    are included. There may be future logs (which will replace the current logs of the partition in the future) on the broker after KIP-113 is implemented.
   */
  def describeLogDirs(partitions: Set[TopicPartition]): List[DescribeLogDirsResponseData.DescribeLogDirsResult] = {
    val logsByDir = logManager.allLogs.groupBy(log => log.parentDir)

    config.logDirs.toSet.map { logDir: String =>
      val absolutePath = new File(logDir).getAbsolutePath
      try {
        if (!logManager.isLogDirOnline(absolutePath))
          throw new KafkaStorageException(s"Log directory $absolutePath is offline")

        logsByDir.get(absolutePath) match {
          case Some(logs) =>
            val topicInfos = logs.groupBy(_.topicPartition.topic).map { case (topic, logs) =>
              new DescribeLogDirsResponseData.DescribeLogDirsTopic().setName(topic).setPartitions(
                logs.filter { log =>
                  partitions.contains(log.topicPartition)
                }.map { log =>
                  new DescribeLogDirsResponseData.DescribeLogDirsPartition()
                    .setPartitionSize(log.size)
                    .setPartitionIndex(log.topicPartition.partition)
                    .setOffsetLag(getLogEndOffsetLag(log.topicPartition, log.logEndOffset, log.isFuture))
                    .setIsFutureKey(log.isFuture)
                }.toList.asJava)
            }.toList.asJava

            new DescribeLogDirsResponseData.DescribeLogDirsResult().setLogDir(absolutePath)
              .setErrorCode(Errors.NONE.code).setTopics(topicInfos)
          case None =>
            new DescribeLogDirsResponseData.DescribeLogDirsResult().setLogDir(absolutePath)
              .setErrorCode(Errors.NONE.code)
        }

      } catch {
        case e: KafkaStorageException =>
          warn("Unable to describe replica dirs for %s".format(absolutePath), e)
          new DescribeLogDirsResponseData.DescribeLogDirsResult()
            .setLogDir(absolutePath)
            .setErrorCode(Errors.KAFKA_STORAGE_ERROR.code)
        case t: Throwable =>
          error(s"Error while describing replica in dir $absolutePath", t)
          new DescribeLogDirsResponseData.DescribeLogDirsResult()
            .setLogDir(absolutePath)
            .setErrorCode(Errors.forException(t).code)
      }
    }.toList
  }

  def getLogEndOffsetLag(topicPartition: TopicPartition, logEndOffset: Long, isFuture: Boolean): Long = {
    localLog(topicPartition) match {
      case Some(log) =>
        if (isFuture)
          log.logEndOffset - logEndOffset
        else
          math.max(log.highWatermark - logEndOffset, 0)
      case None =>
        // return -1L to indicate that the LEO lag is not available if the replica is not created or is offline
        DescribeLogDirsResponse.INVALID_OFFSET_LAG
    }
  }

  def deleteRecords(timeout: Long,
                    offsetPerPartition: Map[TopicPartition, Long],
                    responseCallback: Map[TopicPartition, DeleteRecordsPartitionResult] => Unit): Unit = {
    val timeBeforeLocalDeleteRecords = time.milliseconds
    val localDeleteRecordsResults = deleteRecordsOnLocalLog(offsetPerPartition)
    debug("Delete records on local log in %d ms".format(time.milliseconds - timeBeforeLocalDeleteRecords))

    val deleteRecordsStatus = localDeleteRecordsResults.map { case (topicPartition, result) =>
      topicPartition ->
        DeleteRecordsPartitionStatus(
          result.requestedOffset, // requested offset
          new DeleteRecordsPartitionResult()
            .setLowWatermark(result.lowWatermark)
            .setErrorCode(result.error.code)
            .setPartitionIndex(topicPartition.partition)) // response status
    }

    if (delayedDeleteRecordsRequired(localDeleteRecordsResults)) {
      // create delayed delete records operation
      val delayedDeleteRecords = new DelayedDeleteRecords(timeout, deleteRecordsStatus, this, responseCallback)

      // create a list of (topic, partition) pairs to use as keys for this delayed delete records operation
      val deleteRecordsRequestKeys = offsetPerPartition.keys.map(TopicPartitionOperationKey(_)).toSeq

      // try to complete the request immediately, otherwise put it into the purgatory
      // this is because while the delayed delete records operation is being created, new
      // requests may arrive and hence make this operation completable.
      delayedDeleteRecordsPurgatory.tryCompleteElseWatch(delayedDeleteRecords, deleteRecordsRequestKeys)
    } else {
      // we can respond immediately
      val deleteRecordsResponseStatus = deleteRecordsStatus.map { case (k, status) => k -> status.responseStatus }
      responseCallback(deleteRecordsResponseStatus)
    }
  }

  // If all the following conditions are true, we need to put a delayed produce request and wait for replication to complete
  //
  // 1. required acks = -1
  // 2. there is data to append
  // 3. at least one partition append was successful (fewer errors than partitions)
  private def delayedProduceRequestRequired(requiredAcks: Short,
                                            entriesPerPartition: Map[TopicPartition, MemoryRecords],
                                            localProduceResults: Map[TopicPartition, LogAppendResult]): Boolean = {
    requiredAcks == -1 &&
      entriesPerPartition.nonEmpty &&
      localProduceResults.values.count(_.exception.isDefined) < entriesPerPartition.size
  }

  private def isValidRequiredAcks(requiredAcks: Short): Boolean = {
    // acks只支持3个值:
    // 0 | all: 需要等待所有的副本都拉取万数据才能返回
    // 1: Leader写入成功就可以返回
    // -1: 不需要等待返回
    requiredAcks == -1 || requiredAcks == 1 || requiredAcks == 0
  }

  /**
   * Append the messages to the local replica logs
   */
  private def appendToLocalLog(internalTopicsAllowed: Boolean,
                               origin: AppendOrigin,
                               entriesPerPartition: Map[TopicPartition, MemoryRecords],
                               requiredAcks: Short): Map[TopicPartition, LogAppendResult] = {
    val traceEnabled = isTraceEnabled

    def processFailedRecord(topicPartition: TopicPartition, t: Throwable) = {
      val logStartOffset = onlinePartition(topicPartition).map(_.logStartOffset).getOrElse(-1L)
      brokerTopicStats.topicStats(topicPartition.topic).failedProduceRequestRate.mark()
      brokerTopicStats.allTopicsStats.failedProduceRequestRate.mark()
      error(s"Error processing append operation on partition $topicPartition", t)

      logStartOffset
    }

    if (traceEnabled)
      trace(s"Append [$entriesPerPartition] to local log")

    // 遍历每个Partition对应的MemoryRecords
    entriesPerPartition.map { case (topicPartition, records) =>
      brokerTopicStats.topicStats(topicPartition.topic).totalProduceRequestRate.mark()
      brokerTopicStats.allTopicsStats.totalProduceRequestRate.mark()

      // reject appending to internal topics if it is not allowed
      // 如果是内部Topic(如__consumer_offsets)
      if (Topic.isInternal(topicPartition.topic) && !internalTopicsAllowed) {
        (topicPartition, LogAppendResult(
          LogAppendInfo.UnknownLogAppendInfo,
          Some(new InvalidTopicException(s"Cannot append to internal topic ${topicPartition.topic}"))))
      } else {
        try {
          val partition = getPartitionOrException(topicPartition)
          // 调用Partition的方法 将属于Partition的数据写入分区对应的磁盘文件
          val info = partition.appendRecordsToLeader(records, origin, requiredAcks)
          val numAppendedMessages = info.numMessages

          // update stats for successfully appended bytes and messages as bytesInRate and messageInRate
          brokerTopicStats.topicStats(topicPartition.topic).bytesInRate.mark(records.sizeInBytes)
          brokerTopicStats.allTopicsStats.bytesInRate.mark(records.sizeInBytes)
          brokerTopicStats.topicStats(topicPartition.topic).messagesInRate.mark(numAppendedMessages)
          brokerTopicStats.allTopicsStats.messagesInRate.mark(numAppendedMessages)

          if (traceEnabled)
            trace(s"${records.sizeInBytes} written to log $topicPartition beginning at offset " +
              s"${info.firstOffset.getOrElse(-1)} and ending at offset ${info.lastOffset}")

          (topicPartition, LogAppendResult(info))
        } catch {
          // NOTE: Failed produce requests metric is not incremented for known exceptions
          // it is supposed to indicate un-expected failures of a broker in handling a produce request
          case e@(_: UnknownTopicOrPartitionException |
                  _: NotLeaderOrFollowerException |
                  _: RecordTooLargeException |
                  _: RecordBatchTooLargeException |
                  _: CorruptRecordException |
                  _: KafkaStorageException) =>
            (topicPartition, LogAppendResult(LogAppendInfo.UnknownLogAppendInfo, Some(e)))
          case rve: RecordValidationException =>
            val logStartOffset = processFailedRecord(topicPartition, rve.invalidException)
            val recordErrors = rve.recordErrors
            (topicPartition, LogAppendResult(LogAppendInfo.unknownLogAppendInfoWithAdditionalInfo(
              logStartOffset, recordErrors, rve.invalidException.getMessage), Some(rve.invalidException)))
          case t: Throwable =>
            val logStartOffset = processFailedRecord(topicPartition, t)
            (topicPartition, LogAppendResult(LogAppendInfo.unknownLogAppendInfoWithLogStartOffset(logStartOffset), Some(t)))
        }
      }
    }
  }

  def fetchOffsetForTimestamp(topicPartition: TopicPartition,
                              timestamp: Long,
                              isolationLevel: Option[IsolationLevel],
                              currentLeaderEpoch: Optional[Integer],
                              fetchOnlyFromLeader: Boolean): Option[TimestampAndOffset] = {
    val partition = getPartitionOrException(topicPartition)
    partition.fetchOffsetForTimestamp(timestamp, isolationLevel, currentLeaderEpoch, fetchOnlyFromLeader)
  }

  def legacyFetchOffsetsForTimestamp(topicPartition: TopicPartition,
                                     timestamp: Long,
                                     maxNumOffsets: Int,
                                     isFromConsumer: Boolean,
                                     fetchOnlyFromLeader: Boolean): Seq[Long] = {
    val partition = getPartitionOrException(topicPartition)
    partition.legacyFetchOffsetsForTimestamp(timestamp, maxNumOffsets, isFromConsumer, fetchOnlyFromLeader)
  }

  /**
   * Fetch messages from a replica, and wait until enough data can be fetched and return;
   * the callback function will be triggered either when timeout or required fetch info is satisfied.
   * Consumers may fetch from any replica, but followers can only fetch from the leader.
   */
  def fetchMessages(timeout: Long,
                    replicaId: Int,
                    fetchMinBytes: Int,
                    fetchMaxBytes: Int,
                    hardMaxBytesLimit: Boolean,
                    fetchInfos: Seq[(TopicPartition, PartitionData)],
                    quota: ReplicaQuota,
                    responseCallback: Seq[(TopicPartition, FetchPartitionData)] => Unit,
                    isolationLevel: IsolationLevel,
                    clientMetadata: Option[ClientMetadata]): Unit = {

    val isFromFollower = Request.isValidBrokerId(replicaId)
    val isFromConsumer = !(isFromFollower || replicaId == Request.FutureLocalReplicaId)
    val fetchIsolation = if (!isFromConsumer)
      FetchLogEnd
    else if (isolationLevel == IsolationLevel.READ_COMMITTED)
      FetchTxnCommitted
    else
      FetchHighWatermark

    // Restrict fetching to leader if request is from follower or from a client with older version (no ClientMetadata)
    val fetchOnlyFromLeader = isFromFollower || (isFromConsumer && clientMetadata.isEmpty)

    def readFromLog(): Seq[(TopicPartition, LogReadResult)] = {
      // 从本地磁盘读取数据 指定了每个分区从哪个offset开始读取
      // 稀疏索引的使用 通过起始offset在分区段哪个物理位置开始 找到那个物理位置开始读取
      val result = readFromLocalLog(
        replicaId = replicaId,
        fetchOnlyFromLeader = fetchOnlyFromLeader,
        fetchIsolation = fetchIsolation,
        fetchMaxBytes = fetchMaxBytes,
        hardMaxBytesLimit = hardMaxBytesLimit,
        readPartitionInfo = fetchInfos,
        quota = quota,
        clientMetadata = clientMetadata)
      if (isFromFollower) updateFollowerFetchState(replicaId, result)
      else result
    }

    val logReadResults = readFromLog()

    // check if this fetch request can be satisfied right away
    var bytesReadable: Long = 0
    var errorReadingData = false
    var hasDivergingEpoch = false
    val logReadResultMap = new mutable.HashMap[TopicPartition, LogReadResult]
    logReadResults.foreach { case (topicPartition, logReadResult) =>
      brokerTopicStats.topicStats(topicPartition.topic).totalFetchRequestRate.mark()
      brokerTopicStats.allTopicsStats.totalFetchRequestRate.mark()

      if (logReadResult.error != Errors.NONE)
        errorReadingData = true
      if (logReadResult.divergingEpoch.nonEmpty)
        hasDivergingEpoch = true
      bytesReadable = bytesReadable + logReadResult.info.records.sizeInBytes
      logReadResultMap.put(topicPartition, logReadResult)
    }

    // respond immediately if 1) fetch request does not want to wait
    //                        2) fetch request does not require any data
    //                        3) has enough data to respond
    //                        4) some error happens while reading data
    //                        5) we found a diverging epoch
    if (timeout <= 0 || fetchInfos.isEmpty || bytesReadable >= fetchMinBytes || errorReadingData || hasDivergingEpoch) {  // 读取到了数据就调用回调函数直接将数据返回
      val fetchPartitionData = logReadResults.map { case (tp, result) =>
        val isReassignmentFetch = isFromFollower && isAddingReplica(tp, replicaId)
        tp -> result.toFetchPartitionData(isReassignmentFetch)
      }
      responseCallback(fetchPartitionData)
    } else {
      // construct the fetch results from the read results
      val fetchPartitionStatus = new mutable.ArrayBuffer[(TopicPartition, FetchPartitionStatus)]
      fetchInfos.foreach { case (topicPartition, partitionData) =>
        logReadResultMap.get(topicPartition).foreach(logReadResult => {
          val logOffsetMetadata = logReadResult.info.fetchOffsetMetadata
          fetchPartitionStatus += (topicPartition -> FetchPartitionStatus(logOffsetMetadata, partitionData))
        })
      }
      val fetchMetadata: SFetchMetadata = SFetchMetadata(fetchMinBytes, fetchMaxBytes, hardMaxBytesLimit,
        fetchOnlyFromLeader, fetchIsolation, isFromFollower, replicaId, fetchPartitionStatus)
      // 封装延迟调度请求
      val delayedFetch = new DelayedFetch(timeout, fetchMetadata, this, quota, clientMetadata,
        responseCallback)

      // create a list of (topic, partition) pairs to use as keys for this delayed fetch operation
      val delayedFetchKeys = fetchPartitionStatus.map { case (tp, _) => TopicPartitionOperationKey(tp) }

      // try to complete the request immediately, otherwise put it into the purgatory;
      // this is because while the delayed fetch operation is being created, new requests
      // may arrive and hence make this operation completable.
      // 立即完成此次Fetch请求
      // 或者将此次Fetch请求放入延迟调度组件中 后续有数据到达时可以立即将数据返回
      // 基于时间轮机制 把一个DelayedFetch任务插入到500ms之后的时间格里去 随着轮子的运转 最多就是500ms之后就会执行这个任务
      // 如果在这个500ms之内 有新的数据进入到了Leader中 就会在时间轮中直接把Fetch的请求弹出来获取到数据并返回
      delayedFetchPurgatory.tryCompleteElseWatch(delayedFetch, delayedFetchKeys)
    }
  }

  /**
   * Read from multiple topic partitions at the given offset up to maxSize bytes
   */
  def readFromLocalLog(replicaId: Int,
                       fetchOnlyFromLeader: Boolean,
                       fetchIsolation: FetchIsolation,
                       fetchMaxBytes: Int,
                       hardMaxBytesLimit: Boolean,
                       readPartitionInfo: Seq[(TopicPartition, PartitionData)],
                       quota: ReplicaQuota,
                       clientMetadata: Option[ClientMetadata]): Seq[(TopicPartition, LogReadResult)] = {
    val traceEnabled = isTraceEnabled

    def read(tp: TopicPartition, fetchInfo: PartitionData, limitBytes: Int, minOneMessage: Boolean): LogReadResult = {
      val offset = fetchInfo.fetchOffset
      val partitionFetchSize = fetchInfo.maxBytes
      val followerLogStartOffset = fetchInfo.logStartOffset

      val adjustedMaxBytes = math.min(fetchInfo.maxBytes, limitBytes)
      try {
        if (traceEnabled)
          trace(s"Fetching log segment for partition $tp, offset $offset, partition fetch size $partitionFetchSize, " +
            s"remaining response limit $limitBytes" +
            (if (minOneMessage) s", ignoring response/partition size limits" else ""))

        val partition = getPartitionOrException(tp)
        val fetchTimeMs = time.milliseconds

        // If we are the leader, determine the preferred read-replica
        val preferredReadReplica = clientMetadata.flatMap(
          metadata => findPreferredReadReplica(partition, metadata, replicaId, fetchInfo.fetchOffset, fetchTimeMs))

        if (preferredReadReplica.isDefined) {
          replicaSelectorOpt.foreach { selector =>
            debug(s"Replica selector ${selector.getClass.getSimpleName} returned preferred replica " +
              s"${preferredReadReplica.get} for $clientMetadata")
          }
          // If a preferred read-replica is set, skip the read
          val offsetSnapshot = partition.fetchOffsetSnapshot(fetchInfo.currentLeaderEpoch, fetchOnlyFromLeader = false)
          LogReadResult(info = FetchDataInfo(LogOffsetMetadata.UnknownOffsetMetadata, MemoryRecords.EMPTY),
            divergingEpoch = None,
            highWatermark = offsetSnapshot.highWatermark.messageOffset,
            leaderLogStartOffset = offsetSnapshot.logStartOffset,
            leaderLogEndOffset = offsetSnapshot.logEndOffset.messageOffset,
            followerLogStartOffset = followerLogStartOffset,
            fetchTimeMs = -1L,
            lastStableOffset = Some(offsetSnapshot.lastStableOffset.messageOffset),
            preferredReadReplica = preferredReadReplica,
            exception = None)
        } else {  // 读取文件
          // Try the read first, this tells us whether we need all of adjustedFetchSize for this partition
          val readInfo: LogReadInfo = partition.readRecords(
            lastFetchedEpoch = fetchInfo.lastFetchedEpoch,
            fetchOffset = fetchInfo.fetchOffset,
            currentLeaderEpoch = fetchInfo.currentLeaderEpoch,
            maxBytes = adjustedMaxBytes,
            fetchIsolation = fetchIsolation,
            fetchOnlyFromLeader = fetchOnlyFromLeader,
            minOneMessage = minOneMessage)

          val fetchDataInfo = if (shouldLeaderThrottle(quota, partition, replicaId)) {
            // If the partition is being throttled, simply return an empty set.
            FetchDataInfo(readInfo.fetchedData.fetchOffsetMetadata, MemoryRecords.EMPTY)
          } else if (!hardMaxBytesLimit && readInfo.fetchedData.firstEntryIncomplete) {
            // For FetchRequest version 3, we replace incomplete message sets with an empty one as consumers can make
            // progress in such cases and don't need to report a `RecordTooLargeException`
            FetchDataInfo(readInfo.fetchedData.fetchOffsetMetadata, MemoryRecords.EMPTY)
          } else {
            readInfo.fetchedData
          }

          LogReadResult(info = fetchDataInfo,
            divergingEpoch = readInfo.divergingEpoch,
            highWatermark = readInfo.highWatermark,
            leaderLogStartOffset = readInfo.logStartOffset,
            leaderLogEndOffset = readInfo.logEndOffset,
            followerLogStartOffset = followerLogStartOffset,
            fetchTimeMs = fetchTimeMs,
            lastStableOffset = Some(readInfo.lastStableOffset),
            preferredReadReplica = preferredReadReplica,
            exception = None)
        }
      } catch {
        // NOTE: Failed fetch requests metric is not incremented for known exceptions since it
        // is supposed to indicate un-expected failure of a broker in handling a fetch request
        case e@(_: UnknownTopicOrPartitionException |
                _: NotLeaderOrFollowerException |
                _: UnknownLeaderEpochException |
                _: FencedLeaderEpochException |
                _: ReplicaNotAvailableException |
                _: KafkaStorageException |
                _: OffsetOutOfRangeException) =>
          LogReadResult(info = FetchDataInfo(LogOffsetMetadata.UnknownOffsetMetadata, MemoryRecords.EMPTY),
            divergingEpoch = None,
            highWatermark = Log.UnknownOffset,
            leaderLogStartOffset = Log.UnknownOffset,
            leaderLogEndOffset = Log.UnknownOffset,
            followerLogStartOffset = Log.UnknownOffset,
            fetchTimeMs = -1L,
            lastStableOffset = None,
            exception = Some(e))
        case e: Throwable =>
          brokerTopicStats.topicStats(tp.topic).failedFetchRequestRate.mark()
          brokerTopicStats.allTopicsStats.failedFetchRequestRate.mark()

          val fetchSource = Request.describeReplicaId(replicaId)
          error(s"Error processing fetch with max size $adjustedMaxBytes from $fetchSource " +
            s"on partition $tp: $fetchInfo", e)

          LogReadResult(info = FetchDataInfo(LogOffsetMetadata.UnknownOffsetMetadata, MemoryRecords.EMPTY),
            divergingEpoch = None,
            highWatermark = Log.UnknownOffset,
            leaderLogStartOffset = Log.UnknownOffset,
            leaderLogEndOffset = Log.UnknownOffset,
            followerLogStartOffset = Log.UnknownOffset,
            fetchTimeMs = -1L,
            lastStableOffset = None,
            exception = Some(e))
      }
    }

    var limitBytes = fetchMaxBytes
    val result = new mutable.ArrayBuffer[(TopicPartition, LogReadResult)]
    var minOneMessage = !hardMaxBytesLimit
    readPartitionInfo.foreach { case (tp, fetchInfo) =>
      val readResult = read(tp, fetchInfo, limitBytes, minOneMessage)
      val recordBatchSize = readResult.info.records.sizeInBytes
      // Once we read from a non-empty partition, we stop ignoring request and partition level size limits
      if (recordBatchSize > 0)
        minOneMessage = false
      limitBytes = math.max(0, limitBytes - recordBatchSize)
      result += (tp -> readResult)
    }
    result
  }

  /**
   * Using the configured [[ReplicaSelector]], determine the preferred read replica for a partition given the
   * client metadata, the requested offset, and the current set of replicas. If the preferred read replica is the
   * leader, return None
   */
  def findPreferredReadReplica(partition: Partition,
                               clientMetadata: ClientMetadata,
                               replicaId: Int,
                               fetchOffset: Long,
                               currentTimeMs: Long): Option[Int] = {
    partition.leaderReplicaIdOpt.flatMap { leaderReplicaId =>
      // Don't look up preferred for follower fetches via normal replication
      if (Request.isValidBrokerId(replicaId))
        None
      else {
        replicaSelectorOpt.flatMap { replicaSelector =>
          val replicaEndpoints = metadataCache.getPartitionReplicaEndpoints(partition.topicPartition,
            new ListenerName(clientMetadata.listenerName))
          val replicaInfos = partition.remoteReplicas
            // Exclude replicas that don't have the requested offset (whether or not if they're in the ISR)
            .filter(replica => replica.logEndOffset >= fetchOffset && replica.logStartOffset <= fetchOffset)
            .map(replica => new DefaultReplicaView(
              replicaEndpoints.getOrElse(replica.brokerId, Node.noNode()),
              replica.logEndOffset,
              currentTimeMs - replica.lastCaughtUpTimeMs))

          val leaderReplica = new DefaultReplicaView(
            replicaEndpoints.getOrElse(leaderReplicaId, Node.noNode()),
            partition.localLogOrException.logEndOffset, 0L)
          val replicaInfoSet = mutable.Set[ReplicaView]() ++= replicaInfos += leaderReplica

          val partitionInfo = new DefaultPartitionView(replicaInfoSet.asJava, leaderReplica)
          replicaSelector.select(partition.topicPartition, clientMetadata, partitionInfo).asScala.collect {
            // Even though the replica selector can return the leader, we don't want to send it out with the
            // FetchResponse, so we exclude it here
            case selected if !selected.endpoint.isEmpty && selected != leaderReplica => selected.endpoint.id
          }
        }
      }
    }
  }

  /**
   * To avoid ISR thrashing, we only throttle a replica on the leader if it's in the throttled replica list,
   * the quota is exceeded and the replica is not in sync.
   */
  def shouldLeaderThrottle(quota: ReplicaQuota, partition: Partition, replicaId: Int): Boolean = {
    val isReplicaInSync = partition.inSyncReplicaIds.contains(replicaId)
    !isReplicaInSync && quota.isThrottled(partition.topicPartition) && quota.isQuotaExceeded
  }

  def getLogConfig(topicPartition: TopicPartition): Option[LogConfig] = localLog(topicPartition).map(_.config)

  def getMagic(topicPartition: TopicPartition): Option[Byte] = getLogConfig(topicPartition).map(_.messageFormatVersion.recordVersion.value)

  def maybeUpdateMetadataCache(correlationId: Int, updateMetadataRequest: UpdateMetadataRequest): Seq[TopicPartition] = {
    replicaStateChangeLock synchronized {
      if (updateMetadataRequest.controllerEpoch < controllerEpoch) {
        val stateControllerEpochErrorMessage = s"Received update metadata request with correlation id $correlationId " +
          s"from an old controller ${updateMetadataRequest.controllerId} with epoch ${updateMetadataRequest.controllerEpoch}. " +
          s"Latest known controller epoch is $controllerEpoch"
        stateChangeLogger.warn(stateControllerEpochErrorMessage)
        throw new ControllerMovedException(stateChangeLogger.messageWithPrefix(stateControllerEpochErrorMessage))
      } else {
        val deletedPartitions = metadataCache.updateMetadata(correlationId, updateMetadataRequest)
        controllerEpoch = updateMetadataRequest.controllerEpoch
        deletedPartitions
      }
    }
  }

  def becomeLeaderOrFollower(correlationId: Int,
                             leaderAndIsrRequest: LeaderAndIsrRequest,
                             onLeadershipChange: (Iterable[Partition], Iterable[Partition]) => Unit): LeaderAndIsrResponse = {
    val startMs = time.milliseconds()
    replicaStateChangeLock synchronized {
      val controllerId = leaderAndIsrRequest.controllerId
      val requestPartitionStates = leaderAndIsrRequest.partitionStates.asScala
      stateChangeLogger.info(s"Handling LeaderAndIsr request correlationId $correlationId from controller " +
        s"$controllerId for ${requestPartitionStates.size} partitions")
      if (stateChangeLogger.isTraceEnabled)
        requestPartitionStates.foreach { partitionState =>
          stateChangeLogger.trace(s"Received LeaderAndIsr request $partitionState " +
            s"correlation id $correlationId from controller $controllerId " +
            s"epoch ${leaderAndIsrRequest.controllerEpoch}")
        }
      val topicIds = leaderAndIsrRequest.topicIds()

      val response = {
        if (leaderAndIsrRequest.controllerEpoch < controllerEpoch) {
          stateChangeLogger.warn(s"Ignoring LeaderAndIsr request from controller $controllerId with " +
            s"correlation id $correlationId since its controller epoch ${leaderAndIsrRequest.controllerEpoch} is old. " +
            s"Latest known controller epoch is $controllerEpoch")
          leaderAndIsrRequest.getErrorResponse(0, Errors.STALE_CONTROLLER_EPOCH.exception)
        } else {
          val responseMap = new mutable.HashMap[TopicPartition, Errors]
          controllerEpoch = leaderAndIsrRequest.controllerEpoch

          val partitionStates = new mutable.HashMap[Partition, LeaderAndIsrPartitionState]()

          // First create the partition if it doesn't exist already
          requestPartitionStates.foreach { partitionState =>
            val topicPartition = new TopicPartition(partitionState.topicName, partitionState.partitionIndex)
            val partitionOpt = getPartition(topicPartition) match {
              case HostedPartition.Offline =>
                stateChangeLogger.warn(s"Ignoring LeaderAndIsr request from " +
                  s"controller $controllerId with correlation id $correlationId " +
                  s"epoch $controllerEpoch for partition $topicPartition as the local replica for the " +
                  "partition is in an offline log directory")
                responseMap.put(topicPartition, Errors.KAFKA_STORAGE_ERROR)
                None

              case _: HostedPartition.Deferred =>
                throw new IllegalStateException("We should never be deferring partition metadata changes and becoming a leader or follower when using ZooKeeper")

              case HostedPartition.Online(partition) =>
                Some(partition)

              case HostedPartition.None =>
                val partition = Partition(topicPartition, time, configRepository, this)
                allPartitions.putIfNotExists(topicPartition, HostedPartition.Online(partition))
                Some(partition)
            }

            // Next check partition's leader epoch
            partitionOpt.foreach { partition =>
              val currentLeaderEpoch = partition.getLeaderEpoch
              val requestLeaderEpoch = partitionState.leaderEpoch
              if (requestLeaderEpoch > currentLeaderEpoch) {
                // If the leader epoch is valid record the epoch of the controller that made the leadership decision.
                // This is useful while updating the isr to maintain the decision maker controller's epoch in the zookeeper path
                if (partitionState.replicas.contains(localBrokerId))
                  partitionStates.put(partition, partitionState)
                else {
                  stateChangeLogger.warn(s"Ignoring LeaderAndIsr request from controller $controllerId with " +
                    s"correlation id $correlationId epoch $controllerEpoch for partition $topicPartition as itself is not " +
                    s"in assigned replica list ${partitionState.replicas.asScala.mkString(",")}")
                  responseMap.put(topicPartition, Errors.UNKNOWN_TOPIC_OR_PARTITION)
                }
              } else if (requestLeaderEpoch < currentLeaderEpoch) {
                stateChangeLogger.warn(s"Ignoring LeaderAndIsr request from " +
                  s"controller $controllerId with correlation id $correlationId " +
                  s"epoch $controllerEpoch for partition $topicPartition since its associated " +
                  s"leader epoch $requestLeaderEpoch is smaller than the current " +
                  s"leader epoch $currentLeaderEpoch")
                responseMap.put(topicPartition, Errors.STALE_CONTROLLER_EPOCH)
              } else {
                stateChangeLogger.info(s"Ignoring LeaderAndIsr request from " +
                  s"controller $controllerId with correlation id $correlationId " +
                  s"epoch $controllerEpoch for partition $topicPartition since its associated " +
                  s"leader epoch $requestLeaderEpoch matches the current leader epoch")
                responseMap.put(topicPartition, Errors.STALE_CONTROLLER_EPOCH)
              }
            }
          }

          val partitionsToBeLeader = partitionStates.filter { case (_, partitionState) =>
            partitionState.leader == localBrokerId
          }
          val partitionsToBeFollower = partitionStates.filter { case (k, _) => !partitionsToBeLeader.contains(k) }

          val highWatermarkCheckpoints = new LazyOffsetCheckpoints(this.highWatermarkCheckpoints)
          val partitionsBecomeLeader = if (partitionsToBeLeader.nonEmpty)
            makeLeaders(controllerId, controllerEpoch, partitionsToBeLeader, correlationId, responseMap,
              highWatermarkCheckpoints)
          else
            Set.empty[Partition]
          val partitionsBecomeFollower = if (partitionsToBeFollower.nonEmpty)
            makeFollowers(controllerId, controllerEpoch, partitionsToBeFollower, correlationId, responseMap,
              highWatermarkCheckpoints)
          else
            Set.empty[Partition]

          val followerTopicSet = partitionsBecomeFollower.map(_.topic).toSet
          updateLeaderAndFollowerMetrics(followerTopicSet)

          leaderAndIsrRequest.partitionStates.forEach { partitionState =>
            val topicPartition = new TopicPartition(partitionState.topicName, partitionState.partitionIndex)
            /*
           * If there is offline log directory, a Partition object may have been created by getOrCreatePartition()
           * before getOrCreateReplica() failed to create local replica due to KafkaStorageException.
           * In this case ReplicaManager.allPartitions will map this topic-partition to an empty Partition object.
           * we need to map this topic-partition to OfflinePartition instead.
           */
            val local = localLog(topicPartition)
            if (local.isEmpty)
              markPartitionOffline(topicPartition)
            else {
              val id = topicIds.get(topicPartition.topic())
              // Ensure we have not received a request from an older protocol
              if (id != null && !id.equals(Uuid.ZERO_UUID)) {
                val log = local.get
                // Check if topic ID is in memory, if not, it must be new to the broker and does not have a metadata file.
                // This is because if the broker previously wrote it to file, it would be recovered on restart after failure.
                if (log.topicId.equals(Uuid.ZERO_UUID)) {
                  log.partitionMetadataFile.write(id)
                  log.topicId = id
                  // Warn if the topic ID in the request does not match the log.
                } else if (!log.topicId.equals(id)) {
                  stateChangeLogger.warn(s"Topic Id in memory: ${log.topicId.toString} does not" +
                    s" match the topic Id provided in the request: " +
                    s"${id.toString}.")
                }
              }
            }
          }

          // we initialize highwatermark thread after the first leaderisrrequest. This ensures that all the partitions
          // have been completely populated before starting the checkpointing there by avoiding weird race conditions
          startHighWatermarkCheckPointThread()

          maybeAddLogDirFetchers(partitionStates.keySet, highWatermarkCheckpoints)

          replicaFetcherManager.shutdownIdleFetcherThreads()
          replicaAlterLogDirsManager.shutdownIdleFetcherThreads()
          onLeadershipChange(partitionsBecomeLeader, partitionsBecomeFollower)
          if (leaderAndIsrRequest.version() < 5) {
            val responsePartitions = responseMap.iterator.map { case (tp, error) =>
              new LeaderAndIsrPartitionError()
                .setTopicName(tp.topic)
                .setPartitionIndex(tp.partition)
                .setErrorCode(error.code)
            }.toBuffer
            new LeaderAndIsrResponse(new LeaderAndIsrResponseData()
              .setErrorCode(Errors.NONE.code)
              .setPartitionErrors(responsePartitions.asJava), leaderAndIsrRequest.version())
          } else {
            val topics = new mutable.HashMap[String, List[LeaderAndIsrPartitionError]]
            responseMap.asJava.forEach { case (tp, error) =>
              if (!topics.contains(tp.topic)) {
                topics.put(tp.topic, List(new LeaderAndIsrPartitionError()
                                                                .setPartitionIndex(tp.partition)
                                                                .setErrorCode(error.code)))
              } else {
                topics.put(tp.topic, new LeaderAndIsrPartitionError()
                  .setPartitionIndex(tp.partition)
                  .setErrorCode(error.code)::topics(tp.topic))
              }
            }
            val topicErrors = topics.iterator.map { case (topic, partitionError) =>
              new LeaderAndIsrTopicError()
                .setTopicId(topicIds.get(topic))
                .setPartitionErrors(partitionError.asJava)
            }.toBuffer
            new LeaderAndIsrResponse(new LeaderAndIsrResponseData()
              .setErrorCode(Errors.NONE.code)
              .setTopics(topicErrors.asJava), leaderAndIsrRequest.version())
          }
        }
      }
      val endMs = time.milliseconds()
      val elapsedMs = endMs - startMs
      stateChangeLogger.info(s"Finished LeaderAndIsr request in ${elapsedMs}ms correlationId $correlationId from controller " +
        s"$controllerId for ${requestPartitionStates.size} partitions")
      response
    }
  }

  /**
   * KAFKA-8392
   * For topic partitions of which the broker is no longer a leader, delete metrics related to
   * those topics. Note that this means the broker stops being either a replica or a leader of
   * partitions of said topics
   */
  protected def updateLeaderAndFollowerMetrics(newFollowerTopics: Set[String]): Unit = {
    val leaderTopicSet = leaderPartitionsIterator.map(_.topic).toSet
    newFollowerTopics.diff(leaderTopicSet).foreach(brokerTopicStats.removeOldLeaderMetrics)

    // remove metrics for brokers which are not followers of a topic
    leaderTopicSet.diff(newFollowerTopics).foreach(brokerTopicStats.removeOldFollowerMetrics)
  }

  protected def maybeAddLogDirFetchers(partitions: Set[Partition],
                                     offsetCheckpoints: OffsetCheckpoints): Unit = {
    val futureReplicasAndInitialOffset = new mutable.HashMap[TopicPartition, InitialFetchState]
    for (partition <- partitions) {
      val topicPartition = partition.topicPartition
      if (logManager.getLog(topicPartition, isFuture = true).isDefined) {
        partition.log.foreach { log =>
          val leader = BrokerEndPoint(config.brokerId, "localhost", -1)

          // Add future replica log to partition's map
          partition.createLogIfNotExists(
            isNew = false,
            isFutureReplica = true,
            offsetCheckpoints)

          // pause cleaning for partitions that are being moved and start ReplicaAlterDirThread to move
          // replica from source dir to destination dir
          logManager.abortAndPauseCleaning(topicPartition)

          futureReplicasAndInitialOffset.put(topicPartition, InitialFetchState(leader,
            partition.getLeaderEpoch, log.highWatermark))
        }
      }
    }

    if (futureReplicasAndInitialOffset.nonEmpty)
      replicaAlterLogDirsManager.addFetcherForPartitions(futureReplicasAndInitialOffset)
  }

  /*
   * Make the current broker to become leader for a given set of partitions by:
   *
   * 1. Stop fetchers for these partitions
   * 2. Update the partition metadata in cache
   * 3. Add these partitions to the leader partitions set
   *
   * If an unexpected error is thrown in this function, it will be propagated to KafkaApis where
   * the error message will be set on each partition since we do not know which partition caused it. Otherwise,
   * return the set of partitions that are made leader due to this method
   *
   *  TODO: the above may need to be fixed later
   */
  private def makeLeaders(controllerId: Int,
                          controllerEpoch: Int,
                          partitionStates: Map[Partition, LeaderAndIsrPartitionState],
                          correlationId: Int,
                          responseMap: mutable.Map[TopicPartition, Errors],
                          highWatermarkCheckpoints: OffsetCheckpoints): Set[Partition] = {
    val traceEnabled = stateChangeLogger.isTraceEnabled
    partitionStates.keys.foreach { partition =>
      if (traceEnabled)
        stateChangeLogger.trace(s"Handling LeaderAndIsr request correlationId $correlationId from " +
          s"controller $controllerId epoch $controllerEpoch starting the become-leader transition for " +
          s"partition ${partition.topicPartition}")
      responseMap.put(partition.topicPartition, Errors.NONE)
    }

    val partitionsToMakeLeaders = mutable.Set[Partition]()

    try {
      // First stop fetchers for all the partitions
      replicaFetcherManager.removeFetcherForPartitions(partitionStates.keySet.map(_.topicPartition))
      stateChangeLogger.info(s"Stopped fetchers as part of LeaderAndIsr request correlationId $correlationId from " +
        s"controller $controllerId epoch $controllerEpoch as part of the become-leader transition for " +
        s"${partitionStates.size} partitions")
      // Update the partition information to be the leader
      partitionStates.forKeyValue { (partition, partitionState) =>
        try {
          if (partition.makeLeader(partitionState, highWatermarkCheckpoints))
            partitionsToMakeLeaders += partition
          else
            stateChangeLogger.info(s"Skipped the become-leader state change after marking its " +
              s"partition as leader with correlation id $correlationId from controller $controllerId epoch $controllerEpoch for " +
              s"partition ${partition.topicPartition} (last update controller epoch ${partitionState.controllerEpoch}) " +
              s"since it is already the leader for the partition.")
        } catch {
          case e: KafkaStorageException =>
            stateChangeLogger.error(s"Skipped the become-leader state change with " +
              s"correlation id $correlationId from controller $controllerId epoch $controllerEpoch for partition ${partition.topicPartition} " +
              s"(last update controller epoch ${partitionState.controllerEpoch}) since " +
              s"the replica for the partition is offline due to disk error $e")
            val dirOpt = getLogDir(partition.topicPartition)
            error(s"Error while making broker the leader for partition $partition in dir $dirOpt", e)
            responseMap.put(partition.topicPartition, Errors.KAFKA_STORAGE_ERROR)
        }
      }

    } catch {
      case e: Throwable =>
        partitionStates.keys.foreach { partition =>
          stateChangeLogger.error(s"Error while processing LeaderAndIsr request correlationId $correlationId received " +
            s"from controller $controllerId epoch $controllerEpoch for partition ${partition.topicPartition}", e)
        }
        // Re-throw the exception for it to be caught in KafkaApis
        throw e
    }

    if (traceEnabled)
      partitionStates.keys.foreach { partition =>
        stateChangeLogger.trace(s"Completed LeaderAndIsr request correlationId $correlationId from controller $controllerId " +
          s"epoch $controllerEpoch for the become-leader transition for partition ${partition.topicPartition}")
      }

    partitionsToMakeLeaders
  }

  /*
   * Make the current broker to become follower for a given set of partitions by:
   *
   * 调用时机:
   * 一个Broker感知到了自己被分配到了一些Follower分区之后 就会调用该方法 为一批Follower分区创建一个Fetcher线程 之后Fetcher线程就会负责去拉取数据到本地副本
   *
   * 1. Remove these partitions from the leader partitions set.
   * 既然新分配了一个Broker很多个Follower分区 就需要强制将这些分区从Leader集合中移除出去
   *
   * 2. Mark the replicas as followers so that no more data can be added from the producer clients.
   * 将这些副本标记为Follower 这样就没有Producer可以向这些副本写入数据了
   *
   * 3. Stop fetchers for these partitions so that no more data can be added by the replica fetcher threads.
   * 对这些Follower停止已有的 ReplicaFetcher 线程 保证暂时没有已有的 ReplicaFetcher 线程拉取数据
   *
   * 4. Truncate the log and checkpoint offsets for these partitions.
   * 截断这些Follower分区的日志 记录这些Follower分区的offset
   *
   * 5. Clear the produce and fetch requests in the purgatory
   * 清理延迟调度的请求
   *
   * 6. If the broker is not shutting down, add the fetcher to the new leaders.
   * 给新的Leader副本添加新的 ReplicaFetcher 线程
   *
   * The ordering of doing these steps make sure that the replicas in transition will not
   * take any more messages before checkpointing offsets so that all messages before the checkpoint
   * are guaranteed to be flushed to disks
   *
   * If an unexpected error is thrown in this function, it will be propagated to KafkaApis where
   * the error message will be set on each partition since we do not know which partition caused it. Otherwise,
   * return the set of partitions that are made follower due to this method
   */
  private def makeFollowers(controllerId: Int,
                            controllerEpoch: Int,
                            partitionStates: Map[Partition, LeaderAndIsrPartitionState],
                            correlationId: Int,
                            responseMap: mutable.Map[TopicPartition, Errors],
                            highWatermarkCheckpoints: OffsetCheckpoints): Set[Partition] = {
    val traceLoggingEnabled = stateChangeLogger.isTraceEnabled
    partitionStates.forKeyValue { (partition, partitionState) =>
      if (traceLoggingEnabled)
        stateChangeLogger.trace(s"Handling LeaderAndIsr request correlationId $correlationId from controller $controllerId " +
          s"epoch $controllerEpoch starting the become-follower transition for partition ${partition.topicPartition} with leader " +
          s"${partitionState.leader}")
      responseMap.put(partition.topicPartition, Errors.NONE)
    }

    val partitionsToMakeFollower: mutable.Set[Partition] = mutable.Set()
    try {
      // TODO: Delete leaders from LeaderAndIsrRequest
      partitionStates.forKeyValue { (partition, partitionState) =>
        val newLeaderBrokerId = partitionState.leader
        try {
          metadataCache.getAliveBrokers.find(_.id == newLeaderBrokerId) match {
            // Only change partition state when the leader is available
            case Some(_) =>
              if (partition.makeFollower(partitionState, highWatermarkCheckpoints))
                partitionsToMakeFollower += partition
              else
                stateChangeLogger.info(s"Skipped the become-follower state change after marking its partition as " +
                  s"follower with correlation id $correlationId from controller $controllerId epoch $controllerEpoch " +
                  s"for partition ${partition.topicPartition} (last update " +
                  s"controller epoch ${partitionState.controllerEpoch}) " +
                  s"since the new leader $newLeaderBrokerId is the same as the old leader")
            case None =>
              // The leader broker should always be present in the metadata cache.
              // If not, we should record the error message and abort the transition process for this partition
              stateChangeLogger.error(s"Received LeaderAndIsrRequest with correlation id $correlationId from " +
                s"controller $controllerId epoch $controllerEpoch for partition ${partition.topicPartition} " +
                s"(last update controller epoch ${partitionState.controllerEpoch}) " +
                s"but cannot become follower since the new leader $newLeaderBrokerId is unavailable.")
              // Create the local replica even if the leader is unavailable. This is required to ensure that we include
              // the partition's high watermark in the checkpoint file (see KAFKA-1647)
              partition.createLogIfNotExists(isNew = partitionState.isNew, isFutureReplica = false,
                highWatermarkCheckpoints)
          }
        } catch {
          case e: KafkaStorageException =>
            stateChangeLogger.error(s"Skipped the become-follower state change with correlation id $correlationId from " +
              s"controller $controllerId epoch $controllerEpoch for partition ${partition.topicPartition} " +
              s"(last update controller epoch ${partitionState.controllerEpoch}) with leader " +
              s"$newLeaderBrokerId since the replica for the partition is offline due to disk error $e")
            val dirOpt = getLogDir(partition.topicPartition)
            error(s"Error while making broker the follower for partition $partition with leader " +
              s"$newLeaderBrokerId in dir $dirOpt", e)
            responseMap.put(partition.topicPartition, Errors.KAFKA_STORAGE_ERROR)
        }
      }

      replicaFetcherManager.removeFetcherForPartitions(partitionsToMakeFollower.map(_.topicPartition))
      stateChangeLogger.info(s"Stopped fetchers as part of become-follower request from controller $controllerId " +
        s"epoch $controllerEpoch with correlation id $correlationId for ${partitionsToMakeFollower.size} partitions")

      partitionsToMakeFollower.foreach { partition =>
        completeDelayedFetchOrProduceRequests(partition.topicPartition)
      }

      if (isShuttingDown.get()) {
        if (traceLoggingEnabled) {
          partitionsToMakeFollower.foreach { partition =>
            stateChangeLogger.trace(s"Skipped the adding-fetcher step of the become-follower state " +
              s"change with correlation id $correlationId from controller $controllerId epoch $controllerEpoch for " +
              s"partition ${partition.topicPartition} with leader ${partitionStates(partition).leader} " +
              "since it is shutting down")
          }
        }
      } else {
        // we do not need to check if the leader exists again since this has been done at the beginning of this process
        val partitionsToMakeFollowerWithLeaderAndOffset = partitionsToMakeFollower.map { partition =>
          val leader = metadataCache.getAliveBrokers.find(_.id == partition.leaderReplicaIdOpt.get).get
            .brokerEndPoint(config.interBrokerListenerName)
          val log = partition.localLogOrException
          val fetchOffset = initialFetchOffset(log)
          partition.topicPartition -> InitialFetchState(leader, partition.getLeaderEpoch, fetchOffset)
        }.toMap

        replicaFetcherManager.addFetcherForPartitions(partitionsToMakeFollowerWithLeaderAndOffset)
      }
    } catch {
      case e: Throwable =>
        stateChangeLogger.error(s"Error while processing LeaderAndIsr request with correlationId $correlationId " +
          s"received from controller $controllerId epoch $controllerEpoch", e)
        // Re-throw the exception for it to be caught in KafkaApis
        throw e
    }

    if (traceLoggingEnabled)
      partitionStates.keys.foreach { partition =>
        stateChangeLogger.trace(s"Completed LeaderAndIsr request correlationId $correlationId from controller $controllerId " +
          s"epoch $controllerEpoch for the become-follower transition for partition ${partition.topicPartition} with leader " +
          s"${partitionStates(partition).leader}")
      }

    partitionsToMakeFollower
  }

  /**
   * From IBP 2.7 onwards, we send latest fetch epoch in the request and truncate if a
   * diverging epoch is returned in the response, avoiding the need for a separate
   * OffsetForLeaderEpoch request.
   */
  protected def initialFetchOffset(log: Log): Long = {
    if (ApiVersion.isTruncationOnFetchSupported(config.interBrokerProtocolVersion) && log.latestEpoch.nonEmpty)
      log.logEndOffset
    else
      log.highWatermark
  }

  /**
   * ISR后台检测线程
   */
  private def maybeShrinkIsr(): Unit = {
    trace("Evaluating ISR list of partitions to see which replicas can be removed from the ISR")

    // Shrink ISRs for non offline partitions
    // 对所有分区进行判断 对ISR列表进行收缩
    allPartitions.keys.foreach { topicPartition =>
      onlinePartition(topicPartition).foreach(_.maybeShrinkIsr())
    }
  }

  /**
   * Update the follower's fetch state on the leader based on the last fetch request and update `readResult`.
   * If the follower replica is not recognized to be one of the assigned replicas, do not update
   * `readResult` so that log start/end offset and high watermark is consistent with
   * records in fetch response. Log start/end offset and high watermark may change not only due to
   * this fetch request, e.g., rolling new log segment and removing old log segment may move log
   * start offset further than the last offset in the fetched records. The followers will get the
   * updated leader's state in the next fetch response.
   */
  private def updateFollowerFetchState(followerId: Int,
                                       readResults: Seq[(TopicPartition, LogReadResult)]): Seq[(TopicPartition, LogReadResult)] = {
    readResults.map { case (topicPartition, readResult) =>
      val updatedReadResult = if (readResult.error != Errors.NONE) {
        debug(s"Skipping update of fetch state for follower $followerId since the " +
          s"log read returned error ${readResult.error}")
        readResult
      } else {
        onlinePartition(topicPartition) match {
          case Some(partition) =>
            if (partition.updateFollowerFetchState(followerId,
              followerFetchOffsetMetadata = readResult.info.fetchOffsetMetadata,
              followerStartOffset = readResult.followerLogStartOffset,
              followerFetchTimeMs = readResult.fetchTimeMs,
              leaderEndOffset = readResult.leaderLogEndOffset)) {
              readResult
            } else {
              warn(s"Leader $localBrokerId failed to record follower $followerId's position " +
                s"${readResult.info.fetchOffsetMetadata.messageOffset}, and last sent HW since the replica " +
                s"is not recognized to be one of the assigned replicas ${partition.assignmentState.replicas.mkString(",")} " +
                s"for partition $topicPartition. Empty records will be returned for this partition.")
              readResult.withEmptyFetchInfo
            }
          case None =>
            warn(s"While recording the replica LEO, the partition $topicPartition hasn't been created.")
            readResult
        }
      }
      topicPartition -> updatedReadResult
    }
  }

  private def leaderPartitionsIterator: Iterator[Partition] =
    onlinePartitionsIterator.filter(_.leaderLogIfLocal.isDefined)

  def getLogEndOffset(topicPartition: TopicPartition): Option[Long] =
    onlinePartition(topicPartition).flatMap(_.leaderLogIfLocal.map(_.logEndOffset))

  // Flushes the highwatermark value for all partitions to the highwatermark file
  def checkpointHighWatermarks(): Unit = {
    def putHw(logDirToCheckpoints: mutable.AnyRefMap[String, mutable.AnyRefMap[TopicPartition, Long]],
              log: Log): Unit = {
      val checkpoints = logDirToCheckpoints.getOrElseUpdate(log.parentDir,
        new mutable.AnyRefMap[TopicPartition, Long]())
      checkpoints.put(log.topicPartition, log.highWatermark)
    }

    val logDirToHws = new mutable.AnyRefMap[String, mutable.AnyRefMap[TopicPartition, Long]](
      allPartitions.size)
    onlinePartitionsIterator.foreach { partition =>
      partition.log.foreach(putHw(logDirToHws, _))
      partition.futureLog.foreach(putHw(logDirToHws, _))
    }

    for ((logDir, hws) <- logDirToHws) {
      try highWatermarkCheckpoints.get(logDir).foreach(_.write(hws))
      catch {
        case e: KafkaStorageException =>
          error(s"Error while writing to highwatermark file in directory $logDir", e)
      }
    }
  }

  def markPartitionOffline(tp: TopicPartition): Unit = replicaStateChangeLock synchronized {
    allPartitions.put(tp, HostedPartition.Offline)
    Partition.removeMetrics(tp)
  }

  /**
   * The log directory failure handler for the replica
   *
   * @param dir                     the absolute path of the log directory
   * @param sendZkNotification      check if we need to send notification to zookeeper node (needed for unit test)
   */
  def handleLogDirFailure(dir: String, sendZkNotification: Boolean = true): Unit = {
    if (!logManager.isLogDirOnline(dir))
      return
    warn(s"Stopping serving replicas in dir $dir")
    replicaStateChangeLock synchronized {
      val newOfflinePartitions = onlinePartitionsIterator.filter { partition =>
        partition.log.exists { _.parentDir == dir }
      }.map(_.topicPartition).toSet

      val partitionsWithOfflineFutureReplica = onlinePartitionsIterator.filter { partition =>
        partition.futureLog.exists { _.parentDir == dir }
      }.toSet

      replicaFetcherManager.removeFetcherForPartitions(newOfflinePartitions)
      replicaAlterLogDirsManager.removeFetcherForPartitions(newOfflinePartitions ++ partitionsWithOfflineFutureReplica.map(_.topicPartition))

      partitionsWithOfflineFutureReplica.foreach(partition => partition.removeFutureLocalReplica(deleteFromLogDir = false))
      newOfflinePartitions.foreach { topicPartition =>
        markPartitionOffline(topicPartition)
      }
      newOfflinePartitions.map(_.topic).foreach { topic: String =>
        maybeRemoveTopicMetrics(topic)
      }
      highWatermarkCheckpoints = highWatermarkCheckpoints.filter { case (checkpointDir, _) => checkpointDir != dir }

      warn(s"Broker $localBrokerId stopped fetcher for partitions ${newOfflinePartitions.mkString(",")} and stopped moving logs " +
        s"for partitions ${partitionsWithOfflineFutureReplica.mkString(",")} because they are in the failed log directory $dir.")
    }
    logManager.handleLogDirFailure(dir)

    if (sendZkNotification)
      if (zkClient.isEmpty) {
        warn("Unable to propagate log dir failure via Zookeeper in KIP-500 mode") // will be handled via KIP-589
      } else {
        zkClient.get.propagateLogDirEvent(localBrokerId)
      }
    warn(s"Stopped serving replicas in dir $dir")
  }

  def removeMetrics(): Unit = {
    removeMetric("LeaderCount")
    removeMetric("PartitionCount")
    removeMetric("OfflineReplicaCount")
    removeMetric("UnderReplicatedPartitions")
    removeMetric("UnderMinIsrPartitionCount")
    removeMetric("AtMinIsrPartitionCount")
  }

  // High watermark do not need to be checkpointed only when under unit tests
  def shutdown(checkpointHW: Boolean = true): Unit = {
    info("Shutting down")
    removeMetrics()
    if (logDirFailureHandler != null)
      logDirFailureHandler.shutdown()
    replicaFetcherManager.shutdown()
    replicaAlterLogDirsManager.shutdown()
    delayedFetchPurgatory.shutdown()
    delayedProducePurgatory.shutdown()
    delayedDeleteRecordsPurgatory.shutdown()
    delayedElectLeaderPurgatory.shutdown()
    if (checkpointHW)
      checkpointHighWatermarks()
    replicaSelectorOpt.foreach(_.close)
    info("Shut down completely")
  }

  protected def createReplicaFetcherManager(metrics: Metrics, time: Time, threadNamePrefix: Option[String], quotaManager: ReplicationQuotaManager) = {
    new ReplicaFetcherManager(config, this, metrics, time, threadNamePrefix, quotaManager)
  }

  protected def createReplicaAlterLogDirsManager(quotaManager: ReplicationQuotaManager, brokerTopicStats: BrokerTopicStats) = {
    new ReplicaAlterLogDirsManager(config, this, quotaManager, brokerTopicStats)
  }

  protected def createReplicaSelector(): Option[ReplicaSelector] = {
    config.replicaSelectorClassName.map { className =>
      val tmpReplicaSelector: ReplicaSelector = CoreUtils.createObject[ReplicaSelector](className)
      tmpReplicaSelector.configure(config.originals())
      tmpReplicaSelector
    }
  }

  def lastOffsetForLeaderEpoch(
    requestedEpochInfo: Seq[OffsetForLeaderTopic]
  ): Seq[OffsetForLeaderTopicResult] = {
    requestedEpochInfo.map { offsetForLeaderTopic =>
      val partitions = offsetForLeaderTopic.partitions.asScala.map { offsetForLeaderPartition =>
        val tp = new TopicPartition(offsetForLeaderTopic.topic, offsetForLeaderPartition.partition)
        getPartition(tp) match {
          case HostedPartition.Online(partition) =>
            val currentLeaderEpochOpt =
              if (offsetForLeaderPartition.currentLeaderEpoch == RecordBatch.NO_PARTITION_LEADER_EPOCH)
                Optional.empty[Integer]
              else
                Optional.of[Integer](offsetForLeaderPartition.currentLeaderEpoch)

            partition.lastOffsetForLeaderEpoch(
              currentLeaderEpochOpt,
              offsetForLeaderPartition.leaderEpoch,
              fetchOnlyFromLeader = true)

          case HostedPartition.Offline =>
            new EpochEndOffset()
              .setPartition(offsetForLeaderPartition.partition)
              .setErrorCode(Errors.KAFKA_STORAGE_ERROR.code)

          case HostedPartition.None if metadataCache.contains(tp) =>
            new EpochEndOffset()
              .setPartition(offsetForLeaderPartition.partition)
              .setErrorCode(Errors.NOT_LEADER_OR_FOLLOWER.code)

          case _: HostedPartition.Deferred =>
            new EpochEndOffset()
              .setPartition(offsetForLeaderPartition.partition)
              .setErrorCode(Errors.NOT_LEADER_OR_FOLLOWER.code)

          case HostedPartition.None =>
            new EpochEndOffset()
              .setPartition(offsetForLeaderPartition.partition)
              .setErrorCode(Errors.UNKNOWN_TOPIC_OR_PARTITION.code)
        }
      }

      new OffsetForLeaderTopicResult()
        .setTopic(offsetForLeaderTopic.topic)
        .setPartitions(partitions.toList.asJava)
    }
  }

  def electLeaders(
                    controller: KafkaController,
                    partitions: Set[TopicPartition],
                    electionType: ElectionType,
                    responseCallback: Map[TopicPartition, ApiError] => Unit,
                    requestTimeout: Int
                  ): Unit = {

    val deadline = time.milliseconds() + requestTimeout

    def electionCallback(results: Map[TopicPartition, Either[ApiError, Int]]): Unit = {
      val expectedLeaders = mutable.Map.empty[TopicPartition, Int]
      val failures = mutable.Map.empty[TopicPartition, ApiError]
      results.foreach {
        case (partition, Right(leader)) => expectedLeaders += partition -> leader
        case (partition, Left(error)) => failures += partition -> error
      }

      if (expectedLeaders.nonEmpty) {
        val watchKeys = expectedLeaders.iterator.map {
          case (tp, _) => TopicPartitionOperationKey(tp)
        }.toBuffer

        delayedElectLeaderPurgatory.tryCompleteElseWatch(
          new DelayedElectLeader(
            math.max(0, deadline - time.milliseconds()),
            expectedLeaders,
            failures,
            this,
            responseCallback
          ),
          watchKeys
        )
      } else {
        // There are no partitions actually being elected, so return immediately
        responseCallback(failures)
      }
    }

    controller.electLeaders(partitions, electionType, electionCallback)
  }

  def activeProducerState(requestPartition: TopicPartition): DescribeProducersResponseData.PartitionResponse = {
    getPartitionOrError(requestPartition) match {
      case Left(error) => new DescribeProducersResponseData.PartitionResponse()
        .setPartitionIndex(requestPartition.partition)
        .setErrorCode(error.code)
      case Right(partition) => partition.activeProducerState
    }
  }
}<|MERGE_RESOLUTION|>--- conflicted
+++ resolved
@@ -275,29 +275,18 @@
 
   // -----------------------------主要是存储了Partition信息 + LogManager HW信息 + ReplicaFetcherManager ISR信息-----------------------------
   /* epoch of the controller that last changed the leader */
-<<<<<<< HEAD
-  @volatile var controllerEpoch: Int = KafkaController.InitialControllerEpoch
-  private val localBrokerId = config.brokerId
-  // 保存了本机所有分区
-  private val allPartitions = new Pool[TopicPartition, HostedPartition](
-    valueFactory = Some(tp => HostedPartition.Online(Partition(tp, time, configRepository, this)))
-  )
-  private val replicaStateChangeLock = new Object
-  // 负责从Broker Leader副本拉取消息和同步数据
-  val replicaFetcherManager = createReplicaFetcherManager(metrics, time, threadNamePrefix, quotaManagers.follower)
-  val replicaAlterLogDirsManager = createReplicaAlterLogDirsManager(quotaManagers.alterLogDirs, brokerTopicStats)
-  // 每个Leader写入了一条消息 Leader Partition的LEO推进一位 但是必须等到所有Follower都同步了这条消息 Leader Partition的HW才能推进一位
-  // HW决定了消费者只能消费HW到Log Start Offset之间的数据
-=======
   @volatile private[server] var controllerEpoch: Int = KafkaController.InitialControllerEpoch
   protected val localBrokerId = config.brokerId
+  // 保存了本机所有分区
   protected val allPartitions = new Pool[TopicPartition, HostedPartition](
     valueFactory = Some(tp => HostedPartition.Online(Partition(tp, time, configRepository, this)))
   )
   protected val replicaStateChangeLock = new Object
+  // 负责从Broker Leader副本拉取消息和同步数据
   val replicaFetcherManager = createReplicaFetcherManager(metrics, time, threadNamePrefix, quotaManagers.follower)
   private[server] val replicaAlterLogDirsManager = createReplicaAlterLogDirsManager(quotaManagers.alterLogDirs, brokerTopicStats)
->>>>>>> 2294d104
+  // 每个Leader写入了一条消息 Leader Partition的LEO推进一位 但是必须等到所有Follower都同步了这条消息 Leader Partition的HW才能推进一位
+  // HW决定了消费者只能消费HW到Log Start Offset之间的数据
   private val highWatermarkCheckPointThreadStarted = new AtomicBoolean(false)
   @volatile private[server] var highWatermarkCheckpoints: Map[String, OffsetCheckpointFile] = logManager.liveLogDirs.map(dir =>
     (dir.getAbsolutePath, new OffsetCheckpointFile(new File(dir, ReplicaManager.HighWatermarkFilename), logDirFailureChannel))).toMap
