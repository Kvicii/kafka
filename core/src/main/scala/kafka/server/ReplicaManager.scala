--- conflicted
+++ resolved
@@ -274,44 +274,40 @@
       scheduler.schedule("highwatermark-checkpoint", checkpointHighWatermarks _, period = config.replicaHighWatermarkCheckpointIntervalMs, unit = TimeUnit.MILLISECONDS)
   }
 
-<<<<<<< HEAD
-  /**
-   * 1. 一旦isr-expiration线程成功执行了ISR收缩 调用该方法将相应分区加入到isrChangeSet中
-   * 2. Follower副本从Leader副本拉取消息后会尝试将自己加入到ISR中 此时可能执行ISR扩容操作 代码同样会调用该方法将相应分区加入到isrChangeSet中
-   *
-   * @param topicPartition
-   */
-  def recordIsrChange(topicPartition: TopicPartition): Unit = {
-    if (!config.interBrokerProtocolVersion.isAlterIsrSupported) {
-      isrChangeSet synchronized {
-        isrChangeSet += topicPartition
-        lastIsrChangeMs.set(time.milliseconds())
-      }
-    }
-  }
-
-  /**
-   * This function periodically runs to see if ISR needs to be propagated. It propagates ISR when:
-   * 1. There is ISR change not propagated yet.
-   * 2. There is no ISR Change in the last five seconds, or it has been more than 60 seconds since the last ISR propagation.
-   * This allows an occasional ISR change to be propagated within a few seconds, and avoids overwhelming controller and
-   * other brokers when large amount of ISR change occurs.
-   */
-  def maybePropagateIsrChanges(): Unit = {
-    val now = time.milliseconds()
-    isrChangeSet synchronized {
-      if (isrChangeSet.nonEmpty &&
-        (lastIsrChangeMs.get() + isrChangeNotificationConfig.lingerMs < now ||
-          lastIsrPropagationMs.get() + isrChangeNotificationConfig.maxDelayMs < now)) {
-        zkClient.propagateIsrChanges(isrChangeSet)
-        isrChangeSet.clear()
-        lastIsrPropagationMs.set(now)
-      }
-    }
-  }
-
-=======
->>>>>>> 42272f0a
+//  /**
+//   * 1. 一旦isr-expiration线程成功执行了ISR收缩 调用该方法将相应分区加入到isrChangeSet中
+//   * 2. Follower副本从Leader副本拉取消息后会尝试将自己加入到ISR中 此时可能执行ISR扩容操作 代码同样会调用该方法将相应分区加入到isrChangeSet中
+//   *
+//   * @param topicPartition
+//   */
+//  def recordIsrChange(topicPartition: TopicPartition): Unit = {
+//    if (!config.interBrokerProtocolVersion.isAlterIsrSupported) {
+//      isrChangeSet synchronized {
+//        isrChangeSet += topicPartition
+//        lastIsrChangeMs.set(time.milliseconds())
+//      }
+//    }
+//  }
+//
+//  /**
+//   * This function periodically runs to see if ISR needs to be propagated. It propagates ISR when:
+//   * 1. There is ISR change not propagated yet.
+//   * 2. There is no ISR Change in the last five seconds, or it has been more than 60 seconds since the last ISR propagation.
+//   * This allows an occasional ISR change to be propagated within a few seconds, and avoids overwhelming controller and
+//   * other brokers when large amount of ISR change occurs.
+//   */
+//  def maybePropagateIsrChanges(): Unit = {
+//    val now = time.milliseconds()
+//    isrChangeSet synchronized {
+//      if (isrChangeSet.nonEmpty &&
+//        (lastIsrChangeMs.get() + isrChangeNotificationConfig.lingerMs < now ||
+//          lastIsrPropagationMs.get() + isrChangeNotificationConfig.maxDelayMs < now)) {
+//        zkClient.propagateIsrChanges(isrChangeSet)
+//        isrChangeSet.clear()
+//        lastIsrPropagationMs.set(now)
+//      }
+//    }
+//  }
   // When ReplicaAlterDirThread finishes replacing a current replica with a future replica, it will
   // remove the partition from the partition state map. But it will not close itself even if the
   // partition state map is empty. Thus we need to call shutdownIdleReplicaAlterDirThread() periodically
