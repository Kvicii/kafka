/**
 * Licensed to the Apache Software Foundation (ASF) under one or more
 * contributor license agreements.  See the NOTICE file distributed with
 * this work for additional information regarding copyright ownership.
 * The ASF licenses this file to You under the Apache License, Version 2.0
 * (the "License"); you may not use this file except in compliance with
 * the License.  You may obtain a copy of the License at
 *
 * http://www.apache.org/licenses/LICENSE-2.0
 *
 * Unless required by applicable law or agreed to in writing, software
 * distributed under the License is distributed on an "AS IS" BASIS,
 * WITHOUT WARRANTIES OR CONDITIONS OF ANY KIND, either express or implied.
 * See the License for the specific language governing permissions and
 * limitations under the License.
 */

package kafka.server

import java.io.{File, IOException}
import java.net.{InetAddress, SocketTimeoutException}
import java.util
import java.util.concurrent._
import java.util.concurrent.atomic.{AtomicBoolean, AtomicInteger}

import kafka.api.{KAFKA_0_9_0, KAFKA_2_2_IV0, KAFKA_2_4_IV1}
import kafka.cluster.Broker
import kafka.common.{GenerateBrokerIdException, InconsistentBrokerIdException, InconsistentBrokerMetadataException, InconsistentClusterIdException}
import kafka.controller.KafkaController
import kafka.coordinator.group.GroupCoordinator
import kafka.coordinator.transaction.TransactionCoordinator
import kafka.log.{LogConfig, LogManager}
import kafka.metrics.{KafkaMetricsGroup, KafkaMetricsReporter, KafkaYammerMetrics, LinuxIoMetricsCollector}
import kafka.network.SocketServer
import kafka.security.CredentialProvider
import kafka.utils._
import kafka.zk.{BrokerInfo, KafkaZkClient}
import org.apache.kafka.clients.{ApiVersions, ClientDnsLookup, CommonClientConfigs, ManualMetadataUpdater, NetworkClient, NetworkClientUtils}
import org.apache.kafka.common.internals.ClusterResourceListeners
import org.apache.kafka.common.message.ControlledShutdownRequestData
import org.apache.kafka.common.metrics.{JmxReporter, Metrics, MetricsReporter, _}
import org.apache.kafka.common.network._
import org.apache.kafka.common.protocol.Errors
import org.apache.kafka.common.requests.{ControlledShutdownRequest, ControlledShutdownResponse}
import org.apache.kafka.common.security.scram.internals.ScramMechanism
import org.apache.kafka.common.security.token.delegation.internals.DelegationTokenCache
import org.apache.kafka.common.security.{JaasContext, JaasUtils}
import org.apache.kafka.common.utils.{AppInfoParser, LogContext, Time}
import org.apache.kafka.common.{ClusterResource, Endpoint, Node}
import org.apache.kafka.server.authorizer.Authorizer
import org.apache.zookeeper.client.ZKClientConfig

import scala.jdk.CollectionConverters._
import scala.collection.{Map, Seq, mutable}

object KafkaServer {
  // Copy the subset of properties that are relevant to Logs
  // I'm listing out individual properties here since the names are slightly different in each Config class...
  private[kafka] def copyKafkaConfigToLog(kafkaConfig: KafkaConfig): java.util.Map[String, Object] = {
    val logProps = new util.HashMap[String, Object]()
    logProps.put(LogConfig.SegmentBytesProp, kafkaConfig.logSegmentBytes)
    logProps.put(LogConfig.SegmentMsProp, kafkaConfig.logRollTimeMillis)
    logProps.put(LogConfig.SegmentJitterMsProp, kafkaConfig.logRollTimeJitterMillis)
    logProps.put(LogConfig.SegmentIndexBytesProp, kafkaConfig.logIndexSizeMaxBytes)
    logProps.put(LogConfig.FlushMessagesProp, kafkaConfig.logFlushIntervalMessages)
    logProps.put(LogConfig.FlushMsProp, kafkaConfig.logFlushIntervalMs)
    logProps.put(LogConfig.RetentionBytesProp, kafkaConfig.logRetentionBytes)
    logProps.put(LogConfig.RetentionMsProp, kafkaConfig.logRetentionTimeMillis: java.lang.Long)
    logProps.put(LogConfig.MaxMessageBytesProp, kafkaConfig.messageMaxBytes)
    logProps.put(LogConfig.IndexIntervalBytesProp, kafkaConfig.logIndexIntervalBytes)
    logProps.put(LogConfig.DeleteRetentionMsProp, kafkaConfig.logCleanerDeleteRetentionMs)
    logProps.put(LogConfig.MinCompactionLagMsProp, kafkaConfig.logCleanerMinCompactionLagMs)
    logProps.put(LogConfig.MaxCompactionLagMsProp, kafkaConfig.logCleanerMaxCompactionLagMs)
    logProps.put(LogConfig.FileDeleteDelayMsProp, kafkaConfig.logDeleteDelayMs)
    logProps.put(LogConfig.MinCleanableDirtyRatioProp, kafkaConfig.logCleanerMinCleanRatio)
    logProps.put(LogConfig.CleanupPolicyProp, kafkaConfig.logCleanupPolicy)
    logProps.put(LogConfig.MinInSyncReplicasProp, kafkaConfig.minInSyncReplicas)
    logProps.put(LogConfig.CompressionTypeProp, kafkaConfig.compressionType)
    logProps.put(LogConfig.UncleanLeaderElectionEnableProp, kafkaConfig.uncleanLeaderElectionEnable)
    logProps.put(LogConfig.PreAllocateEnableProp, kafkaConfig.logPreAllocateEnable)
    logProps.put(LogConfig.MessageFormatVersionProp, kafkaConfig.logMessageFormatVersion.version)
    logProps.put(LogConfig.MessageTimestampTypeProp, kafkaConfig.logMessageTimestampType.name)
    logProps.put(LogConfig.MessageTimestampDifferenceMaxMsProp, kafkaConfig.logMessageTimestampDifferenceMaxMs: java.lang.Long)
    logProps.put(LogConfig.MessageDownConversionEnableProp, kafkaConfig.logMessageDownConversionEnable: java.lang.Boolean)
    logProps
  }

  private[server] def metricConfig(kafkaConfig: KafkaConfig): MetricConfig = {
    new MetricConfig()
      .samples(kafkaConfig.metricNumSamples)
      .recordLevel(Sensor.RecordingLevel.forName(kafkaConfig.metricRecordingLevel))
      .timeWindow(kafkaConfig.metricSampleWindowMs, TimeUnit.MILLISECONDS)
  }

  def zkClientConfigFromKafkaConfig(config: KafkaConfig, forceZkSslClientEnable: Boolean = false) =
    if (!config.zkSslClientEnable && !forceZkSslClientEnable)
      None
    else {
      val clientConfig = new ZKClientConfig()
      KafkaConfig.setZooKeeperClientProperty(clientConfig, KafkaConfig.ZkSslClientEnableProp, "true")
      config.zkClientCnxnSocketClassName.foreach(KafkaConfig.setZooKeeperClientProperty(clientConfig, KafkaConfig.ZkClientCnxnSocketProp, _))
      config.zkSslKeyStoreLocation.foreach(KafkaConfig.setZooKeeperClientProperty(clientConfig, KafkaConfig.ZkSslKeyStoreLocationProp, _))
      config.zkSslKeyStorePassword.foreach(x => KafkaConfig.setZooKeeperClientProperty(clientConfig, KafkaConfig.ZkSslKeyStorePasswordProp, x.value))
      config.zkSslKeyStoreType.foreach(KafkaConfig.setZooKeeperClientProperty(clientConfig, KafkaConfig.ZkSslKeyStoreTypeProp, _))
      config.zkSslTrustStoreLocation.foreach(KafkaConfig.setZooKeeperClientProperty(clientConfig, KafkaConfig.ZkSslTrustStoreLocationProp, _))
      config.zkSslTrustStorePassword.foreach(x => KafkaConfig.setZooKeeperClientProperty(clientConfig, KafkaConfig.ZkSslTrustStorePasswordProp, x.value))
      config.zkSslTrustStoreType.foreach(KafkaConfig.setZooKeeperClientProperty(clientConfig, KafkaConfig.ZkSslTrustStoreTypeProp, _))
      KafkaConfig.setZooKeeperClientProperty(clientConfig, KafkaConfig.ZkSslProtocolProp, config.ZkSslProtocol)
      config.ZkSslEnabledProtocols.foreach(KafkaConfig.setZooKeeperClientProperty(clientConfig, KafkaConfig.ZkSslEnabledProtocolsProp, _))
      config.ZkSslCipherSuites.foreach(KafkaConfig.setZooKeeperClientProperty(clientConfig, KafkaConfig.ZkSslCipherSuitesProp, _))
      KafkaConfig.setZooKeeperClientProperty(clientConfig, KafkaConfig.ZkSslEndpointIdentificationAlgorithmProp, config.ZkSslEndpointIdentificationAlgorithm)
      KafkaConfig.setZooKeeperClientProperty(clientConfig, KafkaConfig.ZkSslCrlEnableProp, config.ZkSslCrlEnable.toString)
      KafkaConfig.setZooKeeperClientProperty(clientConfig, KafkaConfig.ZkSslOcspEnableProp, config.ZkSslOcspEnable.toString)
      Some(clientConfig)
    }

  val MIN_INCREMENTAL_FETCH_SESSION_EVICTION_MS: Long = 120000
}

/**
 * Represents the lifecycle of a single Kafka broker. Handles all functionality required
 * to start up and shutdown a single Kafka node.
 */
class KafkaServer(val config: KafkaConfig, time: Time = Time.SYSTEM, threadNamePrefix: Option[String] = None,
                  kafkaMetricsReporters: Seq[KafkaMetricsReporter] = List()) extends Logging with KafkaMetricsGroup {
  private val startupComplete = new AtomicBoolean(false)
  private val isShuttingDown = new AtomicBoolean(false)
  private val isStartingUp = new AtomicBoolean(false)

  private var shutdownLatch = new CountDownLatch(1)

  //properties for MetricsContext
  private val metricsPrefix: String = "kafka.server"
  private val KAFKA_CLUSTER_ID: String = "kafka.cluster.id"
  private val KAFKA_BROKER_ID: String = "kafka.broker.id"


  private var logContext: LogContext = null

  var kafkaYammerMetrics: KafkaYammerMetrics = null
  var metrics: Metrics = null

  val brokerState: BrokerState = new BrokerState

  var dataPlaneRequestProcessor: KafkaApis = null
  var controlPlaneRequestProcessor: KafkaApis = null

  var authorizer: Option[Authorizer] = None
  var socketServer: SocketServer = null
  var dataPlaneRequestHandlerPool: KafkaRequestHandlerPool = null
  var controlPlaneRequestHandlerPool: KafkaRequestHandlerPool = null

  var logDirFailureChannel: LogDirFailureChannel = null
  var logManager: LogManager = null

  var replicaManager: ReplicaManager = null
  var adminManager: AdminManager = null
  var tokenManager: DelegationTokenManager = null

  var dynamicConfigHandlers: Map[String, ConfigHandler] = null
  var dynamicConfigManager: DynamicConfigManager = null
  var credentialProvider: CredentialProvider = null
  var tokenCache: DelegationTokenCache = null

  var groupCoordinator: GroupCoordinator = null

  var transactionCoordinator: TransactionCoordinator = null

  var kafkaController: KafkaController = null

  var forwardingManager: BrokerToControllerChannelManager = null

  var alterIsrChannelManager: BrokerToControllerChannelManager = null

  var kafkaScheduler: KafkaScheduler = null

  var metadataCache: MetadataCache = null
  var quotaManagers: QuotaFactory.QuotaManagers = null

  val zkClientConfig: ZKClientConfig = KafkaServer.zkClientConfigFromKafkaConfig(config).getOrElse(new ZKClientConfig())
  private var _zkClient: KafkaZkClient = null

  val correlationId: AtomicInteger = new AtomicInteger(0)
  val brokerMetaPropsFile = "meta.properties"
  val brokerMetadataCheckpoints = config.logDirs.map(logDir => (logDir, new BrokerMetadataCheckpoint(new File(logDir + File.separator + brokerMetaPropsFile)))).toMap

  private var _clusterId: String = null
  private var _brokerTopicStats: BrokerTopicStats = null

  private var _featureChangeListener: FinalizedFeatureChangeListener = null

  val brokerFeatures: BrokerFeatures = BrokerFeatures.createDefault()

  val featureCache: FinalizedFeatureCache = new FinalizedFeatureCache(brokerFeatures)

  def clusterId: String = _clusterId

  // Visible for testing
  private[kafka] def zkClient = _zkClient

  private[kafka] def brokerTopicStats = _brokerTopicStats

  private[kafka] def featureChangeListener = _featureChangeListener

  newGauge("BrokerState", () => brokerState.currentState)
  newGauge("ClusterId", () => clusterId)
  newGauge("yammer-metrics-count", () => KafkaYammerMetrics.defaultRegistry.allMetrics.size)

  val linuxIoMetricsCollector = new LinuxIoMetricsCollector("/proc", time, logger.underlying)

  if (linuxIoMetricsCollector.usable()) {
    newGauge("linux-disk-read-bytes", () => linuxIoMetricsCollector.readBytes())
    newGauge("linux-disk-write-bytes", () => linuxIoMetricsCollector.writeBytes())
  }

  /**
   * Start up API for bringing up a single instance of the Kafka server.
   * Instantiates the LogManager, the SocketServer and the request handlers - KafkaRequestHandlers
   */
  def startup(): Unit = {
    try {
      info("starting")

      if (isShuttingDown.get) { // Kafka在停止中 此时重启抛异常
        throw new IllegalStateException("Kafka server is still shutting down, cannot re-start!")
      }

      if (startupComplete.get) { // 如果启动完成 直接返回
        return
      }

      val canStartup = isStartingUp.compareAndSet(false, true) // 判断是否可以启动
      if (canStartup) { // 可以启动
        brokerState.newState(Starting) // 设置状态为启动中

        /* setup zookeeper */
        initZkClient(time) // 初始化zk

        /* initialize features */
        _featureChangeListener = new FinalizedFeatureChangeListener(featureCache, _zkClient)
        if (config.isFeatureVersioningSupported) {
          _featureChangeListener.initOrThrow(config.zkConnectionTimeoutMs)
        }

        /* Get or create cluster_id */
        _clusterId = getOrGenerateClusterId(zkClient) // 创建clusterId
        info(s"Cluster ID = $clusterId")

        /* load metadata */
        val (preloadedBrokerMetadataCheckpoint, initialOfflineDirs) = getBrokerMetadataAndOfflineDirs

        /* check cluster id */
        if (preloadedBrokerMetadataCheckpoint.clusterId.isDefined && preloadedBrokerMetadataCheckpoint.clusterId.get != clusterId)
          throw new InconsistentClusterIdException(
            s"The Cluster ID ${clusterId} doesn't match stored clusterId ${preloadedBrokerMetadataCheckpoint.clusterId} in meta.properties. " +
              s"The broker is trying to join the wrong cluster. Configured zookeeper.connect may be wrong.")

        /* generate brokerId */
        config.brokerId = getOrGenerateBrokerId(preloadedBrokerMetadataCheckpoint) // 生成BrokerId 此处从配置文件中获取
        logContext = new LogContext(s"[KafkaServer id=${config.brokerId}] ")
        this.logIdent = logContext.logPrefix

        // initialize dynamic broker configs from ZooKeeper. Any updates made after this will be
        // applied after DynamicConfigManager starts.
        config.dynamicConfig.initialize(zkClient)

        /* start scheduler */
        kafkaScheduler = new KafkaScheduler(config.backgroundThreads)
        kafkaScheduler.startup() // 启动调度器

        /* create and configure metrics */
        kafkaYammerMetrics = KafkaYammerMetrics.INSTANCE
        kafkaYammerMetrics.configure(config.originals)

        val jmxReporter = new JmxReporter()
        jmxReporter.configure(config.originals)

        val reporters = new util.ArrayList[MetricsReporter]
        reporters.add(jmxReporter)

        val metricConfig = KafkaServer.metricConfig(config)
        val metricsContext = createKafkaMetricsContext()
        metrics = new Metrics(metricConfig, reporters, time, true, metricsContext)

        /* register broker metrics */
        _brokerTopicStats = new BrokerTopicStats // broker的指标收集器

        quotaManagers = QuotaFactory.instantiate(config, metrics, time, threadNamePrefix.getOrElse(""))
        notifyClusterListeners(kafkaMetricsReporters ++ metrics.reporters.asScala)

        logDirFailureChannel = new LogDirFailureChannel(config.logDirs.size)

        /* start log manager */
        logManager = LogManager(config, initialOfflineDirs, zkClient, brokerState, kafkaScheduler, time, brokerTopicStats, logDirFailureChannel)
        logManager.startup() // 启动LogManager

        metadataCache = new MetadataCache(config.brokerId)
        // Enable delegation token cache for all SCRAM mechanisms to simplify dynamic update.
        // This keeps the cache up-to-date if new SCRAM mechanisms are enabled dynamically.
        tokenCache = new DelegationTokenCache(ScramMechanism.mechanismNames)
        credentialProvider = new CredentialProvider(ScramMechanism.mechanismNames, tokenCache)

        // Create and start the socket server acceptor threads so that the bound port is known.
        // Delay starting processors until the end of the initialization sequence to ensure
        // that credentials have been loaded before processing authentications.
<<<<<<< HEAD
        socketServer = new SocketServer(config, metrics, time, credentialProvider) // 创建SocketServer
        socketServer.startup(startProcessingRequests = false) // 启动SocketServer的Acceptor线程 获取绑定的端口号
=======
        //
        // Note that we allow the use of disabled APIs when experimental support for
        // the internal metadata quorum has been enabled
        socketServer = new SocketServer(config, metrics, time, credentialProvider,
          allowDisabledApis = config.metadataQuorumEnabled)
        socketServer.startup(startProcessingRequests = false)
>>>>>>> 8e211eb7

        /* start replica manager */
        alterIsrChannelManager = new BrokerToControllerChannelManagerImpl(
          metadataCache, time, metrics, config, "alterIsrChannel", threadNamePrefix)
        replicaManager = createReplicaManager(isShuttingDown)
<<<<<<< HEAD
        replicaManager.startup() // 启动副本状态机
        brokerToControllerChannelManager.start()
=======
        replicaManager.startup()
        alterIsrChannelManager.start()
>>>>>>> 8e211eb7

        val brokerInfo = createBrokerInfo
        val brokerEpoch = zkClient.registerBroker(brokerInfo)

        // Now that the broker is successfully registered, checkpoint its metadata
        checkpointBrokerMetadata(BrokerMetadata(config.brokerId, Some(clusterId)))

        /* start token manager */
        tokenManager = new DelegationTokenManager(config, tokenCache, time, zkClient)
        tokenManager.startup()

        /* start kafka controller */
        kafkaController = new KafkaController(config, zkClient, time, metrics, brokerInfo, brokerEpoch, tokenManager, brokerFeatures, featureCache, threadNamePrefix)
        kafkaController.startup() // 启动Controller

        if (config.metadataQuorumEnabled) {
          /* start forwarding manager */
          forwardingManager = new BrokerToControllerChannelManagerImpl(metadataCache, time, metrics, config, "forwardingChannel", threadNamePrefix)
          forwardingManager.start()
        }

        adminManager = new AdminManager(config, metrics, metadataCache, zkClient)

        /* start group coordinator */
        // Hardcode Time.SYSTEM for now as some Streams tests fail otherwise, it would be good to fix the underlying issue
        groupCoordinator = GroupCoordinator(config, zkClient, replicaManager, Time.SYSTEM, metrics)
        groupCoordinator.startup()

        /* start transaction coordinator, with a separate background thread scheduler for transaction expiration and log loading */
        // Hardcode Time.SYSTEM for now as some Streams tests fail otherwise, it would be good to fix the underlying issue
        transactionCoordinator = TransactionCoordinator(config, replicaManager, new KafkaScheduler(threads = 1, threadNamePrefix = "transaction-log-manager-"), zkClient, metrics, metadataCache, Time.SYSTEM)
        transactionCoordinator.startup()

        /* Get the authorizer and initialize it if one is specified.*/
        authorizer = config.authorizer
        authorizer.foreach(_.configure(config.originals))
        val authorizerFutures: Map[Endpoint, CompletableFuture[Void]] = authorizer match {
          case Some(authZ) =>
            authZ.start(brokerInfo.broker.toServerInfo(clusterId, config)).asScala.map { case (ep, cs) =>
              ep -> cs.toCompletableFuture
            }
          case None =>
            brokerInfo.broker.endPoints.map { ep =>
              ep.toJava -> CompletableFuture.completedFuture[Void](null)
            }.toMap
        }

        val fetchManager = new FetchManager(Time.SYSTEM,
          new FetchSessionCache(config.maxIncrementalFetchSessionCacheSlots,
            KafkaServer.MIN_INCREMENTAL_FETCH_SESSION_EVICTION_MS))

        /* start processing requests */
        dataPlaneRequestProcessor = new KafkaApis(socketServer.dataPlaneRequestChannel, replicaManager, adminManager, groupCoordinator, transactionCoordinator,
          kafkaController, forwardingManager, zkClient, config.brokerId, config, metadataCache, metrics, authorizer, quotaManagers,
          fetchManager, brokerTopicStats, clusterId, time, tokenManager, brokerFeatures, featureCache)

        dataPlaneRequestHandlerPool = new KafkaRequestHandlerPool(config.brokerId, socketServer.dataPlaneRequestChannel, dataPlaneRequestProcessor, time,
          config.numIoThreads, s"${SocketServer.DataPlaneMetricPrefix}RequestHandlerAvgIdlePercent", SocketServer.DataPlaneThreadPrefix)

        socketServer.controlPlaneRequestChannelOpt.foreach { controlPlaneRequestChannel =>
          controlPlaneRequestProcessor = new KafkaApis(controlPlaneRequestChannel, replicaManager, adminManager, groupCoordinator, transactionCoordinator,
            kafkaController, forwardingManager, zkClient, config.brokerId, config, metadataCache, metrics, authorizer, quotaManagers,
            fetchManager, brokerTopicStats, clusterId, time, tokenManager, brokerFeatures, featureCache)

          controlPlaneRequestHandlerPool = new KafkaRequestHandlerPool(config.brokerId, socketServer.controlPlaneRequestChannelOpt.get, controlPlaneRequestProcessor, time,
            1, s"${SocketServer.ControlPlaneMetricPrefix}RequestHandlerAvgIdlePercent", SocketServer.ControlPlaneThreadPrefix)
        }

        Mx4jLoader.maybeLoad()

        /* Add all reconfigurables for config change notification before starting config handlers */
        config.dynamicConfig.addReconfigurables(this)

        /* start dynamic config manager */
        dynamicConfigHandlers = Map[String, ConfigHandler](ConfigType.Topic -> new TopicConfigHandler(logManager, config, quotaManagers, kafkaController),
          ConfigType.Client -> new ClientIdConfigHandler(quotaManagers),
          ConfigType.User -> new UserConfigHandler(quotaManagers, credentialProvider),
          ConfigType.Broker -> new BrokerConfigHandler(config, quotaManagers))

        // Create the config manager. start listening to notifications
        dynamicConfigManager = new DynamicConfigManager(zkClient, dynamicConfigHandlers)
        dynamicConfigManager.startup()

        socketServer.startProcessingRequests(authorizerFutures)

        brokerState.newState(RunningAsBroker)
        shutdownLatch = new CountDownLatch(1)
        startupComplete.set(true)
        isStartingUp.set(false)
        AppInfoParser.registerAppInfo(metricsPrefix, config.brokerId.toString, metrics, time.milliseconds())
        info("started")
      }
    }
    catch {
      case e: Throwable =>
        fatal("Fatal error during KafkaServer startup. Prepare to shutdown", e)
        isStartingUp.set(false)
        shutdown()
        throw e
    }
  }

  private[server] def notifyClusterListeners(clusterListeners: Seq[AnyRef]): Unit = {
    val clusterResourceListeners = new ClusterResourceListeners
    clusterResourceListeners.maybeAddAll(clusterListeners.asJava)
    clusterResourceListeners.onUpdate(new ClusterResource(clusterId))
  }

  private[server] def notifyMetricsReporters(metricsReporters: Seq[AnyRef]): Unit = {
    val metricsContext = createKafkaMetricsContext()
    metricsReporters.foreach {
      case x: MetricsReporter => x.contextChange(metricsContext)
      case _ => //do nothing
    }
  }

  private[server] def createKafkaMetricsContext(): KafkaMetricsContext = {
    val contextLabels = new util.HashMap[String, Object]
    contextLabels.put(KAFKA_CLUSTER_ID, clusterId)
    contextLabels.put(KAFKA_BROKER_ID, config.brokerId.toString)
    contextLabels.putAll(config.originalsWithPrefix(CommonClientConfigs.METRICS_CONTEXT_PREFIX))
    val metricsContext = new KafkaMetricsContext(metricsPrefix, contextLabels)
    metricsContext
  }

  protected def createReplicaManager(isShuttingDown: AtomicBoolean): ReplicaManager = {
    val alterIsrManager = new AlterIsrManagerImpl(alterIsrChannelManager, kafkaScheduler,
      time, config.brokerId, () => kafkaController.brokerEpoch)
    new ReplicaManager(config, metrics, time, zkClient, kafkaScheduler, logManager, isShuttingDown, quotaManagers,
      brokerTopicStats, metadataCache, logDirFailureChannel, alterIsrManager)
  }

  private def initZkClient(time: Time): Unit = {
    info(s"Connecting to zookeeper on ${config.zkConnect}")

    def createZkClient(zkConnect: String, isSecure: Boolean) = {
      KafkaZkClient(zkConnect, isSecure, config.zkSessionTimeoutMs, config.zkConnectionTimeoutMs,
        config.zkMaxInFlightRequests, time, name = Some("Kafka server"), zkClientConfig = Some(zkClientConfig))
    }

    val chrootIndex = config.zkConnect.indexOf("/") // Kafka所有信息默认存储在 / 目录下
    val chrootOption = { // 如果自定义了目录 chrootIndex 必然 > 0 此时做截断
      if (chrootIndex > 0) Some(config.zkConnect.substring(chrootIndex))
      else None
    }

    val secureAclsEnabled = config.zkEnableSecureAcls
    val isZkSecurityEnabled = JaasUtils.isZkSaslEnabled() || KafkaConfig.zkTlsClientAuthEnabled(zkClientConfig)

    if (secureAclsEnabled && !isZkSecurityEnabled)
      throw new java.lang.SecurityException(s"${KafkaConfig.ZkEnableSecureAclsProp} is true, but ZooKeeper client TLS configuration identifying at least $KafkaConfig.ZkSslClientEnableProp, $KafkaConfig.ZkClientCnxnSocketProp, and $KafkaConfig.ZkSslKeyStoreLocationProp was not present and the " +
        s"verification of the JAAS login file failed ${JaasUtils.zkSecuritySysConfigString}")

    // make sure chroot path exists
    // 循环创建所需要的节点
    chrootOption.foreach { chroot =>
      val zkConnForChrootCreation = config.zkConnect.substring(0, chrootIndex)
      val zkClient = createZkClient(zkConnForChrootCreation, secureAclsEnabled)
      zkClient.makeSurePersistentPathExists(chroot)
      info(s"Created zookeeper path $chroot")
      zkClient.close()
    }

    _zkClient = createZkClient(config.zkConnect, secureAclsEnabled)
    _zkClient.createTopLevelPaths()
  }

  private def getOrGenerateClusterId(zkClient: KafkaZkClient): String = {
    zkClient.getClusterId.getOrElse(zkClient.createOrGetClusterId(CoreUtils.generateUuidAsBase64()))
  }

  def createBrokerInfo: BrokerInfo = {
    val endPoints = config.advertisedListeners.map(e => s"${e.host}:${e.port}")
    zkClient.getAllBrokersInCluster.filter(_.id != config.brokerId).foreach { broker =>
      val commonEndPoints = broker.endPoints.map(e => s"${e.host}:${e.port}").intersect(endPoints)
      require(commonEndPoints.isEmpty, s"Configured end points ${commonEndPoints.mkString(",")} in" +
        s" advertised listeners are already registered by broker ${broker.id}")
    }

    val listeners = config.advertisedListeners.map { endpoint =>
      if (endpoint.port == 0)
        endpoint.copy(port = socketServer.boundPort(endpoint.listenerName))
      else
        endpoint
    }

    val updatedEndpoints = listeners.map(endpoint =>
      if (endpoint.host == null || endpoint.host.trim.isEmpty)
        endpoint.copy(host = InetAddress.getLocalHost.getCanonicalHostName)
      else
        endpoint
    )

    val jmxPort = System.getProperty("com.sun.management.jmxremote.port", "-1").toInt
    BrokerInfo(
      Broker(config.brokerId, updatedEndpoints, config.rack, brokerFeatures.supportedFeatures),
      config.interBrokerProtocolVersion,
      jmxPort)
  }

  /**
   * Performs controlled shutdown
   */
  private def controlledShutdown(): Unit = {

    def node(broker: Broker): Node = broker.node(config.interBrokerListenerName)

    val socketTimeoutMs = config.controllerSocketTimeoutMs

    def doControlledShutdown(retries: Int): Boolean = {
      val metadataUpdater = new ManualMetadataUpdater()
      val networkClient = {
        val channelBuilder = ChannelBuilders.clientChannelBuilder(
          config.interBrokerSecurityProtocol,
          JaasContext.Type.SERVER,
          config,
          config.interBrokerListenerName,
          config.saslMechanismInterBrokerProtocol,
          time,
          config.saslInterBrokerHandshakeRequestEnable,
          logContext)
        val selector = new Selector(
          NetworkReceive.UNLIMITED,
          config.connectionsMaxIdleMs,
          metrics,
          time,
          "kafka-server-controlled-shutdown",
          Map.empty.asJava,
          false,
          channelBuilder,
          logContext
        )
        new NetworkClient(
          selector,
          metadataUpdater,
          config.brokerId.toString,
          1,
          0,
          0,
          Selectable.USE_DEFAULT_BUFFER_SIZE,
          Selectable.USE_DEFAULT_BUFFER_SIZE,
          config.requestTimeoutMs,
          config.connectionSetupTimeoutMs,
          config.connectionSetupTimeoutMaxMs,
          ClientDnsLookup.USE_ALL_DNS_IPS,
          time,
          false,
          new ApiVersions,
          logContext)
      }

      var shutdownSucceeded: Boolean = false

      try {

        var remainingRetries = retries
        var prevController: Broker = null
        var ioException = false

        while (!shutdownSucceeded && remainingRetries > 0) {
          remainingRetries = remainingRetries - 1

          // 1. Find the controller and establish a connection to it.

          // Get the current controller info. This is to ensure we use the most recent info to issue the
          // controlled shutdown request.
          // If the controller id or the broker registration are missing, we sleep and retry (if there are remaining retries)
          zkClient.getControllerId match {
            case Some(controllerId) =>
              zkClient.getBroker(controllerId) match {
                case Some(broker) =>
                  // if this is the first attempt, if the controller has changed or if an exception was thrown in a previous
                  // attempt, connect to the most recent controller
                  if (ioException || broker != prevController) {

                    ioException = false

                    if (prevController != null)
                      networkClient.close(node(prevController).idString)

                    prevController = broker
                    metadataUpdater.setNodes(Seq(node(prevController)).asJava)
                  }
                case None =>
                  info(s"Broker registration for controller $controllerId is not available (i.e. the Controller's ZK session expired)")
              }
            case None =>
              info("No controller registered in ZooKeeper")
          }

          // 2. issue a controlled shutdown to the controller
          if (prevController != null) {
            try {

              if (!NetworkClientUtils.awaitReady(networkClient, node(prevController), time, socketTimeoutMs))
                throw new SocketTimeoutException(s"Failed to connect within $socketTimeoutMs ms")

              // send the controlled shutdown request
              val controlledShutdownApiVersion: Short =
                if (config.interBrokerProtocolVersion < KAFKA_0_9_0) 0
                else if (config.interBrokerProtocolVersion < KAFKA_2_2_IV0) 1
                else if (config.interBrokerProtocolVersion < KAFKA_2_4_IV1) 2
                else 3

              val controlledShutdownRequest = new ControlledShutdownRequest.Builder(
                new ControlledShutdownRequestData()
                  .setBrokerId(config.brokerId)
                  .setBrokerEpoch(kafkaController.brokerEpoch),
                controlledShutdownApiVersion)
              val request = networkClient.newClientRequest(node(prevController).idString, controlledShutdownRequest,
                time.milliseconds(), true)
              val clientResponse = NetworkClientUtils.sendAndReceive(networkClient, request, time)

              val shutdownResponse = clientResponse.responseBody.asInstanceOf[ControlledShutdownResponse]
              if (shutdownResponse.error == Errors.NONE && shutdownResponse.data.remainingPartitions.isEmpty) {
                shutdownSucceeded = true
                info("Controlled shutdown succeeded")
              }
              else {
                info(s"Remaining partitions to move: ${shutdownResponse.data.remainingPartitions}")
                info(s"Error from controller: ${shutdownResponse.error}")
              }
            }
            catch {
              case ioe: IOException =>
                ioException = true
                warn("Error during controlled shutdown, possibly because leader movement took longer than the " +
                  s"configured controller.socket.timeout.ms and/or request.timeout.ms: ${ioe.getMessage}")
              // ignore and try again
            }
          }
          if (!shutdownSucceeded) {
            Thread.sleep(config.controlledShutdownRetryBackoffMs)
            warn("Retrying controlled shutdown after the previous attempt failed...")
          }
        }
      }
      finally
        networkClient.close()

      shutdownSucceeded
    }

    if (startupComplete.get() && config.controlledShutdownEnable) {
      // We request the controller to do a controlled shutdown. On failure, we backoff for a configured period
      // of time and try again for a configured number of retries. If all the attempt fails, we simply force
      // the shutdown.
      info("Starting controlled shutdown")

      brokerState.newState(PendingControlledShutdown)

      val shutdownSucceeded = doControlledShutdown(config.controlledShutdownMaxRetries.intValue)

      if (!shutdownSucceeded)
        warn("Proceeding to do an unclean shutdown as all the controlled shutdown attempts failed")
    }
  }

  /**
   * Shutdown API for shutting down a single instance of the Kafka server.
   * Shuts down the LogManager, the SocketServer and the log cleaner scheduler thread
   */
  def shutdown(): Unit = {
    try {
      info("shutting down")

      if (isStartingUp.get)
        throw new IllegalStateException("Kafka server is still starting up, cannot shut down!")

      // To ensure correct behavior under concurrent calls, we need to check `shutdownLatch` first since it gets updated
      // last in the `if` block. If the order is reversed, we could shutdown twice or leave `isShuttingDown` set to
      // `true` at the end of this method.
      if (shutdownLatch.getCount > 0 && isShuttingDown.compareAndSet(false, true)) {
        CoreUtils.swallow(controlledShutdown(), this)
        brokerState.newState(BrokerShuttingDown)

        if (dynamicConfigManager != null)
          CoreUtils.swallow(dynamicConfigManager.shutdown(), this)

        // Stop socket server to stop accepting any more connections and requests.
        // Socket server will be shutdown towards the end of the sequence.
        if (socketServer != null)
          CoreUtils.swallow(socketServer.stopProcessingRequests(), this)
        if (dataPlaneRequestHandlerPool != null)
          CoreUtils.swallow(dataPlaneRequestHandlerPool.shutdown(), this)
        if (controlPlaneRequestHandlerPool != null)
          CoreUtils.swallow(controlPlaneRequestHandlerPool.shutdown(), this)
        if (kafkaScheduler != null)
          CoreUtils.swallow(kafkaScheduler.shutdown(), this)

        if (dataPlaneRequestProcessor != null)
          CoreUtils.swallow(dataPlaneRequestProcessor.close(), this)
        if (controlPlaneRequestProcessor != null)
          CoreUtils.swallow(controlPlaneRequestProcessor.close(), this)
        CoreUtils.swallow(authorizer.foreach(_.close()), this)
        if (adminManager != null)
          CoreUtils.swallow(adminManager.shutdown(), this)

        if (transactionCoordinator != null)
          CoreUtils.swallow(transactionCoordinator.shutdown(), this)
        if (groupCoordinator != null)
          CoreUtils.swallow(groupCoordinator.shutdown(), this)

        if (tokenManager != null)
          CoreUtils.swallow(tokenManager.shutdown(), this)

        if (replicaManager != null)
          CoreUtils.swallow(replicaManager.shutdown(), this)

        if (alterIsrChannelManager != null)
          CoreUtils.swallow(alterIsrChannelManager.shutdown(), this)

        if (forwardingManager != null)
          CoreUtils.swallow(forwardingManager.shutdown(), this)

        if (logManager != null)
          CoreUtils.swallow(logManager.shutdown(), this)

        if (kafkaController != null)
          CoreUtils.swallow(kafkaController.shutdown(), this)

        if (featureChangeListener != null)
          CoreUtils.swallow(featureChangeListener.close(), this)

        if (zkClient != null)
          CoreUtils.swallow(zkClient.close(), this)

        if (quotaManagers != null)
          CoreUtils.swallow(quotaManagers.shutdown(), this)

        // Even though socket server is stopped much earlier, controller can generate
        // response for controlled shutdown request. Shutdown server at the end to
        // avoid any failures (e.g. when metrics are recorded)
        if (socketServer != null)
          CoreUtils.swallow(socketServer.shutdown(), this)
        if (metrics != null)
          CoreUtils.swallow(metrics.close(), this)
        if (brokerTopicStats != null)
          CoreUtils.swallow(brokerTopicStats.close(), this)

        // Clear all reconfigurable instances stored in DynamicBrokerConfig
        config.dynamicConfig.clear()

        brokerState.newState(NotRunning)

        startupComplete.set(false)
        isShuttingDown.set(false)
        CoreUtils.swallow(AppInfoParser.unregisterAppInfo(metricsPrefix, config.brokerId.toString, metrics), this)
        shutdownLatch.countDown()
        info("shut down completed")
      }
    }
    catch {
      case e: Throwable =>
        fatal("Fatal error during KafkaServer shutdown.", e)
        isShuttingDown.set(false)
        throw e
    }
  }

  /**
   * After calling shutdown(), use this API to wait until the shutdown is complete
   */
  def awaitShutdown(): Unit = shutdownLatch.await()

  def getLogManager: LogManager = logManager

  def boundPort(listenerName: ListenerName): Int = socketServer.boundPort(listenerName)

  /**
   * Reads the BrokerMetadata. If the BrokerMetadata doesn't match in all the log.dirs, InconsistentBrokerMetadataException is
   * thrown.
   *
   * The log directories whose meta.properties can not be accessed due to IOException will be returned to the caller
   *
   * @return A 2-tuple containing the brokerMetadata and a sequence of offline log directories.
   */
  private def getBrokerMetadataAndOfflineDirs: (BrokerMetadata, Seq[String]) = {
    val brokerMetadataMap = mutable.HashMap[String, BrokerMetadata]()
    val brokerMetadataSet = mutable.HashSet[BrokerMetadata]()
    val offlineDirs = mutable.ArrayBuffer.empty[String]

    for (logDir <- config.logDirs) {
      try {
        val brokerMetadataOpt = brokerMetadataCheckpoints(logDir).read()
        brokerMetadataOpt.foreach { brokerMetadata =>
          brokerMetadataMap += (logDir -> brokerMetadata)
          brokerMetadataSet += brokerMetadata
        }
      } catch {
        case e: IOException =>
          offlineDirs += logDir
          error(s"Fail to read $brokerMetaPropsFile under log directory $logDir", e)
      }
    }

    if (brokerMetadataSet.size > 1) {
      val builder = new StringBuilder

      for ((logDir, brokerMetadata) <- brokerMetadataMap)
        builder ++= s"- $logDir -> $brokerMetadata\n"

      throw new InconsistentBrokerMetadataException(
        s"BrokerMetadata is not consistent across log.dirs. This could happen if multiple brokers shared a log directory (log.dirs) " +
          s"or partial data was manually copied from another broker. Found:\n${builder.toString()}"
      )
    } else if (brokerMetadataSet.size == 1)
      (brokerMetadataSet.last, offlineDirs)
    else
      (BrokerMetadata(-1, None), offlineDirs)
  }


  /**
   * Checkpoint the BrokerMetadata to all the online log.dirs
   *
   * @param brokerMetadata
   */
  private def checkpointBrokerMetadata(brokerMetadata: BrokerMetadata) = {
    for (logDir <- config.logDirs if logManager.isLogDirOnline(new File(logDir).getAbsolutePath)) {
      val checkpoint = brokerMetadataCheckpoints(logDir)
      checkpoint.write(brokerMetadata)
    }
  }

  /**
   * Generates new brokerId if enabled or reads from meta.properties based on following conditions
   * <ol>
   * <li> config has no broker.id provided and broker id generation is enabled, generates a broker.id based on Zookeeper's sequence
   * <li> config has broker.id and meta.properties contains broker.id if they don't match throws InconsistentBrokerIdException
   * <li> config has broker.id and there is no meta.properties file, creates new meta.properties and stores broker.id
   * <ol>
   *
   * @return The brokerId.
   */
  private def getOrGenerateBrokerId(brokerMetadata: BrokerMetadata): Int = {
    val brokerId = config.brokerId

    if (brokerId >= 0 && brokerMetadata.brokerId >= 0 && brokerMetadata.brokerId != brokerId)
      throw new InconsistentBrokerIdException(
        s"Configured broker.id $brokerId doesn't match stored broker.id ${brokerMetadata.brokerId} in meta.properties. " +
          s"If you moved your data, make sure your configured broker.id matches. " +
          s"If you intend to create a new broker, you should remove all data in your data directories (log.dirs).")
    else if (brokerMetadata.brokerId < 0 && brokerId < 0 && config.brokerIdGenerationEnable) // generate a new brokerId from Zookeeper
      generateBrokerId
    else if (brokerMetadata.brokerId >= 0) // pick broker.id from meta.properties
      brokerMetadata.brokerId
    else
      brokerId
  }

  /**
   * Return a sequence id generated by updating the broker sequence id path in ZK.
   * Users can provide brokerId in the config. To avoid conflicts between ZK generated
   * sequence id and configured brokerId, we increment the generated sequence id by KafkaConfig.MaxReservedBrokerId.
   */
  private def generateBrokerId: Int = {
    try {
      zkClient.generateBrokerSequenceId() + config.maxReservedBrokerId
    } catch {
      case e: Exception =>
        error("Failed to generate broker.id due to ", e)
        throw new GenerateBrokerIdException("Failed to generate broker.id", e)
    }
  }
}<|MERGE_RESOLUTION|>--- conflicted
+++ resolved
@@ -303,29 +303,19 @@
         // Create and start the socket server acceptor threads so that the bound port is known.
         // Delay starting processors until the end of the initialization sequence to ensure
         // that credentials have been loaded before processing authentications.
-<<<<<<< HEAD
-        socketServer = new SocketServer(config, metrics, time, credentialProvider) // 创建SocketServer
-        socketServer.startup(startProcessingRequests = false) // 启动SocketServer的Acceptor线程 获取绑定的端口号
-=======
         //
         // Note that we allow the use of disabled APIs when experimental support for
         // the internal metadata quorum has been enabled
         socketServer = new SocketServer(config, metrics, time, credentialProvider,
-          allowDisabledApis = config.metadataQuorumEnabled)
-        socketServer.startup(startProcessingRequests = false)
->>>>>>> 8e211eb7
+          allowDisabledApis = config.metadataQuorumEnabled) // 创建SocketServer
+        socketServer.startup(startProcessingRequests = false) // 启动SocketServer的Acceptor线程 获取绑定的端口号
 
         /* start replica manager */
         alterIsrChannelManager = new BrokerToControllerChannelManagerImpl(
           metadataCache, time, metrics, config, "alterIsrChannel", threadNamePrefix)
         replicaManager = createReplicaManager(isShuttingDown)
-<<<<<<< HEAD
         replicaManager.startup() // 启动副本状态机
-        brokerToControllerChannelManager.start()
-=======
-        replicaManager.startup()
         alterIsrChannelManager.start()
->>>>>>> 8e211eb7
 
         val brokerInfo = createBrokerInfo
         val brokerEpoch = zkClient.registerBroker(brokerInfo)
