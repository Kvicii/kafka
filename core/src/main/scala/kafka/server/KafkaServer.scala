/**
 * Licensed to the Apache Software Foundation (ASF) under one or more
 * contributor license agreements.  See the NOTICE file distributed with
 * this work for additional information regarding copyright ownership.
 * The ASF licenses this file to You under the Apache License, Version 2.0
 * (the "License"); you may not use this file except in compliance with
 * the License.  You may obtain a copy of the License at
 *
 *    http://www.apache.org/licenses/LICENSE-2.0
 *
 * Unless required by applicable law or agreed to in writing, software
 * distributed under the License is distributed on an "AS IS" BASIS,
 * WITHOUT WARRANTIES OR CONDITIONS OF ANY KIND, either express or implied.
 * See the License for the specific language governing permissions and
 * limitations under the License.
 */

package kafka.server

import java.io.{File, IOException}
import java.net.{InetAddress, SocketTimeoutException}
import java.util.concurrent._
import java.util.concurrent.atomic.{AtomicBoolean, AtomicInteger}

import kafka.api.{KAFKA_0_9_0, KAFKA_2_2_IV0, KAFKA_2_4_IV1}
import kafka.cluster.Broker
import kafka.common.{GenerateBrokerIdException, InconsistentBrokerIdException, InconsistentBrokerMetadataException, InconsistentClusterIdException}
import kafka.controller.KafkaController
import kafka.coordinator.group.GroupCoordinator
import kafka.coordinator.transaction.TransactionCoordinator
import kafka.log.LogManager
import kafka.metrics.{KafkaMetricsGroup, KafkaMetricsReporter, KafkaYammerMetrics, LinuxIoMetricsCollector}
import kafka.network.SocketServer
import kafka.security.CredentialProvider
import kafka.utils._
import kafka.zk.{BrokerInfo, KafkaZkClient}
import org.apache.kafka.clients.{ApiVersions, ClientDnsLookup, ManualMetadataUpdater, NetworkClient, NetworkClientUtils}
import org.apache.kafka.common.internals.ClusterResourceListeners
import org.apache.kafka.common.message.ControlledShutdownRequestData
import org.apache.kafka.common.metrics.{Metrics, MetricsReporter}
import org.apache.kafka.common.network._
import org.apache.kafka.common.protocol.Errors
import org.apache.kafka.common.requests.{ControlledShutdownRequest, ControlledShutdownResponse}
import org.apache.kafka.common.security.scram.internals.ScramMechanism
import org.apache.kafka.common.security.token.delegation.internals.DelegationTokenCache
import org.apache.kafka.common.security.{JaasContext, JaasUtils}
import org.apache.kafka.common.utils.{AppInfoParser, LogContext, Time}
import org.apache.kafka.common.{ClusterResource, Endpoint, Node}
import org.apache.kafka.server.authorizer.Authorizer
import org.apache.zookeeper.client.ZKClientConfig

import scala.collection.{Map, Seq, mutable}
import scala.jdk.CollectionConverters._

object KafkaServer {

  def zkClientConfigFromKafkaConfig(config: KafkaConfig, forceZkSslClientEnable: Boolean = false) =
    if (!config.zkSslClientEnable && !forceZkSslClientEnable)
      None
    else {
      val clientConfig = new ZKClientConfig()
      KafkaConfig.setZooKeeperClientProperty(clientConfig, KafkaConfig.ZkSslClientEnableProp, "true")
      config.zkClientCnxnSocketClassName.foreach(KafkaConfig.setZooKeeperClientProperty(clientConfig, KafkaConfig.ZkClientCnxnSocketProp, _))
      config.zkSslKeyStoreLocation.foreach(KafkaConfig.setZooKeeperClientProperty(clientConfig, KafkaConfig.ZkSslKeyStoreLocationProp, _))
      config.zkSslKeyStorePassword.foreach(x => KafkaConfig.setZooKeeperClientProperty(clientConfig, KafkaConfig.ZkSslKeyStorePasswordProp, x.value))
      config.zkSslKeyStoreType.foreach(KafkaConfig.setZooKeeperClientProperty(clientConfig, KafkaConfig.ZkSslKeyStoreTypeProp, _))
      config.zkSslTrustStoreLocation.foreach(KafkaConfig.setZooKeeperClientProperty(clientConfig, KafkaConfig.ZkSslTrustStoreLocationProp, _))
      config.zkSslTrustStorePassword.foreach(x => KafkaConfig.setZooKeeperClientProperty(clientConfig, KafkaConfig.ZkSslTrustStorePasswordProp, x.value))
      config.zkSslTrustStoreType.foreach(KafkaConfig.setZooKeeperClientProperty(clientConfig, KafkaConfig.ZkSslTrustStoreTypeProp, _))
      KafkaConfig.setZooKeeperClientProperty(clientConfig, KafkaConfig.ZkSslProtocolProp, config.ZkSslProtocol)
      config.ZkSslEnabledProtocols.foreach(KafkaConfig.setZooKeeperClientProperty(clientConfig, KafkaConfig.ZkSslEnabledProtocolsProp, _))
      config.ZkSslCipherSuites.foreach(KafkaConfig.setZooKeeperClientProperty(clientConfig, KafkaConfig.ZkSslCipherSuitesProp, _))
      KafkaConfig.setZooKeeperClientProperty(clientConfig, KafkaConfig.ZkSslEndpointIdentificationAlgorithmProp, config.ZkSslEndpointIdentificationAlgorithm)
      KafkaConfig.setZooKeeperClientProperty(clientConfig, KafkaConfig.ZkSslCrlEnableProp, config.ZkSslCrlEnable.toString)
      KafkaConfig.setZooKeeperClientProperty(clientConfig, KafkaConfig.ZkSslOcspEnableProp, config.ZkSslOcspEnable.toString)
      Some(clientConfig)
    }

  val MIN_INCREMENTAL_FETCH_SESSION_EVICTION_MS: Long = 120000
}

/**
 * Represents the lifecycle of a single Kafka broker. Handles all functionality required
 * to start up and shutdown a single Kafka node.
 */
class KafkaServer(
  val config: KafkaConfig,
  time: Time = Time.SYSTEM,
  threadNamePrefix: Option[String] = None,
) extends Server with Logging with KafkaMetricsGroup {

  private val startupComplete = new AtomicBoolean(false)
  private val isShuttingDown = new AtomicBoolean(false)
  private val isStartingUp = new AtomicBoolean(false)

  private var shutdownLatch = new CountDownLatch(1)
  private var logContext: LogContext = null

  private val kafkaMetricsReporters: Seq[KafkaMetricsReporter] =
    KafkaMetricsReporter.startReporters(VerifiableProperties(config.originals))
  var kafkaYammerMetrics: KafkaYammerMetrics = null
  var metrics: Metrics = null

  val brokerState: BrokerState = new BrokerState

  var dataPlaneRequestProcessor: KafkaApis = null
  var controlPlaneRequestProcessor: KafkaApis = null

  var authorizer: Option[Authorizer] = None
  var socketServer: SocketServer = null
  var dataPlaneRequestHandlerPool: KafkaRequestHandlerPool = null
  var controlPlaneRequestHandlerPool: KafkaRequestHandlerPool = null

  var logDirFailureChannel: LogDirFailureChannel = null
  var logManager: LogManager = null

  var replicaManager: ReplicaManager = null
  var adminManager: ZkAdminManager = null
  var tokenManager: DelegationTokenManager = null

  var dynamicConfigHandlers: Map[String, ConfigHandler] = null
  var dynamicConfigManager: DynamicConfigManager = null
  var credentialProvider: CredentialProvider = null
  var tokenCache: DelegationTokenCache = null

  var groupCoordinator: GroupCoordinator = null

  var transactionCoordinator: TransactionCoordinator = null

  var kafkaController: KafkaController = null

  var forwardingManager: ForwardingManager = null

  var alterIsrManager: AlterIsrManager = null

  var kafkaScheduler: KafkaScheduler = null

  var metadataCache: MetadataCache = null
  var quotaManagers: QuotaFactory.QuotaManagers = null

  val zkClientConfig: ZKClientConfig = KafkaServer.zkClientConfigFromKafkaConfig(config).getOrElse(new ZKClientConfig())
  private var _zkClient: KafkaZkClient = null

  val correlationId: AtomicInteger = new AtomicInteger(0)
  val brokerMetaPropsFile = "meta.properties"
  val brokerMetadataCheckpoints = config.logDirs.map(logDir => (logDir, new BrokerMetadataCheckpoint(new File(logDir + File.separator + brokerMetaPropsFile)))).toMap

  private var _clusterId: String = null
  private var _brokerTopicStats: BrokerTopicStats = null

  private var _featureChangeListener: FinalizedFeatureChangeListener = null

  val brokerFeatures: BrokerFeatures = BrokerFeatures.createDefault()

  val featureCache: FinalizedFeatureCache = new FinalizedFeatureCache(brokerFeatures)

  def clusterId: String = _clusterId

  // Visible for testing
  private[kafka] def zkClient = _zkClient

  private[kafka] def brokerTopicStats = _brokerTopicStats

  private[kafka] def featureChangeListener = _featureChangeListener

  newGauge("BrokerState", () => brokerState.currentState)
  newGauge("ClusterId", () => clusterId)
  newGauge("yammer-metrics-count", () =>  KafkaYammerMetrics.defaultRegistry.allMetrics.size)

  val linuxIoMetricsCollector = new LinuxIoMetricsCollector("/proc", time, logger.underlying)

  if (linuxIoMetricsCollector.usable()) {
    newGauge("linux-disk-read-bytes", () => linuxIoMetricsCollector.readBytes())
    newGauge("linux-disk-write-bytes", () => linuxIoMetricsCollector.writeBytes())
  }

  /**
   * Start up API for bringing up a single instance of the Kafka server.
   * Instantiates the LogManager, the SocketServer and the request handlers - KafkaRequestHandlers
   */
  override def startup(): Unit = {
    try {
      info("starting")

      if (isShuttingDown.get) { // Kafka在停止中 此时重启抛异常
        throw new IllegalStateException("Kafka server is still shutting down, cannot re-start!")
      }

      if (startupComplete.get) { // 如果启动完成 直接返回
        return
      }

      val canStartup = isStartingUp.compareAndSet(false, true) // 判断是否可以启动
      if (canStartup) { // 可以启动
        brokerState.newState(Starting) // 设置状态为启动中

        /* setup zookeeper */
        initZkClient(time) // 初始化zk

        /* initialize features */
        _featureChangeListener = new FinalizedFeatureChangeListener(featureCache, _zkClient)
        if (config.isFeatureVersioningSupported) {
          _featureChangeListener.initOrThrow(config.zkConnectionTimeoutMs)
        }

        /* Get or create cluster_id */
        _clusterId = getOrGenerateClusterId(zkClient)
        info(s"Cluster ID = $clusterId")

        /* load metadata */
        val (preloadedBrokerMetadataCheckpoint, initialOfflineDirs) = getBrokerMetadataAndOfflineDirs

        /* check cluster id */
        if (preloadedBrokerMetadataCheckpoint.clusterId.isDefined && preloadedBrokerMetadataCheckpoint.clusterId.get != clusterId)
          throw new InconsistentClusterIdException(
            s"The Cluster ID ${clusterId} doesn't match stored clusterId ${preloadedBrokerMetadataCheckpoint.clusterId} in meta.properties. " +
            s"The broker is trying to join the wrong cluster. Configured zookeeper.connect may be wrong.")

        /* generate brokerId */
        config.brokerId = getOrGenerateBrokerId(preloadedBrokerMetadataCheckpoint)
        logContext = new LogContext(s"[KafkaServer id=${config.brokerId}] ")
        this.logIdent = logContext.logPrefix

        // initialize dynamic broker configs from ZooKeeper. Any updates made after this will be
        // applied after DynamicConfigManager starts.
        config.dynamicConfig.initialize(zkClient)

        /* start scheduler */
        kafkaScheduler = new KafkaScheduler(config.backgroundThreads)
        kafkaScheduler.startup() // 启动调度器

        /* create and configure metrics */
        kafkaYammerMetrics = KafkaYammerMetrics.INSTANCE
        kafkaYammerMetrics.configure(config.originals)
        metrics = Server.initializeMetrics(config, time, clusterId)

        /* register broker metrics */
        _brokerTopicStats = new BrokerTopicStats // broker的指标收集器

        quotaManagers = QuotaFactory.instantiate(config, metrics, time, threadNamePrefix.getOrElse(""))
        notifyClusterListeners(kafkaMetricsReporters ++ metrics.reporters.asScala)

        logDirFailureChannel = new LogDirFailureChannel(config.logDirs.size)

        /* start log manager */
        logManager = LogManager(config, initialOfflineDirs, zkClient, brokerState, kafkaScheduler, time, brokerTopicStats, logDirFailureChannel)
        logManager.startup() // 启动LogManager

        metadataCache = new MetadataCache(config.brokerId)
        // Enable delegation token cache for all SCRAM mechanisms to simplify dynamic update.
        // This keeps the cache up-to-date if new SCRAM mechanisms are enabled dynamically.
        tokenCache = new DelegationTokenCache(ScramMechanism.mechanismNames)
        credentialProvider = new CredentialProvider(ScramMechanism.mechanismNames, tokenCache)

        // Create and start the socket server acceptor threads so that the bound port is known.
        // Delay starting processors until the end of the initialization sequence to ensure
        // that credentials have been loaded before processing authentications.
        //
        // Note that we allow the use of disabled APIs when experimental support for
        // the internal metadata quorum has been enabled
        socketServer = new SocketServer(config, metrics, time, credentialProvider,
          allowDisabledApis = config.metadataQuorumEnabled) // 创建SocketServer
        socketServer.startup(startProcessingRequests = false) // 启动SocketServer的Acceptor线程 获取绑定的端口号

        /* start replica manager */
        alterIsrManager = if (config.interBrokerProtocolVersion.isAlterIsrSupported) {
          AlterIsrManager(
            config = config,
            metadataCache = metadataCache,
            scheduler = kafkaScheduler,
            time = time,
            metrics = metrics,
            threadNamePrefix = threadNamePrefix,
            brokerEpochSupplier = () => kafkaController.brokerEpoch
          )
        } else {
          AlterIsrManager(kafkaScheduler, time, zkClient)
        }
        alterIsrManager.start()

        replicaManager = createReplicaManager(isShuttingDown)
        replicaManager.startup() // 启动副本状态机

        val brokerInfo = createBrokerInfo
        val brokerEpoch = zkClient.registerBroker(brokerInfo)

        // Now that the broker is successfully registered, checkpoint its metadata
        checkpointBrokerMetadata(BrokerMetadata(config.brokerId, Some(clusterId)))

        /* start token manager */
        tokenManager = new DelegationTokenManager(config, tokenCache, time, zkClient)
        tokenManager.startup()

        /* start kafka controller */
        kafkaController = new KafkaController(config, zkClient, time, metrics, brokerInfo, brokerEpoch, tokenManager, brokerFeatures, featureCache, threadNamePrefix)
        kafkaController.startup() // 启动Controller

        if (config.metadataQuorumEnabled) {
          forwardingManager = ForwardingManager(
            config,
            metadataCache,
            time,
            metrics,
            threadNamePrefix
          )
          forwardingManager.start()
        }

        adminManager = new ZkAdminManager(config, metrics, metadataCache, zkClient)

        /* start group coordinator */
        // Hardcode Time.SYSTEM for now as some Streams tests fail otherwise, it would be good to fix the underlying issue
        groupCoordinator = GroupCoordinator(config, zkClient, replicaManager, Time.SYSTEM, metrics)
        groupCoordinator.startup()

        /* start transaction coordinator, with a separate background thread scheduler for transaction expiration and log loading */
        // Hardcode Time.SYSTEM for now as some Streams tests fail otherwise, it would be good to fix the underlying issue
        transactionCoordinator = TransactionCoordinator(config, replicaManager, new KafkaScheduler(threads = 1, threadNamePrefix = "transaction-log-manager-"), zkClient, metrics, metadataCache, Time.SYSTEM)
        transactionCoordinator.startup()

        /* Get the authorizer and initialize it if one is specified.*/
        authorizer = config.authorizer
        authorizer.foreach(_.configure(config.originals))
        val authorizerFutures: Map[Endpoint, CompletableFuture[Void]] = authorizer match {
          case Some(authZ) =>
            authZ.start(brokerInfo.broker.toServerInfo(clusterId, config)).asScala.map { case (ep, cs) =>
              ep -> cs.toCompletableFuture
            }
          case None =>
            brokerInfo.broker.endPoints.map { ep =>
              ep.toJava -> CompletableFuture.completedFuture[Void](null)
            }.toMap
        }

        val fetchManager = new FetchManager(Time.SYSTEM,
          new FetchSessionCache(config.maxIncrementalFetchSessionCacheSlots,
            KafkaServer.MIN_INCREMENTAL_FETCH_SESSION_EVICTION_MS))

        /* start processing requests */
        dataPlaneRequestProcessor = new KafkaApis(socketServer.dataPlaneRequestChannel, replicaManager, adminManager, groupCoordinator, transactionCoordinator,
          kafkaController, forwardingManager, zkClient, config.brokerId, config, metadataCache, metrics, authorizer, quotaManagers,
          fetchManager, brokerTopicStats, clusterId, time, tokenManager, brokerFeatures, featureCache)

        dataPlaneRequestHandlerPool = new KafkaRequestHandlerPool(config.brokerId, socketServer.dataPlaneRequestChannel, dataPlaneRequestProcessor, time,
          config.numIoThreads, s"${SocketServer.DataPlaneMetricPrefix}RequestHandlerAvgIdlePercent", SocketServer.DataPlaneThreadPrefix)

        socketServer.controlPlaneRequestChannelOpt.foreach { controlPlaneRequestChannel =>
          controlPlaneRequestProcessor = new KafkaApis(controlPlaneRequestChannel, replicaManager, adminManager, groupCoordinator, transactionCoordinator,
            kafkaController, forwardingManager, zkClient, config.brokerId, config, metadataCache, metrics, authorizer, quotaManagers,
            fetchManager, brokerTopicStats, clusterId, time, tokenManager, brokerFeatures, featureCache)

          controlPlaneRequestHandlerPool = new KafkaRequestHandlerPool(config.brokerId, socketServer.controlPlaneRequestChannelOpt.get, controlPlaneRequestProcessor, time,
            1, s"${SocketServer.ControlPlaneMetricPrefix}RequestHandlerAvgIdlePercent", SocketServer.ControlPlaneThreadPrefix)
        }

        Mx4jLoader.maybeLoad()

        /* Add all reconfigurables for config change notification before starting config handlers */
        config.dynamicConfig.addReconfigurables(this)

        /* start dynamic config manager */
        dynamicConfigHandlers = Map[String, ConfigHandler](ConfigType.Topic -> new TopicConfigHandler(logManager, config, quotaManagers, kafkaController),
                                                           ConfigType.Client -> new ClientIdConfigHandler(quotaManagers),
                                                           ConfigType.User -> new UserConfigHandler(quotaManagers, credentialProvider),
                                                           ConfigType.Broker -> new BrokerConfigHandler(config, quotaManagers),
                                                           ConfigType.Ip -> new IpConfigHandler(socketServer.connectionQuotas))

        // Create the config manager. start listening to notifications
        dynamicConfigManager = new DynamicConfigManager(zkClient, dynamicConfigHandlers)
        dynamicConfigManager.startup()

        socketServer.startProcessingRequests(authorizerFutures)

        brokerState.newState(RunningAsBroker)
        shutdownLatch = new CountDownLatch(1)
        startupComplete.set(true)
        isStartingUp.set(false)
        AppInfoParser.registerAppInfo(Server.MetricsPrefix, config.brokerId.toString, metrics, time.milliseconds())
        info("started")
      }
    }
    catch {
      case e: Throwable =>
        fatal("Fatal error during KafkaServer startup. Prepare to shutdown", e)
        isStartingUp.set(false)
        shutdown()
        throw e
    }
  }

  private[server] def notifyClusterListeners(clusterListeners: Seq[AnyRef]): Unit = {
    val clusterResourceListeners = new ClusterResourceListeners
    clusterResourceListeners.maybeAddAll(clusterListeners.asJava)
    clusterResourceListeners.onUpdate(new ClusterResource(clusterId))
  }

  private[server] def notifyMetricsReporters(metricsReporters: Seq[AnyRef]): Unit = {
    val metricsContext = Server.createKafkaMetricsContext(clusterId, config)
    metricsReporters.foreach {
      case x: MetricsReporter => x.contextChange(metricsContext)
      case _ => //do nothing
    }
  }

<<<<<<< HEAD
  private[server] def createKafkaMetricsContext(): KafkaMetricsContext = {
    val contextLabels = new util.HashMap[String, Object]
    contextLabels.put(KAFKA_CLUSTER_ID, clusterId)
    contextLabels.put(KAFKA_BROKER_ID, config.brokerId.toString)
    contextLabels.putAll(config.originalsWithPrefix(CommonClientConfigs.METRICS_CONTEXT_PREFIX))
    val metricsContext = new KafkaMetricsContext(metricsPrefix, contextLabels)
    metricsContext
  }

=======
>>>>>>> 4126cfd0
  protected def createReplicaManager(isShuttingDown: AtomicBoolean): ReplicaManager = {
    new ReplicaManager(config, metrics, time, zkClient, kafkaScheduler, logManager, isShuttingDown, quotaManagers,
      brokerTopicStats, metadataCache, logDirFailureChannel, alterIsrManager)
  }

  private def initZkClient(time: Time): Unit = {
    info(s"Connecting to zookeeper on ${config.zkConnect}")

    def createZkClient(zkConnect: String, isSecure: Boolean) = {
      KafkaZkClient(zkConnect, isSecure, config.zkSessionTimeoutMs, config.zkConnectionTimeoutMs,
        config.zkMaxInFlightRequests, time, name = Some("Kafka server"), zkClientConfig = Some(zkClientConfig))
    }

    val chrootIndex = config.zkConnect.indexOf("/") // Kafka所有信息默认存储在 / 目录下
    val chrootOption = { // 如果自定义了目录 chrootIndex 必然 > 0 此时做截断
      if (chrootIndex > 0) Some(config.zkConnect.substring(chrootIndex))
      else None
    }

    val secureAclsEnabled = config.zkEnableSecureAcls
    val isZkSecurityEnabled = JaasUtils.isZkSaslEnabled() || KafkaConfig.zkTlsClientAuthEnabled(zkClientConfig)

    if (secureAclsEnabled && !isZkSecurityEnabled)
      throw new java.lang.SecurityException(s"${KafkaConfig.ZkEnableSecureAclsProp} is true, but ZooKeeper client TLS configuration identifying at least $KafkaConfig.ZkSslClientEnableProp, $KafkaConfig.ZkClientCnxnSocketProp, and $KafkaConfig.ZkSslKeyStoreLocationProp was not present and the " +
        s"verification of the JAAS login file failed ${JaasUtils.zkSecuritySysConfigString}")

    // make sure chroot path exists
    // 循环创建所需要的节点
    chrootOption.foreach { chroot =>
      val zkConnForChrootCreation = config.zkConnect.substring(0, chrootIndex)
      val zkClient = createZkClient(zkConnForChrootCreation, secureAclsEnabled)
      zkClient.makeSurePersistentPathExists(chroot)
      info(s"Created zookeeper path $chroot")
      zkClient.close()
    }

    _zkClient = createZkClient(config.zkConnect, secureAclsEnabled)
    _zkClient.createTopLevelPaths()
  }

  private def getOrGenerateClusterId(zkClient: KafkaZkClient): String = {
    zkClient.getClusterId.getOrElse(zkClient.createOrGetClusterId(CoreUtils.generateUuidAsBase64()))
  }

  def createBrokerInfo: BrokerInfo = {
    val endPoints = config.advertisedListeners.map(e => s"${e.host}:${e.port}")
    zkClient.getAllBrokersInCluster.filter(_.id != config.brokerId).foreach { broker =>
      val commonEndPoints = broker.endPoints.map(e => s"${e.host}:${e.port}").intersect(endPoints)
      require(commonEndPoints.isEmpty, s"Configured end points ${commonEndPoints.mkString(",")} in" +
        s" advertised listeners are already registered by broker ${broker.id}")
    }

    val listeners = config.advertisedListeners.map { endpoint =>
      if (endpoint.port == 0)
        endpoint.copy(port = socketServer.boundPort(endpoint.listenerName))
      else
        endpoint
    }

    val updatedEndpoints = listeners.map(endpoint =>
      if (endpoint.host == null || endpoint.host.trim.isEmpty)
        endpoint.copy(host = InetAddress.getLocalHost.getCanonicalHostName)
      else
        endpoint
    )

    val jmxPort = System.getProperty("com.sun.management.jmxremote.port", "-1").toInt
    BrokerInfo(
      Broker(config.brokerId, updatedEndpoints, config.rack, brokerFeatures.supportedFeatures),
      config.interBrokerProtocolVersion,
      jmxPort)
  }

  /**
   * Performs controlled shutdown
   */
  private def controlledShutdown(): Unit = {

    def node(broker: Broker): Node = broker.node(config.interBrokerListenerName)

    val socketTimeoutMs = config.controllerSocketTimeoutMs

    def doControlledShutdown(retries: Int): Boolean = {
      val metadataUpdater = new ManualMetadataUpdater()
      val networkClient = {
        val channelBuilder = ChannelBuilders.clientChannelBuilder(
          config.interBrokerSecurityProtocol,
          JaasContext.Type.SERVER,
          config,
          config.interBrokerListenerName,
          config.saslMechanismInterBrokerProtocol,
          time,
          config.saslInterBrokerHandshakeRequestEnable,
          logContext)
        val selector = new Selector(
          NetworkReceive.UNLIMITED,
          config.connectionsMaxIdleMs,
          metrics,
          time,
          "kafka-server-controlled-shutdown",
          Map.empty.asJava,
          false,
          channelBuilder,
          logContext
        )
        new NetworkClient(
          selector,
          metadataUpdater,
          config.brokerId.toString,
          1,
          0,
          0,
          Selectable.USE_DEFAULT_BUFFER_SIZE,
          Selectable.USE_DEFAULT_BUFFER_SIZE,
          config.requestTimeoutMs,
          config.connectionSetupTimeoutMs,
          config.connectionSetupTimeoutMaxMs,
          ClientDnsLookup.USE_ALL_DNS_IPS,
          time,
          false,
          new ApiVersions,
          logContext)
      }

      var shutdownSucceeded: Boolean = false

      try {

        var remainingRetries = retries
        var prevController: Broker = null
        var ioException = false

        while (!shutdownSucceeded && remainingRetries > 0) {
          remainingRetries = remainingRetries - 1

          // 1. Find the controller and establish a connection to it.

          // Get the current controller info. This is to ensure we use the most recent info to issue the
          // controlled shutdown request.
          // If the controller id or the broker registration are missing, we sleep and retry (if there are remaining retries)
          zkClient.getControllerId match {
            case Some(controllerId) =>
              zkClient.getBroker(controllerId) match {
                case Some(broker) =>
                  // if this is the first attempt, if the controller has changed or if an exception was thrown in a previous
                  // attempt, connect to the most recent controller
                  if (ioException || broker != prevController) {

                    ioException = false

                    if (prevController != null)
                      networkClient.close(node(prevController).idString)

                    prevController = broker
                    metadataUpdater.setNodes(Seq(node(prevController)).asJava)
                  }
                case None =>
                  info(s"Broker registration for controller $controllerId is not available (i.e. the Controller's ZK session expired)")
              }
            case None =>
              info("No controller registered in ZooKeeper")
          }

          // 2. issue a controlled shutdown to the controller
          if (prevController != null) {
            try {

              if (!NetworkClientUtils.awaitReady(networkClient, node(prevController), time, socketTimeoutMs))
                throw new SocketTimeoutException(s"Failed to connect within $socketTimeoutMs ms")

              // send the controlled shutdown request
              val controlledShutdownApiVersion: Short =
                if (config.interBrokerProtocolVersion < KAFKA_0_9_0) 0
                else if (config.interBrokerProtocolVersion < KAFKA_2_2_IV0) 1
                else if (config.interBrokerProtocolVersion < KAFKA_2_4_IV1) 2
                else 3

              val controlledShutdownRequest = new ControlledShutdownRequest.Builder(
                  new ControlledShutdownRequestData()
                    .setBrokerId(config.brokerId)
                    .setBrokerEpoch(kafkaController.brokerEpoch),
                    controlledShutdownApiVersion)
              val request = networkClient.newClientRequest(node(prevController).idString, controlledShutdownRequest,
                time.milliseconds(), true)
              val clientResponse = NetworkClientUtils.sendAndReceive(networkClient, request, time)

              val shutdownResponse = clientResponse.responseBody.asInstanceOf[ControlledShutdownResponse]
              if (shutdownResponse.error == Errors.NONE && shutdownResponse.data.remainingPartitions.isEmpty) {
                shutdownSucceeded = true
                info("Controlled shutdown succeeded")
              }
              else {
                info(s"Remaining partitions to move: ${shutdownResponse.data.remainingPartitions}")
                info(s"Error from controller: ${shutdownResponse.error}")
              }
            }
            catch {
              case ioe: IOException =>
                ioException = true
                warn("Error during controlled shutdown, possibly because leader movement took longer than the " +
                  s"configured controller.socket.timeout.ms and/or request.timeout.ms: ${ioe.getMessage}")
                // ignore and try again
            }
          }
          if (!shutdownSucceeded) {
            Thread.sleep(config.controlledShutdownRetryBackoffMs)
            warn("Retrying controlled shutdown after the previous attempt failed...")
          }
        }
      }
      finally
        networkClient.close()

      shutdownSucceeded
    }

    if (startupComplete.get() && config.controlledShutdownEnable) {
      // We request the controller to do a controlled shutdown. On failure, we backoff for a configured period
      // of time and try again for a configured number of retries. If all the attempt fails, we simply force
      // the shutdown.
      info("Starting controlled shutdown")

      brokerState.newState(PendingControlledShutdown)

      val shutdownSucceeded = doControlledShutdown(config.controlledShutdownMaxRetries.intValue)

      if (!shutdownSucceeded)
        warn("Proceeding to do an unclean shutdown as all the controlled shutdown attempts failed")
    }
  }

  /**
   * Shutdown API for shutting down a single instance of the Kafka server.
   * Shuts down the LogManager, the SocketServer and the log cleaner scheduler thread
   */
  override def shutdown(): Unit = {
    try {
      info("shutting down")

      if (isStartingUp.get)
        throw new IllegalStateException("Kafka server is still starting up, cannot shut down!")

      // To ensure correct behavior under concurrent calls, we need to check `shutdownLatch` first since it gets updated
      // last in the `if` block. If the order is reversed, we could shutdown twice or leave `isShuttingDown` set to
      // `true` at the end of this method.
      if (shutdownLatch.getCount > 0 && isShuttingDown.compareAndSet(false, true)) {
        CoreUtils.swallow(controlledShutdown(), this)
        brokerState.newState(BrokerShuttingDown)

        if (dynamicConfigManager != null)
          CoreUtils.swallow(dynamicConfigManager.shutdown(), this)

        // Stop socket server to stop accepting any more connections and requests.
        // Socket server will be shutdown towards the end of the sequence.
        if (socketServer != null)
          CoreUtils.swallow(socketServer.stopProcessingRequests(), this)
        if (dataPlaneRequestHandlerPool != null)
          CoreUtils.swallow(dataPlaneRequestHandlerPool.shutdown(), this)
        if (controlPlaneRequestHandlerPool != null)
          CoreUtils.swallow(controlPlaneRequestHandlerPool.shutdown(), this)
        if (kafkaScheduler != null)
          CoreUtils.swallow(kafkaScheduler.shutdown(), this)

        if (dataPlaneRequestProcessor != null)
          CoreUtils.swallow(dataPlaneRequestProcessor.close(), this)
        if (controlPlaneRequestProcessor != null)
          CoreUtils.swallow(controlPlaneRequestProcessor.close(), this)
        CoreUtils.swallow(authorizer.foreach(_.close()), this)
        if (adminManager != null)
          CoreUtils.swallow(adminManager.shutdown(), this)

        if (transactionCoordinator != null)
          CoreUtils.swallow(transactionCoordinator.shutdown(), this)
        if (groupCoordinator != null)
          CoreUtils.swallow(groupCoordinator.shutdown(), this)

        if (tokenManager != null)
          CoreUtils.swallow(tokenManager.shutdown(), this)

        if (replicaManager != null)
          CoreUtils.swallow(replicaManager.shutdown(), this)

        if (alterIsrManager != null)
          CoreUtils.swallow(alterIsrManager.shutdown(), this)

        if (forwardingManager != null)
          CoreUtils.swallow(forwardingManager.shutdown(), this)

        if (logManager != null)
          CoreUtils.swallow(logManager.shutdown(), this)

        if (kafkaController != null)
          CoreUtils.swallow(kafkaController.shutdown(), this)

        if (featureChangeListener != null)
          CoreUtils.swallow(featureChangeListener.close(), this)

        if (zkClient != null)
          CoreUtils.swallow(zkClient.close(), this)

        if (quotaManagers != null)
          CoreUtils.swallow(quotaManagers.shutdown(), this)

        // Even though socket server is stopped much earlier, controller can generate
        // response for controlled shutdown request. Shutdown server at the end to
        // avoid any failures (e.g. when metrics are recorded)
        if (socketServer != null)
          CoreUtils.swallow(socketServer.shutdown(), this)
        if (metrics != null)
          CoreUtils.swallow(metrics.close(), this)
        if (brokerTopicStats != null)
          CoreUtils.swallow(brokerTopicStats.close(), this)

        // Clear all reconfigurable instances stored in DynamicBrokerConfig
        config.dynamicConfig.clear()

        brokerState.newState(NotRunning)

        startupComplete.set(false)
        isShuttingDown.set(false)
        CoreUtils.swallow(AppInfoParser.unregisterAppInfo(Server.MetricsPrefix, config.brokerId.toString, metrics), this)
        shutdownLatch.countDown()
        info("shut down completed")
      }
    }
    catch {
      case e: Throwable =>
        fatal("Fatal error during KafkaServer shutdown.", e)
        isShuttingDown.set(false)
        throw e
    }
  }

  /**
   * After calling shutdown(), use this API to wait until the shutdown is complete
   */
  override def awaitShutdown(): Unit = shutdownLatch.await()

  def getLogManager: LogManager = logManager

  def boundPort(listenerName: ListenerName): Int = socketServer.boundPort(listenerName)

  /**
   * Reads the BrokerMetadata. If the BrokerMetadata doesn't match in all the log.dirs, InconsistentBrokerMetadataException is
   * thrown.
   *
   * The log directories whose meta.properties can not be accessed due to IOException will be returned to the caller
   *
   * @return A 2-tuple containing the brokerMetadata and a sequence of offline log directories.
   */
  private def getBrokerMetadataAndOfflineDirs: (BrokerMetadata, Seq[String]) = {
    val brokerMetadataMap = mutable.HashMap[String, BrokerMetadata]()
    val brokerMetadataSet = mutable.HashSet[BrokerMetadata]()
    val offlineDirs = mutable.ArrayBuffer.empty[String]

    for (logDir <- config.logDirs) {
      try {
        val brokerMetadataOpt = brokerMetadataCheckpoints(logDir).read()
        brokerMetadataOpt.foreach { brokerMetadata =>
          brokerMetadataMap += (logDir -> brokerMetadata)
          brokerMetadataSet += brokerMetadata
        }
      } catch {
        case e: IOException =>
          offlineDirs += logDir
          error(s"Fail to read $brokerMetaPropsFile under log directory $logDir", e)
      }
    }

    if (brokerMetadataSet.size > 1) {
      val builder = new StringBuilder

      for ((logDir, brokerMetadata) <- brokerMetadataMap)
        builder ++= s"- $logDir -> $brokerMetadata\n"

      throw new InconsistentBrokerMetadataException(
        s"BrokerMetadata is not consistent across log.dirs. This could happen if multiple brokers shared a log directory (log.dirs) " +
        s"or partial data was manually copied from another broker. Found:\n${builder.toString()}"
      )
    } else if (brokerMetadataSet.size == 1)
      (brokerMetadataSet.last, offlineDirs)
    else
      (BrokerMetadata(-1, None), offlineDirs)
  }


  /**
   * Checkpoint the BrokerMetadata to all the online log.dirs
   *
   * @param brokerMetadata
   */
  private def checkpointBrokerMetadata(brokerMetadata: BrokerMetadata) = {
    for (logDir <- config.logDirs if logManager.isLogDirOnline(new File(logDir).getAbsolutePath)) {
      val checkpoint = brokerMetadataCheckpoints(logDir)
      checkpoint.write(brokerMetadata)
    }
  }

  /**
   * Generates new brokerId if enabled or reads from meta.properties based on following conditions
   * <ol>
   * <li> config has no broker.id provided and broker id generation is enabled, generates a broker.id based on Zookeeper's sequence
   * <li> config has broker.id and meta.properties contains broker.id if they don't match throws InconsistentBrokerIdException
   * <li> config has broker.id and there is no meta.properties file, creates new meta.properties and stores broker.id
   * <ol>
   *
   * @return The brokerId.
   */
  private def getOrGenerateBrokerId(brokerMetadata: BrokerMetadata): Int = {
    val brokerId = config.brokerId

    if (brokerId >= 0 && brokerMetadata.brokerId >= 0 && brokerMetadata.brokerId != brokerId)
      throw new InconsistentBrokerIdException(
        s"Configured broker.id $brokerId doesn't match stored broker.id ${brokerMetadata.brokerId} in meta.properties. " +
        s"If you moved your data, make sure your configured broker.id matches. " +
        s"If you intend to create a new broker, you should remove all data in your data directories (log.dirs).")
    else if (brokerMetadata.brokerId < 0 && brokerId < 0 && config.brokerIdGenerationEnable) // generate a new brokerId from Zookeeper
      generateBrokerId
    else if (brokerMetadata.brokerId >= 0) // pick broker.id from meta.properties
      brokerMetadata.brokerId
    else
      brokerId
  }

  /**
    * Return a sequence id generated by updating the broker sequence id path in ZK.
    * Users can provide brokerId in the config. To avoid conflicts between ZK generated
    * sequence id and configured brokerId, we increment the generated sequence id by KafkaConfig.MaxReservedBrokerId.
    */
  private def generateBrokerId: Int = {
    try {
      zkClient.generateBrokerSequenceId() + config.maxReservedBrokerId
    } catch {
      case e: Exception =>
        error("Failed to generate broker.id due to ", e)
        throw new GenerateBrokerIdException("Failed to generate broker.id", e)
    }
  }
}<|MERGE_RESOLUTION|>--- conflicted
+++ resolved
@@ -402,18 +402,6 @@
     }
   }
 
-<<<<<<< HEAD
-  private[server] def createKafkaMetricsContext(): KafkaMetricsContext = {
-    val contextLabels = new util.HashMap[String, Object]
-    contextLabels.put(KAFKA_CLUSTER_ID, clusterId)
-    contextLabels.put(KAFKA_BROKER_ID, config.brokerId.toString)
-    contextLabels.putAll(config.originalsWithPrefix(CommonClientConfigs.METRICS_CONTEXT_PREFIX))
-    val metricsContext = new KafkaMetricsContext(metricsPrefix, contextLabels)
-    metricsContext
-  }
-
-=======
->>>>>>> 4126cfd0
   protected def createReplicaManager(isShuttingDown: AtomicBoolean): ReplicaManager = {
     new ReplicaManager(config, metrics, time, zkClient, kafkaScheduler, logManager, isShuttingDown, quotaManagers,
       brokerTopicStats, metadataCache, logDirFailureChannel, alterIsrManager)
