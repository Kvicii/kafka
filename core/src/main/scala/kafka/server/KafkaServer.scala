--- conflicted
+++ resolved
@@ -6,7 +6,7 @@
  * (the "License"); you may not use this file except in compliance with
  * the License.  You may obtain a copy of the License at
  *
- * http://www.apache.org/licenses/LICENSE-2.0
+ *    http://www.apache.org/licenses/LICENSE-2.0
  *
  * Unless required by applicable law or agreed to in writing, software
  * distributed under the License is distributed on an "AS IS" BASIS,
@@ -35,7 +35,7 @@
 import kafka.security.CredentialProvider
 import kafka.utils._
 import kafka.zk.{BrokerInfo, KafkaZkClient}
-import org.apache.kafka.clients._
+import org.apache.kafka.clients.{ApiVersions, ClientDnsLookup, ManualMetadataUpdater, NetworkClient, NetworkClientUtils, CommonClientConfigs}
 import org.apache.kafka.common.internals.ClusterResourceListeners
 import org.apache.kafka.common.message.ControlledShutdownRequestData
 import org.apache.kafka.common.metrics.{JmxReporter, Metrics, MetricsReporter, _}
@@ -50,8 +50,8 @@
 import org.apache.kafka.server.authorizer.Authorizer
 import org.apache.zookeeper.client.ZKClientConfig
 
+import scala.jdk.CollectionConverters._
 import scala.collection.{Map, Seq, mutable}
-import scala.jdk.CollectionConverters._
 
 object KafkaServer {
   // Copy the subset of properties that are relevant to Logs
@@ -198,7 +198,7 @@
 
   newGauge("BrokerState", () => brokerState.currentState)
   newGauge("ClusterId", () => clusterId)
-  newGauge("yammer-metrics-count", () => KafkaYammerMetrics.defaultRegistry.allMetrics.size)
+  newGauge("yammer-metrics-count", () =>  KafkaYammerMetrics.defaultRegistry.allMetrics.size)
 
   val linuxIoMetricsCollector = new LinuxIoMetricsCollector("/proc", time, logger.underlying)
 
@@ -245,7 +245,7 @@
         if (preloadedBrokerMetadataCheckpoint.clusterId.isDefined && preloadedBrokerMetadataCheckpoint.clusterId.get != clusterId)
           throw new InconsistentClusterIdException(
             s"The Cluster ID ${clusterId} doesn't match stored clusterId ${preloadedBrokerMetadataCheckpoint.clusterId} in meta.properties. " +
-              s"The broker is trying to join the wrong cluster. Configured zookeeper.connect may be wrong.")
+            s"The broker is trying to join the wrong cluster. Configured zookeeper.connect may be wrong.")
 
         /* generate brokerId */
         config.brokerId = getOrGenerateBrokerId(preloadedBrokerMetadataCheckpoint)
@@ -286,12 +286,7 @@
         logManager = LogManager(config, initialOfflineDirs, zkClient, brokerState, kafkaScheduler, time, brokerTopicStats, logDirFailureChannel)
         logManager.startup()
 
-        // 一旦实例被成功创建 就会被 Kafka 的 4 个组件使用
-        // 1. KafkaApis: 源码入口类 是执行 Kafka 各类请求逻辑的地方 该类大量使用 MetadataCache 中的Topic分区和 Broker 数据 执行Topic相关的判断与比较 以及获取 Broker 信息
-        // 2. AdminManager: 这是 Kafka 定义的专门用于管理Topic的管理器 里面定义了很多与主题相关的方法 同 KafkaApis 类似 它会用到 MetadataCache 中的主题信息和 Broker 数据 以获取Topic和 Broker 列表
-        // 3. ReplicaManager: 副本管理器 它需要获取Topic分区和 Broker 数据 同时还会更新 MetadataCache
-        // 4. TransactionCoordinator: 管理 Kafka 事务的协调者组件 它需要用到 MetadataCache 中的Topic分区的 Leader 副本所在的 Broker 数据 向指定 Broker 发送事务标记
-        metadataCache = new MetadataCache(config.brokerId) // MetadataCache实例化
+        metadataCache = new MetadataCache(config.brokerId)
         // Enable delegation token cache for all SCRAM mechanisms to simplify dynamic update.
         // This keeps the cache up-to-date if new SCRAM mechanisms are enabled dynamically.
         tokenCache = new DelegationTokenCache(ScramMechanism.mechanismNames)
@@ -300,10 +295,7 @@
         // Create and start the socket server acceptor threads so that the bound port is known.
         // Delay starting processors until the end of the initialization sequence to ensure
         // that credentials have been loaded before processing authentications.
-        // 创建SocketServer组件
         socketServer = new SocketServer(config, metrics, time, credentialProvider)
-        // 启动SocketServer 但不启动Processor线程
-        // 不能在启动SocketServer的同时启动Processor线程的原因: 监听器启动完成后还要进行安全认证方面的检查
         socketServer.startup(startProcessingRequests = false)
 
         /* start replica manager */
@@ -317,21 +309,16 @@
         checkpointBrokerMetadata(BrokerMetadata(config.brokerId, Some(clusterId)))
 
         /* start token manager */
-        tokenManager = new DelegationTokenManager(config, tokenCache, time, zkClient)
+        tokenManager = new DelegationTokenManager(config, tokenCache, time , zkClient)
         tokenManager.startup()
 
         /* start kafka controller */
         kafkaController = new KafkaController(config, zkClient, time, metrics, brokerInfo, brokerEpoch, tokenManager, threadNamePrefix)
         kafkaController.startup()
 
-<<<<<<< HEAD
-        adminManager = new AdminManager(config, metrics,
-          metadataCache, zkClient)
-=======
         brokerToControllerChannelManager = new BrokerToControllerChannelManager(metadataCache, time, metrics, config, threadNamePrefix)
 
         adminManager = new AdminManager(config, metrics, metadataCache, zkClient)
->>>>>>> 4e2546ab
 
         /* start group coordinator */
         // Hardcode Time.SYSTEM for now as some Streams tests fail otherwise, it would be good to fix the underlying issue
@@ -385,15 +372,14 @@
 
         /* start dynamic config manager */
         dynamicConfigHandlers = Map[String, ConfigHandler](ConfigType.Topic -> new TopicConfigHandler(logManager, config, quotaManagers, kafkaController),
-          ConfigType.Client -> new ClientIdConfigHandler(quotaManagers),
-          ConfigType.User -> new UserConfigHandler(quotaManagers, credentialProvider),
-          ConfigType.Broker -> new BrokerConfigHandler(config, quotaManagers))
+                                                           ConfigType.Client -> new ClientIdConfigHandler(quotaManagers),
+                                                           ConfigType.User -> new UserConfigHandler(quotaManagers, credentialProvider),
+                                                           ConfigType.Broker -> new BrokerConfigHandler(config, quotaManagers))
 
         // Create the config manager. start listening to notifications
         dynamicConfigManager = new DynamicConfigManager(zkClient, dynamicConfigHandlers)
         dynamicConfigManager.startup()
 
-        // 启动 Data Plane 和 Control Plane 的所有线程
         socketServer.startProcessingRequests(authorizerFutures)
 
         brokerState.newState(RunningAsBroker)
@@ -427,7 +413,7 @@
     }
   }
 
-  private[server] def createKafkaMetricsContext(): KafkaMetricsContext = {
+  private[server] def createKafkaMetricsContext() : KafkaMetricsContext = {
     val contextLabels = new util.HashMap[String, Object]
     contextLabels.put(KAFKA_CLUSTER_ID, clusterId)
     contextLabels.put(KAFKA_BROKER_ID, config.brokerId.toString)
@@ -612,10 +598,10 @@
                 else 3
 
               val controlledShutdownRequest = new ControlledShutdownRequest.Builder(
-                new ControlledShutdownRequestData()
-                  .setBrokerId(config.brokerId)
-                  .setBrokerEpoch(kafkaController.brokerEpoch),
-                controlledShutdownApiVersion)
+                  new ControlledShutdownRequestData()
+                    .setBrokerId(config.brokerId)
+                    .setBrokerEpoch(kafkaController.brokerEpoch),
+                    controlledShutdownApiVersion)
               val request = networkClient.newClientRequest(node(prevController).idString, controlledShutdownRequest,
                 time.milliseconds(), true)
               val clientResponse = NetworkClientUtils.sendAndReceive(networkClient, request, time)
@@ -635,7 +621,7 @@
                 ioException = true
                 warn("Error during controlled shutdown, possibly because leader movement took longer than the " +
                   s"configured controller.socket.timeout.ms and/or request.timeout.ms: ${ioe.getMessage}")
-              // ignore and try again
+                // ignore and try again
             }
           }
           if (!shutdownSucceeded) {
@@ -804,7 +790,7 @@
 
       throw new InconsistentBrokerMetadataException(
         s"BrokerMetadata is not consistent across log.dirs. This could happen if multiple brokers shared a log directory (log.dirs) " +
-          s"or partial data was manually copied from another broker. Found:\n${builder.toString()}"
+        s"or partial data was manually copied from another broker. Found:\n${builder.toString()}"
       )
     } else if (brokerMetadataSet.size == 1)
       (brokerMetadataSet.last, offlineDirs)
@@ -841,21 +827,21 @@
     if (brokerId >= 0 && brokerMetadata.brokerId >= 0 && brokerMetadata.brokerId != brokerId)
       throw new InconsistentBrokerIdException(
         s"Configured broker.id $brokerId doesn't match stored broker.id ${brokerMetadata.brokerId} in meta.properties. " +
-          s"If you moved your data, make sure your configured broker.id matches. " +
-          s"If you intend to create a new broker, you should remove all data in your data directories (log.dirs).")
+        s"If you moved your data, make sure your configured broker.id matches. " +
+        s"If you intend to create a new broker, you should remove all data in your data directories (log.dirs).")
     else if (brokerMetadata.brokerId < 0 && brokerId < 0 && config.brokerIdGenerationEnable) // generate a new brokerId from Zookeeper
-    generateBrokerId
-      else if (brokerMetadata.brokerId >= 0) // pick broker.id from meta.properties
-    brokerMetadata.brokerId
-      else
+      generateBrokerId
+    else if (brokerMetadata.brokerId >= 0) // pick broker.id from meta.properties
+      brokerMetadata.brokerId
+    else
       brokerId
   }
 
   /**
-   * Return a sequence id generated by updating the broker sequence id path in ZK.
-   * Users can provide brokerId in the config. To avoid conflicts between ZK generated
-   * sequence id and configured brokerId, we increment the generated sequence id by KafkaConfig.MaxReservedBrokerId.
-   */
+    * Return a sequence id generated by updating the broker sequence id path in ZK.
+    * Users can provide brokerId in the config. To avoid conflicts between ZK generated
+    * sequence id and configured brokerId, we increment the generated sequence id by KafkaConfig.MaxReservedBrokerId.
+    */
   private def generateBrokerId: Int = {
     try {
       zkClient.generateBrokerSequenceId() + config.maxReservedBrokerId
