/**
 * Licensed to the Apache Software Foundation (ASF) under one or more
 * contributor license agreements.  See the NOTICE file distributed with
 * this work for additional information regarding copyright ownership.
 * The ASF licenses this file to You under the Apache License, Version 2.0
 * (the "License"); you may not use this file except in compliance with
 * the License.  You may obtain a copy of the License at
 *
 *    http://www.apache.org/licenses/LICENSE-2.0
 *
 * Unless required by applicable law or agreed to in writing, software
 * distributed under the License is distributed on an "AS IS" BASIS,
 * WITHOUT WARRANTIES OR CONDITIONS OF ANY KIND, either express or implied.
 * See the License for the specific language governing permissions and
 * limitations under the License.
 */

package kafka.server

import java.io.{File, IOException}
import java.net.{InetAddress, SocketTimeoutException}
import java.util.concurrent._
import java.util.concurrent.atomic.{AtomicBoolean, AtomicInteger}

import kafka.api.{KAFKA_0_9_0, KAFKA_2_2_IV0, KAFKA_2_4_IV1}
import kafka.cluster.Broker
import kafka.common.{GenerateBrokerIdException, InconsistentBrokerIdException, InconsistentClusterIdException}
import kafka.controller.KafkaController
import kafka.coordinator.group.GroupCoordinator
import kafka.coordinator.transaction.{ProducerIdManager, TransactionCoordinator}
import kafka.log.LogManager
import kafka.metrics.{KafkaMetricsReporter, KafkaYammerMetrics}
import kafka.network.SocketServer
import kafka.security.CredentialProvider
import kafka.server.metadata.ZkConfigRepository
import kafka.utils._
import kafka.zk.{AdminZkClient, BrokerInfo, KafkaZkClient}
import org.apache.kafka.clients.{ApiVersions, ClientDnsLookup, ManualMetadataUpdater, NetworkClient, NetworkClientUtils}
import org.apache.kafka.common.message.ControlledShutdownRequestData
import org.apache.kafka.common.metrics.Metrics
import org.apache.kafka.common.network._
import org.apache.kafka.common.protocol.Errors
import org.apache.kafka.common.requests.{ControlledShutdownRequest, ControlledShutdownResponse}
import org.apache.kafka.common.security.scram.internals.ScramMechanism
import org.apache.kafka.common.security.token.delegation.internals.DelegationTokenCache
import org.apache.kafka.common.security.{JaasContext, JaasUtils}
import org.apache.kafka.common.utils.{AppInfoParser, LogContext, Time}
import org.apache.kafka.common.{Endpoint, Node}
import org.apache.kafka.metadata.BrokerState
import org.apache.kafka.server.authorizer.Authorizer
import org.apache.zookeeper.client.ZKClientConfig

import scala.collection.{Map, Seq}
import scala.jdk.CollectionConverters._

object KafkaServer {

  def zkClientConfigFromKafkaConfig(config: KafkaConfig, forceZkSslClientEnable: Boolean = false) =
    if (!config.zkSslClientEnable && !forceZkSslClientEnable)
      None
    else {
      val clientConfig = new ZKClientConfig()
      KafkaConfig.setZooKeeperClientProperty(clientConfig, KafkaConfig.ZkSslClientEnableProp, "true")
      config.zkClientCnxnSocketClassName.foreach(KafkaConfig.setZooKeeperClientProperty(clientConfig, KafkaConfig.ZkClientCnxnSocketProp, _))
      config.zkSslKeyStoreLocation.foreach(KafkaConfig.setZooKeeperClientProperty(clientConfig, KafkaConfig.ZkSslKeyStoreLocationProp, _))
      config.zkSslKeyStorePassword.foreach(x => KafkaConfig.setZooKeeperClientProperty(clientConfig, KafkaConfig.ZkSslKeyStorePasswordProp, x.value))
      config.zkSslKeyStoreType.foreach(KafkaConfig.setZooKeeperClientProperty(clientConfig, KafkaConfig.ZkSslKeyStoreTypeProp, _))
      config.zkSslTrustStoreLocation.foreach(KafkaConfig.setZooKeeperClientProperty(clientConfig, KafkaConfig.ZkSslTrustStoreLocationProp, _))
      config.zkSslTrustStorePassword.foreach(x => KafkaConfig.setZooKeeperClientProperty(clientConfig, KafkaConfig.ZkSslTrustStorePasswordProp, x.value))
      config.zkSslTrustStoreType.foreach(KafkaConfig.setZooKeeperClientProperty(clientConfig, KafkaConfig.ZkSslTrustStoreTypeProp, _))
      KafkaConfig.setZooKeeperClientProperty(clientConfig, KafkaConfig.ZkSslProtocolProp, config.ZkSslProtocol)
      config.ZkSslEnabledProtocols.foreach(KafkaConfig.setZooKeeperClientProperty(clientConfig, KafkaConfig.ZkSslEnabledProtocolsProp, _))
      config.ZkSslCipherSuites.foreach(KafkaConfig.setZooKeeperClientProperty(clientConfig, KafkaConfig.ZkSslCipherSuitesProp, _))
      KafkaConfig.setZooKeeperClientProperty(clientConfig, KafkaConfig.ZkSslEndpointIdentificationAlgorithmProp, config.ZkSslEndpointIdentificationAlgorithm)
      KafkaConfig.setZooKeeperClientProperty(clientConfig, KafkaConfig.ZkSslCrlEnableProp, config.ZkSslCrlEnable.toString)
      KafkaConfig.setZooKeeperClientProperty(clientConfig, KafkaConfig.ZkSslOcspEnableProp, config.ZkSslOcspEnable.toString)
      Some(clientConfig)
    }

  val MIN_INCREMENTAL_FETCH_SESSION_EVICTION_MS: Long = 120000
}

/**
 * Represents the lifecycle of a single Kafka broker. Handles all functionality required
 * to start up and shutdown a single Kafka node.
 */
class KafkaServer(
  val config: KafkaConfig,
  time: Time = Time.SYSTEM,
  threadNamePrefix: Option[String] = None,
  enableForwarding: Boolean = false
) extends KafkaBroker with Server {

  private val startupComplete = new AtomicBoolean(false)
  private val isShuttingDown = new AtomicBoolean(false)
  private val isStartingUp = new AtomicBoolean(false)

  private var shutdownLatch = new CountDownLatch(1)
  private var logContext: LogContext = null

  private val kafkaMetricsReporters: Seq[KafkaMetricsReporter] =
    KafkaMetricsReporter.startReporters(VerifiableProperties(config.originals))
  var kafkaYammerMetrics: KafkaYammerMetrics = null
  var metrics: Metrics = null

  var dataPlaneRequestProcessor: KafkaApis = null
  var controlPlaneRequestProcessor: KafkaApis = null

  var authorizer: Option[Authorizer] = None
  var socketServer: SocketServer = null
  var dataPlaneRequestHandlerPool: KafkaRequestHandlerPool = null
  var controlPlaneRequestHandlerPool: KafkaRequestHandlerPool = null

  var logDirFailureChannel: LogDirFailureChannel = null
  var logManager: LogManager = null

  var replicaManager: ReplicaManager = null
  var adminManager: ZkAdminManager = null
  var tokenManager: DelegationTokenManager = null

  var dynamicConfigHandlers: Map[String, ConfigHandler] = null
  var dynamicConfigManager: DynamicConfigManager = null
  var credentialProvider: CredentialProvider = null
  var tokenCache: DelegationTokenCache = null

  var groupCoordinator: GroupCoordinator = null

  var transactionCoordinator: TransactionCoordinator = null

  var kafkaController: KafkaController = null

  var forwardingManager: Option[ForwardingManager] = None

  var alterIsrManager: AlterIsrManager = null

  var kafkaScheduler: KafkaScheduler = null

  var metadataCache: MetadataCache = null
  var quotaManagers: QuotaFactory.QuotaManagers = null

  val zkClientConfig: ZKClientConfig = KafkaServer.zkClientConfigFromKafkaConfig(config).getOrElse(new ZKClientConfig())
  private var _zkClient: KafkaZkClient = null
  private var configRepository: ZkConfigRepository = null

  val correlationId: AtomicInteger = new AtomicInteger(0)
  val brokerMetaPropsFile = "meta.properties"
  val brokerMetadataCheckpoints = config.logDirs.map { logDir =>
    (logDir, new BrokerMetadataCheckpoint(new File(logDir + File.separator + brokerMetaPropsFile)))
  }.toMap

  private var _clusterId: String = null
  private var _brokerTopicStats: BrokerTopicStats = null

  private var _featureChangeListener: FinalizedFeatureChangeListener = null

  val brokerFeatures: BrokerFeatures = BrokerFeatures.createDefault()

  val featureCache: FinalizedFeatureCache = new FinalizedFeatureCache(brokerFeatures)

  def clusterId: String = _clusterId

  // Visible for testing
  private[kafka] def zkClient = _zkClient

  private[kafka] def brokerTopicStats = _brokerTopicStats

  private[kafka] def featureChangeListener = _featureChangeListener

  /**
   * Start up API for bringing up a single instance of the Kafka server.
   * Instantiates the LogManager, the SocketServer and the request handlers - KafkaRequestHandlers
   */
  override def startup(): Unit = {
    try {
      info("starting")

      if (isShuttingDown.get) { // Kafka在停止中 此时重启抛异常
        throw new IllegalStateException("Kafka server is still shutting down, cannot re-start!")
      }

      if (startupComplete.get) { // 如果启动完成 直接返回
        return
      }

<<<<<<< HEAD
      val canStartup = isStartingUp.compareAndSet(false, true) // 判断是否可以启动
      if (canStartup) { // 可以启动
        brokerState.newState(Starting) // 设置状态为启动中

        /* setup zookeeper */
        initZkClient(time) // 初始化zk
=======
      val canStartup = isStartingUp.compareAndSet(false, true)
      if (canStartup) {
        brokerState.set(BrokerState.STARTING)

        /* setup zookeeper */
        initZkClient(time)
        configRepository = new ZkConfigRepository(new AdminZkClient(zkClient))
>>>>>>> d01d97ed

        /* initialize features */
        _featureChangeListener = new FinalizedFeatureChangeListener(featureCache, _zkClient)
        if (config.isFeatureVersioningSupported) {
          _featureChangeListener.initOrThrow(config.zkConnectionTimeoutMs)
        }

        /* Get or create cluster_id */
        _clusterId = getOrGenerateClusterId(zkClient)
        info(s"Cluster ID = ${clusterId}")

        /* load metadata */
        val (preloadedBrokerMetadataCheckpoint, initialOfflineDirs) =
          BrokerMetadataCheckpoint.getBrokerMetadataAndOfflineDirs(config.logDirs, ignoreMissing = true)

        if (preloadedBrokerMetadataCheckpoint.version != 0) {
          throw new RuntimeException(s"Found unexpected version in loaded `meta.properties`: " +
            s"$preloadedBrokerMetadataCheckpoint. Zk-based brokers only support version 0 " +
            "(which is implicit when the `version` field is missing).")
        }

        /* check cluster id */
        if (preloadedBrokerMetadataCheckpoint.clusterId.isDefined && preloadedBrokerMetadataCheckpoint.clusterId.get != clusterId)
          throw new InconsistentClusterIdException(
            s"The Cluster ID ${clusterId} doesn't match stored clusterId ${preloadedBrokerMetadataCheckpoint.clusterId} in meta.properties. " +
            s"The broker is trying to join the wrong cluster. Configured zookeeper.connect may be wrong.")

        /* generate brokerId */
        config.brokerId = getOrGenerateBrokerId(preloadedBrokerMetadataCheckpoint)
        logContext = new LogContext(s"[KafkaServer id=${config.brokerId}] ")
        this.logIdent = logContext.logPrefix

        // initialize dynamic broker configs from ZooKeeper. Any updates made after this will be
        // applied after DynamicConfigManager starts.
        config.dynamicConfig.initialize(zkClient)

        /* start scheduler */
        kafkaScheduler = new KafkaScheduler(config.backgroundThreads)
        kafkaScheduler.startup() // 启动调度器

        /* create and configure metrics */
        kafkaYammerMetrics = KafkaYammerMetrics.INSTANCE
        kafkaYammerMetrics.configure(config.originals)
        metrics = Server.initializeMetrics(config, time, clusterId)

        /* register broker metrics */
        _brokerTopicStats = new BrokerTopicStats // broker的指标收集器

        quotaManagers = QuotaFactory.instantiate(config, metrics, time, threadNamePrefix.getOrElse(""))
        KafkaBroker.notifyClusterListeners(clusterId, kafkaMetricsReporters ++ metrics.reporters.asScala)

        logDirFailureChannel = new LogDirFailureChannel(config.logDirs.size)

        /**
         * start log manager
         * LogManager负责底层磁盘读写
         */
        logManager = LogManager(config, initialOfflineDirs, zkClient, brokerState, kafkaScheduler, time, brokerTopicStats, logDirFailureChannel)
        logManager.startup() // 启动LogManager

        metadataCache = new MetadataCache(config.brokerId)
        // Enable delegation token cache for all SCRAM mechanisms to simplify dynamic update.
        // This keeps the cache up-to-date if new SCRAM mechanisms are enabled dynamically.
        tokenCache = new DelegationTokenCache(ScramMechanism.mechanismNames)
        credentialProvider = new CredentialProvider(ScramMechanism.mechanismNames, tokenCache)

        // Create and start the socket server acceptor threads so that the bound port is known.
        // Delay starting processors until the end of the initialization sequence to ensure
        // that credentials have been loaded before processing authentications.
        //
        // Note that we allow the use of KIP-500 controller APIs when forwarding is enabled
        // so that the Envelope request is exposed. This is only used in testing currently.
        // 创建SocketServer
        socketServer = new SocketServer(config, metrics, time, credentialProvider,
          allowControllerOnlyApis = enableForwarding)
        // 启动SocketServer的Acceptor线程 获取绑定的端口号
        socketServer.startup(startProcessingRequests = false)

        /* start replica manager */
        alterIsrManager = if (config.interBrokerProtocolVersion.isAlterIsrSupported) {
          AlterIsrManager(
            config = config,
            metadataCache = metadataCache,
            scheduler = kafkaScheduler,
            time = time,
            metrics = metrics,
            threadNamePrefix = threadNamePrefix,
            brokerEpochSupplier = () => kafkaController.brokerEpoch
          )
        } else {
          AlterIsrManager(kafkaScheduler, time, zkClient)
        }
        alterIsrManager.start()
        // 副本状态机的创建 构造副本状态机使用到了LogManager
        replicaManager = createReplicaManager(isShuttingDown)
        replicaManager.startup() // 启动副本状态机

        val brokerInfo = createBrokerInfo
        val brokerEpoch = zkClient.registerBroker(brokerInfo)

        // Now that the broker is successfully registered, checkpoint its metadata
        checkpointBrokerMetadata(ZkMetaProperties(clusterId, config.brokerId))

        /* start token manager */
        tokenManager = new DelegationTokenManager(config, tokenCache, time, zkClient)
        tokenManager.startup()

        /* start kafka controller */
        kafkaController = new KafkaController(config, zkClient, time, metrics, brokerInfo, brokerEpoch, tokenManager, brokerFeatures, featureCache, threadNamePrefix)
        kafkaController.startup() // 启动Controller

        if (enableForwarding) {
          this.forwardingManager = Some(ForwardingManager(
            config,
            metadataCache,
            time,
            metrics,
            threadNamePrefix
          ))
          forwardingManager.foreach(_.start())
        }

        adminManager = new ZkAdminManager(config, metrics, metadataCache, zkClient)

        /* start group coordinator */
        // Hardcode Time.SYSTEM for now as some Streams tests fail otherwise, it would be good to fix the underlying issue
        groupCoordinator = GroupCoordinator(config, zkClient, replicaManager, Time.SYSTEM, metrics)
        groupCoordinator.startup()

        /* start transaction coordinator, with a separate background thread scheduler for transaction expiration and log loading */
        // Hardcode Time.SYSTEM for now as some Streams tests fail otherwise, it would be good to fix the underlying issue
        transactionCoordinator = TransactionCoordinator(config, replicaManager, new KafkaScheduler(threads = 1, threadNamePrefix = "transaction-log-manager-"),
          () => new ProducerIdManager(config.brokerId, zkClient), zkClient, metrics, metadataCache, Time.SYSTEM)
        transactionCoordinator.startup()

        /* Get the authorizer and initialize it if one is specified.*/
        authorizer = config.authorizer
        authorizer.foreach(_.configure(config.originals))
        val authorizerFutures: Map[Endpoint, CompletableFuture[Void]] = authorizer match {
          case Some(authZ) =>
            authZ.start(brokerInfo.broker.toServerInfo(clusterId, config)).asScala.map { case (ep, cs) =>
              ep -> cs.toCompletableFuture
            }
          case None =>
            brokerInfo.broker.endPoints.map { ep =>
              ep.toJava -> CompletableFuture.completedFuture[Void](null)
            }.toMap
        }

        val fetchManager = new FetchManager(Time.SYSTEM,
          new FetchSessionCache(config.maxIncrementalFetchSessionCacheSlots,
            KafkaServer.MIN_INCREMENTAL_FETCH_SESSION_EVICTION_MS))

        /**
         *start processing requests
         * broker处理请求的相关组件
         */
        dataPlaneRequestProcessor = new KafkaApis(socketServer.dataPlaneRequestChannel, replicaManager, adminManager, groupCoordinator, transactionCoordinator,
          kafkaController, forwardingManager, zkClient, config.brokerId, config, configRepository, metadataCache, metrics, authorizer, quotaManagers,
          fetchManager, brokerTopicStats, clusterId, time, tokenManager, brokerFeatures, featureCache)
        // 创建处理数据类请求的工作线程池
        dataPlaneRequestHandlerPool = new KafkaRequestHandlerPool(config.brokerId, socketServer.dataPlaneRequestChannel, dataPlaneRequestProcessor, time,
          config.numIoThreads, s"${SocketServer.DataPlaneMetricPrefix}RequestHandlerAvgIdlePercent", SocketServer.DataPlaneThreadPrefix)

        socketServer.controlPlaneRequestChannelOpt.foreach { controlPlaneRequestChannel =>
          controlPlaneRequestProcessor = new KafkaApis(controlPlaneRequestChannel, replicaManager, adminManager, groupCoordinator, transactionCoordinator,
            kafkaController, forwardingManager, zkClient, config.brokerId, config, configRepository, metadataCache, metrics, authorizer, quotaManagers,
            fetchManager, brokerTopicStats, clusterId, time, tokenManager, brokerFeatures, featureCache)

          controlPlaneRequestHandlerPool = new KafkaRequestHandlerPool(config.brokerId, socketServer.controlPlaneRequestChannelOpt.get, controlPlaneRequestProcessor, time,
            1, s"${SocketServer.ControlPlaneMetricPrefix}RequestHandlerAvgIdlePercent", SocketServer.ControlPlaneThreadPrefix)
        }

        Mx4jLoader.maybeLoad()

        /* Add all reconfigurables for config change notification before starting config handlers */
        config.dynamicConfig.addReconfigurables(this)

        /* start dynamic config manager */
        dynamicConfigHandlers = Map[String, ConfigHandler](ConfigType.Topic -> new TopicConfigHandler(logManager, config, quotaManagers, kafkaController),
                                                           ConfigType.Client -> new ClientIdConfigHandler(quotaManagers),
                                                           ConfigType.User -> new UserConfigHandler(quotaManagers, credentialProvider),
                                                           ConfigType.Broker -> new BrokerConfigHandler(config, quotaManagers),
                                                           ConfigType.Ip -> new IpConfigHandler(socketServer.connectionQuotas))

        // Create the config manager. start listening to notifications
        dynamicConfigManager = new DynamicConfigManager(zkClient, dynamicConfigHandlers)
        dynamicConfigManager.startup()

        socketServer.startProcessingRequests(authorizerFutures)

        brokerState.set(BrokerState.RUNNING)
        shutdownLatch = new CountDownLatch(1)
        startupComplete.set(true)
        isStartingUp.set(false)
        AppInfoParser.registerAppInfo(Server.MetricsPrefix, config.brokerId.toString, metrics, time.milliseconds())
        info("started")
      }
    }
    catch {
      case e: Throwable =>
        fatal("Fatal error during KafkaServer startup. Prepare to shutdown", e)
        isStartingUp.set(false)
        shutdown()
        throw e
    }
  }

  protected def createReplicaManager(isShuttingDown: AtomicBoolean): ReplicaManager = {
    new ReplicaManager(config, metrics, time, Some(zkClient), kafkaScheduler, logManager, isShuttingDown, quotaManagers,
      brokerTopicStats, metadataCache, logDirFailureChannel, alterIsrManager, configRepository)
  }

  private def initZkClient(time: Time): Unit = {
    info(s"Connecting to zookeeper on ${config.zkConnect}")

    def createZkClient(zkConnect: String, isSecure: Boolean) = {
      KafkaZkClient(zkConnect, isSecure, config.zkSessionTimeoutMs, config.zkConnectionTimeoutMs,
        config.zkMaxInFlightRequests, time, name = Some("Kafka server"), zkClientConfig = Some(zkClientConfig))
    }

    val chrootIndex = config.zkConnect.indexOf("/") // Kafka所有信息默认存储在 / 目录下
    val chrootOption = { // 如果自定义了目录 chrootIndex 必然 > 0 此时做截断
      if (chrootIndex > 0) Some(config.zkConnect.substring(chrootIndex))
      else None
    }

    val secureAclsEnabled = config.zkEnableSecureAcls
    val isZkSecurityEnabled = JaasUtils.isZkSaslEnabled() || KafkaConfig.zkTlsClientAuthEnabled(zkClientConfig)

    if (secureAclsEnabled && !isZkSecurityEnabled)
      throw new java.lang.SecurityException(s"${KafkaConfig.ZkEnableSecureAclsProp} is true, but ZooKeeper client TLS configuration identifying at least $KafkaConfig.ZkSslClientEnableProp, $KafkaConfig.ZkClientCnxnSocketProp, and $KafkaConfig.ZkSslKeyStoreLocationProp was not present and the " +
        s"verification of the JAAS login file failed ${JaasUtils.zkSecuritySysConfigString}")

    // make sure chroot path exists
    // 循环创建所需要的节点
    chrootOption.foreach { chroot =>
      val zkConnForChrootCreation = config.zkConnect.substring(0, chrootIndex)
      val zkClient = createZkClient(zkConnForChrootCreation, secureAclsEnabled)
      zkClient.makeSurePersistentPathExists(chroot)
      info(s"Created zookeeper path $chroot")
      zkClient.close()
    }

    _zkClient = createZkClient(config.zkConnect, secureAclsEnabled)
    _zkClient.createTopLevelPaths()
  }

  private def getOrGenerateClusterId(zkClient: KafkaZkClient): String = {
    zkClient.getClusterId.getOrElse(zkClient.createOrGetClusterId(CoreUtils.generateUuidAsBase64()))
  }

  def createBrokerInfo: BrokerInfo = {
    val endPoints = config.advertisedListeners.map(e => s"${e.host}:${e.port}")
    zkClient.getAllBrokersInCluster.filter(_.id != config.brokerId).foreach { broker =>
      val commonEndPoints = broker.endPoints.map(e => s"${e.host}:${e.port}").intersect(endPoints)
      require(commonEndPoints.isEmpty, s"Configured end points ${commonEndPoints.mkString(",")} in" +
        s" advertised listeners are already registered by broker ${broker.id}")
    }

    val listeners = config.advertisedListeners.map { endpoint =>
      if (endpoint.port == 0)
        endpoint.copy(port = socketServer.boundPort(endpoint.listenerName))
      else
        endpoint
    }

    val updatedEndpoints = listeners.map(endpoint =>
      if (endpoint.host == null || endpoint.host.trim.isEmpty)
        endpoint.copy(host = InetAddress.getLocalHost.getCanonicalHostName)
      else
        endpoint
    )

    val jmxPort = System.getProperty("com.sun.management.jmxremote.port", "-1").toInt
    BrokerInfo(
      Broker(config.brokerId, updatedEndpoints, config.rack, brokerFeatures.supportedFeatures),
      config.interBrokerProtocolVersion,
      jmxPort)
  }

  /**
   * Performs controlled shutdown
   */
  private def controlledShutdown(): Unit = {

    def node(broker: Broker): Node = broker.node(config.interBrokerListenerName)

    val socketTimeoutMs = config.controllerSocketTimeoutMs

    def doControlledShutdown(retries: Int): Boolean = {
      val metadataUpdater = new ManualMetadataUpdater()
      val networkClient = {
        val channelBuilder = ChannelBuilders.clientChannelBuilder(
          config.interBrokerSecurityProtocol,
          JaasContext.Type.SERVER,
          config,
          config.interBrokerListenerName,
          config.saslMechanismInterBrokerProtocol,
          time,
          config.saslInterBrokerHandshakeRequestEnable,
          logContext)
        val selector = new Selector(
          NetworkReceive.UNLIMITED,
          config.connectionsMaxIdleMs,
          metrics,
          time,
          "kafka-server-controlled-shutdown",
          Map.empty.asJava,
          false,
          channelBuilder,
          logContext
        )
        new NetworkClient(
          selector,
          metadataUpdater,
          config.brokerId.toString,
          1,
          0,
          0,
          Selectable.USE_DEFAULT_BUFFER_SIZE,
          Selectable.USE_DEFAULT_BUFFER_SIZE,
          config.requestTimeoutMs,
          config.connectionSetupTimeoutMs,
          config.connectionSetupTimeoutMaxMs,
          ClientDnsLookup.USE_ALL_DNS_IPS,
          time,
          false,
          new ApiVersions,
          logContext)
      }

      var shutdownSucceeded: Boolean = false

      try {

        var remainingRetries = retries
        var prevController: Broker = null
        var ioException = false

        while (!shutdownSucceeded && remainingRetries > 0) {
          remainingRetries = remainingRetries - 1

          // 1. Find the controller and establish a connection to it.

          // Get the current controller info. This is to ensure we use the most recent info to issue the
          // controlled shutdown request.
          // If the controller id or the broker registration are missing, we sleep and retry (if there are remaining retries)
          zkClient.getControllerId match {
            case Some(controllerId) =>
              zkClient.getBroker(controllerId) match {
                case Some(broker) =>
                  // if this is the first attempt, if the controller has changed or if an exception was thrown in a previous
                  // attempt, connect to the most recent controller
                  if (ioException || broker != prevController) {

                    ioException = false

                    if (prevController != null)
                      networkClient.close(node(prevController).idString)

                    prevController = broker
                    metadataUpdater.setNodes(Seq(node(prevController)).asJava)
                  }
                case None =>
                  info(s"Broker registration for controller $controllerId is not available (i.e. the Controller's ZK session expired)")
              }
            case None =>
              info("No controller registered in ZooKeeper")
          }

          // 2. issue a controlled shutdown to the controller
          if (prevController != null) {
            try {

              if (!NetworkClientUtils.awaitReady(networkClient, node(prevController), time, socketTimeoutMs))
                throw new SocketTimeoutException(s"Failed to connect within $socketTimeoutMs ms")

              // send the controlled shutdown request
              val controlledShutdownApiVersion: Short =
                if (config.interBrokerProtocolVersion < KAFKA_0_9_0) 0
                else if (config.interBrokerProtocolVersion < KAFKA_2_2_IV0) 1
                else if (config.interBrokerProtocolVersion < KAFKA_2_4_IV1) 2
                else 3

              val controlledShutdownRequest = new ControlledShutdownRequest.Builder(
                  new ControlledShutdownRequestData()
                    .setBrokerId(config.brokerId)
                    .setBrokerEpoch(kafkaController.brokerEpoch),
                    controlledShutdownApiVersion)
              val request = networkClient.newClientRequest(node(prevController).idString, controlledShutdownRequest,
                time.milliseconds(), true)
              val clientResponse = NetworkClientUtils.sendAndReceive(networkClient, request, time)

              val shutdownResponse = clientResponse.responseBody.asInstanceOf[ControlledShutdownResponse]
              if (shutdownResponse.error == Errors.NONE && shutdownResponse.data.remainingPartitions.isEmpty) {
                shutdownSucceeded = true
                info("Controlled shutdown succeeded")
              }
              else {
                info(s"Remaining partitions to move: ${shutdownResponse.data.remainingPartitions}")
                info(s"Error from controller: ${shutdownResponse.error}")
              }
            }
            catch {
              case ioe: IOException =>
                ioException = true
                warn("Error during controlled shutdown, possibly because leader movement took longer than the " +
                  s"configured controller.socket.timeout.ms and/or request.timeout.ms: ${ioe.getMessage}")
                // ignore and try again
            }
          }
          if (!shutdownSucceeded) {
            Thread.sleep(config.controlledShutdownRetryBackoffMs)
            warn("Retrying controlled shutdown after the previous attempt failed...")
          }
        }
      }
      finally
        networkClient.close()

      shutdownSucceeded
    }

    if (startupComplete.get() && config.controlledShutdownEnable) {
      // We request the controller to do a controlled shutdown. On failure, we backoff for a configured period
      // of time and try again for a configured number of retries. If all the attempt fails, we simply force
      // the shutdown.
      info("Starting controlled shutdown")

      brokerState.set(BrokerState.PENDING_CONTROLLED_SHUTDOWN)

      val shutdownSucceeded = doControlledShutdown(config.controlledShutdownMaxRetries.intValue)

      if (!shutdownSucceeded)
        warn("Proceeding to do an unclean shutdown as all the controlled shutdown attempts failed")
    }
  }

  /**
   * Shutdown API for shutting down a single instance of the Kafka server.
   * Shuts down the LogManager, the SocketServer and the log cleaner scheduler thread
   */
  override def shutdown(): Unit = {
    try {
      info("shutting down")

      if (isStartingUp.get)
        throw new IllegalStateException("Kafka server is still starting up, cannot shut down!")

      // To ensure correct behavior under concurrent calls, we need to check `shutdownLatch` first since it gets updated
      // last in the `if` block. If the order is reversed, we could shutdown twice or leave `isShuttingDown` set to
      // `true` at the end of this method.
      if (shutdownLatch.getCount > 0 && isShuttingDown.compareAndSet(false, true)) {
        CoreUtils.swallow(controlledShutdown(), this)
        brokerState.set(BrokerState.SHUTTING_DOWN)

        if (dynamicConfigManager != null)
          CoreUtils.swallow(dynamicConfigManager.shutdown(), this)

        // Stop socket server to stop accepting any more connections and requests.
        // Socket server will be shutdown towards the end of the sequence.
        if (socketServer != null)
          CoreUtils.swallow(socketServer.stopProcessingRequests(), this)
        if (dataPlaneRequestHandlerPool != null)
          CoreUtils.swallow(dataPlaneRequestHandlerPool.shutdown(), this)
        if (controlPlaneRequestHandlerPool != null)
          CoreUtils.swallow(controlPlaneRequestHandlerPool.shutdown(), this)
        if (kafkaScheduler != null)
          CoreUtils.swallow(kafkaScheduler.shutdown(), this)

        if (dataPlaneRequestProcessor != null)
          CoreUtils.swallow(dataPlaneRequestProcessor.close(), this)
        if (controlPlaneRequestProcessor != null)
          CoreUtils.swallow(controlPlaneRequestProcessor.close(), this)
        CoreUtils.swallow(authorizer.foreach(_.close()), this)
        if (adminManager != null)
          CoreUtils.swallow(adminManager.shutdown(), this)

        if (transactionCoordinator != null)
          CoreUtils.swallow(transactionCoordinator.shutdown(), this)
        if (groupCoordinator != null)
          CoreUtils.swallow(groupCoordinator.shutdown(), this)

        if (tokenManager != null)
          CoreUtils.swallow(tokenManager.shutdown(), this)

        if (replicaManager != null)
          CoreUtils.swallow(replicaManager.shutdown(), this)

        if (alterIsrManager != null)
          CoreUtils.swallow(alterIsrManager.shutdown(), this)

        if (forwardingManager != null)
          CoreUtils.swallow(forwardingManager.foreach(_.shutdown()), this)

        if (logManager != null)
          CoreUtils.swallow(logManager.shutdown(), this)

        if (kafkaController != null)
          CoreUtils.swallow(kafkaController.shutdown(), this)

        if (featureChangeListener != null)
          CoreUtils.swallow(featureChangeListener.close(), this)

        if (zkClient != null)
          CoreUtils.swallow(zkClient.close(), this)

        if (quotaManagers != null)
          CoreUtils.swallow(quotaManagers.shutdown(), this)

        // Even though socket server is stopped much earlier, controller can generate
        // response for controlled shutdown request. Shutdown server at the end to
        // avoid any failures (e.g. when metrics are recorded)
        if (socketServer != null)
          CoreUtils.swallow(socketServer.shutdown(), this)
        if (metrics != null)
          CoreUtils.swallow(metrics.close(), this)
        if (brokerTopicStats != null)
          CoreUtils.swallow(brokerTopicStats.close(), this)

        // Clear all reconfigurable instances stored in DynamicBrokerConfig
        config.dynamicConfig.clear()

        brokerState.set(BrokerState.NOT_RUNNING)

        startupComplete.set(false)
        isShuttingDown.set(false)
        CoreUtils.swallow(AppInfoParser.unregisterAppInfo(Server.MetricsPrefix, config.brokerId.toString, metrics), this)
        shutdownLatch.countDown()
        info("shut down completed")
      }
    }
    catch {
      case e: Throwable =>
        fatal("Fatal error during KafkaServer shutdown.", e)
        isShuttingDown.set(false)
        throw e
    }
  }

  /**
   * After calling shutdown(), use this API to wait until the shutdown is complete
   */
  override def awaitShutdown(): Unit = shutdownLatch.await()

  def getLogManager: LogManager = logManager

  def boundPort(listenerName: ListenerName): Int = socketServer.boundPort(listenerName)

  /**
   * Checkpoint the BrokerMetadata to all the online log.dirs
   *
   * @param brokerMetadata
   */
  private def checkpointBrokerMetadata(brokerMetadata: ZkMetaProperties) = {
    for (logDir <- config.logDirs if logManager.isLogDirOnline(new File(logDir).getAbsolutePath)) {
      val checkpoint = brokerMetadataCheckpoints(logDir)
      checkpoint.write(brokerMetadata.toProperties)
    }
  }

  /**
   * Generates new brokerId if enabled or reads from meta.properties based on following conditions
   * <ol>
   * <li> config has no broker.id provided and broker id generation is enabled, generates a broker.id based on Zookeeper's sequence
   * <li> config has broker.id and meta.properties contains broker.id if they don't match throws InconsistentBrokerIdException
   * <li> config has broker.id and there is no meta.properties file, creates new meta.properties and stores broker.id
   * <ol>
   *
   * @return The brokerId.
   */
  private def getOrGenerateBrokerId(brokerMetadata: RawMetaProperties): Int = {
    val brokerId = config.brokerId

    if (brokerId >= 0 && brokerMetadata.brokerId.exists(_ != brokerId))
      throw new InconsistentBrokerIdException(
        s"Configured broker.id $brokerId doesn't match stored broker.id ${brokerMetadata.brokerId} in meta.properties. " +
          s"If you moved your data, make sure your configured broker.id matches. " +
          s"If you intend to create a new broker, you should remove all data in your data directories (log.dirs).")
    else if (brokerMetadata.brokerId.isDefined)
      brokerMetadata.brokerId.get
    else if (brokerId < 0 && config.brokerIdGenerationEnable) // generate a new brokerId from Zookeeper
      generateBrokerId()
    else
      brokerId
  }

  /**
    * Return a sequence id generated by updating the broker sequence id path in ZK.
    * Users can provide brokerId in the config. To avoid conflicts between ZK generated
    * sequence id and configured brokerId, we increment the generated sequence id by KafkaConfig.MaxReservedBrokerId.
    */
  private def generateBrokerId(): Int = {
    try {
      zkClient.generateBrokerSequenceId() + config.maxReservedBrokerId
    } catch {
      case e: Exception =>
        error("Failed to generate broker.id due to ", e)
        throw new GenerateBrokerIdException("Failed to generate broker.id", e)
    }
  }
}<|MERGE_RESOLUTION|>--- conflicted
+++ resolved
@@ -182,22 +182,13 @@
         return
       }
 
-<<<<<<< HEAD
       val canStartup = isStartingUp.compareAndSet(false, true) // 判断是否可以启动
       if (canStartup) { // 可以启动
-        brokerState.newState(Starting) // 设置状态为启动中
+        brokerState.set(BrokerState.STARTING) // 设置状态为启动中
 
         /* setup zookeeper */
         initZkClient(time) // 初始化zk
-=======
-      val canStartup = isStartingUp.compareAndSet(false, true)
-      if (canStartup) {
-        brokerState.set(BrokerState.STARTING)
-
-        /* setup zookeeper */
-        initZkClient(time)
         configRepository = new ZkConfigRepository(new AdminZkClient(zkClient))
->>>>>>> d01d97ed
 
         /* initialize features */
         _featureChangeListener = new FinalizedFeatureChangeListener(featureCache, _zkClient)
