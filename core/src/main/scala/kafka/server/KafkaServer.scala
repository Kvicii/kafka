--- conflicted
+++ resolved
@@ -456,20 +456,6 @@
 
   private def initZkClient(time: Time): Unit = {
     info(s"Connecting to zookeeper on ${config.zkConnect}")
-<<<<<<< HEAD
-    // 创建ZK对象
-    def createZkClient(zkConnect: String, isSecure: Boolean) = {
-      KafkaZkClient(zkConnect, isSecure, config.zkSessionTimeoutMs, config.zkConnectionTimeoutMs,
-        config.zkMaxInFlightRequests, time, name = Some("Kafka server"), zkClientConfig = Some(zkClientConfig))
-    }
-
-    val chrootIndex = config.zkConnect.indexOf("/") // Kafka所有信息默认存储在 / 目录下
-    val chrootOption = { // 如果自定义了目录 chrootIndex 必然 > 0 此时做截断
-      if (chrootIndex > 0) Some(config.zkConnect.substring(chrootIndex))
-      else None
-    }
-=======
->>>>>>> 47796d2f
 
     val secureAclsEnabled = config.zkEnableSecureAcls
     val isZkSecurityEnabled = JaasUtils.isZkSaslEnabled() || KafkaConfig.zkTlsClientAuthEnabled(zkClientConfig)
@@ -478,23 +464,9 @@
       throw new java.lang.SecurityException(s"${KafkaConfig.ZkEnableSecureAclsProp} is true, but ZooKeeper client TLS configuration identifying at least $KafkaConfig.ZkSslClientEnableProp, $KafkaConfig.ZkClientCnxnSocketProp, and $KafkaConfig.ZkSslKeyStoreLocationProp was not present and the " +
         s"verification of the JAAS login file failed ${JaasUtils.zkSecuritySysConfigString}")
 
-<<<<<<< HEAD
-    // make sure chroot path exists
-    // 循环创建所需要的节点
-    chrootOption.foreach { chroot =>
-      val zkConnForChrootCreation = config.zkConnect.substring(0, chrootIndex)
-      val zkClient = createZkClient(zkConnForChrootCreation, secureAclsEnabled)
-      zkClient.makeSurePersistentPathExists(chroot)
-      info(s"Created zookeeper path $chroot")
-      zkClient.close()
-    }
-
-    _zkClient = createZkClient(config.zkConnect, secureAclsEnabled)
-=======
     _zkClient = KafkaZkClient(config.zkConnect, secureAclsEnabled, config.zkSessionTimeoutMs, config.zkConnectionTimeoutMs,
       config.zkMaxInFlightRequests, time, name = Some("Kafka server"), zkClientConfig = Some(zkClientConfig),
       createChrootIfNecessary = true)
->>>>>>> 47796d2f
     _zkClient.createTopLevelPaths()
   }
 
