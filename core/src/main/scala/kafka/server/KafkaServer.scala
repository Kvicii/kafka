--- conflicted
+++ resolved
@@ -303,12 +303,8 @@
         /* start replica manager */
         brokerToControllerChannelManager = new BrokerToControllerChannelManagerImpl(metadataCache, time, metrics, config, threadNamePrefix)
         replicaManager = createReplicaManager(isShuttingDown)
-<<<<<<< HEAD
         replicaManager.startup() // 启动副本状态机
-=======
-        replicaManager.startup()
         brokerToControllerChannelManager.start()
->>>>>>> bd462df2
 
         val brokerInfo = createBrokerInfo
         val brokerEpoch = zkClient.registerBroker(brokerInfo)
