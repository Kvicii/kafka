--- conflicted
+++ resolved
@@ -346,13 +346,9 @@
   val QueuedMaxRequestsProp = "queued.max.requests"
   val QueuedMaxBytesProp = "queued.max.request.bytes"
   val RequestTimeoutMsProp = CommonClientConfigs.REQUEST_TIMEOUT_MS_CONFIG
-<<<<<<< HEAD
-  /** *********** Authorizer Configuration ***********/
-=======
   val ConnectionSetupTimeoutMsProp = CommonClientConfigs.SOCKET_CONNECTION_SETUP_TIMEOUT_MS_CONFIG
   val ConnectionSetupTimeoutMaxMsProp = CommonClientConfigs.SOCKET_CONNECTION_SETUP_TIMEOUT_MAX_MS_CONFIG
   /************* Authorizer Configuration ***********/
->>>>>>> 3b2ae7b9
   val AuthorizerClassNameProp = "authorizer.class.name"
   /** ********* Socket Server Configuration ***********/
   val PortProp = "port"
@@ -625,13 +621,9 @@
   val QueuedMaxRequestsDoc = "The number of queued requests allowed for data-plane, before blocking the network threads"
   val QueuedMaxRequestBytesDoc = "The number of queued bytes allowed before no more requests are read"
   val RequestTimeoutMsDoc = CommonClientConfigs.REQUEST_TIMEOUT_MS_DOC
-<<<<<<< HEAD
-  /** *********** Authorizer Configuration ***********/
-=======
   val ConnectionSetupTimeoutMsDoc = CommonClientConfigs.SOCKET_CONNECTION_SETUP_TIMEOUT_MS_DOC
   val ConnectionSetupTimeoutMaxMsDoc = CommonClientConfigs.SOCKET_CONNECTION_SETUP_TIMEOUT_MAX_MS_DOC
   /************* Authorizer Configuration ***********/
->>>>>>> 3b2ae7b9
   val AuthorizerClassNameDoc = s"The fully qualified name of a class that implements s${classOf[Authorizer].getName}" +
     " interface, which is used by the broker for authorization. This config also supports authorizers that implement the deprecated" +
     " kafka.security.auth.Authorizer trait which was previously used for authorization."
