--- conflicted
+++ resolved
@@ -81,15 +81,8 @@
   /************* Authorizer Configuration ***********/
   val AuthorizerClassName = ""
 
-<<<<<<< HEAD
-  /** ********* Socket Server Configuration ********** */
-  val Port = 9092
-  val HostName: String = new String("")
-
-=======
   /** ********* Socket Server Configuration ***********/
   val Listeners = "PLAINTEXT://:9092"
->>>>>>> d3709daf
   val ListenerSecurityProtocolMap: String = EndPoint.DefaultSecurityProtocolMap.map { case (listenerName, securityProtocol) =>
     s"${listenerName.value}:${securityProtocol.name}"
   }.mkString(",")
@@ -387,13 +380,7 @@
 
   /** *********** Authorizer Configuration ********** */
   val AuthorizerClassNameProp = "authorizer.class.name"
-<<<<<<< HEAD
-  /** ********* Socket Server Configuration ********** */
-  val PortProp = "port"
-  val HostNameProp = "host.name"
-=======
   /** ********* Socket Server Configuration ***********/
->>>>>>> d3709daf
   val ListenersProp = "listeners"
   val AdvertisedListenersProp = "advertised.listeners"
   val ListenerSecurityProtocolMapProp = "listener.security.protocol.map"
@@ -1069,17 +1056,8 @@
       /** *********** Authorizer Configuration ********** */
       .define(AuthorizerClassNameProp, STRING, Defaults.AuthorizerClassName, LOW, AuthorizerClassNameDoc)
 
-<<<<<<< HEAD
-      /** ********* Socket Server Configuration ********** */
-      .define(PortProp, INT, Defaults.Port, HIGH, PortDoc)
-      .define(HostNameProp, STRING, Defaults.HostName, HIGH, HostNameDoc)
-      .define(ListenersProp, STRING, null, HIGH, ListenersDoc)
-      .define(AdvertisedHostNameProp, STRING, null, HIGH, AdvertisedHostNameDoc)
-      .define(AdvertisedPortProp, INT, null, HIGH, AdvertisedPortDoc)
-=======
       /** ********* Socket Server Configuration ***********/
       .define(ListenersProp, STRING, Defaults.Listeners, HIGH, ListenersDoc)
->>>>>>> d3709daf
       .define(AdvertisedListenersProp, STRING, null, HIGH, AdvertisedListenersDoc)
       .define(ListenerSecurityProtocolMapProp, STRING, Defaults.ListenerSecurityProtocolMap, LOW, ListenerSecurityProtocolMapDoc)
       .define(ControlPlaneListenerNameProp, STRING, null, HIGH, controlPlaneListenerNameDoc)
@@ -1581,16 +1559,7 @@
     }
   }
 
-<<<<<<< HEAD
-  /** ********* Socket Server Configuration ********** */
-  val hostName = getString(KafkaConfig.HostNameProp)
-  val port = getInt(KafkaConfig.PortProp)
-  val advertisedHostName = Option(getString(KafkaConfig.AdvertisedHostNameProp)).getOrElse(hostName)
-  val advertisedPort: java.lang.Integer = Option(getInt(KafkaConfig.AdvertisedPortProp)).getOrElse(port)
-
-=======
   /** ********* Socket Server Configuration ***********/
->>>>>>> d3709daf
   val socketSendBufferBytes = getInt(KafkaConfig.SocketSendBufferBytesProp)
   val socketReceiveBufferBytes = getInt(KafkaConfig.SocketReceiveBufferBytesProp)
   val socketRequestMaxBytes = getInt(KafkaConfig.SocketRequestMaxBytesProp)
