/**
 * Licensed to the Apache Software Foundation (ASF) under one or more
 * contributor license agreements.  See the NOTICE file distributed with
 * this work for additional information regarding copyright ownership.
 * The ASF licenses this file to You under the Apache License, Version 2.0
 * (the "License"); you may not use this file except in compliance with
 * the License.  You may obtain a copy of the License at
 *
 * http://www.apache.org/licenses/LICENSE-2.0
 *
 * Unless required by applicable law or agreed to in writing, software
 * distributed under the License is distributed on an "AS IS" BASIS,
 * WITHOUT WARRANTIES OR CONDITIONS OF ANY KIND, either express or implied.
 * See the License for the specific language governing permissions and
 * limitations under the License.
 */

package kafka.server

import java.util
import java.util.{Collections, Locale, Properties}

import kafka.api.{ApiVersion, ApiVersionValidator, KAFKA_0_10_0_IV1, KAFKA_2_1_IV0, KAFKA_2_7_IV0}
import kafka.cluster.EndPoint
import kafka.coordinator.group.OffsetConfig
import kafka.coordinator.transaction.{TransactionLog, TransactionStateManager}
import kafka.message.{BrokerCompressionCodec, CompressionCodec, ZStdCompressionCodec}
import kafka.security.authorizer.AuthorizerUtils
import kafka.utils.CoreUtils
import kafka.utils.Implicits._
import org.apache.kafka.clients.CommonClientConfigs
import org.apache.kafka.common.Reconfigurable
import org.apache.kafka.common.config.SecurityConfig
import org.apache.kafka.common.config.ConfigDef.{ConfigKey, ValidList}
import org.apache.kafka.common.config.internals.BrokerSecurityConfigs
import org.apache.kafka.common.config.types.Password
import org.apache.kafka.common.config.{AbstractConfig, ConfigDef, ConfigException, SaslConfigs, SslClientAuth, SslConfigs, TopicConfig}
import org.apache.kafka.common.metrics.Sensor
import org.apache.kafka.common.network.ListenerName
import org.apache.kafka.common.record.{LegacyRecord, Records, TimestampType}
import org.apache.kafka.common.security.auth.SecurityProtocol
import org.apache.kafka.common.utils.Utils
import org.apache.kafka.server.authorizer.Authorizer
import org.apache.zookeeper.client.ZKClientConfig

import scala.jdk.CollectionConverters._
import scala.collection.{Map, Seq}

object Defaults {
  /** ********* Zookeeper Configuration ********** */
  val ZkSessionTimeoutMs = 18000
  val ZkSyncTimeMs = 2000
  val ZkEnableSecureAcls = false
  val ZkMaxInFlightRequests = 10
  val ZkSslClientEnable = false
  val ZkSslProtocol = "TLSv1.2"
  val ZkSslEndpointIdentificationAlgorithm = "HTTPS"
  val ZkSslCrlEnable = false
  val ZkSslOcspEnable = false

  /** ********* General Configuration ********** */
  val BrokerIdGenerationEnable = true
  val MaxReservedBrokerId = 1000
  val BrokerId = -1
  val MessageMaxBytes = 1024 * 1024 + Records.LOG_OVERHEAD
  val NumNetworkThreads = 3
  val NumIoThreads = 8
  val BackgroundThreads = 10
  val QueuedMaxRequests = 500
  val QueuedMaxRequestBytes = -1

  /** *********** Authorizer Configuration ********** */
  val AuthorizerClassName = ""

  /** ********* Socket Server Configuration ********** */
  val Port = 9092
  val HostName: String = new String("")

  val ListenerSecurityProtocolMap: String = EndPoint.DefaultSecurityProtocolMap.map { case (listenerName, securityProtocol) =>
    s"${listenerName.value}:${securityProtocol.name}"
  }.mkString(",")

  val SocketSendBufferBytes: Int = 100 * 1024
  val SocketReceiveBufferBytes: Int = 100 * 1024
  val SocketRequestMaxBytes: Int = 100 * 1024 * 1024
  val MaxConnectionsPerIp: Int = Int.MaxValue
  val MaxConnectionsPerIpOverrides: String = ""
  val MaxConnections: Int = Int.MaxValue
  val MaxConnectionCreationRate: Int = Int.MaxValue
  val ConnectionsMaxIdleMs = 10 * 60 * 1000L
  val RequestTimeoutMs = 30000
  val ConnectionSetupTimeoutMs = CommonClientConfigs.DEFAULT_SOCKET_CONNECTION_SETUP_TIMEOUT_MS
  val ConnectionSetupTimeoutMaxMs = CommonClientConfigs.DEFAULT_SOCKET_CONNECTION_SETUP_TIMEOUT_MAX_MS
  val FailedAuthenticationDelayMs = 100

  /** ********* Log Configuration ********** */
  val NumPartitions = 1
  val LogDir = "/tmp/kafka-logs"
  val LogSegmentBytes = 1 * 1024 * 1024 * 1024
  val LogRollHours = 24 * 7
  val LogRollJitterHours = 0
  val LogRetentionHours = 24 * 7

  val LogRetentionBytes = -1L
  val LogCleanupIntervalMs = 5 * 60 * 1000L
  val Delete = "delete"
  val Compact = "compact"
  val LogCleanupPolicy = Delete
  val LogCleanerThreads = 1
  val LogCleanerIoMaxBytesPerSecond = Double.MaxValue
  val LogCleanerDedupeBufferSize = 128 * 1024 * 1024L
  val LogCleanerIoBufferSize = 512 * 1024
  val LogCleanerDedupeBufferLoadFactor = 0.9d
  val LogCleanerBackoffMs = 15 * 1000
  val LogCleanerMinCleanRatio = 0.5d
  val LogCleanerEnable = true
  val LogCleanerDeleteRetentionMs = 24 * 60 * 60 * 1000L
  val LogCleanerMinCompactionLagMs = 0L
  val LogCleanerMaxCompactionLagMs = Long.MaxValue
  val LogIndexSizeMaxBytes = 10 * 1024 * 1024
  val LogIndexIntervalBytes = 4096
  val LogFlushIntervalMessages = Long.MaxValue
  val LogDeleteDelayMs = 60000
  val LogFlushSchedulerIntervalMs = Long.MaxValue
  val LogFlushOffsetCheckpointIntervalMs = 60000
  val LogFlushStartOffsetCheckpointIntervalMs = 60000
  val LogPreAllocateEnable = false
  // lazy val as `InterBrokerProtocolVersion` is defined later
  lazy val LogMessageFormatVersion = InterBrokerProtocolVersion
  val LogMessageTimestampType = "CreateTime"
  val LogMessageTimestampDifferenceMaxMs = Long.MaxValue
  val NumRecoveryThreadsPerDataDir = 1
  val AutoCreateTopicsEnable = true
  val MinInSyncReplicas = 1
  val MessageDownConversionEnable = true

  /** ********* Replication configuration ********** */
  val ControllerSocketTimeoutMs = RequestTimeoutMs
  val ControllerMessageQueueSize = Int.MaxValue
  val DefaultReplicationFactor = 1
  val ReplicaLagTimeMaxMs = 30000L
  val ReplicaSocketTimeoutMs = 30 * 1000
  val ReplicaSocketReceiveBufferBytes = 64 * 1024
  val ReplicaFetchMaxBytes = 1024 * 1024
  val ReplicaFetchWaitMaxMs = 500
  val ReplicaFetchMinBytes = 1
  val ReplicaFetchResponseMaxBytes = 10 * 1024 * 1024
  val NumReplicaFetchers = 1
  val ReplicaFetchBackoffMs = 1000
  val ReplicaHighWatermarkCheckpointIntervalMs = 5000L
  val FetchPurgatoryPurgeIntervalRequests = 1000
  val ProducerPurgatoryPurgeIntervalRequests = 1000
  val DeleteRecordsPurgatoryPurgeIntervalRequests = 1
  val AutoLeaderRebalanceEnable = true
  val LeaderImbalancePerBrokerPercentage = 10
  val LeaderImbalanceCheckIntervalSeconds = 300
  val UncleanLeaderElectionEnable = false
  val InterBrokerSecurityProtocol = SecurityProtocol.PLAINTEXT.toString
  val InterBrokerProtocolVersion = ApiVersion.latestVersion.toString

  /** ********* Controlled shutdown configuration ********** */
  val ControlledShutdownMaxRetries = 3
  val ControlledShutdownRetryBackoffMs = 5000
  val ControlledShutdownEnable = true

  /** ********* Group coordinator configuration ********** */
  val GroupMinSessionTimeoutMs = 6000
  val GroupMaxSessionTimeoutMs = 1800000
  val GroupInitialRebalanceDelayMs = 3000
  val GroupMaxSize: Int = Int.MaxValue

  /** ********* Offset management configuration ********** */
  val OffsetMetadataMaxSize = OffsetConfig.DefaultMaxMetadataSize
  val OffsetsLoadBufferSize = OffsetConfig.DefaultLoadBufferSize
  val OffsetsTopicReplicationFactor = OffsetConfig.DefaultOffsetsTopicReplicationFactor
  val OffsetsTopicPartitions: Int = OffsetConfig.DefaultOffsetsTopicNumPartitions
  val OffsetsTopicSegmentBytes: Int = OffsetConfig.DefaultOffsetsTopicSegmentBytes
  val OffsetsTopicCompressionCodec: Int = OffsetConfig.DefaultOffsetsTopicCompressionCodec.codec
  val OffsetsRetentionMinutes: Int = 7 * 24 * 60
  val OffsetsRetentionCheckIntervalMs: Long = OffsetConfig.DefaultOffsetsRetentionCheckIntervalMs
  val OffsetCommitTimeoutMs = OffsetConfig.DefaultOffsetCommitTimeoutMs
  val OffsetCommitRequiredAcks = OffsetConfig.DefaultOffsetCommitRequiredAcks

  /** ********* Transaction management configuration ********** */
  val TransactionalIdExpirationMs = TransactionStateManager.DefaultTransactionalIdExpirationMs
  val TransactionsMaxTimeoutMs = TransactionStateManager.DefaultTransactionsMaxTimeoutMs
  val TransactionsTopicMinISR = TransactionLog.DefaultMinInSyncReplicas
  val TransactionsLoadBufferSize = TransactionLog.DefaultLoadBufferSize
  val TransactionsTopicReplicationFactor = TransactionLog.DefaultReplicationFactor
  val TransactionsTopicPartitions = TransactionLog.DefaultNumPartitions
  val TransactionsTopicSegmentBytes = TransactionLog.DefaultSegmentBytes
  val TransactionsAbortTimedOutTransactionsCleanupIntervalMS = TransactionStateManager.DefaultAbortTimedOutTransactionsIntervalMs
  val TransactionsRemoveExpiredTransactionsCleanupIntervalMS = TransactionStateManager.DefaultRemoveExpiredTransactionalIdsIntervalMs

  /** ********* Fetch Configuration ************* */
  val MaxIncrementalFetchSessionCacheSlots = 1000
  val FetchMaxBytes = 55 * 1024 * 1024

  /** ********* Quota Configuration ********** */
  val ProducerQuotaBytesPerSecondDefault = ClientQuotaManagerConfig.QuotaDefault
  val ConsumerQuotaBytesPerSecondDefault = ClientQuotaManagerConfig.QuotaDefault
  val NumQuotaSamples: Int = ClientQuotaManagerConfig.DefaultNumQuotaSamples
  val QuotaWindowSizeSeconds: Int = ClientQuotaManagerConfig.DefaultQuotaWindowSizeSeconds
  val NumReplicationQuotaSamples: Int = ReplicationQuotaManagerConfig.DefaultNumQuotaSamples
  val ReplicationQuotaWindowSizeSeconds: Int = ReplicationQuotaManagerConfig.DefaultQuotaWindowSizeSeconds
  val NumAlterLogDirsReplicationQuotaSamples: Int = ReplicationQuotaManagerConfig.DefaultNumQuotaSamples
  val AlterLogDirsReplicationQuotaWindowSizeSeconds: Int = ReplicationQuotaManagerConfig.DefaultQuotaWindowSizeSeconds
  val NumControllerQuotaSamples: Int = ClientQuotaManagerConfig.DefaultNumQuotaSamples
  val ControllerQuotaWindowSizeSeconds: Int = ClientQuotaManagerConfig.DefaultQuotaWindowSizeSeconds

  /** ********* Transaction Configuration ********** */
  val TransactionalIdExpirationMsDefault = 604800000

  val DeleteTopicEnable = true

  val CompressionType = "producer"

  val MaxIdMapSnapshots = 2
  /** ********* Kafka Metrics Configuration ********** */
  val MetricNumSamples = 2
  val MetricSampleWindowMs = 30000
  val MetricReporterClasses = ""
  val MetricRecordingLevel = Sensor.RecordingLevel.INFO.toString()


  /** ********* Kafka Yammer Metrics Reporter Configuration ********** */
  val KafkaMetricReporterClasses = ""
  val KafkaMetricsPollingIntervalSeconds = 10

  /** ********* SSL configuration ********** */
  val SslProtocol = SslConfigs.DEFAULT_SSL_PROTOCOL
  val SslEnabledProtocols = SslConfigs.DEFAULT_SSL_ENABLED_PROTOCOLS
  val SslKeystoreType = SslConfigs.DEFAULT_SSL_KEYSTORE_TYPE
  val SslTruststoreType = SslConfigs.DEFAULT_SSL_TRUSTSTORE_TYPE
  val SslKeyManagerAlgorithm = SslConfigs.DEFAULT_SSL_KEYMANGER_ALGORITHM
  val SslTrustManagerAlgorithm = SslConfigs.DEFAULT_SSL_TRUSTMANAGER_ALGORITHM
  val SslEndpointIdentificationAlgorithm = SslConfigs.DEFAULT_SSL_ENDPOINT_IDENTIFICATION_ALGORITHM
  val SslClientAuthentication = SslClientAuth.NONE.name().toLowerCase(Locale.ROOT)
  val SslClientAuthenticationValidValues = SslClientAuth.VALUES.asScala.map(v => v.toString().toLowerCase(Locale.ROOT)).asJava.toArray(new Array[String](0))
  val SslPrincipalMappingRules = BrokerSecurityConfigs.DEFAULT_SSL_PRINCIPAL_MAPPING_RULES

  /** ********* General Security configuration ********** */
  val ConnectionsMaxReauthMsDefault = 0L

  /** ********* Sasl configuration ********** */
  val SaslMechanismInterBrokerProtocol = SaslConfigs.DEFAULT_SASL_MECHANISM
  val SaslEnabledMechanisms = BrokerSecurityConfigs.DEFAULT_SASL_ENABLED_MECHANISMS
  val SaslKerberosKinitCmd = SaslConfigs.DEFAULT_KERBEROS_KINIT_CMD
  val SaslKerberosTicketRenewWindowFactor = SaslConfigs.DEFAULT_KERBEROS_TICKET_RENEW_WINDOW_FACTOR
  val SaslKerberosTicketRenewJitter = SaslConfigs.DEFAULT_KERBEROS_TICKET_RENEW_JITTER
  val SaslKerberosMinTimeBeforeRelogin = SaslConfigs.DEFAULT_KERBEROS_MIN_TIME_BEFORE_RELOGIN
  val SaslKerberosPrincipalToLocalRules = BrokerSecurityConfigs.DEFAULT_SASL_KERBEROS_PRINCIPAL_TO_LOCAL_RULES
  val SaslLoginRefreshWindowFactor = SaslConfigs.DEFAULT_LOGIN_REFRESH_WINDOW_FACTOR
  val SaslLoginRefreshWindowJitter = SaslConfigs.DEFAULT_LOGIN_REFRESH_WINDOW_JITTER
  val SaslLoginRefreshMinPeriodSeconds = SaslConfigs.DEFAULT_LOGIN_REFRESH_MIN_PERIOD_SECONDS
  val SaslLoginRefreshBufferSeconds = SaslConfigs.DEFAULT_LOGIN_REFRESH_BUFFER_SECONDS

  /** ********* Delegation Token configuration ********** */
  val DelegationTokenMaxLifeTimeMsDefault = 7 * 24 * 60 * 60 * 1000L
  val DelegationTokenExpiryTimeMsDefault = 24 * 60 * 60 * 1000L
  val DelegationTokenExpiryCheckIntervalMsDefault = 1 * 60 * 60 * 1000L

  /** ********* Password encryption configuration for dynamic configs ******** */
  val PasswordEncoderCipherAlgorithm = "AES/CBC/PKCS5Padding"
  val PasswordEncoderKeyLength = 128
  val PasswordEncoderIterations = 4096
}

object KafkaConfig {

  private val LogConfigPrefix = "log."

  def main(args: Array[String]): Unit = {
    System.out.println(configDef.toHtml(4, (config: String) => "brokerconfigs_" + config,
      DynamicBrokerConfig.dynamicConfigUpdateModes))
  }

  /** ********* Zookeeper Configuration ********** */
  val ZkConnectProp = "zookeeper.connect"
  val ZkSessionTimeoutMsProp = "zookeeper.session.timeout.ms"
  val ZkConnectionTimeoutMsProp = "zookeeper.connection.timeout.ms"
  val ZkSyncTimeMsProp = "zookeeper.sync.time.ms"
  val ZkEnableSecureAclsProp = "zookeeper.set.acl"
  val ZkMaxInFlightRequestsProp = "zookeeper.max.in.flight.requests"
  val ZkSslClientEnableProp = "zookeeper.ssl.client.enable"
  val ZkClientCnxnSocketProp = "zookeeper.clientCnxnSocket"
  val ZkSslKeyStoreLocationProp = "zookeeper.ssl.keystore.location"
  val ZkSslKeyStorePasswordProp = "zookeeper.ssl.keystore.password"
  val ZkSslKeyStoreTypeProp = "zookeeper.ssl.keystore.type"
  val ZkSslTrustStoreLocationProp = "zookeeper.ssl.truststore.location"
  val ZkSslTrustStorePasswordProp = "zookeeper.ssl.truststore.password"
  val ZkSslTrustStoreTypeProp = "zookeeper.ssl.truststore.type"
  val ZkSslProtocolProp = "zookeeper.ssl.protocol"
  val ZkSslEnabledProtocolsProp = "zookeeper.ssl.enabled.protocols"
  val ZkSslCipherSuitesProp = "zookeeper.ssl.cipher.suites"
  val ZkSslEndpointIdentificationAlgorithmProp = "zookeeper.ssl.endpoint.identification.algorithm"
  val ZkSslCrlEnableProp = "zookeeper.ssl.crl.enable"
  val ZkSslOcspEnableProp = "zookeeper.ssl.ocsp.enable"

  // a map from the Kafka config to the corresponding ZooKeeper Java system property
  private[kafka] val ZkSslConfigToSystemPropertyMap: Map[String, String] = Map(
    ZkSslClientEnableProp -> ZKClientConfig.SECURE_CLIENT,
    ZkClientCnxnSocketProp -> ZKClientConfig.ZOOKEEPER_CLIENT_CNXN_SOCKET,
    ZkSslKeyStoreLocationProp -> "zookeeper.ssl.keyStore.location",
    ZkSslKeyStorePasswordProp -> "zookeeper.ssl.keyStore.password",
    ZkSslKeyStoreTypeProp -> "zookeeper.ssl.keyStore.type",
    ZkSslTrustStoreLocationProp -> "zookeeper.ssl.trustStore.location",
    ZkSslTrustStorePasswordProp -> "zookeeper.ssl.trustStore.password",
    ZkSslTrustStoreTypeProp -> "zookeeper.ssl.trustStore.type",
    ZkSslProtocolProp -> "zookeeper.ssl.protocol",
    ZkSslEnabledProtocolsProp -> "zookeeper.ssl.enabledProtocols",
    ZkSslCipherSuitesProp -> "zookeeper.ssl.ciphersuites",
    ZkSslEndpointIdentificationAlgorithmProp -> "zookeeper.ssl.hostnameVerification",
    ZkSslCrlEnableProp -> "zookeeper.ssl.crl",
    ZkSslOcspEnableProp -> "zookeeper.ssl.ocsp")

  private[kafka] def getZooKeeperClientProperty(clientConfig: ZKClientConfig, kafkaPropName: String): Option[String] = {
    Option(clientConfig.getProperty(ZkSslConfigToSystemPropertyMap(kafkaPropName)))
  }

  private[kafka] def setZooKeeperClientProperty(clientConfig: ZKClientConfig, kafkaPropName: String, kafkaPropValue: Any): Unit = {
    clientConfig.setProperty(ZkSslConfigToSystemPropertyMap(kafkaPropName),
      kafkaPropName match {
        case ZkSslEndpointIdentificationAlgorithmProp => (kafkaPropValue.toString.toUpperCase == "HTTPS").toString
        case ZkSslEnabledProtocolsProp | ZkSslCipherSuitesProp => kafkaPropValue match {
          case list: java.util.List[_] => list.asInstanceOf[java.util.List[_]].asScala.mkString(",")
          case _ => kafkaPropValue.toString
        }
        case _ => kafkaPropValue.toString
      })
  }

  // For ZooKeeper TLS client authentication to be enabled the client must (at a minimum) configure itself as using TLS
  // with both a client connection socket and a key store location explicitly set.
  private[kafka] def zkTlsClientAuthEnabled(zkClientConfig: ZKClientConfig) = {
    getZooKeeperClientProperty(zkClientConfig, ZkSslClientEnableProp).getOrElse("false") == "true" &&
      getZooKeeperClientProperty(zkClientConfig, ZkClientCnxnSocketProp).isDefined &&
      getZooKeeperClientProperty(zkClientConfig, ZkSslKeyStoreLocationProp).isDefined
  }

  /** ********* General Configuration ********** */
  val BrokerIdGenerationEnableProp = "broker.id.generation.enable"
  val MaxReservedBrokerIdProp = "reserved.broker.max.id"
  val BrokerIdProp = "broker.id"
  val MessageMaxBytesProp = "message.max.bytes"
  val NumNetworkThreadsProp = "num.network.threads"
  // IO线程池的大小 即 KafkaRequestHandlerPool 请求处理线程池
  val NumIoThreadsProp = "num.io.threads"
  val BackgroundThreadsProp = "background.threads"
  val NumReplicaAlterLogDirsThreadsProp = "num.replica.alter.log.dirs.threads"
  val QueuedMaxRequestsProp = "queued.max.requests"
  val QueuedMaxBytesProp = "queued.max.request.bytes"
  val RequestTimeoutMsProp = CommonClientConfigs.REQUEST_TIMEOUT_MS_CONFIG
  val ConnectionSetupTimeoutMsProp = CommonClientConfigs.SOCKET_CONNECTION_SETUP_TIMEOUT_MS_CONFIG
  val ConnectionSetupTimeoutMaxMsProp = CommonClientConfigs.SOCKET_CONNECTION_SETUP_TIMEOUT_MAX_MS_CONFIG
<<<<<<< HEAD
  /** *********** Authorizer Configuration ********** */
=======
  val EnableMetadataQuorumProp = "enable.metadata.quorum"

  /************* Authorizer Configuration ***********/
>>>>>>> 8e211eb7
  val AuthorizerClassNameProp = "authorizer.class.name"
  /** ********* Socket Server Configuration ********** */
  val PortProp = "port"
  val HostNameProp = "host.name"
  val ListenersProp = "listeners"
  val AdvertisedHostNameProp: String = "advertised.host.name"
  val AdvertisedPortProp = "advertised.port"
  val AdvertisedListenersProp = "advertised.listeners"
  val ListenerSecurityProtocolMapProp = "listener.security.protocol.map"
  val ControlPlaneListenerNameProp = "control.plane.listener.name"
  val SocketSendBufferBytesProp = "socket.send.buffer.bytes"
  val SocketReceiveBufferBytesProp = "socket.receive.buffer.bytes"
  val SocketRequestMaxBytesProp = "socket.request.max.bytes"
  val MaxConnectionsPerIpProp = "max.connections.per.ip"
  val MaxConnectionsPerIpOverridesProp = "max.connections.per.ip.overrides"
  val MaxConnectionsProp = "max.connections"
  val MaxConnectionCreationRateProp = "max.connection.creation.rate"
  val ConnectionsMaxIdleMsProp = "connections.max.idle.ms"
  val FailedAuthenticationDelayMsProp = "connection.failed.authentication.delay.ms"
  /** *************** rack configuration ************ */
  val RackProp = "broker.rack"
  /** ********* Log Configuration ********** */
  val NumPartitionsProp = "num.partitions"
  val LogDirsProp = "log.dirs"
  val LogDirProp = "log.dir"
  val LogSegmentBytesProp = "log.segment.bytes"

  val LogRollTimeMillisProp = "log.roll.ms"
  val LogRollTimeHoursProp = "log.roll.hours"

  val LogRollTimeJitterMillisProp = "log.roll.jitter.ms"
  val LogRollTimeJitterHoursProp = "log.roll.jitter.hours"

  val LogRetentionTimeMillisProp = "log.retention.ms"
  val LogRetentionTimeMinutesProp = "log.retention.minutes"
  val LogRetentionTimeHoursProp = "log.retention.hours"

  val LogRetentionBytesProp = "log.retention.bytes"
  val LogCleanupIntervalMsProp = "log.retention.check.interval.ms"
  val LogCleanupPolicyProp = "log.cleanup.policy"
  val LogCleanerThreadsProp = "log.cleaner.threads"
  val LogCleanerIoMaxBytesPerSecondProp = "log.cleaner.io.max.bytes.per.second"
  val LogCleanerDedupeBufferSizeProp = "log.cleaner.dedupe.buffer.size"
  val LogCleanerIoBufferSizeProp = "log.cleaner.io.buffer.size"
  val LogCleanerDedupeBufferLoadFactorProp = "log.cleaner.io.buffer.load.factor"
  val LogCleanerBackoffMsProp = "log.cleaner.backoff.ms"
  val LogCleanerMinCleanRatioProp = "log.cleaner.min.cleanable.ratio"
  val LogCleanerEnableProp = "log.cleaner.enable"
  val LogCleanerDeleteRetentionMsProp = "log.cleaner.delete.retention.ms"
  val LogCleanerMinCompactionLagMsProp = "log.cleaner.min.compaction.lag.ms"
  val LogCleanerMaxCompactionLagMsProp = "log.cleaner.max.compaction.lag.ms"
  val LogIndexSizeMaxBytesProp = "log.index.size.max.bytes"
  val LogIndexIntervalBytesProp = "log.index.interval.bytes"
  val LogFlushIntervalMessagesProp = "log.flush.interval.messages"
  val LogDeleteDelayMsProp = "log.segment.delete.delay.ms"
  val LogFlushSchedulerIntervalMsProp = "log.flush.scheduler.interval.ms"
  val LogFlushIntervalMsProp = "log.flush.interval.ms"
  val LogFlushOffsetCheckpointIntervalMsProp = "log.flush.offset.checkpoint.interval.ms"
  val LogFlushStartOffsetCheckpointIntervalMsProp = "log.flush.start.offset.checkpoint.interval.ms"
  val LogPreAllocateProp = "log.preallocate"
  val LogMessageFormatVersionProp = LogConfigPrefix + "message.format.version"
  val LogMessageTimestampTypeProp = LogConfigPrefix + "message.timestamp.type"
  val LogMessageTimestampDifferenceMaxMsProp = LogConfigPrefix + "message.timestamp.difference.max.ms"
  val LogMaxIdMapSnapshotsProp = LogConfigPrefix + "max.id.map.snapshots"
  val NumRecoveryThreadsPerDataDirProp = "num.recovery.threads.per.data.dir"
  val AutoCreateTopicsEnableProp = "auto.create.topics.enable"
  val MinInSyncReplicasProp = "min.insync.replicas"
  val CreateTopicPolicyClassNameProp = "create.topic.policy.class.name"
  val AlterConfigPolicyClassNameProp = "alter.config.policy.class.name"
  val LogMessageDownConversionEnableProp = LogConfigPrefix + "message.downconversion.enable"
  /** ********* Replication configuration ********** */
  val ControllerSocketTimeoutMsProp = "controller.socket.timeout.ms"
  val DefaultReplicationFactorProp = "default.replication.factor"
  val ReplicaLagTimeMaxMsProp = "replica.lag.time.max.ms"
  val ReplicaSocketTimeoutMsProp = "replica.socket.timeout.ms"
  val ReplicaSocketReceiveBufferBytesProp = "replica.socket.receive.buffer.bytes"
  val ReplicaFetchMaxBytesProp = "replica.fetch.max.bytes"
  val ReplicaFetchWaitMaxMsProp = "replica.fetch.wait.max.ms"
  val ReplicaFetchMinBytesProp = "replica.fetch.min.bytes"
  val ReplicaFetchResponseMaxBytesProp = "replica.fetch.response.max.bytes"
  val ReplicaFetchBackoffMsProp = "replica.fetch.backoff.ms"
  val NumReplicaFetchersProp = "num.replica.fetchers"
  val ReplicaHighWatermarkCheckpointIntervalMsProp = "replica.high.watermark.checkpoint.interval.ms"
  val FetchPurgatoryPurgeIntervalRequestsProp = "fetch.purgatory.purge.interval.requests"
  val ProducerPurgatoryPurgeIntervalRequestsProp = "producer.purgatory.purge.interval.requests"
  val DeleteRecordsPurgatoryPurgeIntervalRequestsProp = "delete.records.purgatory.purge.interval.requests"
  val AutoLeaderRebalanceEnableProp = "auto.leader.rebalance.enable"
  val LeaderImbalancePerBrokerPercentageProp = "leader.imbalance.per.broker.percentage"
  val LeaderImbalanceCheckIntervalSecondsProp = "leader.imbalance.check.interval.seconds"
  val UncleanLeaderElectionEnableProp = "unclean.leader.election.enable"
  val InterBrokerSecurityProtocolProp = "security.inter.broker.protocol"
  val InterBrokerProtocolVersionProp = "inter.broker.protocol.version"
  val InterBrokerListenerNameProp = "inter.broker.listener.name"
  val ReplicaSelectorClassProp = "replica.selector.class"
  /** ********* Controlled shutdown configuration ********** */
  val ControlledShutdownMaxRetriesProp = "controlled.shutdown.max.retries"
  val ControlledShutdownRetryBackoffMsProp = "controlled.shutdown.retry.backoff.ms"
  val ControlledShutdownEnableProp = "controlled.shutdown.enable"
  /** ********* Group coordinator configuration ********** */
  val GroupMinSessionTimeoutMsProp = "group.min.session.timeout.ms"
  val GroupMaxSessionTimeoutMsProp = "group.max.session.timeout.ms"
  val GroupInitialRebalanceDelayMsProp = "group.initial.rebalance.delay.ms"
  val GroupMaxSizeProp = "group.max.size"
  /** ********* Offset management configuration ********** */
  val OffsetMetadataMaxSizeProp = "offset.metadata.max.bytes"
  val OffsetsLoadBufferSizeProp = "offsets.load.buffer.size"
  val OffsetsTopicReplicationFactorProp = "offsets.topic.replication.factor"
  val OffsetsTopicPartitionsProp = "offsets.topic.num.partitions"
  val OffsetsTopicSegmentBytesProp = "offsets.topic.segment.bytes"
  val OffsetsTopicCompressionCodecProp = "offsets.topic.compression.codec"
  val OffsetsRetentionMinutesProp = "offsets.retention.minutes"
  val OffsetsRetentionCheckIntervalMsProp = "offsets.retention.check.interval.ms"
  val OffsetCommitTimeoutMsProp = "offsets.commit.timeout.ms"
  val OffsetCommitRequiredAcksProp = "offsets.commit.required.acks"
  /** ********* Transaction management configuration ********** */
  val TransactionalIdExpirationMsProp = "transactional.id.expiration.ms"
  val TransactionsMaxTimeoutMsProp = "transaction.max.timeout.ms"
  val TransactionsTopicMinISRProp = "transaction.state.log.min.isr"
  val TransactionsLoadBufferSizeProp = "transaction.state.log.load.buffer.size"
  val TransactionsTopicPartitionsProp = "transaction.state.log.num.partitions"
  val TransactionsTopicSegmentBytesProp = "transaction.state.log.segment.bytes"
  val TransactionsTopicReplicationFactorProp = "transaction.state.log.replication.factor"
  val TransactionsAbortTimedOutTransactionCleanupIntervalMsProp = "transaction.abort.timed.out.transaction.cleanup.interval.ms"
  val TransactionsRemoveExpiredTransactionalIdCleanupIntervalMsProp = "transaction.remove.expired.transaction.cleanup.interval.ms"

  /** ********* Fetch Configuration ************* */
  val MaxIncrementalFetchSessionCacheSlots = "max.incremental.fetch.session.cache.slots"
  val FetchMaxBytes = "fetch.max.bytes"

  /** ********* Quota Configuration ********** */
  val ProducerQuotaBytesPerSecondDefaultProp = "quota.producer.default"
  val ConsumerQuotaBytesPerSecondDefaultProp = "quota.consumer.default"
  val NumQuotaSamplesProp = "quota.window.num"
  val NumReplicationQuotaSamplesProp = "replication.quota.window.num"
  val NumAlterLogDirsReplicationQuotaSamplesProp = "alter.log.dirs.replication.quota.window.num"
  val NumControllerQuotaSamplesProp = "controller.quota.window.num"
  val QuotaWindowSizeSecondsProp = "quota.window.size.seconds"
  val ReplicationQuotaWindowSizeSecondsProp = "replication.quota.window.size.seconds"
  val AlterLogDirsReplicationQuotaWindowSizeSecondsProp = "alter.log.dirs.replication.quota.window.size.seconds"
  val ControllerQuotaWindowSizeSecondsProp = "controller.quota.window.size.seconds"
  val ClientQuotaCallbackClassProp = "client.quota.callback.class"

  val DeleteTopicEnableProp = "delete.topic.enable"
  val CompressionTypeProp = "compression.type"

  /** ********* Kafka Metrics Configuration ********** */
  val MetricSampleWindowMsProp = CommonClientConfigs.METRICS_SAMPLE_WINDOW_MS_CONFIG
  val MetricNumSamplesProp: String = CommonClientConfigs.METRICS_NUM_SAMPLES_CONFIG
  val MetricReporterClassesProp: String = CommonClientConfigs.METRIC_REPORTER_CLASSES_CONFIG
  val MetricRecordingLevelProp: String = CommonClientConfigs.METRICS_RECORDING_LEVEL_CONFIG

  /** ********* Kafka Yammer Metrics Reporters Configuration ********** */
  val KafkaMetricsReporterClassesProp = "kafka.metrics.reporters"
  val KafkaMetricsPollingIntervalSecondsProp = "kafka.metrics.polling.interval.secs"

  /** ******** Common Security Configuration ************ */
  val PrincipalBuilderClassProp = BrokerSecurityConfigs.PRINCIPAL_BUILDER_CLASS_CONFIG
  val ConnectionsMaxReauthMsProp = BrokerSecurityConfigs.CONNECTIONS_MAX_REAUTH_MS
  val securityProviderClassProp = SecurityConfig.SECURITY_PROVIDERS_CONFIG

  /** ********* SSL Configuration *************** */
  val SslProtocolProp = SslConfigs.SSL_PROTOCOL_CONFIG
  val SslProviderProp = SslConfigs.SSL_PROVIDER_CONFIG
  val SslCipherSuitesProp = SslConfigs.SSL_CIPHER_SUITES_CONFIG
  val SslEnabledProtocolsProp = SslConfigs.SSL_ENABLED_PROTOCOLS_CONFIG
  val SslKeystoreTypeProp = SslConfigs.SSL_KEYSTORE_TYPE_CONFIG
  val SslKeystoreLocationProp = SslConfigs.SSL_KEYSTORE_LOCATION_CONFIG
  val SslKeystorePasswordProp = SslConfigs.SSL_KEYSTORE_PASSWORD_CONFIG
  val SslKeyPasswordProp = SslConfigs.SSL_KEY_PASSWORD_CONFIG
  val SslKeystoreKeyProp = SslConfigs.SSL_KEYSTORE_KEY_CONFIG
  val SslKeystoreCertificateChainProp = SslConfigs.SSL_KEYSTORE_CERTIFICATE_CHAIN_CONFIG
  val SslTruststoreTypeProp = SslConfigs.SSL_TRUSTSTORE_TYPE_CONFIG
  val SslTruststoreLocationProp = SslConfigs.SSL_TRUSTSTORE_LOCATION_CONFIG
  val SslTruststorePasswordProp = SslConfigs.SSL_TRUSTSTORE_PASSWORD_CONFIG
  val SslTruststoreCertificatesProp = SslConfigs.SSL_TRUSTSTORE_CERTIFICATES_CONFIG
  val SslKeyManagerAlgorithmProp = SslConfigs.SSL_KEYMANAGER_ALGORITHM_CONFIG
  val SslTrustManagerAlgorithmProp = SslConfigs.SSL_TRUSTMANAGER_ALGORITHM_CONFIG
  val SslEndpointIdentificationAlgorithmProp = SslConfigs.SSL_ENDPOINT_IDENTIFICATION_ALGORITHM_CONFIG
  val SslSecureRandomImplementationProp = SslConfigs.SSL_SECURE_RANDOM_IMPLEMENTATION_CONFIG
  val SslClientAuthProp = BrokerSecurityConfigs.SSL_CLIENT_AUTH_CONFIG
  val SslPrincipalMappingRulesProp = BrokerSecurityConfigs.SSL_PRINCIPAL_MAPPING_RULES_CONFIG
  var SslEngineFactoryClassProp = SslConfigs.SSL_ENGINE_FACTORY_CLASS_CONFIG

  /** ********* SASL Configuration *************** */
  val SaslMechanismInterBrokerProtocolProp = "sasl.mechanism.inter.broker.protocol"
  val SaslJaasConfigProp = SaslConfigs.SASL_JAAS_CONFIG
  val SaslEnabledMechanismsProp = BrokerSecurityConfigs.SASL_ENABLED_MECHANISMS_CONFIG
  val SaslServerCallbackHandlerClassProp = BrokerSecurityConfigs.SASL_SERVER_CALLBACK_HANDLER_CLASS
  val SaslClientCallbackHandlerClassProp = SaslConfigs.SASL_CLIENT_CALLBACK_HANDLER_CLASS
  val SaslLoginClassProp = SaslConfigs.SASL_LOGIN_CLASS
  val SaslLoginCallbackHandlerClassProp = SaslConfigs.SASL_LOGIN_CALLBACK_HANDLER_CLASS
  val SaslKerberosServiceNameProp = SaslConfigs.SASL_KERBEROS_SERVICE_NAME
  val SaslKerberosKinitCmdProp = SaslConfigs.SASL_KERBEROS_KINIT_CMD
  val SaslKerberosTicketRenewWindowFactorProp = SaslConfigs.SASL_KERBEROS_TICKET_RENEW_WINDOW_FACTOR
  val SaslKerberosTicketRenewJitterProp = SaslConfigs.SASL_KERBEROS_TICKET_RENEW_JITTER
  val SaslKerberosMinTimeBeforeReloginProp = SaslConfigs.SASL_KERBEROS_MIN_TIME_BEFORE_RELOGIN
  val SaslKerberosPrincipalToLocalRulesProp = BrokerSecurityConfigs.SASL_KERBEROS_PRINCIPAL_TO_LOCAL_RULES_CONFIG
  val SaslLoginRefreshWindowFactorProp = SaslConfigs.SASL_LOGIN_REFRESH_WINDOW_FACTOR
  val SaslLoginRefreshWindowJitterProp = SaslConfigs.SASL_LOGIN_REFRESH_WINDOW_JITTER
  val SaslLoginRefreshMinPeriodSecondsProp = SaslConfigs.SASL_LOGIN_REFRESH_MIN_PERIOD_SECONDS
  val SaslLoginRefreshBufferSecondsProp = SaslConfigs.SASL_LOGIN_REFRESH_BUFFER_SECONDS

  /** ********* Delegation Token Configuration *************** */
  val DelegationTokenMasterKeyProp = "delegation.token.master.key"
  val DelegationTokenMaxLifeTimeProp = "delegation.token.max.lifetime.ms"
  val DelegationTokenExpiryTimeMsProp = "delegation.token.expiry.time.ms"
  val DelegationTokenExpiryCheckIntervalMsProp = "delegation.token.expiry.check.interval.ms"

  /** ********* Password encryption configuration for dynamic configs ******** */
  val PasswordEncoderSecretProp = "password.encoder.secret"
  val PasswordEncoderOldSecretProp = "password.encoder.old.secret"
  val PasswordEncoderKeyFactoryAlgorithmProp = "password.encoder.keyfactory.algorithm"
  val PasswordEncoderCipherAlgorithmProp = "password.encoder.cipher.algorithm"
  val PasswordEncoderKeyLengthProp = "password.encoder.key.length"
  val PasswordEncoderIterationsProp = "password.encoder.iterations"

  /* Documentation */
  /** ********* Zookeeper Configuration ********** */
  val ZkConnectDoc = "Specifies the ZooKeeper connection string in the form <code>hostname:port</code> where host and port are the " +
    "host and port of a ZooKeeper server. To allow connecting through other ZooKeeper nodes when that ZooKeeper machine is " +
    "down you can also specify multiple hosts in the form <code>hostname1:port1,hostname2:port2,hostname3:port3</code>.\n" +
    "The server can also have a ZooKeeper chroot path as part of its ZooKeeper connection string which puts its data under some path in the global ZooKeeper namespace. " +
    "For example to give a chroot path of <code>/chroot/path</code> you would give the connection string as <code>hostname1:port1,hostname2:port2,hostname3:port3/chroot/path</code>."
  val ZkSessionTimeoutMsDoc = "Zookeeper session timeout"
  val ZkConnectionTimeoutMsDoc = "The max time that the client waits to establish a connection to zookeeper. If not set, the value in " + ZkSessionTimeoutMsProp + " is used"
  val ZkSyncTimeMsDoc = "How far a ZK follower can be behind a ZK leader"
  val ZkEnableSecureAclsDoc = "Set client to use secure ACLs"
  val ZkMaxInFlightRequestsDoc = "The maximum number of unacknowledged requests the client will send to Zookeeper before blocking."
  val ZkSslClientEnableDoc = "Set client to use TLS when connecting to ZooKeeper." +
    " An explicit value overrides any value set via the <code>zookeeper.client.secure</code> system property (note the different name)." +
    s" Defaults to false if neither is set; when true, <code>$ZkClientCnxnSocketProp</code> must be set (typically to <code>org.apache.zookeeper.ClientCnxnSocketNetty</code>); other values to set may include " +
    ZkSslConfigToSystemPropertyMap.keys.toList.sorted.filter(x => x != ZkSslClientEnableProp && x != ZkClientCnxnSocketProp).mkString("<code>", "</code>, <code>", "</code>")
  val ZkClientCnxnSocketDoc = "Typically set to <code>org.apache.zookeeper.ClientCnxnSocketNetty</code> when using TLS connectivity to ZooKeeper." +
    s" Overrides any explicit value set via the same-named <code>${ZkSslConfigToSystemPropertyMap(ZkClientCnxnSocketProp)}</code> system property."
  val ZkSslKeyStoreLocationDoc = "Keystore location when using a client-side certificate with TLS connectivity to ZooKeeper." +
    s" Overrides any explicit value set via the <code>${ZkSslConfigToSystemPropertyMap(ZkSslKeyStoreLocationProp)}</code> system property (note the camelCase)."
  val ZkSslKeyStorePasswordDoc = "Keystore password when using a client-side certificate with TLS connectivity to ZooKeeper." +
    s" Overrides any explicit value set via the <code>${ZkSslConfigToSystemPropertyMap(ZkSslKeyStorePasswordProp)}</code> system property (note the camelCase)." +
    " Note that ZooKeeper does not support a key password different from the keystore password, so be sure to set the key password in the keystore to be identical to the keystore password; otherwise the connection attempt to Zookeeper will fail."
  val ZkSslKeyStoreTypeDoc = "Keystore type when using a client-side certificate with TLS connectivity to ZooKeeper." +
    s" Overrides any explicit value set via the <code>${ZkSslConfigToSystemPropertyMap(ZkSslKeyStoreTypeProp)}</code> system property (note the camelCase)." +
    " The default value of <code>null</code> means the type will be auto-detected based on the filename extension of the keystore."
  val ZkSslTrustStoreLocationDoc = "Truststore location when using TLS connectivity to ZooKeeper." +
    s" Overrides any explicit value set via the <code>${ZkSslConfigToSystemPropertyMap(ZkSslTrustStoreLocationProp)}</code> system property (note the camelCase)."
  val ZkSslTrustStorePasswordDoc = "Truststore password when using TLS connectivity to ZooKeeper." +
    s" Overrides any explicit value set via the <code>${ZkSslConfigToSystemPropertyMap(ZkSslTrustStorePasswordProp)}</code> system property (note the camelCase)."
  val ZkSslTrustStoreTypeDoc = "Truststore type when using TLS connectivity to ZooKeeper." +
    s" Overrides any explicit value set via the <code>${ZkSslConfigToSystemPropertyMap(ZkSslTrustStoreTypeProp)}</code> system property (note the camelCase)." +
    " The default value of <code>null</code> means the type will be auto-detected based on the filename extension of the truststore."
  val ZkSslProtocolDoc = "Specifies the protocol to be used in ZooKeeper TLS negotiation." +
    s" An explicit value overrides any value set via the same-named <code>${ZkSslConfigToSystemPropertyMap(ZkSslProtocolProp)}</code> system property."
  val ZkSslEnabledProtocolsDoc = "Specifies the enabled protocol(s) in ZooKeeper TLS negotiation (csv)." +
    s" Overrides any explicit value set via the <code>${ZkSslConfigToSystemPropertyMap(ZkSslEnabledProtocolsProp)}</code> system property (note the camelCase)." +
    s" The default value of <code>null</code> means the enabled protocol will be the value of the <code>${KafkaConfig.ZkSslProtocolProp}</code> configuration property."
  val ZkSslCipherSuitesDoc = "Specifies the enabled cipher suites to be used in ZooKeeper TLS negotiation (csv)." +
    s""" Overrides any explicit value set via the <code>${ZkSslConfigToSystemPropertyMap(ZkSslCipherSuitesProp)}</code> system property (note the single word \"ciphersuites\").""" +
    " The default value of <code>null</code> means the list of enabled cipher suites is determined by the Java runtime being used."
  val ZkSslEndpointIdentificationAlgorithmDoc = "Specifies whether to enable hostname verification in the ZooKeeper TLS negotiation process, with (case-insensitively) \"https\" meaning ZooKeeper hostname verification is enabled and an explicit blank value meaning it is disabled (disabling it is only recommended for testing purposes)." +
    s""" An explicit value overrides any \"true\" or \"false\" value set via the <code>${ZkSslConfigToSystemPropertyMap(ZkSslEndpointIdentificationAlgorithmProp)}</code> system property (note the different name and values; true implies https and false implies blank)."""
  val ZkSslCrlEnableDoc = "Specifies whether to enable Certificate Revocation List in the ZooKeeper TLS protocols." +
    s" Overrides any explicit value set via the <code>${ZkSslConfigToSystemPropertyMap(ZkSslCrlEnableProp)}</code> system property (note the shorter name)."
  val ZkSslOcspEnableDoc = "Specifies whether to enable Online Certificate Status Protocol in the ZooKeeper TLS protocols." +
    s" Overrides any explicit value set via the <code>${ZkSslConfigToSystemPropertyMap(ZkSslOcspEnableProp)}</code> system property (note the shorter name)."
  /** ********* General Configuration ********** */
  val BrokerIdGenerationEnableDoc = s"Enable automatic broker id generation on the server. When enabled the value configured for $MaxReservedBrokerIdProp should be reviewed."
  val MaxReservedBrokerIdDoc = "Max number that can be used for a broker.id"
  val BrokerIdDoc = "The broker id for this server. If unset, a unique broker id will be generated." +
    "To avoid conflicts between zookeeper generated broker id's and user configured broker id's, generated broker ids " +
    "start from " + MaxReservedBrokerIdProp + " + 1."
  val MessageMaxBytesDoc = TopicConfig.MAX_MESSAGE_BYTES_DOC +
    s"This can be set per topic with the topic level <code>${TopicConfig.MAX_MESSAGE_BYTES_CONFIG}</code> config."
  val NumNetworkThreadsDoc = "The number of threads that the server uses for receiving requests from the network and sending responses to the network"
  val NumIoThreadsDoc = "The number of threads that the server uses for processing requests, which may include disk I/O"
  val NumReplicaAlterLogDirsThreadsDoc = "The number of threads that can move replicas between log directories, which may include disk I/O"
  val BackgroundThreadsDoc = "The number of threads to use for various background processing tasks"
  val QueuedMaxRequestsDoc = "The number of queued requests allowed for data-plane, before blocking the network threads"
  val QueuedMaxRequestBytesDoc = "The number of queued bytes allowed before no more requests are read"
  val RequestTimeoutMsDoc = CommonClientConfigs.REQUEST_TIMEOUT_MS_DOC
  val ConnectionSetupTimeoutMsDoc = CommonClientConfigs.SOCKET_CONNECTION_SETUP_TIMEOUT_MS_DOC
  val ConnectionSetupTimeoutMaxMsDoc = CommonClientConfigs.SOCKET_CONNECTION_SETUP_TIMEOUT_MAX_MS_DOC
  /** *********** Authorizer Configuration ********** */
  val AuthorizerClassNameDoc = s"The fully qualified name of a class that implements s${classOf[Authorizer].getName}" +
    " interface, which is used by the broker for authorization. This config also supports authorizers that implement the deprecated" +
    " kafka.security.auth.Authorizer trait which was previously used for authorization."
  /** ********* Socket Server Configuration ********** */
  val PortDoc = "DEPRECATED: only used when <code>listeners</code> is not set. " +
    "Use <code>listeners</code> instead. \n" +
    "the port to listen and accept connections on"
  val HostNameDoc = "DEPRECATED: only used when <code>listeners</code> is not set. " +
    "Use <code>listeners</code> instead. \n" +
    "hostname of broker. If this is set, it will only bind to this address. If this is not set, it will bind to all interfaces"
  val ListenersDoc = "Listener List - Comma-separated list of URIs we will listen on and the listener names." +
    s" If the listener name is not a security protocol, <code>$ListenerSecurityProtocolMapProp<code> must also be set.\n" +
    " Listener names and port numbers must be unique.\n" +
    " Specify hostname as 0.0.0.0 to bind to all interfaces.\n" +
    " Leave hostname empty to bind to default interface.\n" +
    " Examples of legal listener lists:\n" +
    " PLAINTEXT://myhost:9092,SSL://:9091\n" +
    " CLIENT://0.0.0.0:9092,REPLICATION://localhost:9093\n"
  val AdvertisedHostNameDoc = "DEPRECATED: only used when <code>advertised.listeners</code> or <code>listeners</code> are not set. " +
    "Use <code>advertised.listeners</code> instead. \n" +
    "Hostname to publish to ZooKeeper for clients to use. In IaaS environments, this may " +
    "need to be different from the interface to which the broker binds. If this is not set, " +
    "it will use the value for <code>host.name</code> if configured. Otherwise " +
    "it will use the value returned from java.net.InetAddress.getCanonicalHostName()."
  val AdvertisedPortDoc = "DEPRECATED: only used when <code>advertised.listeners</code> or <code>listeners</code> are not set. " +
    "Use <code>advertised.listeners</code> instead. \n" +
    "The port to publish to ZooKeeper for clients to use. In IaaS environments, this may " +
    "need to be different from the port to which the broker binds. If this is not set, " +
    "it will publish the same port that the broker binds to."
  val AdvertisedListenersDoc = s"Listeners to publish to ZooKeeper for clients to use, if different than the <code>$ListenersProp</code> config property." +
    " In IaaS environments, this may need to be different from the interface to which the broker binds." +
    s" If this is not set, the value for <code>$ListenersProp</code> will be used." +
    s" Unlike <code>$ListenersProp</code>, it is not valid to advertise the 0.0.0.0 meta-address.\n" +
    s" Also unlike <code>$ListenersProp</code>, there can be duplicated ports in this property," +
    " so that one listener can be configured to advertise another listener's address." +
    " This can be useful in some cases where external load balancers are used."
  val ListenerSecurityProtocolMapDoc = "Map between listener names and security protocols. This must be defined for " +
    "the same security protocol to be usable in more than one port or IP. For example, internal and " +
    "external traffic can be separated even if SSL is required for both. Concretely, the user could define listeners " +
    "with names INTERNAL and EXTERNAL and this property as: `INTERNAL:SSL,EXTERNAL:SSL`. As shown, key and value are " +
    "separated by a colon and map entries are separated by commas. Each listener name should only appear once in the map. " +
    "Different security (SSL and SASL) settings can be configured for each listener by adding a normalised " +
    "prefix (the listener name is lowercased) to the config name. For example, to set a different keystore for the " +
    "INTERNAL listener, a config with name <code>listener.name.internal.ssl.keystore.location</code> would be set. " +
    "If the config for the listener name is not set, the config will fallback to the generic config (i.e. <code>ssl.keystore.location</code>). "
  val controlPlaneListenerNameDoc = "Name of listener used for communication between controller and brokers. " +
    s"Broker will use the $ControlPlaneListenerNameProp to locate the endpoint in $ListenersProp list, to listen for connections from the controller. " +
    "For example, if a broker's config is :\n" +
    "listeners = INTERNAL://192.1.1.8:9092, EXTERNAL://10.1.1.5:9093, CONTROLLER://192.1.1.8:9094\n" +
    "listener.security.protocol.map = INTERNAL:PLAINTEXT, EXTERNAL:SSL, CONTROLLER:SSL\n" +
    "control.plane.listener.name = CONTROLLER\n" +
    "On startup, the broker will start listening on \"192.1.1.8:9094\" with security protocol \"SSL\".\n" +
    s"On controller side, when it discovers a broker's published endpoints through zookeeper, it will use the $ControlPlaneListenerNameProp " +
    "to find the endpoint, which it will use to establish connection to the broker.\n" +
    "For example, if the broker's published endpoints on zookeeper are :\n" +
    "\"endpoints\" : [\"INTERNAL://broker1.example.com:9092\",\"EXTERNAL://broker1.example.com:9093\",\"CONTROLLER://broker1.example.com:9094\"]\n" +
    " and the controller's config is :\n" +
    "listener.security.protocol.map = INTERNAL:PLAINTEXT, EXTERNAL:SSL, CONTROLLER:SSL\n" +
    "control.plane.listener.name = CONTROLLER\n" +
    "then controller will use \"broker1.example.com:9094\" with security protocol \"SSL\" to connect to the broker.\n" +
    "If not explicitly configured, the default value will be null and there will be no dedicated endpoints for controller connections."

  val SocketSendBufferBytesDoc = "The SO_SNDBUF buffer of the socket server sockets. If the value is -1, the OS default will be used."
  val SocketReceiveBufferBytesDoc = "The SO_RCVBUF buffer of the socket server sockets. If the value is -1, the OS default will be used."
  val SocketRequestMaxBytesDoc = "The maximum number of bytes in a socket request"
  val MaxConnectionsPerIpDoc = "The maximum number of connections we allow from each ip address. This can be set to 0 if there are overrides " +
    s"configured using $MaxConnectionsPerIpOverridesProp property. New connections from the ip address are dropped if the limit is reached."
  val MaxConnectionsPerIpOverridesDoc = "A comma-separated list of per-ip or hostname overrides to the default maximum number of connections. " +
    "An example value is \"hostName:100,127.0.0.1:200\""
  val MaxConnectionsDoc = "The maximum number of connections we allow in the broker at any time. This limit is applied in addition " +
    s"to any per-ip limits configured using $MaxConnectionsPerIpProp. Listener-level limits may also be configured by prefixing the " +
    s"config name with the listener prefix, for example, <code>listener.name.internal.$MaxConnectionsProp</code>. Broker-wide limit " +
    "should be configured based on broker capacity while listener limits should be configured based on application requirements. " +
    "New connections are blocked if either the listener or broker limit is reached. Connections on the inter-broker listener are " +
    "permitted even if broker-wide limit is reached. The least recently used connection on another listener will be closed in this case."
  val MaxConnectionCreationRateDoc = "The maximum connection creation rate we allow in the broker at any time. Listener-level limits " +
    s"may also be configured by prefixing the config name with the listener prefix, for example, <code>listener.name.internal.$MaxConnectionCreationRateProp</code>." +
    "Broker-wide connection rate limit should be configured based on broker capacity while listener limits should be configured based on " +
    "application requirements. New connections will be throttled if either the listener or the broker limit is reached, with the exception " +
    "of inter-broker listener. Connections on the inter-broker listener will be throttled only when the listener-level rate limit is reached."
  val ConnectionsMaxIdleMsDoc = "Idle connections timeout: the server socket processor threads close the connections that idle more than this"
  val FailedAuthenticationDelayMsDoc = "Connection close delay on failed authentication: this is the time (in milliseconds) by which connection close will be delayed on authentication failure. " +
    s"This must be configured to be less than $ConnectionsMaxIdleMsProp to prevent connection timeout."
  /** *********** Rack Configuration ************* */
  val RackDoc = "Rack of the broker. This will be used in rack aware replication assignment for fault tolerance. Examples: `RACK1`, `us-east-1d`"
  /** ********* Log Configuration ********** */
  val NumPartitionsDoc = "The default number of log partitions per topic"
  val LogDirDoc = "The directory in which the log data is kept (supplemental for " + LogDirsProp + " property)"
  val LogDirsDoc = "The directories in which the log data is kept. If not set, the value in " + LogDirProp + " is used"
  val LogSegmentBytesDoc = "The maximum size of a single log file"
  val LogRollTimeMillisDoc = "The maximum time before a new log segment is rolled out (in milliseconds). If not set, the value in " + LogRollTimeHoursProp + " is used"
  val LogRollTimeHoursDoc = "The maximum time before a new log segment is rolled out (in hours), secondary to " + LogRollTimeMillisProp + " property"

  val LogRollTimeJitterMillisDoc = "The maximum jitter to subtract from logRollTimeMillis (in milliseconds). If not set, the value in " + LogRollTimeJitterHoursProp + " is used"
  val LogRollTimeJitterHoursDoc = "The maximum jitter to subtract from logRollTimeMillis (in hours), secondary to " + LogRollTimeJitterMillisProp + " property"

  val LogRetentionTimeMillisDoc = "The number of milliseconds to keep a log file before deleting it (in milliseconds), If not set, the value in " + LogRetentionTimeMinutesProp + " is used. If set to -1, no time limit is applied."
  val LogRetentionTimeMinsDoc = "The number of minutes to keep a log file before deleting it (in minutes), secondary to " + LogRetentionTimeMillisProp + " property. If not set, the value in " + LogRetentionTimeHoursProp + " is used"
  val LogRetentionTimeHoursDoc = "The number of hours to keep a log file before deleting it (in hours), tertiary to " + LogRetentionTimeMillisProp + " property"

  val LogRetentionBytesDoc = "The maximum size of the log before deleting it"
  val LogCleanupIntervalMsDoc = "The frequency in milliseconds that the log cleaner checks whether any log is eligible for deletion"
  val LogCleanupPolicyDoc = "The default cleanup policy for segments beyond the retention window. A comma separated list of valid policies. Valid policies are: \"delete\" and \"compact\""
  val LogCleanerThreadsDoc = "The number of background threads to use for log cleaning"
  val LogCleanerIoMaxBytesPerSecondDoc = "The log cleaner will be throttled so that the sum of its read and write i/o will be less than this value on average"
  val LogCleanerDedupeBufferSizeDoc = "The total memory used for log deduplication across all cleaner threads"
  val LogCleanerIoBufferSizeDoc = "The total memory used for log cleaner I/O buffers across all cleaner threads"
  val LogCleanerDedupeBufferLoadFactorDoc = "Log cleaner dedupe buffer load factor. The percentage full the dedupe buffer can become. A higher value " +
    "will allow more log to be cleaned at once but will lead to more hash collisions"
  val LogCleanerBackoffMsDoc = "The amount of time to sleep when there are no logs to clean"
  val LogCleanerMinCleanRatioDoc = "The minimum ratio of dirty log to total log for a log to eligible for cleaning. " +
    "If the " + LogCleanerMaxCompactionLagMsProp + " or the " + LogCleanerMinCompactionLagMsProp +
    " configurations are also specified, then the log compactor considers the log eligible for compaction " +
    "as soon as either: (i) the dirty ratio threshold has been met and the log has had dirty (uncompacted) " +
    "records for at least the " + LogCleanerMinCompactionLagMsProp + " duration, or (ii) if the log has had " +
    "dirty (uncompacted) records for at most the " + LogCleanerMaxCompactionLagMsProp + " period."
  val LogCleanerEnableDoc = "Enable the log cleaner process to run on the server. Should be enabled if using any topics with a cleanup.policy=compact including the internal offsets topic. If disabled those topics will not be compacted and continually grow in size."
  val LogCleanerDeleteRetentionMsDoc = "How long are delete records retained?"
  val LogCleanerMinCompactionLagMsDoc = "The minimum time a message will remain uncompacted in the log. Only applicable for logs that are being compacted."
  val LogCleanerMaxCompactionLagMsDoc = "The maximum time a message will remain ineligible for compaction in the log. Only applicable for logs that are being compacted."
  val LogIndexSizeMaxBytesDoc = "The maximum size in bytes of the offset index"
  val LogIndexIntervalBytesDoc = "The interval with which we add an entry to the offset index"
  val LogFlushIntervalMessagesDoc = "The number of messages accumulated on a log partition before messages are flushed to disk "
  val LogDeleteDelayMsDoc = "The amount of time to wait before deleting a file from the filesystem"
  val LogFlushSchedulerIntervalMsDoc = "The frequency in ms that the log flusher checks whether any log needs to be flushed to disk"
  val LogFlushIntervalMsDoc = "The maximum time in ms that a message in any topic is kept in memory before flushed to disk. If not set, the value in " + LogFlushSchedulerIntervalMsProp + " is used"
  val LogFlushOffsetCheckpointIntervalMsDoc = "The frequency with which we update the persistent record of the last flush which acts as the log recovery point"
  val LogFlushStartOffsetCheckpointIntervalMsDoc = "The frequency with which we update the persistent record of log start offset"
  val LogPreAllocateEnableDoc = "Should pre allocate file when create new segment? If you are using Kafka on Windows, you probably need to set it to true."
  val LogMessageFormatVersionDoc = "Specify the message format version the broker will use to append messages to the logs. The value should be a valid ApiVersion. " +
    "Some examples are: 0.8.2, 0.9.0.0, 0.10.0, check ApiVersion for more details. By setting a particular message format version, the " +
    "user is certifying that all the existing messages on disk are smaller or equal than the specified version. Setting this value incorrectly " +
    "will cause consumers with older versions to break as they will receive messages with a format that they don't understand."

  val LogMessageTimestampTypeDoc = "Define whether the timestamp in the message is message create time or log append time. The value should be either " +
    "`CreateTime` or `LogAppendTime`"

  val LogMessageTimestampDifferenceMaxMsDoc = "The maximum difference allowed between the timestamp when a broker receives " +
    "a message and the timestamp specified in the message. If log.message.timestamp.type=CreateTime, a message will be rejected " +
    "if the difference in timestamp exceeds this threshold. This configuration is ignored if log.message.timestamp.type=LogAppendTime." +
    "The maximum timestamp difference allowed should be no greater than log.retention.ms to avoid unnecessarily frequent log rolling."
  val NumRecoveryThreadsPerDataDirDoc = "The number of threads per data directory to be used for log recovery at startup and flushing at shutdown"
  val AutoCreateTopicsEnableDoc = "Enable auto creation of topic on the server"
  val MinInSyncReplicasDoc = "When a producer sets acks to \"all\" (or \"-1\"), " +
    "min.insync.replicas specifies the minimum number of replicas that must acknowledge " +
    "a write for the write to be considered successful. If this minimum cannot be met, " +
    "then the producer will raise an exception (either NotEnoughReplicas or " +
    "NotEnoughReplicasAfterAppend).<br>When used together, min.insync.replicas and acks " +
    "allow you to enforce greater durability guarantees. A typical scenario would be to " +
    "create a topic with a replication factor of 3, set min.insync.replicas to 2, and " +
    "produce with acks of \"all\". This will ensure that the producer raises an exception " +
    "if a majority of replicas do not receive a write."

  val CreateTopicPolicyClassNameDoc = "The create topic policy class that should be used for validation. The class should " +
    "implement the <code>org.apache.kafka.server.policy.CreateTopicPolicy</code> interface."
  val AlterConfigPolicyClassNameDoc = "The alter configs policy class that should be used for validation. The class should " +
    "implement the <code>org.apache.kafka.server.policy.AlterConfigPolicy</code> interface."
  val LogMessageDownConversionEnableDoc = TopicConfig.MESSAGE_DOWNCONVERSION_ENABLE_DOC;

  /** ********* Replication configuration ********** */
  val ControllerSocketTimeoutMsDoc = "The socket timeout for controller-to-broker channels"
  val ControllerMessageQueueSizeDoc = "The buffer size for controller-to-broker-channels"
  val DefaultReplicationFactorDoc = "default replication factors for automatically created topics"
  val ReplicaLagTimeMaxMsDoc = "If a follower hasn't sent any fetch requests or hasn't consumed up to the leaders log end offset for at least this time," +
    " the leader will remove the follower from isr"
  val ReplicaSocketTimeoutMsDoc = "The socket timeout for network requests. Its value should be at least replica.fetch.wait.max.ms"
  val ReplicaSocketReceiveBufferBytesDoc = "The socket receive buffer for network requests"
  val ReplicaFetchMaxBytesDoc = "The number of bytes of messages to attempt to fetch for each partition. This is not an absolute maximum, " +
    "if the first record batch in the first non-empty partition of the fetch is larger than this value, the record batch will still be returned " +
    "to ensure that progress can be made. The maximum record batch size accepted by the broker is defined via " +
    "<code>message.max.bytes</code> (broker config) or <code>max.message.bytes</code> (topic config)."
  val ReplicaFetchWaitMaxMsDoc = "max wait time for each fetcher request issued by follower replicas. This value should always be less than the " +
    "replica.lag.time.max.ms at all times to prevent frequent shrinking of ISR for low throughput topics"
  val ReplicaFetchMinBytesDoc = "Minimum bytes expected for each fetch response. If not enough bytes, wait up to <code>replica.fetch.wait.max.ms</code> (broker config)."
  val ReplicaFetchResponseMaxBytesDoc = "Maximum bytes expected for the entire fetch response. Records are fetched in batches, " +
    "and if the first record batch in the first non-empty partition of the fetch is larger than this value, the record batch " +
    "will still be returned to ensure that progress can be made. As such, this is not an absolute maximum. The maximum " +
    "record batch size accepted by the broker is defined via <code>message.max.bytes</code> (broker config) or " +
    "<code>max.message.bytes</code> (topic config)."
  val NumReplicaFetchersDoc = "Number of fetcher threads used to replicate messages from a source broker. " +
    "Increasing this value can increase the degree of I/O parallelism in the follower broker."
  val ReplicaFetchBackoffMsDoc = "The amount of time to sleep when fetch partition error occurs."
  val ReplicaHighWatermarkCheckpointIntervalMsDoc = "The frequency with which the high watermark is saved out to disk"
  val FetchPurgatoryPurgeIntervalRequestsDoc = "The purge interval (in number of requests) of the fetch request purgatory"
  val ProducerPurgatoryPurgeIntervalRequestsDoc = "The purge interval (in number of requests) of the producer request purgatory"
  val DeleteRecordsPurgatoryPurgeIntervalRequestsDoc = "The purge interval (in number of requests) of the delete records request purgatory"
  val AutoLeaderRebalanceEnableDoc = "Enables auto leader balancing. A background thread checks the distribution of partition leaders at regular intervals, configurable by `leader.imbalance.check.interval.seconds`. If the leader imbalance exceeds `leader.imbalance.per.broker.percentage`, leader rebalance to the preferred leader for partitions is triggered."
  val LeaderImbalancePerBrokerPercentageDoc = "The ratio of leader imbalance allowed per broker. The controller would trigger a leader balance if it goes above this value per broker. The value is specified in percentage."
  val LeaderImbalanceCheckIntervalSecondsDoc = "The frequency with which the partition rebalance check is triggered by the controller"
  val UncleanLeaderElectionEnableDoc = "Indicates whether to enable replicas not in the ISR set to be elected as leader as a last resort, even though doing so may result in data loss"
  val InterBrokerSecurityProtocolDoc = "Security protocol used to communicate between brokers. Valid values are: " +
    s"${SecurityProtocol.names.asScala.mkString(", ")}. It is an error to set this and $InterBrokerListenerNameProp " +
    "properties at the same time."
  val InterBrokerProtocolVersionDoc = "Specify which version of the inter-broker protocol will be used.\n" +
    " This is typically bumped after all brokers were upgraded to a new version.\n" +
    " Example of some valid values are: 0.8.0, 0.8.1, 0.8.1.1, 0.8.2, 0.8.2.0, 0.8.2.1, 0.9.0.0, 0.9.0.1 Check ApiVersion for the full list."
  val InterBrokerListenerNameDoc = s"Name of listener used for communication between brokers. If this is unset, the listener name is defined by $InterBrokerSecurityProtocolProp. " +
    s"It is an error to set this and $InterBrokerSecurityProtocolProp properties at the same time."
  val ReplicaSelectorClassDoc = "The fully qualified class name that implements ReplicaSelector. This is used by the broker to find the preferred read replica. By default, we use an implementation that returns the leader."
  /** ********* Controlled shutdown configuration ********** */
  val ControlledShutdownMaxRetriesDoc = "Controlled shutdown can fail for multiple reasons. This determines the number of retries when such failure happens"
  val ControlledShutdownRetryBackoffMsDoc = "Before each retry, the system needs time to recover from the state that caused the previous failure (Controller fail over, replica lag etc). This config determines the amount of time to wait before retrying."
  val ControlledShutdownEnableDoc = "Enable controlled shutdown of the server"
  /** ********* Group coordinator configuration ********** */
  val GroupMinSessionTimeoutMsDoc = "The minimum allowed session timeout for registered consumers. Shorter timeouts result in quicker failure detection at the cost of more frequent consumer heartbeating, which can overwhelm broker resources."
  val GroupMaxSessionTimeoutMsDoc = "The maximum allowed session timeout for registered consumers. Longer timeouts give consumers more time to process messages in between heartbeats at the cost of a longer time to detect failures."
  val GroupInitialRebalanceDelayMsDoc = "The amount of time the group coordinator will wait for more consumers to join a new group before performing the first rebalance. A longer delay means potentially fewer rebalances, but increases the time until processing begins."
  val GroupMaxSizeDoc = "The maximum number of consumers that a single consumer group can accommodate."
  /** ********* Offset management configuration ********** */
  val OffsetMetadataMaxSizeDoc = "The maximum size for a metadata entry associated with an offset commit"
  val OffsetsLoadBufferSizeDoc = "Batch size for reading from the offsets segments when loading offsets into the cache (soft-limit, overridden if records are too large)."
  val OffsetsTopicReplicationFactorDoc = "The replication factor for the offsets topic (set higher to ensure availability). " +
    "Internal topic creation will fail until the cluster size meets this replication factor requirement."
  val OffsetsTopicPartitionsDoc = "The number of partitions for the offset commit topic (should not change after deployment)"
  val OffsetsTopicSegmentBytesDoc = "The offsets topic segment bytes should be kept relatively small in order to facilitate faster log compaction and cache loads"
  val OffsetsTopicCompressionCodecDoc = "Compression codec for the offsets topic - compression may be used to achieve \"atomic\" commits"
  val OffsetsRetentionMinutesDoc = "After a consumer group loses all its consumers (i.e. becomes empty) its offsets will be kept for this retention period before getting discarded. " +
    "For standalone consumers (using manual assignment), offsets will be expired after the time of last commit plus this retention period."
  val OffsetsRetentionCheckIntervalMsDoc = "Frequency at which to check for stale offsets"
  val OffsetCommitTimeoutMsDoc = "Offset commit will be delayed until all replicas for the offsets topic receive the commit " +
    "or this timeout is reached. This is similar to the producer request timeout."
  val OffsetCommitRequiredAcksDoc = "The required acks before the commit can be accepted. In general, the default (-1) should not be overridden"
  /** ********* Transaction management configuration ********** */
  val TransactionalIdExpirationMsDoc = "The time in ms that the transaction coordinator will wait without receiving any transaction status updates " +
    "for the current transaction before expiring its transactional id. This setting also influences producer id expiration - producer ids are expired " +
    "once this time has elapsed after the last write with the given producer id. Note that producer ids may expire sooner if the last write from the producer id is deleted due to the topic's retention settings."
  val TransactionsMaxTimeoutMsDoc = "The maximum allowed timeout for transactions. " +
    "If a client’s requested transaction time exceed this, then the broker will return an error in InitProducerIdRequest. This prevents a client from too large of a timeout, which can stall consumers reading from topics included in the transaction."
  val TransactionsTopicMinISRDoc = "Overridden " + MinInSyncReplicasProp + " config for the transaction topic."
  val TransactionsLoadBufferSizeDoc = "Batch size for reading from the transaction log segments when loading producer ids and transactions into the cache (soft-limit, overridden if records are too large)."
  val TransactionsTopicReplicationFactorDoc = "The replication factor for the transaction topic (set higher to ensure availability). " +
    "Internal topic creation will fail until the cluster size meets this replication factor requirement."
  val TransactionsTopicPartitionsDoc = "The number of partitions for the transaction topic (should not change after deployment)."
  val TransactionsTopicSegmentBytesDoc = "The transaction topic segment bytes should be kept relatively small in order to facilitate faster log compaction and cache loads"
  val TransactionsAbortTimedOutTransactionsIntervalMsDoc = "The interval at which to rollback transactions that have timed out"
  val TransactionsRemoveExpiredTransactionsIntervalMsDoc = "The interval at which to remove transactions that have expired due to <code>transactional.id.expiration.ms</code> passing"

  /** ********* Fetch Configuration ************* */
  val MaxIncrementalFetchSessionCacheSlotsDoc = "The maximum number of incremental fetch sessions that we will maintain."
  val FetchMaxBytesDoc = "The maximum number of bytes we will return for a fetch request. Must be at least 1024."

  /** ********* Quota Configuration ********** */
  val ProducerQuotaBytesPerSecondDefaultDoc = "DEPRECATED: Used only when dynamic default quotas are not configured for <user>, <client-id> or <user, client-id> in Zookeeper. " +
    "Any producer distinguished by clientId will get throttled if it produces more bytes than this value per-second"
  val ConsumerQuotaBytesPerSecondDefaultDoc = "DEPRECATED: Used only when dynamic default quotas are not configured for <user, <client-id> or <user, client-id> in Zookeeper. " +
    "Any consumer distinguished by clientId/consumer group will get throttled if it fetches more bytes than this value per-second"
  val NumQuotaSamplesDoc = "The number of samples to retain in memory for client quotas"
  val NumReplicationQuotaSamplesDoc = "The number of samples to retain in memory for replication quotas"
  val NumAlterLogDirsReplicationQuotaSamplesDoc = "The number of samples to retain in memory for alter log dirs replication quotas"
  val NumControllerQuotaSamplesDoc = "The number of samples to retain in memory for controller mutation quotas"
  val QuotaWindowSizeSecondsDoc = "The time span of each sample for client quotas"
  val ReplicationQuotaWindowSizeSecondsDoc = "The time span of each sample for replication quotas"
  val AlterLogDirsReplicationQuotaWindowSizeSecondsDoc = "The time span of each sample for alter log dirs replication quotas"
  val ControllerQuotaWindowSizeSecondsDoc = "The time span of each sample for controller mutations quotas"

  val ClientQuotaCallbackClassDoc = "The fully qualified name of a class that implements the ClientQuotaCallback interface, " +
    "which is used to determine quota limits applied to client requests. By default, <user, client-id>, <user> or <client-id> " +
    "quotas stored in ZooKeeper are applied. For any given request, the most specific quota that matches the user principal " +
    "of the session and the client-id of the request is applied."

  val DeleteTopicEnableDoc = "Enables delete topic. Delete topic through the admin tool will have no effect if this config is turned off"
  val CompressionTypeDoc = "Specify the final compression type for a given topic. This configuration accepts the standard compression codecs " +
    "('gzip', 'snappy', 'lz4', 'zstd'). It additionally accepts 'uncompressed' which is equivalent to no compression; and " +
    "'producer' which means retain the original compression codec set by the producer."

  /** ********* Kafka Metrics Configuration ********** */
  val MetricSampleWindowMsDoc = CommonClientConfigs.METRICS_SAMPLE_WINDOW_MS_DOC
  val MetricNumSamplesDoc = CommonClientConfigs.METRICS_NUM_SAMPLES_DOC
  val MetricReporterClassesDoc = CommonClientConfigs.METRIC_REPORTER_CLASSES_DOC
  val MetricRecordingLevelDoc = CommonClientConfigs.METRICS_RECORDING_LEVEL_DOC


  /** ********* Kafka Yammer Metrics Reporter Configuration ********** */
  val KafkaMetricsReporterClassesDoc = "A list of classes to use as Yammer metrics custom reporters." +
    " The reporters should implement <code>kafka.metrics.KafkaMetricsReporter</code> trait. If a client wants" +
    " to expose JMX operations on a custom reporter, the custom reporter needs to additionally implement an MBean" +
    " trait that extends <code>kafka.metrics.KafkaMetricsReporterMBean</code> trait so that the registered MBean is compliant with" +
    " the standard MBean convention."

  val KafkaMetricsPollingIntervalSecondsDoc = s"The metrics polling interval (in seconds) which can be used" +
    s" in $KafkaMetricsReporterClassesProp implementations."

  /** ******** Common Security Configuration ************ */
  val PrincipalBuilderClassDoc = BrokerSecurityConfigs.PRINCIPAL_BUILDER_CLASS_DOC
  val ConnectionsMaxReauthMsDoc = BrokerSecurityConfigs.CONNECTIONS_MAX_REAUTH_MS_DOC
  val securityProviderClassDoc = SecurityConfig.SECURITY_PROVIDERS_DOC

  /** ********* SSL Configuration *************** */
  val SslProtocolDoc = SslConfigs.SSL_PROTOCOL_DOC
  val SslProviderDoc = SslConfigs.SSL_PROVIDER_DOC
  val SslCipherSuitesDoc = SslConfigs.SSL_CIPHER_SUITES_DOC
  val SslEnabledProtocolsDoc = SslConfigs.SSL_ENABLED_PROTOCOLS_DOC
  val SslKeystoreTypeDoc = SslConfigs.SSL_KEYSTORE_TYPE_DOC
  val SslKeystoreLocationDoc = SslConfigs.SSL_KEYSTORE_LOCATION_DOC
  val SslKeystorePasswordDoc = SslConfigs.SSL_KEYSTORE_PASSWORD_DOC
  val SslKeyPasswordDoc = SslConfigs.SSL_KEY_PASSWORD_DOC
  val SslKeystoreKeyDoc = SslConfigs.SSL_KEYSTORE_KEY_DOC
  val SslKeystoreCertificateChainDoc = SslConfigs.SSL_KEYSTORE_CERTIFICATE_CHAIN_DOC
  val SslTruststoreTypeDoc = SslConfigs.SSL_TRUSTSTORE_TYPE_DOC
  val SslTruststorePasswordDoc = SslConfigs.SSL_TRUSTSTORE_PASSWORD_DOC
  val SslTruststoreLocationDoc = SslConfigs.SSL_TRUSTSTORE_LOCATION_DOC
  val SslTruststoreCertificatesDoc = SslConfigs.SSL_TRUSTSTORE_CERTIFICATES_DOC
  val SslKeyManagerAlgorithmDoc = SslConfigs.SSL_KEYMANAGER_ALGORITHM_DOC
  val SslTrustManagerAlgorithmDoc = SslConfigs.SSL_TRUSTMANAGER_ALGORITHM_DOC
  val SslEndpointIdentificationAlgorithmDoc = SslConfigs.SSL_ENDPOINT_IDENTIFICATION_ALGORITHM_DOC
  val SslSecureRandomImplementationDoc = SslConfigs.SSL_SECURE_RANDOM_IMPLEMENTATION_DOC
  val SslClientAuthDoc = BrokerSecurityConfigs.SSL_CLIENT_AUTH_DOC
  val SslPrincipalMappingRulesDoc = BrokerSecurityConfigs.SSL_PRINCIPAL_MAPPING_RULES_DOC
  val SslEngineFactoryClassDoc = SslConfigs.SSL_ENGINE_FACTORY_CLASS_DOC

  /** ********* Sasl Configuration *************** */
  val SaslMechanismInterBrokerProtocolDoc = "SASL mechanism used for inter-broker communication. Default is GSSAPI."
  val SaslJaasConfigDoc = SaslConfigs.SASL_JAAS_CONFIG_DOC
  val SaslEnabledMechanismsDoc = BrokerSecurityConfigs.SASL_ENABLED_MECHANISMS_DOC
  val SaslServerCallbackHandlerClassDoc = BrokerSecurityConfigs.SASL_SERVER_CALLBACK_HANDLER_CLASS_DOC
  val SaslClientCallbackHandlerClassDoc = SaslConfigs.SASL_CLIENT_CALLBACK_HANDLER_CLASS_DOC
  val SaslLoginClassDoc = SaslConfigs.SASL_LOGIN_CLASS_DOC
  val SaslLoginCallbackHandlerClassDoc = SaslConfigs.SASL_LOGIN_CALLBACK_HANDLER_CLASS_DOC
  val SaslKerberosServiceNameDoc = SaslConfigs.SASL_KERBEROS_SERVICE_NAME_DOC
  val SaslKerberosKinitCmdDoc = SaslConfigs.SASL_KERBEROS_KINIT_CMD_DOC
  val SaslKerberosTicketRenewWindowFactorDoc = SaslConfigs.SASL_KERBEROS_TICKET_RENEW_WINDOW_FACTOR_DOC
  val SaslKerberosTicketRenewJitterDoc = SaslConfigs.SASL_KERBEROS_TICKET_RENEW_JITTER_DOC
  val SaslKerberosMinTimeBeforeReloginDoc = SaslConfigs.SASL_KERBEROS_MIN_TIME_BEFORE_RELOGIN_DOC
  val SaslKerberosPrincipalToLocalRulesDoc = BrokerSecurityConfigs.SASL_KERBEROS_PRINCIPAL_TO_LOCAL_RULES_DOC
  val SaslLoginRefreshWindowFactorDoc = SaslConfigs.SASL_LOGIN_REFRESH_WINDOW_FACTOR_DOC
  val SaslLoginRefreshWindowJitterDoc = SaslConfigs.SASL_LOGIN_REFRESH_WINDOW_JITTER_DOC
  val SaslLoginRefreshMinPeriodSecondsDoc = SaslConfigs.SASL_LOGIN_REFRESH_MIN_PERIOD_SECONDS_DOC
  val SaslLoginRefreshBufferSecondsDoc = SaslConfigs.SASL_LOGIN_REFRESH_BUFFER_SECONDS_DOC

  /** ********* Delegation Token Configuration *************** */
  val DelegationTokenMasterKeyDoc = "Master/secret key to generate and verify delegation tokens. Same key must be configured across all the brokers. " +
    " If the key is not set or set to empty string, brokers will disable the delegation token support."
  val DelegationTokenMaxLifeTimeDoc = "The token has a maximum lifetime beyond which it cannot be renewed anymore. Default value 7 days."
  val DelegationTokenExpiryTimeMsDoc = "The token validity time in miliseconds before the token needs to be renewed. Default value 1 day."
  val DelegationTokenExpiryCheckIntervalDoc = "Scan interval to remove expired delegation tokens."

  /** ********* Password encryption configuration for dynamic configs ******** */
  val PasswordEncoderSecretDoc = "The secret used for encoding dynamically configured passwords for this broker."
  val PasswordEncoderOldSecretDoc = "The old secret that was used for encoding dynamically configured passwords. " +
    "This is required only when the secret is updated. If specified, all dynamically encoded passwords are " +
    s"decoded using this old secret and re-encoded using $PasswordEncoderSecretProp when broker starts up."
  val PasswordEncoderKeyFactoryAlgorithmDoc = "The SecretKeyFactory algorithm used for encoding dynamically configured passwords. " +
    "Default is PBKDF2WithHmacSHA512 if available and PBKDF2WithHmacSHA1 otherwise."
  val PasswordEncoderCipherAlgorithmDoc = "The Cipher algorithm used for encoding dynamically configured passwords."
  val PasswordEncoderKeyLengthDoc = "The key length used for encoding dynamically configured passwords."
  val PasswordEncoderIterationsDoc = "The iteration count used for encoding dynamically configured passwords."

  private val configDef = {
    import ConfigDef.Importance._
    import ConfigDef.Range._
    import ConfigDef.Type._
    import ConfigDef.ValidString._

    new ConfigDef()

      /** ********* Zookeeper Configuration ********** */
      .define(ZkConnectProp, STRING, HIGH, ZkConnectDoc)
      .define(ZkSessionTimeoutMsProp, INT, Defaults.ZkSessionTimeoutMs, HIGH, ZkSessionTimeoutMsDoc)
      .define(ZkConnectionTimeoutMsProp, INT, null, HIGH, ZkConnectionTimeoutMsDoc)
      .define(ZkSyncTimeMsProp, INT, Defaults.ZkSyncTimeMs, LOW, ZkSyncTimeMsDoc)
      .define(ZkEnableSecureAclsProp, BOOLEAN, Defaults.ZkEnableSecureAcls, HIGH, ZkEnableSecureAclsDoc)
      .define(ZkMaxInFlightRequestsProp, INT, Defaults.ZkMaxInFlightRequests, atLeast(1), HIGH, ZkMaxInFlightRequestsDoc)
      .define(ZkSslClientEnableProp, BOOLEAN, Defaults.ZkSslClientEnable, MEDIUM, ZkSslClientEnableDoc)
      .define(ZkClientCnxnSocketProp, STRING, null, MEDIUM, ZkClientCnxnSocketDoc)
      .define(ZkSslKeyStoreLocationProp, STRING, null, MEDIUM, ZkSslKeyStoreLocationDoc)
      .define(ZkSslKeyStorePasswordProp, PASSWORD, null, MEDIUM, ZkSslKeyStorePasswordDoc)
      .define(ZkSslKeyStoreTypeProp, STRING, null, MEDIUM, ZkSslKeyStoreTypeDoc)
      .define(ZkSslTrustStoreLocationProp, STRING, null, MEDIUM, ZkSslTrustStoreLocationDoc)
      .define(ZkSslTrustStorePasswordProp, PASSWORD, null, MEDIUM, ZkSslTrustStorePasswordDoc)
      .define(ZkSslTrustStoreTypeProp, STRING, null, MEDIUM, ZkSslTrustStoreTypeDoc)
      .define(ZkSslProtocolProp, STRING, Defaults.ZkSslProtocol, LOW, ZkSslProtocolDoc)
      .define(ZkSslEnabledProtocolsProp, LIST, null, LOW, ZkSslEnabledProtocolsDoc)
      .define(ZkSslCipherSuitesProp, LIST, null, LOW, ZkSslCipherSuitesDoc)
      .define(ZkSslEndpointIdentificationAlgorithmProp, STRING, Defaults.ZkSslEndpointIdentificationAlgorithm, LOW, ZkSslEndpointIdentificationAlgorithmDoc)
      .define(ZkSslCrlEnableProp, BOOLEAN, Defaults.ZkSslCrlEnable, LOW, ZkSslCrlEnableDoc)
      .define(ZkSslOcspEnableProp, BOOLEAN, Defaults.ZkSslOcspEnable, LOW, ZkSslOcspEnableDoc)

      /** ********* General Configuration ********** */
      .define(BrokerIdGenerationEnableProp, BOOLEAN, Defaults.BrokerIdGenerationEnable, MEDIUM, BrokerIdGenerationEnableDoc)
      .define(MaxReservedBrokerIdProp, INT, Defaults.MaxReservedBrokerId, atLeast(0), MEDIUM, MaxReservedBrokerIdDoc)
      .define(BrokerIdProp, INT, Defaults.BrokerId, HIGH, BrokerIdDoc)
      .define(MessageMaxBytesProp, INT, Defaults.MessageMaxBytes, atLeast(0), HIGH, MessageMaxBytesDoc)
      .define(NumNetworkThreadsProp, INT, Defaults.NumNetworkThreads, atLeast(1), HIGH, NumNetworkThreadsDoc)
      .define(NumIoThreadsProp, INT, Defaults.NumIoThreads, atLeast(1), HIGH, NumIoThreadsDoc)
      .define(NumReplicaAlterLogDirsThreadsProp, INT, null, HIGH, NumReplicaAlterLogDirsThreadsDoc)
      .define(BackgroundThreadsProp, INT, Defaults.BackgroundThreads, atLeast(1), HIGH, BackgroundThreadsDoc)
      .define(QueuedMaxRequestsProp, INT, Defaults.QueuedMaxRequests, atLeast(1), HIGH, QueuedMaxRequestsDoc)
      .define(QueuedMaxBytesProp, LONG, Defaults.QueuedMaxRequestBytes, MEDIUM, QueuedMaxRequestBytesDoc)
      .define(RequestTimeoutMsProp, INT, Defaults.RequestTimeoutMs, HIGH, RequestTimeoutMsDoc)
      .define(ConnectionSetupTimeoutMsProp, LONG, Defaults.ConnectionSetupTimeoutMs, MEDIUM, ConnectionSetupTimeoutMsDoc)
      .define(ConnectionSetupTimeoutMaxMsProp, LONG, Defaults.ConnectionSetupTimeoutMaxMs, MEDIUM, ConnectionSetupTimeoutMaxMsDoc)

<<<<<<< HEAD
      /** *********** Authorizer Configuration ********** */
=======
      // Experimental flag to turn on APIs required for the internal metadata quorum (KIP-500)
      .defineInternal(EnableMetadataQuorumProp, BOOLEAN, false, LOW)

      /************* Authorizer Configuration ***********/
>>>>>>> 8e211eb7
      .define(AuthorizerClassNameProp, STRING, Defaults.AuthorizerClassName, LOW, AuthorizerClassNameDoc)

      /** ********* Socket Server Configuration ********** */
      .define(PortProp, INT, Defaults.Port, HIGH, PortDoc)
      .define(HostNameProp, STRING, Defaults.HostName, HIGH, HostNameDoc)
      .define(ListenersProp, STRING, null, HIGH, ListenersDoc)
      .define(AdvertisedHostNameProp, STRING, null, HIGH, AdvertisedHostNameDoc)
      .define(AdvertisedPortProp, INT, null, HIGH, AdvertisedPortDoc)
      .define(AdvertisedListenersProp, STRING, null, HIGH, AdvertisedListenersDoc)
      .define(ListenerSecurityProtocolMapProp, STRING, Defaults.ListenerSecurityProtocolMap, LOW, ListenerSecurityProtocolMapDoc)
      .define(ControlPlaneListenerNameProp, STRING, null, HIGH, controlPlaneListenerNameDoc)
      .define(SocketSendBufferBytesProp, INT, Defaults.SocketSendBufferBytes, HIGH, SocketSendBufferBytesDoc)
      .define(SocketReceiveBufferBytesProp, INT, Defaults.SocketReceiveBufferBytes, HIGH, SocketReceiveBufferBytesDoc)
      .define(SocketRequestMaxBytesProp, INT, Defaults.SocketRequestMaxBytes, atLeast(1), HIGH, SocketRequestMaxBytesDoc)
      .define(MaxConnectionsPerIpProp, INT, Defaults.MaxConnectionsPerIp, atLeast(0), MEDIUM, MaxConnectionsPerIpDoc)
      .define(MaxConnectionsPerIpOverridesProp, STRING, Defaults.MaxConnectionsPerIpOverrides, MEDIUM, MaxConnectionsPerIpOverridesDoc)
      .define(MaxConnectionsProp, INT, Defaults.MaxConnections, atLeast(0), MEDIUM, MaxConnectionsDoc)
      .define(MaxConnectionCreationRateProp, INT, Defaults.MaxConnectionCreationRate, atLeast(0), MEDIUM, MaxConnectionCreationRateDoc)
      .define(ConnectionsMaxIdleMsProp, LONG, Defaults.ConnectionsMaxIdleMs, MEDIUM, ConnectionsMaxIdleMsDoc)
      .define(FailedAuthenticationDelayMsProp, INT, Defaults.FailedAuthenticationDelayMs, atLeast(0), LOW, FailedAuthenticationDelayMsDoc)

      /** ********** Rack Configuration ***************** */
      .define(RackProp, STRING, null, MEDIUM, RackDoc)

      /** ********* Log Configuration ********** */
      .define(NumPartitionsProp, INT, Defaults.NumPartitions, atLeast(1), MEDIUM, NumPartitionsDoc)
      .define(LogDirProp, STRING, Defaults.LogDir, HIGH, LogDirDoc)
      .define(LogDirsProp, STRING, null, HIGH, LogDirsDoc)
      .define(LogSegmentBytesProp, INT, Defaults.LogSegmentBytes, atLeast(LegacyRecord.RECORD_OVERHEAD_V0), HIGH, LogSegmentBytesDoc)

      .define(LogRollTimeMillisProp, LONG, null, HIGH, LogRollTimeMillisDoc)
      .define(LogRollTimeHoursProp, INT, Defaults.LogRollHours, atLeast(1), HIGH, LogRollTimeHoursDoc)

      .define(LogRollTimeJitterMillisProp, LONG, null, HIGH, LogRollTimeJitterMillisDoc)
      .define(LogRollTimeJitterHoursProp, INT, Defaults.LogRollJitterHours, atLeast(0), HIGH, LogRollTimeJitterHoursDoc)

      .define(LogRetentionTimeMillisProp, LONG, null, HIGH, LogRetentionTimeMillisDoc)
      .define(LogRetentionTimeMinutesProp, INT, null, HIGH, LogRetentionTimeMinsDoc)
      .define(LogRetentionTimeHoursProp, INT, Defaults.LogRetentionHours, HIGH, LogRetentionTimeHoursDoc)

      .define(LogRetentionBytesProp, LONG, Defaults.LogRetentionBytes, HIGH, LogRetentionBytesDoc)
      .define(LogCleanupIntervalMsProp, LONG, Defaults.LogCleanupIntervalMs, atLeast(1), MEDIUM, LogCleanupIntervalMsDoc)
      .define(LogCleanupPolicyProp, LIST, Defaults.LogCleanupPolicy, ValidList.in(Defaults.Compact, Defaults.Delete), MEDIUM, LogCleanupPolicyDoc)
      .define(LogCleanerThreadsProp, INT, Defaults.LogCleanerThreads, atLeast(0), MEDIUM, LogCleanerThreadsDoc)
      .define(LogCleanerIoMaxBytesPerSecondProp, DOUBLE, Defaults.LogCleanerIoMaxBytesPerSecond, MEDIUM, LogCleanerIoMaxBytesPerSecondDoc)
      .define(LogCleanerDedupeBufferSizeProp, LONG, Defaults.LogCleanerDedupeBufferSize, MEDIUM, LogCleanerDedupeBufferSizeDoc)
      .define(LogCleanerIoBufferSizeProp, INT, Defaults.LogCleanerIoBufferSize, atLeast(0), MEDIUM, LogCleanerIoBufferSizeDoc)
      .define(LogCleanerDedupeBufferLoadFactorProp, DOUBLE, Defaults.LogCleanerDedupeBufferLoadFactor, MEDIUM, LogCleanerDedupeBufferLoadFactorDoc)
      .define(LogCleanerBackoffMsProp, LONG, Defaults.LogCleanerBackoffMs, atLeast(0), MEDIUM, LogCleanerBackoffMsDoc)
      .define(LogCleanerMinCleanRatioProp, DOUBLE, Defaults.LogCleanerMinCleanRatio, MEDIUM, LogCleanerMinCleanRatioDoc)
      .define(LogCleanerEnableProp, BOOLEAN, Defaults.LogCleanerEnable, MEDIUM, LogCleanerEnableDoc)
      .define(LogCleanerDeleteRetentionMsProp, LONG, Defaults.LogCleanerDeleteRetentionMs, MEDIUM, LogCleanerDeleteRetentionMsDoc)
      .define(LogCleanerMinCompactionLagMsProp, LONG, Defaults.LogCleanerMinCompactionLagMs, MEDIUM, LogCleanerMinCompactionLagMsDoc)
      .define(LogCleanerMaxCompactionLagMsProp, LONG, Defaults.LogCleanerMaxCompactionLagMs, MEDIUM, LogCleanerMaxCompactionLagMsDoc)
      .define(LogIndexSizeMaxBytesProp, INT, Defaults.LogIndexSizeMaxBytes, atLeast(4), MEDIUM, LogIndexSizeMaxBytesDoc)
      .define(LogIndexIntervalBytesProp, INT, Defaults.LogIndexIntervalBytes, atLeast(0), MEDIUM, LogIndexIntervalBytesDoc)
      .define(LogFlushIntervalMessagesProp, LONG, Defaults.LogFlushIntervalMessages, atLeast(1), HIGH, LogFlushIntervalMessagesDoc)
      .define(LogDeleteDelayMsProp, LONG, Defaults.LogDeleteDelayMs, atLeast(0), HIGH, LogDeleteDelayMsDoc)
      .define(LogFlushSchedulerIntervalMsProp, LONG, Defaults.LogFlushSchedulerIntervalMs, HIGH, LogFlushSchedulerIntervalMsDoc)
      .define(LogFlushIntervalMsProp, LONG, null, HIGH, LogFlushIntervalMsDoc)
      .define(LogFlushOffsetCheckpointIntervalMsProp, INT, Defaults.LogFlushOffsetCheckpointIntervalMs, atLeast(0), HIGH, LogFlushOffsetCheckpointIntervalMsDoc)
      .define(LogFlushStartOffsetCheckpointIntervalMsProp, INT, Defaults.LogFlushStartOffsetCheckpointIntervalMs, atLeast(0), HIGH, LogFlushStartOffsetCheckpointIntervalMsDoc)
      .define(LogPreAllocateProp, BOOLEAN, Defaults.LogPreAllocateEnable, MEDIUM, LogPreAllocateEnableDoc)
      .define(NumRecoveryThreadsPerDataDirProp, INT, Defaults.NumRecoveryThreadsPerDataDir, atLeast(1), HIGH, NumRecoveryThreadsPerDataDirDoc)
      .define(AutoCreateTopicsEnableProp, BOOLEAN, Defaults.AutoCreateTopicsEnable, HIGH, AutoCreateTopicsEnableDoc)
      .define(MinInSyncReplicasProp, INT, Defaults.MinInSyncReplicas, atLeast(1), HIGH, MinInSyncReplicasDoc)
      .define(LogMessageFormatVersionProp, STRING, Defaults.LogMessageFormatVersion, ApiVersionValidator, MEDIUM, LogMessageFormatVersionDoc)
      .define(LogMessageTimestampTypeProp, STRING, Defaults.LogMessageTimestampType, in("CreateTime", "LogAppendTime"), MEDIUM, LogMessageTimestampTypeDoc)
      .define(LogMessageTimestampDifferenceMaxMsProp, LONG, Defaults.LogMessageTimestampDifferenceMaxMs, MEDIUM, LogMessageTimestampDifferenceMaxMsDoc)
      .define(CreateTopicPolicyClassNameProp, CLASS, null, LOW, CreateTopicPolicyClassNameDoc)
      .define(AlterConfigPolicyClassNameProp, CLASS, null, LOW, AlterConfigPolicyClassNameDoc)
      .define(LogMessageDownConversionEnableProp, BOOLEAN, Defaults.MessageDownConversionEnable, LOW, LogMessageDownConversionEnableDoc)

      /** ********* Replication configuration ********** */
      .define(ControllerSocketTimeoutMsProp, INT, Defaults.ControllerSocketTimeoutMs, MEDIUM, ControllerSocketTimeoutMsDoc)
      .define(DefaultReplicationFactorProp, INT, Defaults.DefaultReplicationFactor, MEDIUM, DefaultReplicationFactorDoc)
      .define(ReplicaLagTimeMaxMsProp, LONG, Defaults.ReplicaLagTimeMaxMs, HIGH, ReplicaLagTimeMaxMsDoc)
      .define(ReplicaSocketTimeoutMsProp, INT, Defaults.ReplicaSocketTimeoutMs, HIGH, ReplicaSocketTimeoutMsDoc)
      .define(ReplicaSocketReceiveBufferBytesProp, INT, Defaults.ReplicaSocketReceiveBufferBytes, HIGH, ReplicaSocketReceiveBufferBytesDoc)
      .define(ReplicaFetchMaxBytesProp, INT, Defaults.ReplicaFetchMaxBytes, atLeast(0), MEDIUM, ReplicaFetchMaxBytesDoc)
      .define(ReplicaFetchWaitMaxMsProp, INT, Defaults.ReplicaFetchWaitMaxMs, HIGH, ReplicaFetchWaitMaxMsDoc)
      .define(ReplicaFetchBackoffMsProp, INT, Defaults.ReplicaFetchBackoffMs, atLeast(0), MEDIUM, ReplicaFetchBackoffMsDoc)
      .define(ReplicaFetchMinBytesProp, INT, Defaults.ReplicaFetchMinBytes, HIGH, ReplicaFetchMinBytesDoc)
      .define(ReplicaFetchResponseMaxBytesProp, INT, Defaults.ReplicaFetchResponseMaxBytes, atLeast(0), MEDIUM, ReplicaFetchResponseMaxBytesDoc)
      .define(NumReplicaFetchersProp, INT, Defaults.NumReplicaFetchers, HIGH, NumReplicaFetchersDoc)
      .define(ReplicaHighWatermarkCheckpointIntervalMsProp, LONG, Defaults.ReplicaHighWatermarkCheckpointIntervalMs, HIGH, ReplicaHighWatermarkCheckpointIntervalMsDoc)
      .define(FetchPurgatoryPurgeIntervalRequestsProp, INT, Defaults.FetchPurgatoryPurgeIntervalRequests, MEDIUM, FetchPurgatoryPurgeIntervalRequestsDoc)
      .define(ProducerPurgatoryPurgeIntervalRequestsProp, INT, Defaults.ProducerPurgatoryPurgeIntervalRequests, MEDIUM, ProducerPurgatoryPurgeIntervalRequestsDoc)
      .define(DeleteRecordsPurgatoryPurgeIntervalRequestsProp, INT, Defaults.DeleteRecordsPurgatoryPurgeIntervalRequests, MEDIUM, DeleteRecordsPurgatoryPurgeIntervalRequestsDoc)
      .define(AutoLeaderRebalanceEnableProp, BOOLEAN, Defaults.AutoLeaderRebalanceEnable, HIGH, AutoLeaderRebalanceEnableDoc)
      .define(LeaderImbalancePerBrokerPercentageProp, INT, Defaults.LeaderImbalancePerBrokerPercentage, HIGH, LeaderImbalancePerBrokerPercentageDoc)
      .define(LeaderImbalanceCheckIntervalSecondsProp, LONG, Defaults.LeaderImbalanceCheckIntervalSeconds, HIGH, LeaderImbalanceCheckIntervalSecondsDoc)
      .define(UncleanLeaderElectionEnableProp, BOOLEAN, Defaults.UncleanLeaderElectionEnable, HIGH, UncleanLeaderElectionEnableDoc)
      .define(InterBrokerSecurityProtocolProp, STRING, Defaults.InterBrokerSecurityProtocol, MEDIUM, InterBrokerSecurityProtocolDoc)
      .define(InterBrokerProtocolVersionProp, STRING, Defaults.InterBrokerProtocolVersion, ApiVersionValidator, MEDIUM, InterBrokerProtocolVersionDoc)
      .define(InterBrokerListenerNameProp, STRING, null, MEDIUM, InterBrokerListenerNameDoc)
      .define(ReplicaSelectorClassProp, STRING, null, MEDIUM, ReplicaSelectorClassDoc)

      /** ********* Controlled shutdown configuration ********** */
      .define(ControlledShutdownMaxRetriesProp, INT, Defaults.ControlledShutdownMaxRetries, MEDIUM, ControlledShutdownMaxRetriesDoc)
      .define(ControlledShutdownRetryBackoffMsProp, LONG, Defaults.ControlledShutdownRetryBackoffMs, MEDIUM, ControlledShutdownRetryBackoffMsDoc)
      .define(ControlledShutdownEnableProp, BOOLEAN, Defaults.ControlledShutdownEnable, MEDIUM, ControlledShutdownEnableDoc)

      /** ********* Group coordinator configuration ********** */
      .define(GroupMinSessionTimeoutMsProp, INT, Defaults.GroupMinSessionTimeoutMs, MEDIUM, GroupMinSessionTimeoutMsDoc)
      .define(GroupMaxSessionTimeoutMsProp, INT, Defaults.GroupMaxSessionTimeoutMs, MEDIUM, GroupMaxSessionTimeoutMsDoc)
      .define(GroupInitialRebalanceDelayMsProp, INT, Defaults.GroupInitialRebalanceDelayMs, MEDIUM, GroupInitialRebalanceDelayMsDoc)
      .define(GroupMaxSizeProp, INT, Defaults.GroupMaxSize, atLeast(1), MEDIUM, GroupMaxSizeDoc)

      /** ********* Offset management configuration ********** */
      .define(OffsetMetadataMaxSizeProp, INT, Defaults.OffsetMetadataMaxSize, HIGH, OffsetMetadataMaxSizeDoc)
      .define(OffsetsLoadBufferSizeProp, INT, Defaults.OffsetsLoadBufferSize, atLeast(1), HIGH, OffsetsLoadBufferSizeDoc)
      .define(OffsetsTopicReplicationFactorProp, SHORT, Defaults.OffsetsTopicReplicationFactor, atLeast(1), HIGH, OffsetsTopicReplicationFactorDoc)
      .define(OffsetsTopicPartitionsProp, INT, Defaults.OffsetsTopicPartitions, atLeast(1), HIGH, OffsetsTopicPartitionsDoc)
      .define(OffsetsTopicSegmentBytesProp, INT, Defaults.OffsetsTopicSegmentBytes, atLeast(1), HIGH, OffsetsTopicSegmentBytesDoc)
      .define(OffsetsTopicCompressionCodecProp, INT, Defaults.OffsetsTopicCompressionCodec, HIGH, OffsetsTopicCompressionCodecDoc)
      .define(OffsetsRetentionMinutesProp, INT, Defaults.OffsetsRetentionMinutes, atLeast(1), HIGH, OffsetsRetentionMinutesDoc)
      .define(OffsetsRetentionCheckIntervalMsProp, LONG, Defaults.OffsetsRetentionCheckIntervalMs, atLeast(1), HIGH, OffsetsRetentionCheckIntervalMsDoc)
      .define(OffsetCommitTimeoutMsProp, INT, Defaults.OffsetCommitTimeoutMs, atLeast(1), HIGH, OffsetCommitTimeoutMsDoc)
      .define(OffsetCommitRequiredAcksProp, SHORT, Defaults.OffsetCommitRequiredAcks, HIGH, OffsetCommitRequiredAcksDoc)
      .define(DeleteTopicEnableProp, BOOLEAN, Defaults.DeleteTopicEnable, HIGH, DeleteTopicEnableDoc)
      .define(CompressionTypeProp, STRING, Defaults.CompressionType, HIGH, CompressionTypeDoc)

      /** ********* Transaction management configuration ********** */
      .define(TransactionalIdExpirationMsProp, INT, Defaults.TransactionalIdExpirationMs, atLeast(1), HIGH, TransactionalIdExpirationMsDoc)
      .define(TransactionsMaxTimeoutMsProp, INT, Defaults.TransactionsMaxTimeoutMs, atLeast(1), HIGH, TransactionsMaxTimeoutMsDoc)
      .define(TransactionsTopicMinISRProp, INT, Defaults.TransactionsTopicMinISR, atLeast(1), HIGH, TransactionsTopicMinISRDoc)
      .define(TransactionsLoadBufferSizeProp, INT, Defaults.TransactionsLoadBufferSize, atLeast(1), HIGH, TransactionsLoadBufferSizeDoc)
      .define(TransactionsTopicReplicationFactorProp, SHORT, Defaults.TransactionsTopicReplicationFactor, atLeast(1), HIGH, TransactionsTopicReplicationFactorDoc)
      .define(TransactionsTopicPartitionsProp, INT, Defaults.TransactionsTopicPartitions, atLeast(1), HIGH, TransactionsTopicPartitionsDoc)
      .define(TransactionsTopicSegmentBytesProp, INT, Defaults.TransactionsTopicSegmentBytes, atLeast(1), HIGH, TransactionsTopicSegmentBytesDoc)
      .define(TransactionsAbortTimedOutTransactionCleanupIntervalMsProp, INT, Defaults.TransactionsAbortTimedOutTransactionsCleanupIntervalMS, atLeast(1), LOW, TransactionsAbortTimedOutTransactionsIntervalMsDoc)
      .define(TransactionsRemoveExpiredTransactionalIdCleanupIntervalMsProp, INT, Defaults.TransactionsRemoveExpiredTransactionsCleanupIntervalMS, atLeast(1), LOW, TransactionsRemoveExpiredTransactionsIntervalMsDoc)

      /** ********* Fetch Configuration ************* */
      .define(MaxIncrementalFetchSessionCacheSlots, INT, Defaults.MaxIncrementalFetchSessionCacheSlots, atLeast(0), MEDIUM, MaxIncrementalFetchSessionCacheSlotsDoc)
      .define(FetchMaxBytes, INT, Defaults.FetchMaxBytes, atLeast(1024), MEDIUM, FetchMaxBytesDoc)

      /** ********* Kafka Metrics Configuration ********** */
      .define(MetricNumSamplesProp, INT, Defaults.MetricNumSamples, atLeast(1), LOW, MetricNumSamplesDoc)
      .define(MetricSampleWindowMsProp, LONG, Defaults.MetricSampleWindowMs, atLeast(1), LOW, MetricSampleWindowMsDoc)
      .define(MetricReporterClassesProp, LIST, Defaults.MetricReporterClasses, LOW, MetricReporterClassesDoc)
      .define(MetricRecordingLevelProp, STRING, Defaults.MetricRecordingLevel, LOW, MetricRecordingLevelDoc)

      /** ********* Kafka Yammer Metrics Reporter Configuration for docs ********** */
      .define(KafkaMetricsReporterClassesProp, LIST, Defaults.KafkaMetricReporterClasses, LOW, KafkaMetricsReporterClassesDoc)
      .define(KafkaMetricsPollingIntervalSecondsProp, INT, Defaults.KafkaMetricsPollingIntervalSeconds, atLeast(1), LOW, KafkaMetricsPollingIntervalSecondsDoc)

      /** ********* Quota configuration ********** */
      .define(ProducerQuotaBytesPerSecondDefaultProp, LONG, Defaults.ProducerQuotaBytesPerSecondDefault, atLeast(1), HIGH, ProducerQuotaBytesPerSecondDefaultDoc)
      .define(ConsumerQuotaBytesPerSecondDefaultProp, LONG, Defaults.ConsumerQuotaBytesPerSecondDefault, atLeast(1), HIGH, ConsumerQuotaBytesPerSecondDefaultDoc)
      .define(NumQuotaSamplesProp, INT, Defaults.NumQuotaSamples, atLeast(1), LOW, NumQuotaSamplesDoc)
      .define(NumReplicationQuotaSamplesProp, INT, Defaults.NumReplicationQuotaSamples, atLeast(1), LOW, NumReplicationQuotaSamplesDoc)
      .define(NumAlterLogDirsReplicationQuotaSamplesProp, INT, Defaults.NumAlterLogDirsReplicationQuotaSamples, atLeast(1), LOW, NumAlterLogDirsReplicationQuotaSamplesDoc)
      .define(NumControllerQuotaSamplesProp, INT, Defaults.NumControllerQuotaSamples, atLeast(1), LOW, NumControllerQuotaSamplesDoc)
      .define(QuotaWindowSizeSecondsProp, INT, Defaults.QuotaWindowSizeSeconds, atLeast(1), LOW, QuotaWindowSizeSecondsDoc)
      .define(ReplicationQuotaWindowSizeSecondsProp, INT, Defaults.ReplicationQuotaWindowSizeSeconds, atLeast(1), LOW, ReplicationQuotaWindowSizeSecondsDoc)
      .define(AlterLogDirsReplicationQuotaWindowSizeSecondsProp, INT, Defaults.AlterLogDirsReplicationQuotaWindowSizeSeconds, atLeast(1), LOW, AlterLogDirsReplicationQuotaWindowSizeSecondsDoc)
      .define(ControllerQuotaWindowSizeSecondsProp, INT, Defaults.ControllerQuotaWindowSizeSeconds, atLeast(1), LOW, ControllerQuotaWindowSizeSecondsDoc)
      .define(ClientQuotaCallbackClassProp, CLASS, null, LOW, ClientQuotaCallbackClassDoc)

      /** ********* General Security Configuration *************** */
      .define(ConnectionsMaxReauthMsProp, LONG, Defaults.ConnectionsMaxReauthMsDefault, MEDIUM, ConnectionsMaxReauthMsDoc)
      .define(securityProviderClassProp, STRING, null, LOW, securityProviderClassDoc)

      /** ********* SSL Configuration *************** */
      .define(PrincipalBuilderClassProp, CLASS, null, MEDIUM, PrincipalBuilderClassDoc)
      .define(SslProtocolProp, STRING, Defaults.SslProtocol, MEDIUM, SslProtocolDoc)
      .define(SslProviderProp, STRING, null, MEDIUM, SslProviderDoc)
      .define(SslEnabledProtocolsProp, LIST, Defaults.SslEnabledProtocols, MEDIUM, SslEnabledProtocolsDoc)
      .define(SslKeystoreTypeProp, STRING, Defaults.SslKeystoreType, MEDIUM, SslKeystoreTypeDoc)
      .define(SslKeystoreLocationProp, STRING, null, MEDIUM, SslKeystoreLocationDoc)
      .define(SslKeystorePasswordProp, PASSWORD, null, MEDIUM, SslKeystorePasswordDoc)
      .define(SslKeyPasswordProp, PASSWORD, null, MEDIUM, SslKeyPasswordDoc)
      .define(SslKeystoreKeyProp, PASSWORD, null, MEDIUM, SslKeystoreKeyDoc)
      .define(SslKeystoreCertificateChainProp, PASSWORD, null, MEDIUM, SslKeystoreCertificateChainDoc)
      .define(SslTruststoreTypeProp, STRING, Defaults.SslTruststoreType, MEDIUM, SslTruststoreTypeDoc)
      .define(SslTruststoreLocationProp, STRING, null, MEDIUM, SslTruststoreLocationDoc)
      .define(SslTruststorePasswordProp, PASSWORD, null, MEDIUM, SslTruststorePasswordDoc)
      .define(SslTruststoreCertificatesProp, PASSWORD, null, MEDIUM, SslTruststoreCertificatesDoc)
      .define(SslKeyManagerAlgorithmProp, STRING, Defaults.SslKeyManagerAlgorithm, MEDIUM, SslKeyManagerAlgorithmDoc)
      .define(SslTrustManagerAlgorithmProp, STRING, Defaults.SslTrustManagerAlgorithm, MEDIUM, SslTrustManagerAlgorithmDoc)
      .define(SslEndpointIdentificationAlgorithmProp, STRING, Defaults.SslEndpointIdentificationAlgorithm, LOW, SslEndpointIdentificationAlgorithmDoc)
      .define(SslSecureRandomImplementationProp, STRING, null, LOW, SslSecureRandomImplementationDoc)
      .define(SslClientAuthProp, STRING, Defaults.SslClientAuthentication, in(Defaults.SslClientAuthenticationValidValues: _*), MEDIUM, SslClientAuthDoc)
      .define(SslCipherSuitesProp, LIST, Collections.emptyList(), MEDIUM, SslCipherSuitesDoc)
      .define(SslPrincipalMappingRulesProp, STRING, Defaults.SslPrincipalMappingRules, LOW, SslPrincipalMappingRulesDoc)
      .define(SslEngineFactoryClassProp, CLASS, null, LOW, SslEngineFactoryClassDoc)

      /** ********* Sasl Configuration *************** */
      .define(SaslMechanismInterBrokerProtocolProp, STRING, Defaults.SaslMechanismInterBrokerProtocol, MEDIUM, SaslMechanismInterBrokerProtocolDoc)
      .define(SaslJaasConfigProp, PASSWORD, null, MEDIUM, SaslJaasConfigDoc)
      .define(SaslEnabledMechanismsProp, LIST, Defaults.SaslEnabledMechanisms, MEDIUM, SaslEnabledMechanismsDoc)
      .define(SaslServerCallbackHandlerClassProp, CLASS, null, MEDIUM, SaslServerCallbackHandlerClassDoc)
      .define(SaslClientCallbackHandlerClassProp, CLASS, null, MEDIUM, SaslClientCallbackHandlerClassDoc)
      .define(SaslLoginClassProp, CLASS, null, MEDIUM, SaslLoginClassDoc)
      .define(SaslLoginCallbackHandlerClassProp, CLASS, null, MEDIUM, SaslLoginCallbackHandlerClassDoc)
      .define(SaslKerberosServiceNameProp, STRING, null, MEDIUM, SaslKerberosServiceNameDoc)
      .define(SaslKerberosKinitCmdProp, STRING, Defaults.SaslKerberosKinitCmd, MEDIUM, SaslKerberosKinitCmdDoc)
      .define(SaslKerberosTicketRenewWindowFactorProp, DOUBLE, Defaults.SaslKerberosTicketRenewWindowFactor, MEDIUM, SaslKerberosTicketRenewWindowFactorDoc)
      .define(SaslKerberosTicketRenewJitterProp, DOUBLE, Defaults.SaslKerberosTicketRenewJitter, MEDIUM, SaslKerberosTicketRenewJitterDoc)
      .define(SaslKerberosMinTimeBeforeReloginProp, LONG, Defaults.SaslKerberosMinTimeBeforeRelogin, MEDIUM, SaslKerberosMinTimeBeforeReloginDoc)
      .define(SaslKerberosPrincipalToLocalRulesProp, LIST, Defaults.SaslKerberosPrincipalToLocalRules, MEDIUM, SaslKerberosPrincipalToLocalRulesDoc)
      .define(SaslLoginRefreshWindowFactorProp, DOUBLE, Defaults.SaslLoginRefreshWindowFactor, MEDIUM, SaslLoginRefreshWindowFactorDoc)
      .define(SaslLoginRefreshWindowJitterProp, DOUBLE, Defaults.SaslLoginRefreshWindowJitter, MEDIUM, SaslLoginRefreshWindowJitterDoc)
      .define(SaslLoginRefreshMinPeriodSecondsProp, SHORT, Defaults.SaslLoginRefreshMinPeriodSeconds, MEDIUM, SaslLoginRefreshMinPeriodSecondsDoc)
      .define(SaslLoginRefreshBufferSecondsProp, SHORT, Defaults.SaslLoginRefreshBufferSeconds, MEDIUM, SaslLoginRefreshBufferSecondsDoc)

      /** ********* Delegation Token Configuration *************** */
      .define(DelegationTokenMasterKeyProp, PASSWORD, null, MEDIUM, DelegationTokenMasterKeyDoc)
      .define(DelegationTokenMaxLifeTimeProp, LONG, Defaults.DelegationTokenMaxLifeTimeMsDefault, atLeast(1), MEDIUM, DelegationTokenMaxLifeTimeDoc)
      .define(DelegationTokenExpiryTimeMsProp, LONG, Defaults.DelegationTokenExpiryTimeMsDefault, atLeast(1), MEDIUM, DelegationTokenExpiryTimeMsDoc)
      .define(DelegationTokenExpiryCheckIntervalMsProp, LONG, Defaults.DelegationTokenExpiryCheckIntervalMsDefault, atLeast(1), LOW, DelegationTokenExpiryCheckIntervalDoc)

      /** ********* Password encryption configuration for dynamic configs ******** */
      .define(PasswordEncoderSecretProp, PASSWORD, null, MEDIUM, PasswordEncoderSecretDoc)
      .define(PasswordEncoderOldSecretProp, PASSWORD, null, MEDIUM, PasswordEncoderOldSecretDoc)
      .define(PasswordEncoderKeyFactoryAlgorithmProp, STRING, null, LOW, PasswordEncoderKeyFactoryAlgorithmDoc)
      .define(PasswordEncoderCipherAlgorithmProp, STRING, Defaults.PasswordEncoderCipherAlgorithm, LOW, PasswordEncoderCipherAlgorithmDoc)
      .define(PasswordEncoderKeyLengthProp, INT, Defaults.PasswordEncoderKeyLength, atLeast(8), LOW, PasswordEncoderKeyLengthDoc)
      .define(PasswordEncoderIterationsProp, INT, Defaults.PasswordEncoderIterations, atLeast(1024), LOW, PasswordEncoderIterationsDoc)
  }

  def configNames: Seq[String] = configDef.names.asScala.toBuffer.sorted

  private[server] def defaultValues: Map[String, _] = configDef.defaultValues.asScala

  private[server] def configKeys: Map[String, ConfigKey] = configDef.configKeys.asScala

  def fromProps(props: Properties): KafkaConfig =
    fromProps(props, true)

  def fromProps(props: Properties, doLog: Boolean): KafkaConfig =
    new KafkaConfig(props, doLog)

  def fromProps(defaults: Properties, overrides: Properties): KafkaConfig =
    fromProps(defaults, overrides, true)

  def fromProps(defaults: Properties, overrides: Properties, doLog: Boolean): KafkaConfig = {
    val props = new Properties()
    props ++= defaults
    props ++= overrides
    fromProps(props, doLog)
  }

  def apply(props: java.util.Map[_, _]): KafkaConfig = new KafkaConfig(props, true)

  private def typeOf(name: String): Option[ConfigDef.Type] = Option(configDef.configKeys.get(name)).map(_.`type`)

  def configType(configName: String): Option[ConfigDef.Type] = {
    val configType = configTypeExact(configName)
    if (configType.isDefined) {
      return configType
    }
    typeOf(configName) match {
      case Some(t) => Some(t)
      case None =>
        DynamicBrokerConfig.brokerConfigSynonyms(configName, matchListenerOverride = true).flatMap(typeOf).headOption
    }
  }

  private def configTypeExact(exactName: String): Option[ConfigDef.Type] = {
    val configType = typeOf(exactName).orNull
    if (configType != null) {
      Some(configType)
    } else {
      val configKey = DynamicConfig.Broker.brokerConfigDef.configKeys().get(exactName)
      if (configKey != null) {
        Some(configKey.`type`)
      } else {
        None
      }
    }
  }

  def maybeSensitive(configType: Option[ConfigDef.Type]): Boolean = {
    // If we can't determine the config entry type, treat it as a sensitive config to be safe
    configType.isEmpty || configType.contains(ConfigDef.Type.PASSWORD)
  }
}

class KafkaConfig(val props: java.util.Map[_, _], doLog: Boolean, dynamicConfigOverride: Option[DynamicBrokerConfig])
  extends AbstractConfig(KafkaConfig.configDef, props, doLog) {

  def this(props: java.util.Map[_, _]) = this(props, true, None)

  def this(props: java.util.Map[_, _], doLog: Boolean) = this(props, doLog, None)

  // Cache the current config to avoid acquiring read lock to access from dynamicConfig
  @volatile private var currentConfig = this
  private[server] val dynamicConfig = dynamicConfigOverride.getOrElse(new DynamicBrokerConfig(this))

  private[server] def updateCurrentConfig(newConfig: KafkaConfig): Unit = {
    this.currentConfig = newConfig
  }

  // The following captures any system properties impacting ZooKeeper TLS configuration
  // and defines the default values this instance will use if no explicit config is given.
  // We make it part of each instance rather than the object to facilitate testing.
  private val zkClientConfigViaSystemProperties = new ZKClientConfig()

  override def originals: util.Map[String, AnyRef] =
    if (this eq currentConfig) super.originals else currentConfig.originals

  override def values: util.Map[String, _] =
    if (this eq currentConfig) super.values else currentConfig.values
<<<<<<< HEAD

=======
  override def nonInternalValues: util.Map[String, _] =
    if (this eq currentConfig) super.nonInternalValues else currentConfig.values
>>>>>>> 8e211eb7
  override def originalsStrings: util.Map[String, String] =
    if (this eq currentConfig) super.originalsStrings else currentConfig.originalsStrings

  override def originalsWithPrefix(prefix: String): util.Map[String, AnyRef] =
    if (this eq currentConfig) super.originalsWithPrefix(prefix) else currentConfig.originalsWithPrefix(prefix)

  override def valuesWithPrefixOverride(prefix: String): util.Map[String, AnyRef] =
    if (this eq currentConfig) super.valuesWithPrefixOverride(prefix) else currentConfig.valuesWithPrefixOverride(prefix)

  override def get(key: String): AnyRef =
    if (this eq currentConfig) super.get(key) else currentConfig.get(key)

  //  During dynamic update, we use the values from this config, these are only used in DynamicBrokerConfig
  private[server] def originalsFromThisConfig: util.Map[String, AnyRef] = super.originals

  private[server] def valuesFromThisConfig: util.Map[String, _] = super.values

  private[server] def valuesFromThisConfigWithPrefixOverride(prefix: String): util.Map[String, AnyRef] =
    super.valuesWithPrefixOverride(prefix)

  /** ********* Zookeeper Configuration ********** */
  val zkConnect: String = getString(KafkaConfig.ZkConnectProp)
  val zkSessionTimeoutMs: Int = getInt(KafkaConfig.ZkSessionTimeoutMsProp)
  val zkConnectionTimeoutMs: Int =
    Option(getInt(KafkaConfig.ZkConnectionTimeoutMsProp)).map(_.toInt).getOrElse(getInt(KafkaConfig.ZkSessionTimeoutMsProp))
  val zkSyncTimeMs: Int = getInt(KafkaConfig.ZkSyncTimeMsProp)
  val zkEnableSecureAcls: Boolean = getBoolean(KafkaConfig.ZkEnableSecureAclsProp)
  val zkMaxInFlightRequests: Int = getInt(KafkaConfig.ZkMaxInFlightRequestsProp)

  private def zkBooleanConfigOrSystemPropertyWithDefaultValue(propKey: String): Boolean = {
    // Use the system property if it exists and the Kafka config value was defaulted rather than actually provided
    // Need to translate any system property value from true/false (String) to true/false (Boolean)
    val actuallyProvided = originals.containsKey(propKey)
    if (actuallyProvided) getBoolean(propKey) else {
      val sysPropValue = KafkaConfig.getZooKeeperClientProperty(zkClientConfigViaSystemProperties, propKey)
      sysPropValue match {
        case Some("true") => true
        case Some(_) => false
        case _ => getBoolean(propKey) // not specified so use the default value
      }
    }
  }

  private def zkStringConfigOrSystemPropertyWithDefaultValue(propKey: String): String = {
    // Use the system property if it exists and the Kafka config value was defaulted rather than actually provided
    val actuallyProvided = originals.containsKey(propKey)
    if (actuallyProvided) getString(propKey) else {
      val sysPropValue = KafkaConfig.getZooKeeperClientProperty(zkClientConfigViaSystemProperties, propKey)
      sysPropValue match {
        case Some(_) => sysPropValue.get
        case _ => getString(propKey) // not specified so use the default value
      }
    }
  }

  private def zkOptionalStringConfigOrSystemProperty(propKey: String): Option[String] = {
    Option(getString(propKey)) match {
      case config: Some[String] => config
      case _ => KafkaConfig.getZooKeeperClientProperty(zkClientConfigViaSystemProperties, propKey)
    }
  }

  private def zkPasswordConfigOrSystemProperty(propKey: String): Option[Password] = {
    Option(getPassword(propKey)) match {
      case config: Some[Password] => config
      case _ => {
        val sysProp = KafkaConfig.getZooKeeperClientProperty(zkClientConfigViaSystemProperties, propKey)
        if (sysProp.isDefined) Some(new Password(sysProp.get)) else None
      }
    }
  }

  private def zkListConfigOrSystemProperty(propKey: String): Option[util.List[String]] = {
    Option(getList(propKey)) match {
      case config: Some[util.List[String]] => config
      case _ => {
        val sysProp = KafkaConfig.getZooKeeperClientProperty(zkClientConfigViaSystemProperties, propKey)
        if (sysProp.isDefined) Some(sysProp.get.split("\\s*,\\s*").toList.asJava) else None
      }
    }
  }

  val zkSslClientEnable = zkBooleanConfigOrSystemPropertyWithDefaultValue(KafkaConfig.ZkSslClientEnableProp)
  val zkClientCnxnSocketClassName = zkOptionalStringConfigOrSystemProperty(KafkaConfig.ZkClientCnxnSocketProp)
  val zkSslKeyStoreLocation = zkOptionalStringConfigOrSystemProperty(KafkaConfig.ZkSslKeyStoreLocationProp)
  val zkSslKeyStorePassword = zkPasswordConfigOrSystemProperty(KafkaConfig.ZkSslKeyStorePasswordProp)
  val zkSslKeyStoreType = zkOptionalStringConfigOrSystemProperty(KafkaConfig.ZkSslKeyStoreTypeProp)
  val zkSslTrustStoreLocation = zkOptionalStringConfigOrSystemProperty(KafkaConfig.ZkSslTrustStoreLocationProp)
  val zkSslTrustStorePassword = zkPasswordConfigOrSystemProperty(KafkaConfig.ZkSslTrustStorePasswordProp)
  val zkSslTrustStoreType = zkOptionalStringConfigOrSystemProperty(KafkaConfig.ZkSslTrustStoreTypeProp)
  val ZkSslProtocol = zkStringConfigOrSystemPropertyWithDefaultValue(KafkaConfig.ZkSslProtocolProp)
  val ZkSslEnabledProtocols = zkListConfigOrSystemProperty(KafkaConfig.ZkSslEnabledProtocolsProp)
  val ZkSslCipherSuites = zkListConfigOrSystemProperty(KafkaConfig.ZkSslCipherSuitesProp)
  val ZkSslEndpointIdentificationAlgorithm = {
    // Use the system property if it exists and the Kafka config value was defaulted rather than actually provided
    // Need to translate any system property value from true/false to HTTPS/<blank>
    val kafkaProp = KafkaConfig.ZkSslEndpointIdentificationAlgorithmProp
    val actuallyProvided = originals.containsKey(kafkaProp)
    if (actuallyProvided) getString(kafkaProp) else {
      val sysPropValue = KafkaConfig.getZooKeeperClientProperty(zkClientConfigViaSystemProperties, kafkaProp)
      sysPropValue match {
        case Some("true") => "HTTPS"
        case Some(_) => ""
        case _ => getString(kafkaProp) // not specified so use the default value
      }
    }
  }
  val ZkSslCrlEnable = zkBooleanConfigOrSystemPropertyWithDefaultValue(KafkaConfig.ZkSslCrlEnableProp)
  val ZkSslOcspEnable = zkBooleanConfigOrSystemPropertyWithDefaultValue(KafkaConfig.ZkSslOcspEnableProp)
  /** ********* General Configuration ********** */
  val brokerIdGenerationEnable: Boolean = getBoolean(KafkaConfig.BrokerIdGenerationEnableProp)
  val maxReservedBrokerId: Int = getInt(KafkaConfig.MaxReservedBrokerIdProp)
  var brokerId: Int = getInt(KafkaConfig.BrokerIdProp)

  def numNetworkThreads = getInt(KafkaConfig.NumNetworkThreadsProp)

  def backgroundThreads = getInt(KafkaConfig.BackgroundThreadsProp)

  val queuedMaxRequests = getInt(KafkaConfig.QueuedMaxRequestsProp)
  val queuedMaxBytes = getLong(KafkaConfig.QueuedMaxBytesProp)

  def numIoThreads = getInt(KafkaConfig.NumIoThreadsProp)

  def messageMaxBytes = getInt(KafkaConfig.MessageMaxBytesProp)

  val requestTimeoutMs = getInt(KafkaConfig.RequestTimeoutMsProp)
  val connectionSetupTimeoutMs = getLong(KafkaConfig.ConnectionSetupTimeoutMsProp)
  val connectionSetupTimeoutMaxMs = getLong(KafkaConfig.ConnectionSetupTimeoutMaxMsProp)

  def getNumReplicaAlterLogDirsThreads: Int = {
    val numThreads: Integer = Option(getInt(KafkaConfig.NumReplicaAlterLogDirsThreadsProp)).getOrElse(logDirs.size)
    numThreads
  }

  /** *********** Authorizer Configuration ********** */
  val authorizer: Option[Authorizer] = {
    val className = getString(KafkaConfig.AuthorizerClassNameProp)
    if (className == null || className.isEmpty)
      None
    else {
      Some(AuthorizerUtils.createAuthorizer(className))
    }
  }

  /** ********* Socket Server Configuration ********** */
  val hostName = getString(KafkaConfig.HostNameProp)
  val port = getInt(KafkaConfig.PortProp)
  val advertisedHostName = Option(getString(KafkaConfig.AdvertisedHostNameProp)).getOrElse(hostName)
  val advertisedPort: java.lang.Integer = Option(getInt(KafkaConfig.AdvertisedPortProp)).getOrElse(port)

  val socketSendBufferBytes = getInt(KafkaConfig.SocketSendBufferBytesProp)
  val socketReceiveBufferBytes = getInt(KafkaConfig.SocketReceiveBufferBytesProp)
  val socketRequestMaxBytes = getInt(KafkaConfig.SocketRequestMaxBytesProp)
  val maxConnectionsPerIp = getInt(KafkaConfig.MaxConnectionsPerIpProp)
  val maxConnectionsPerIpOverrides: Map[String, Int] =
    getMap(KafkaConfig.MaxConnectionsPerIpOverridesProp, getString(KafkaConfig.MaxConnectionsPerIpOverridesProp)).map { case (k, v) => (k, v.toInt) }

  def maxConnections = getInt(KafkaConfig.MaxConnectionsProp)

  def maxConnectionCreationRate = getInt(KafkaConfig.MaxConnectionCreationRateProp)

  val connectionsMaxIdleMs = getLong(KafkaConfig.ConnectionsMaxIdleMsProp)
  val failedAuthenticationDelayMs = getInt(KafkaConfig.FailedAuthenticationDelayMsProp)

  /** *************** rack configuration ************* */
  val rack = Option(getString(KafkaConfig.RackProp))
  val replicaSelectorClassName = Option(getString(KafkaConfig.ReplicaSelectorClassProp))

  /** ********* Log Configuration ********** */
  val autoCreateTopicsEnable = getBoolean(KafkaConfig.AutoCreateTopicsEnableProp)
  val numPartitions = getInt(KafkaConfig.NumPartitionsProp)
  val logDirs = CoreUtils.parseCsvList(Option(getString(KafkaConfig.LogDirsProp)).getOrElse(getString(KafkaConfig.LogDirProp)))

  def logSegmentBytes = getInt(KafkaConfig.LogSegmentBytesProp)

  def logFlushIntervalMessages = getLong(KafkaConfig.LogFlushIntervalMessagesProp)

  val logCleanerThreads = getInt(KafkaConfig.LogCleanerThreadsProp)

  def numRecoveryThreadsPerDataDir = getInt(KafkaConfig.NumRecoveryThreadsPerDataDirProp)

  val logFlushSchedulerIntervalMs = getLong(KafkaConfig.LogFlushSchedulerIntervalMsProp)
  val logFlushOffsetCheckpointIntervalMs = getInt(KafkaConfig.LogFlushOffsetCheckpointIntervalMsProp).toLong
  val logFlushStartOffsetCheckpointIntervalMs = getInt(KafkaConfig.LogFlushStartOffsetCheckpointIntervalMsProp).toLong
  val logCleanupIntervalMs = getLong(KafkaConfig.LogCleanupIntervalMsProp)

  def logCleanupPolicy = getList(KafkaConfig.LogCleanupPolicyProp)

  val offsetsRetentionMinutes = getInt(KafkaConfig.OffsetsRetentionMinutesProp)
  val offsetsRetentionCheckIntervalMs = getLong(KafkaConfig.OffsetsRetentionCheckIntervalMsProp)

  def logRetentionBytes = getLong(KafkaConfig.LogRetentionBytesProp)

  val logCleanerDedupeBufferSize = getLong(KafkaConfig.LogCleanerDedupeBufferSizeProp)
  val logCleanerDedupeBufferLoadFactor = getDouble(KafkaConfig.LogCleanerDedupeBufferLoadFactorProp)
  val logCleanerIoBufferSize = getInt(KafkaConfig.LogCleanerIoBufferSizeProp)
  val logCleanerIoMaxBytesPerSecond = getDouble(KafkaConfig.LogCleanerIoMaxBytesPerSecondProp)

  def logCleanerDeleteRetentionMs = getLong(KafkaConfig.LogCleanerDeleteRetentionMsProp)

  def logCleanerMinCompactionLagMs = getLong(KafkaConfig.LogCleanerMinCompactionLagMsProp)

  def logCleanerMaxCompactionLagMs = getLong(KafkaConfig.LogCleanerMaxCompactionLagMsProp)

  val logCleanerBackoffMs = getLong(KafkaConfig.LogCleanerBackoffMsProp)

  def logCleanerMinCleanRatio = getDouble(KafkaConfig.LogCleanerMinCleanRatioProp)

  val logCleanerEnable = getBoolean(KafkaConfig.LogCleanerEnableProp)

  def logIndexSizeMaxBytes = getInt(KafkaConfig.LogIndexSizeMaxBytesProp)

  def logIndexIntervalBytes = getInt(KafkaConfig.LogIndexIntervalBytesProp)

  def logDeleteDelayMs = getLong(KafkaConfig.LogDeleteDelayMsProp)

  def logRollTimeMillis: java.lang.Long = Option(getLong(KafkaConfig.LogRollTimeMillisProp)).getOrElse(60 * 60 * 1000L * getInt(KafkaConfig.LogRollTimeHoursProp))

  def logRollTimeJitterMillis: java.lang.Long = Option(getLong(KafkaConfig.LogRollTimeJitterMillisProp)).getOrElse(60 * 60 * 1000L * getInt(KafkaConfig.LogRollTimeJitterHoursProp))

  def logFlushIntervalMs: java.lang.Long = Option(getLong(KafkaConfig.LogFlushIntervalMsProp)).getOrElse(getLong(KafkaConfig.LogFlushSchedulerIntervalMsProp))

  def minInSyncReplicas = getInt(KafkaConfig.MinInSyncReplicasProp)

  def logPreAllocateEnable: java.lang.Boolean = getBoolean(KafkaConfig.LogPreAllocateProp)

  // We keep the user-provided String as `ApiVersion.apply` can choose a slightly different version (eg if `0.10.0`
  // is passed, `0.10.0-IV0` may be picked)
  val logMessageFormatVersionString = getString(KafkaConfig.LogMessageFormatVersionProp)
  val logMessageFormatVersion = ApiVersion(logMessageFormatVersionString)

  def logMessageTimestampType = TimestampType.forName(getString(KafkaConfig.LogMessageTimestampTypeProp))

  def logMessageTimestampDifferenceMaxMs: Long = getLong(KafkaConfig.LogMessageTimestampDifferenceMaxMsProp)

  def logMessageDownConversionEnable: Boolean = getBoolean(KafkaConfig.LogMessageDownConversionEnableProp)

  /** ********* Replication configuration ********** */
  val controllerSocketTimeoutMs: Int = getInt(KafkaConfig.ControllerSocketTimeoutMsProp)
  val defaultReplicationFactor: Int = getInt(KafkaConfig.DefaultReplicationFactorProp)
  val replicaLagTimeMaxMs = getLong(KafkaConfig.ReplicaLagTimeMaxMsProp)
  val replicaSocketTimeoutMs = getInt(KafkaConfig.ReplicaSocketTimeoutMsProp)
  val replicaSocketReceiveBufferBytes = getInt(KafkaConfig.ReplicaSocketReceiveBufferBytesProp)
  val replicaFetchMaxBytes = getInt(KafkaConfig.ReplicaFetchMaxBytesProp)
  val replicaFetchWaitMaxMs = getInt(KafkaConfig.ReplicaFetchWaitMaxMsProp)
  val replicaFetchMinBytes = getInt(KafkaConfig.ReplicaFetchMinBytesProp)
  val replicaFetchResponseMaxBytes = getInt(KafkaConfig.ReplicaFetchResponseMaxBytesProp)
  val replicaFetchBackoffMs = getInt(KafkaConfig.ReplicaFetchBackoffMsProp)

  def numReplicaFetchers = getInt(KafkaConfig.NumReplicaFetchersProp)

  val replicaHighWatermarkCheckpointIntervalMs = getLong(KafkaConfig.ReplicaHighWatermarkCheckpointIntervalMsProp)
  val fetchPurgatoryPurgeIntervalRequests = getInt(KafkaConfig.FetchPurgatoryPurgeIntervalRequestsProp)
  val producerPurgatoryPurgeIntervalRequests = getInt(KafkaConfig.ProducerPurgatoryPurgeIntervalRequestsProp)
  val deleteRecordsPurgatoryPurgeIntervalRequests = getInt(KafkaConfig.DeleteRecordsPurgatoryPurgeIntervalRequestsProp)
  val autoLeaderRebalanceEnable = getBoolean(KafkaConfig.AutoLeaderRebalanceEnableProp)
  val leaderImbalancePerBrokerPercentage = getInt(KafkaConfig.LeaderImbalancePerBrokerPercentageProp)
  val leaderImbalanceCheckIntervalSeconds = getLong(KafkaConfig.LeaderImbalanceCheckIntervalSecondsProp)

  def uncleanLeaderElectionEnable: java.lang.Boolean = getBoolean(KafkaConfig.UncleanLeaderElectionEnableProp)

  // We keep the user-provided String as `ApiVersion.apply` can choose a slightly different version (eg if `0.10.0`
  // is passed, `0.10.0-IV0` may be picked)
  val interBrokerProtocolVersionString = getString(KafkaConfig.InterBrokerProtocolVersionProp)
  val interBrokerProtocolVersion = ApiVersion(interBrokerProtocolVersionString)

  /** ********* Controlled shutdown configuration ********** */
  val controlledShutdownMaxRetries = getInt(KafkaConfig.ControlledShutdownMaxRetriesProp)
  val controlledShutdownRetryBackoffMs = getLong(KafkaConfig.ControlledShutdownRetryBackoffMsProp)
  val controlledShutdownEnable = getBoolean(KafkaConfig.ControlledShutdownEnableProp)

  /** ********* Feature configuration ********** */
  def isFeatureVersioningSupported = interBrokerProtocolVersion >= KAFKA_2_7_IV0

<<<<<<< HEAD
  /** ********* Group coordinator configuration ********** */
=======
  /** ********* Experimental metadata quorum configuration ***********/
  def metadataQuorumEnabled = getBoolean(KafkaConfig.EnableMetadataQuorumProp)

  /** ********* Group coordinator configuration ***********/
>>>>>>> 8e211eb7
  val groupMinSessionTimeoutMs = getInt(KafkaConfig.GroupMinSessionTimeoutMsProp)
  val groupMaxSessionTimeoutMs = getInt(KafkaConfig.GroupMaxSessionTimeoutMsProp)
  val groupInitialRebalanceDelay = getInt(KafkaConfig.GroupInitialRebalanceDelayMsProp)
  val groupMaxSize = getInt(KafkaConfig.GroupMaxSizeProp)

  /** ********* Offset management configuration ********** */
  val offsetMetadataMaxSize = getInt(KafkaConfig.OffsetMetadataMaxSizeProp)
  val offsetsLoadBufferSize = getInt(KafkaConfig.OffsetsLoadBufferSizeProp)
  val offsetsTopicReplicationFactor = getShort(KafkaConfig.OffsetsTopicReplicationFactorProp)
  val offsetsTopicPartitions = getInt(KafkaConfig.OffsetsTopicPartitionsProp)
  val offsetCommitTimeoutMs = getInt(KafkaConfig.OffsetCommitTimeoutMsProp)
  val offsetCommitRequiredAcks = getShort(KafkaConfig.OffsetCommitRequiredAcksProp)
  val offsetsTopicSegmentBytes = getInt(KafkaConfig.OffsetsTopicSegmentBytesProp)
  val offsetsTopicCompressionCodec = Option(getInt(KafkaConfig.OffsetsTopicCompressionCodecProp)).map(value => CompressionCodec.getCompressionCodec(value)).orNull

  /** ********* Transaction management configuration ********** */
  val transactionalIdExpirationMs = getInt(KafkaConfig.TransactionalIdExpirationMsProp)
  val transactionMaxTimeoutMs = getInt(KafkaConfig.TransactionsMaxTimeoutMsProp)
  val transactionTopicMinISR = getInt(KafkaConfig.TransactionsTopicMinISRProp)
  val transactionsLoadBufferSize = getInt(KafkaConfig.TransactionsLoadBufferSizeProp)
  val transactionTopicReplicationFactor = getShort(KafkaConfig.TransactionsTopicReplicationFactorProp)
  val transactionTopicPartitions = getInt(KafkaConfig.TransactionsTopicPartitionsProp)
  val transactionTopicSegmentBytes = getInt(KafkaConfig.TransactionsTopicSegmentBytesProp)
  val transactionAbortTimedOutTransactionCleanupIntervalMs = getInt(KafkaConfig.TransactionsAbortTimedOutTransactionCleanupIntervalMsProp)
  val transactionRemoveExpiredTransactionalIdCleanupIntervalMs = getInt(KafkaConfig.TransactionsRemoveExpiredTransactionalIdCleanupIntervalMsProp)


  /** ********* Metric Configuration ************* */
  val metricNumSamples = getInt(KafkaConfig.MetricNumSamplesProp)
  val metricSampleWindowMs = getLong(KafkaConfig.MetricSampleWindowMsProp)
  val metricRecordingLevel = getString(KafkaConfig.MetricRecordingLevelProp)

  /** ********* SSL/SASL Configuration ************* */
  // Security configs may be overridden for listeners, so it is not safe to use the base values
  // Hence the base SSL/SASL configs are not fields of KafkaConfig, listener configs should be
  // retrieved using KafkaConfig#valuesWithPrefixOverride
  private def saslEnabledMechanisms(listenerName: ListenerName): Set[String] = {
    val value = valuesWithPrefixOverride(listenerName.configPrefix).get(KafkaConfig.SaslEnabledMechanismsProp)
    if (value != null)
      value.asInstanceOf[util.List[String]].asScala.toSet
    else
      Set.empty[String]
  }

  def interBrokerListenerName = getInterBrokerListenerNameAndSecurityProtocol._1

  def interBrokerSecurityProtocol = getInterBrokerListenerNameAndSecurityProtocol._2

  def controlPlaneListenerName = getControlPlaneListenerNameAndSecurityProtocol.map { case (listenerName, _) => listenerName }

  def controlPlaneSecurityProtocol = getControlPlaneListenerNameAndSecurityProtocol.map { case (_, securityProtocol) => securityProtocol }

  def saslMechanismInterBrokerProtocol = getString(KafkaConfig.SaslMechanismInterBrokerProtocolProp)

  val saslInterBrokerHandshakeRequestEnable = interBrokerProtocolVersion >= KAFKA_0_10_0_IV1

  /** ********* DelegationToken Configuration ************* */
  val delegationTokenMasterKey = getPassword(KafkaConfig.DelegationTokenMasterKeyProp)
  val tokenAuthEnabled = (delegationTokenMasterKey != null && !delegationTokenMasterKey.value.isEmpty)
  val delegationTokenMaxLifeMs = getLong(KafkaConfig.DelegationTokenMaxLifeTimeProp)
  val delegationTokenExpiryTimeMs = getLong(KafkaConfig.DelegationTokenExpiryTimeMsProp)
  val delegationTokenExpiryCheckIntervalMs = getLong(KafkaConfig.DelegationTokenExpiryCheckIntervalMsProp)

  /** ********* Password encryption configuration for dynamic configs ******** */
  def passwordEncoderSecret = Option(getPassword(KafkaConfig.PasswordEncoderSecretProp))

  def passwordEncoderOldSecret = Option(getPassword(KafkaConfig.PasswordEncoderOldSecretProp))

  def passwordEncoderCipherAlgorithm = getString(KafkaConfig.PasswordEncoderCipherAlgorithmProp)

  def passwordEncoderKeyFactoryAlgorithm = Option(getString(KafkaConfig.PasswordEncoderKeyFactoryAlgorithmProp))

  def passwordEncoderKeyLength = getInt(KafkaConfig.PasswordEncoderKeyLengthProp)

  def passwordEncoderIterations = getInt(KafkaConfig.PasswordEncoderIterationsProp)

  /** ********* Quota Configuration ************* */
  val producerQuotaBytesPerSecondDefault = getLong(KafkaConfig.ProducerQuotaBytesPerSecondDefaultProp)
  val consumerQuotaBytesPerSecondDefault = getLong(KafkaConfig.ConsumerQuotaBytesPerSecondDefaultProp)
  val numQuotaSamples = getInt(KafkaConfig.NumQuotaSamplesProp)
  val quotaWindowSizeSeconds = getInt(KafkaConfig.QuotaWindowSizeSecondsProp)
  val numReplicationQuotaSamples = getInt(KafkaConfig.NumReplicationQuotaSamplesProp)
  val replicationQuotaWindowSizeSeconds = getInt(KafkaConfig.ReplicationQuotaWindowSizeSecondsProp)
  val numAlterLogDirsReplicationQuotaSamples = getInt(KafkaConfig.NumAlterLogDirsReplicationQuotaSamplesProp)
  val alterLogDirsReplicationQuotaWindowSizeSeconds = getInt(KafkaConfig.AlterLogDirsReplicationQuotaWindowSizeSecondsProp)
  val numControllerQuotaSamples = getInt(KafkaConfig.NumControllerQuotaSamplesProp)
  val controllerQuotaWindowSizeSeconds = getInt(KafkaConfig.ControllerQuotaWindowSizeSecondsProp)

  /** ********* Fetch Configuration ************* */
  val maxIncrementalFetchSessionCacheSlots = getInt(KafkaConfig.MaxIncrementalFetchSessionCacheSlots)
  val fetchMaxBytes = getInt(KafkaConfig.FetchMaxBytes)

  val deleteTopicEnable = getBoolean(KafkaConfig.DeleteTopicEnableProp)

  def compressionType = getString(KafkaConfig.CompressionTypeProp)

  def addReconfigurable(reconfigurable: Reconfigurable): Unit = {
    dynamicConfig.addReconfigurable(reconfigurable)
  }

  def removeReconfigurable(reconfigurable: Reconfigurable): Unit = {
    dynamicConfig.removeReconfigurable(reconfigurable)
  }

  def logRetentionTimeMillis: Long = {
    val millisInMinute = 60L * 1000L
    val millisInHour = 60L * millisInMinute

    val millis: java.lang.Long =
      Option(getLong(KafkaConfig.LogRetentionTimeMillisProp)).getOrElse(
        Option(getInt(KafkaConfig.LogRetentionTimeMinutesProp)) match {
          case Some(mins) => millisInMinute * mins
          case None => getInt(KafkaConfig.LogRetentionTimeHoursProp) * millisInHour
        })

    if (millis < 0) return -1
    millis
  }

  private def getMap(propName: String, propValue: String): Map[String, String] = {
    try {
      CoreUtils.parseCsvMap(propValue)
    } catch {
      case e: Exception => throw new IllegalArgumentException("Error parsing configuration property '%s': %s".format(propName, e.getMessage))
    }
  }

  // If the user did not define listeners but did define host or port, let's use them in backward compatible way
  // If none of those are defined, we default to PLAINTEXT://:9092
  def listeners: Seq[EndPoint] = {
    Option(getString(KafkaConfig.ListenersProp)).map { listenerProp =>
      CoreUtils.listenerListToEndPoints(listenerProp, listenerSecurityProtocolMap)
    }.getOrElse(CoreUtils.listenerListToEndPoints("PLAINTEXT://" + hostName + ":" + port, listenerSecurityProtocolMap))
  }

  def controlPlaneListener: Option[EndPoint] = {
    controlPlaneListenerName.map { listenerName =>
      listeners.filter(endpoint => endpoint.listenerName.value() == listenerName.value()).head
    }
  }

  def dataPlaneListeners: Seq[EndPoint] = {
    Option(getString(KafkaConfig.ControlPlaneListenerNameProp)) match {
      case Some(controlPlaneListenerName) => listeners.filterNot(_.listenerName.value() == controlPlaneListenerName)
      case None => listeners
    }
  }

  // If the user defined advertised listeners, we use those
  // If they didn't but did define advertised host or port, we'll use those and fill in the missing value from regular host / port or defaults
  // If none of these are defined, we'll use the listeners
  def advertisedListeners: Seq[EndPoint] = {
    val advertisedListenersProp = getString(KafkaConfig.AdvertisedListenersProp)
    if (advertisedListenersProp != null)
      CoreUtils.listenerListToEndPoints(advertisedListenersProp, listenerSecurityProtocolMap, requireDistinctPorts = false)
    else if (getString(KafkaConfig.AdvertisedHostNameProp) != null || getInt(KafkaConfig.AdvertisedPortProp) != null)
      CoreUtils.listenerListToEndPoints("PLAINTEXT://" + advertisedHostName + ":" + advertisedPort, listenerSecurityProtocolMap, requireDistinctPorts = false)
    else
      listeners
  }

  private def getInterBrokerListenerNameAndSecurityProtocol: (ListenerName, SecurityProtocol) = {
    Option(getString(KafkaConfig.InterBrokerListenerNameProp)) match {
      case Some(_) if originals.containsKey(KafkaConfig.InterBrokerSecurityProtocolProp) =>
        throw new ConfigException(s"Only one of ${KafkaConfig.InterBrokerListenerNameProp} and " +
          s"${KafkaConfig.InterBrokerSecurityProtocolProp} should be set.")
      case Some(name) =>
        val listenerName = ListenerName.normalised(name)
        val securityProtocol = listenerSecurityProtocolMap.getOrElse(listenerName,
          throw new ConfigException(s"Listener with name ${listenerName.value} defined in " +
            s"${KafkaConfig.InterBrokerListenerNameProp} not found in ${KafkaConfig.ListenerSecurityProtocolMapProp}."))
        (listenerName, securityProtocol)
      case None =>
        val securityProtocol = getSecurityProtocol(getString(KafkaConfig.InterBrokerSecurityProtocolProp),
          KafkaConfig.InterBrokerSecurityProtocolProp)
        (ListenerName.forSecurityProtocol(securityProtocol), securityProtocol)
    }
  }

  private def getControlPlaneListenerNameAndSecurityProtocol: Option[(ListenerName, SecurityProtocol)] = {
    Option(getString(KafkaConfig.ControlPlaneListenerNameProp)) match {
      case Some(name) =>
        val listenerName = ListenerName.normalised(name)
        val securityProtocol = listenerSecurityProtocolMap.getOrElse(listenerName,
          throw new ConfigException(s"Listener with ${listenerName.value} defined in " +
            s"${KafkaConfig.ControlPlaneListenerNameProp} not found in ${KafkaConfig.ListenerSecurityProtocolMapProp}."))
        Some(listenerName, securityProtocol)

      case None => None
    }
  }

  private def getSecurityProtocol(protocolName: String, configName: String): SecurityProtocol = {
    try SecurityProtocol.forName(protocolName)
    catch {
      case _: IllegalArgumentException =>
        throw new ConfigException(s"Invalid security protocol `$protocolName` defined in $configName")
    }
  }

  def listenerSecurityProtocolMap: Map[ListenerName, SecurityProtocol] = {
    getMap(KafkaConfig.ListenerSecurityProtocolMapProp, getString(KafkaConfig.ListenerSecurityProtocolMapProp))
      .map { case (listenerName, protocolName) =>
        ListenerName.normalised(listenerName) -> getSecurityProtocol(protocolName, KafkaConfig.ListenerSecurityProtocolMapProp)
      }
  }

  validateValues()

  private def validateValues(): Unit = {
    if (brokerIdGenerationEnable) {
      require(brokerId >= -1 && brokerId <= maxReservedBrokerId, "broker.id must be equal or greater than -1 and not greater than reserved.broker.max.id")
    } else {
      require(brokerId >= 0, "broker.id must be equal or greater than 0")
    }
    require(logRollTimeMillis >= 1, "log.roll.ms must be equal or greater than 1")
    require(logRollTimeJitterMillis >= 0, "log.roll.jitter.ms must be equal or greater than 0")
    require(logRetentionTimeMillis >= 1 || logRetentionTimeMillis == -1, "log.retention.ms must be unlimited (-1) or, equal or greater than 1")
    require(logDirs.nonEmpty, "At least one log directory must be defined via log.dirs or log.dir.")
    require(logCleanerDedupeBufferSize / logCleanerThreads > 1024 * 1024, "log.cleaner.dedupe.buffer.size must be at least 1MB per cleaner thread.")
    require(replicaFetchWaitMaxMs <= replicaSocketTimeoutMs, "replica.socket.timeout.ms should always be at least replica.fetch.wait.max.ms" +
      " to prevent unnecessary socket timeouts")
    require(replicaFetchWaitMaxMs <= replicaLagTimeMaxMs, "replica.fetch.wait.max.ms should always be less than or equal to replica.lag.time.max.ms" +
      " to prevent frequent changes in ISR")
    require(offsetCommitRequiredAcks >= -1 && offsetCommitRequiredAcks <= offsetsTopicReplicationFactor,
      "offsets.commit.required.acks must be greater or equal -1 and less or equal to offsets.topic.replication.factor")
    require(BrokerCompressionCodec.isValid(compressionType), "compression.type : " + compressionType + " is not valid." +
      " Valid options are " + BrokerCompressionCodec.brokerCompressionOptions.mkString(","))

    val advertisedListenerNames = advertisedListeners.map(_.listenerName).toSet
    val listenerNames = listeners.map(_.listenerName).toSet
    require(advertisedListenerNames.contains(interBrokerListenerName),
      s"${KafkaConfig.InterBrokerListenerNameProp} must be a listener name defined in ${KafkaConfig.AdvertisedListenersProp}. " +
        s"The valid options based on currently configured listeners are ${advertisedListenerNames.map(_.value).mkString(",")}")
    require(advertisedListenerNames.subsetOf(listenerNames),
      s"${KafkaConfig.AdvertisedListenersProp} listener names must be equal to or a subset of the ones defined in ${KafkaConfig.ListenersProp}. " +
        s"Found ${advertisedListenerNames.map(_.value).mkString(",")}. The valid options based on the current configuration " +
        s"are ${listenerNames.map(_.value).mkString(",")}"
    )
    require(!advertisedListeners.exists(endpoint => endpoint.host == "0.0.0.0"),
      s"${KafkaConfig.AdvertisedListenersProp} cannot use the nonroutable meta-address 0.0.0.0. " +
        s"Use a routable IP address.")

    // validate controller.listener.name config
    if (controlPlaneListenerName.isDefined) {
      require(advertisedListenerNames.contains(controlPlaneListenerName.get),
        s"${KafkaConfig.ControlPlaneListenerNameProp} must be a listener name defined in ${KafkaConfig.AdvertisedListenersProp}. " +
          s"The valid options based on currently configured listeners are ${advertisedListenerNames.map(_.value).mkString(",")}")
      // controlPlaneListenerName should be different from interBrokerListenerName
      require(!controlPlaneListenerName.get.value().equals(interBrokerListenerName.value()),
        s"${KafkaConfig.ControlPlaneListenerNameProp}, when defined, should have a different value from the inter broker listener name. " +
          s"Currently they both have the value ${controlPlaneListenerName.get}")
    }

    val recordVersion = logMessageFormatVersion.recordVersion
    require(interBrokerProtocolVersion.recordVersion.value >= recordVersion.value,
      s"log.message.format.version $logMessageFormatVersionString can only be used when inter.broker.protocol.version " +
        s"is set to version ${ApiVersion.minSupportedFor(recordVersion).shortVersion} or higher")

    if (offsetsTopicCompressionCodec == ZStdCompressionCodec)
      require(interBrokerProtocolVersion.recordVersion.value >= KAFKA_2_1_IV0.recordVersion.value,
        "offsets.topic.compression.codec zstd can only be used when inter.broker.protocol.version " +
          s"is set to version ${KAFKA_2_1_IV0.shortVersion} or higher")

    val interBrokerUsesSasl = interBrokerSecurityProtocol == SecurityProtocol.SASL_PLAINTEXT || interBrokerSecurityProtocol == SecurityProtocol.SASL_SSL
    require(!interBrokerUsesSasl || saslInterBrokerHandshakeRequestEnable || saslMechanismInterBrokerProtocol == SaslConfigs.GSSAPI_MECHANISM,
      s"Only GSSAPI mechanism is supported for inter-broker communication with SASL when inter.broker.protocol.version is set to $interBrokerProtocolVersionString")
    require(!interBrokerUsesSasl || saslEnabledMechanisms(interBrokerListenerName).contains(saslMechanismInterBrokerProtocol),
      s"${KafkaConfig.SaslMechanismInterBrokerProtocolProp} must be included in ${KafkaConfig.SaslEnabledMechanismsProp} when SASL is used for inter-broker communication")
    require(queuedMaxBytes <= 0 || queuedMaxBytes >= socketRequestMaxBytes,
      s"${KafkaConfig.QueuedMaxBytesProp} must be larger or equal to ${KafkaConfig.SocketRequestMaxBytesProp}")

    if (maxConnectionsPerIp == 0)
      require(!maxConnectionsPerIpOverrides.isEmpty, s"${KafkaConfig.MaxConnectionsPerIpProp} can be set to zero only if" +
        s" ${KafkaConfig.MaxConnectionsPerIpOverridesProp} property is set.")

    val invalidAddresses = maxConnectionsPerIpOverrides.keys.filterNot(address => Utils.validHostPattern(address))
    if (!invalidAddresses.isEmpty)
      throw new IllegalArgumentException(s"${KafkaConfig.MaxConnectionsPerIpOverridesProp} contains invalid addresses : ${invalidAddresses.mkString(",")}")

    if (connectionsMaxIdleMs >= 0)
      require(failedAuthenticationDelayMs < connectionsMaxIdleMs,
        s"${KafkaConfig.FailedAuthenticationDelayMsProp}=$failedAuthenticationDelayMs should always be less than" +
          s" ${KafkaConfig.ConnectionsMaxIdleMsProp}=$connectionsMaxIdleMs to prevent failed" +
          s" authentication responses from timing out")
  }
}<|MERGE_RESOLUTION|>--- conflicted
+++ resolved
@@ -353,13 +353,9 @@
   val RequestTimeoutMsProp = CommonClientConfigs.REQUEST_TIMEOUT_MS_CONFIG
   val ConnectionSetupTimeoutMsProp = CommonClientConfigs.SOCKET_CONNECTION_SETUP_TIMEOUT_MS_CONFIG
   val ConnectionSetupTimeoutMaxMsProp = CommonClientConfigs.SOCKET_CONNECTION_SETUP_TIMEOUT_MAX_MS_CONFIG
-<<<<<<< HEAD
+  val EnableMetadataQuorumProp = "enable.metadata.quorum"
+
   /** *********** Authorizer Configuration ********** */
-=======
-  val EnableMetadataQuorumProp = "enable.metadata.quorum"
-
-  /************* Authorizer Configuration ***********/
->>>>>>> 8e211eb7
   val AuthorizerClassNameProp = "authorizer.class.name"
   /** ********* Socket Server Configuration ********** */
   val PortProp = "port"
@@ -1033,14 +1029,10 @@
       .define(ConnectionSetupTimeoutMsProp, LONG, Defaults.ConnectionSetupTimeoutMs, MEDIUM, ConnectionSetupTimeoutMsDoc)
       .define(ConnectionSetupTimeoutMaxMsProp, LONG, Defaults.ConnectionSetupTimeoutMaxMs, MEDIUM, ConnectionSetupTimeoutMaxMsDoc)
 
-<<<<<<< HEAD
-      /** *********** Authorizer Configuration ********** */
-=======
       // Experimental flag to turn on APIs required for the internal metadata quorum (KIP-500)
       .defineInternal(EnableMetadataQuorumProp, BOOLEAN, false, LOW)
 
-      /************* Authorizer Configuration ***********/
->>>>>>> 8e211eb7
+      /** *********** Authorizer Configuration ********** */
       .define(AuthorizerClassNameProp, STRING, Defaults.AuthorizerClassName, LOW, AuthorizerClassNameDoc)
 
       /** ********* Socket Server Configuration ********** */
@@ -1347,12 +1339,10 @@
 
   override def values: util.Map[String, _] =
     if (this eq currentConfig) super.values else currentConfig.values
-<<<<<<< HEAD
-
-=======
+
   override def nonInternalValues: util.Map[String, _] =
     if (this eq currentConfig) super.nonInternalValues else currentConfig.values
->>>>>>> 8e211eb7
+
   override def originalsStrings: util.Map[String, String] =
     if (this eq currentConfig) super.originalsStrings else currentConfig.originalsStrings
 
@@ -1627,14 +1617,10 @@
   /** ********* Feature configuration ********** */
   def isFeatureVersioningSupported = interBrokerProtocolVersion >= KAFKA_2_7_IV0
 
-<<<<<<< HEAD
+  /** ********* Experimental metadata quorum configuration ********** */
+  def metadataQuorumEnabled = getBoolean(KafkaConfig.EnableMetadataQuorumProp)
+
   /** ********* Group coordinator configuration ********** */
-=======
-  /** ********* Experimental metadata quorum configuration ***********/
-  def metadataQuorumEnabled = getBoolean(KafkaConfig.EnableMetadataQuorumProp)
-
-  /** ********* Group coordinator configuration ***********/
->>>>>>> 8e211eb7
   val groupMinSessionTimeoutMs = getInt(KafkaConfig.GroupMinSessionTimeoutMsProp)
   val groupMaxSessionTimeoutMs = getInt(KafkaConfig.GroupMaxSessionTimeoutMsProp)
   val groupInitialRebalanceDelay = getInt(KafkaConfig.GroupInitialRebalanceDelayMsProp)
