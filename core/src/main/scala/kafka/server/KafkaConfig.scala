/**
 * Licensed to the Apache Software Foundation (ASF) under one or more
 * contributor license agreements.  See the NOTICE file distributed with
 * this work for additional information regarding copyright ownership.
 * The ASF licenses this file to You under the Apache License, Version 2.0
 * (the "License"); you may not use this file except in compliance with
 * the License.  You may obtain a copy of the License at
 *
 * http://www.apache.org/licenses/LICENSE-2.0
 *
 * Unless required by applicable law or agreed to in writing, software
 * distributed under the License is distributed on an "AS IS" BASIS,
 * WITHOUT WARRANTIES OR CONDITIONS OF ANY KIND, either express or implied.
 * See the License for the specific language governing permissions and
 * limitations under the License.
 */

package kafka.server

import java.util
import java.util.{Collections, Locale, Properties}

import kafka.api.{ApiVersion, ApiVersionValidator, KAFKA_0_10_0_IV1, KAFKA_2_1_IV0, KAFKA_2_7_IV0, KAFKA_2_8_IV0}
import kafka.cluster.EndPoint
import kafka.coordinator.group.OffsetConfig
import kafka.coordinator.transaction.{TransactionLog, TransactionStateManager}
import kafka.log.LogConfig
import kafka.message.{BrokerCompressionCodec, CompressionCodec, ZStdCompressionCodec}
import kafka.security.authorizer.AuthorizerUtils
import kafka.server.KafkaRaftServer.{BrokerRole, ControllerRole, ProcessRole}
import kafka.utils.CoreUtils
import kafka.utils.Implicits._
import org.apache.kafka.clients.CommonClientConfigs
import org.apache.kafka.common.Reconfigurable
import org.apache.kafka.common.config.{AbstractConfig, ConfigDef, ConfigException, ConfigResource, SaslConfigs, SecurityConfig, SslClientAuth, SslConfigs, TopicConfig}
import org.apache.kafka.common.config.ConfigDef.{ConfigKey, ValidList}
import org.apache.kafka.common.config.internals.BrokerSecurityConfigs
import org.apache.kafka.common.config.types.Password
import org.apache.kafka.common.metrics.Sensor
import org.apache.kafka.common.network.ListenerName
import org.apache.kafka.common.record.{LegacyRecord, Records, TimestampType}
import org.apache.kafka.common.security.auth.SecurityProtocol
import org.apache.kafka.common.utils.Utils
import org.apache.kafka.raft.RaftConfig
import org.apache.kafka.server.authorizer.Authorizer
import org.apache.zookeeper.client.ZKClientConfig

import scala.jdk.CollectionConverters._
import scala.collection.{Map, Seq}

object Defaults {
  /** ********* Zookeeper Configuration ********** */
  val ZkSessionTimeoutMs = 18000
  val ZkSyncTimeMs = 2000
  val ZkEnableSecureAcls = false
  val ZkMaxInFlightRequests = 10
  val ZkSslClientEnable = false
  val ZkSslProtocol = "TLSv1.2"
  val ZkSslEndpointIdentificationAlgorithm = "HTTPS"
  val ZkSslCrlEnable = false
  val ZkSslOcspEnable = false

  /** ********* General Configuration ********** */
  val BrokerIdGenerationEnable = true
  val MaxReservedBrokerId = 1000
  val BrokerId = -1
  val MessageMaxBytes = 1024 * 1024 + Records.LOG_OVERHEAD
  val NumNetworkThreads = 3
  val NumIoThreads = 8
  val BackgroundThreads = 10
  val QueuedMaxRequests = 500
  val QueuedMaxRequestBytes = -1

<<<<<<< HEAD
  /** *********** Authorizer Configuration ********** */
=======
  /** KIP-500 Configuration */
  val EmptyNodeId: Int = -1

  /************* Authorizer Configuration ***********/
>>>>>>> 7205cd36
  val AuthorizerClassName = ""

  /** ********* Socket Server Configuration ********** */
  val Port = 9092
  val HostName: String = new String("")

  val ListenerSecurityProtocolMap: String = EndPoint.DefaultSecurityProtocolMap.map { case (listenerName, securityProtocol) =>
    s"${listenerName.value}:${securityProtocol.name}"
  }.mkString(",")

  val SocketSendBufferBytes: Int = 100 * 1024
  val SocketReceiveBufferBytes: Int = 100 * 1024
  val SocketRequestMaxBytes: Int = 100 * 1024 * 1024
  val MaxConnectionsPerIp: Int = Int.MaxValue
  val MaxConnectionsPerIpOverrides: String = ""
  val MaxConnections: Int = Int.MaxValue
  val MaxConnectionCreationRate: Int = Int.MaxValue
  val ConnectionsMaxIdleMs = 10 * 60 * 1000L
  val RequestTimeoutMs = 30000
  val ConnectionSetupTimeoutMs = CommonClientConfigs.DEFAULT_SOCKET_CONNECTION_SETUP_TIMEOUT_MS
  val ConnectionSetupTimeoutMaxMs = CommonClientConfigs.DEFAULT_SOCKET_CONNECTION_SETUP_TIMEOUT_MAX_MS
  val FailedAuthenticationDelayMs = 100

  /** ********* Log Configuration ********** */
  val NumPartitions = 1
  val LogDir = "/tmp/kafka-logs"
  val LogSegmentBytes = 1 * 1024 * 1024 * 1024
  val LogRollHours = 24 * 7
  val LogRollJitterHours = 0
  val LogRetentionHours = 24 * 7

  val LogRetentionBytes = -1L
  val LogCleanupIntervalMs = 5 * 60 * 1000L
  val Delete = "delete"
  val Compact = "compact"
  val LogCleanupPolicy = Delete
  val LogCleanerThreads = 1
  val LogCleanerIoMaxBytesPerSecond = Double.MaxValue
  val LogCleanerDedupeBufferSize = 128 * 1024 * 1024L
  val LogCleanerIoBufferSize = 512 * 1024
  val LogCleanerDedupeBufferLoadFactor = 0.9d
  val LogCleanerBackoffMs = 15 * 1000
  val LogCleanerMinCleanRatio = 0.5d
  val LogCleanerEnable = true
  val LogCleanerDeleteRetentionMs = 24 * 60 * 60 * 1000L
  val LogCleanerMinCompactionLagMs = 0L
  val LogCleanerMaxCompactionLagMs = Long.MaxValue
  val LogIndexSizeMaxBytes = 10 * 1024 * 1024
  val LogIndexIntervalBytes = 4096
  val LogFlushIntervalMessages = Long.MaxValue
  val LogDeleteDelayMs = 60000
  val LogFlushSchedulerIntervalMs = Long.MaxValue
  val LogFlushOffsetCheckpointIntervalMs = 60000
  val LogFlushStartOffsetCheckpointIntervalMs = 60000
  val LogPreAllocateEnable = false
  // lazy val as `InterBrokerProtocolVersion` is defined later
  lazy val LogMessageFormatVersion = InterBrokerProtocolVersion
  val LogMessageTimestampType = "CreateTime"
  val LogMessageTimestampDifferenceMaxMs = Long.MaxValue
  val NumRecoveryThreadsPerDataDir = 1
  val AutoCreateTopicsEnable = true
  val MinInSyncReplicas = 1
  val MessageDownConversionEnable = true

  /** ********* Replication configuration ********** */
  val ControllerSocketTimeoutMs = RequestTimeoutMs
  val ControllerMessageQueueSize = Int.MaxValue
  val DefaultReplicationFactor = 1
  val ReplicaLagTimeMaxMs = 30000L
  val ReplicaSocketTimeoutMs = 30 * 1000
  val ReplicaSocketReceiveBufferBytes = 64 * 1024
  val ReplicaFetchMaxBytes = 1024 * 1024
  val ReplicaFetchWaitMaxMs = 500
  val ReplicaFetchMinBytes = 1
  val ReplicaFetchResponseMaxBytes = 10 * 1024 * 1024
  val NumReplicaFetchers = 1
  val ReplicaFetchBackoffMs = 1000
  val ReplicaHighWatermarkCheckpointIntervalMs = 5000L
  val FetchPurgatoryPurgeIntervalRequests = 1000
  val ProducerPurgatoryPurgeIntervalRequests = 1000
  val DeleteRecordsPurgatoryPurgeIntervalRequests = 1
  val AutoLeaderRebalanceEnable = true
  val LeaderImbalancePerBrokerPercentage = 10
  val LeaderImbalanceCheckIntervalSeconds = 300
  val UncleanLeaderElectionEnable = false
  val InterBrokerSecurityProtocol = SecurityProtocol.PLAINTEXT.toString
  val InterBrokerProtocolVersion = ApiVersion.latestVersion.toString

  /** ********* Controlled shutdown configuration ********** */
  val ControlledShutdownMaxRetries = 3
  val ControlledShutdownRetryBackoffMs = 5000
  val ControlledShutdownEnable = true

  /** ********* Group coordinator configuration ********** */
  val GroupMinSessionTimeoutMs = 6000
  val GroupMaxSessionTimeoutMs = 1800000
  val GroupInitialRebalanceDelayMs = 3000
  val GroupMaxSize: Int = Int.MaxValue

  /** ********* Offset management configuration ********** */
  val OffsetMetadataMaxSize = OffsetConfig.DefaultMaxMetadataSize
  val OffsetsLoadBufferSize = OffsetConfig.DefaultLoadBufferSize
  val OffsetsTopicReplicationFactor = OffsetConfig.DefaultOffsetsTopicReplicationFactor
  val OffsetsTopicPartitions: Int = OffsetConfig.DefaultOffsetsTopicNumPartitions
  val OffsetsTopicSegmentBytes: Int = OffsetConfig.DefaultOffsetsTopicSegmentBytes
  val OffsetsTopicCompressionCodec: Int = OffsetConfig.DefaultOffsetsTopicCompressionCodec.codec
  val OffsetsRetentionMinutes: Int = 7 * 24 * 60
  val OffsetsRetentionCheckIntervalMs: Long = OffsetConfig.DefaultOffsetsRetentionCheckIntervalMs
  val OffsetCommitTimeoutMs = OffsetConfig.DefaultOffsetCommitTimeoutMs
  val OffsetCommitRequiredAcks = OffsetConfig.DefaultOffsetCommitRequiredAcks

  /** ********* Transaction management configuration ********** */
  val TransactionalIdExpirationMs = TransactionStateManager.DefaultTransactionalIdExpirationMs
  val TransactionsMaxTimeoutMs = TransactionStateManager.DefaultTransactionsMaxTimeoutMs
  val TransactionsTopicMinISR = TransactionLog.DefaultMinInSyncReplicas
  val TransactionsLoadBufferSize = TransactionLog.DefaultLoadBufferSize
  val TransactionsTopicReplicationFactor = TransactionLog.DefaultReplicationFactor
  val TransactionsTopicPartitions = TransactionLog.DefaultNumPartitions
  val TransactionsTopicSegmentBytes = TransactionLog.DefaultSegmentBytes
  val TransactionsAbortTimedOutTransactionsCleanupIntervalMS = TransactionStateManager.DefaultAbortTimedOutTransactionsIntervalMs
  val TransactionsRemoveExpiredTransactionsCleanupIntervalMS = TransactionStateManager.DefaultRemoveExpiredTransactionalIdsIntervalMs

  /** ********* Fetch Configuration ************* */
  val MaxIncrementalFetchSessionCacheSlots = 1000
  val FetchMaxBytes = 55 * 1024 * 1024

  /** ********* Quota Configuration ********** */
  val ProducerQuotaBytesPerSecondDefault = ClientQuotaManagerConfig.QuotaDefault
  val ConsumerQuotaBytesPerSecondDefault = ClientQuotaManagerConfig.QuotaDefault
  val NumQuotaSamples: Int = ClientQuotaManagerConfig.DefaultNumQuotaSamples
  val QuotaWindowSizeSeconds: Int = ClientQuotaManagerConfig.DefaultQuotaWindowSizeSeconds
  val NumReplicationQuotaSamples: Int = ReplicationQuotaManagerConfig.DefaultNumQuotaSamples
  val ReplicationQuotaWindowSizeSeconds: Int = ReplicationQuotaManagerConfig.DefaultQuotaWindowSizeSeconds
  val NumAlterLogDirsReplicationQuotaSamples: Int = ReplicationQuotaManagerConfig.DefaultNumQuotaSamples
  val AlterLogDirsReplicationQuotaWindowSizeSeconds: Int = ReplicationQuotaManagerConfig.DefaultQuotaWindowSizeSeconds
  val NumControllerQuotaSamples: Int = ClientQuotaManagerConfig.DefaultNumQuotaSamples
  val ControllerQuotaWindowSizeSeconds: Int = ClientQuotaManagerConfig.DefaultQuotaWindowSizeSeconds

  /** ********* Transaction Configuration ********** */
  val TransactionalIdExpirationMsDefault = 604800000

  val DeleteTopicEnable = true

  val CompressionType = "producer"

  val MaxIdMapSnapshots = 2
  /** ********* Kafka Metrics Configuration ********** */
  val MetricNumSamples = 2
  val MetricSampleWindowMs = 30000
  val MetricReporterClasses = ""
  val MetricRecordingLevel = Sensor.RecordingLevel.INFO.toString()


  /** ********* Kafka Yammer Metrics Reporter Configuration ********** */
  val KafkaMetricReporterClasses = ""
  val KafkaMetricsPollingIntervalSeconds = 10

  /** ********* SSL configuration ********** */
  val SslProtocol = SslConfigs.DEFAULT_SSL_PROTOCOL
  val SslEnabledProtocols = SslConfigs.DEFAULT_SSL_ENABLED_PROTOCOLS
  val SslKeystoreType = SslConfigs.DEFAULT_SSL_KEYSTORE_TYPE
  val SslTruststoreType = SslConfigs.DEFAULT_SSL_TRUSTSTORE_TYPE
  val SslKeyManagerAlgorithm = SslConfigs.DEFAULT_SSL_KEYMANGER_ALGORITHM
  val SslTrustManagerAlgorithm = SslConfigs.DEFAULT_SSL_TRUSTMANAGER_ALGORITHM
  val SslEndpointIdentificationAlgorithm = SslConfigs.DEFAULT_SSL_ENDPOINT_IDENTIFICATION_ALGORITHM
  val SslClientAuthentication = SslClientAuth.NONE.name().toLowerCase(Locale.ROOT)
  val SslClientAuthenticationValidValues = SslClientAuth.VALUES.asScala.map(v => v.toString().toLowerCase(Locale.ROOT)).asJava.toArray(new Array[String](0))
  val SslPrincipalMappingRules = BrokerSecurityConfigs.DEFAULT_SSL_PRINCIPAL_MAPPING_RULES

  /** ********* General Security configuration ********** */
  val ConnectionsMaxReauthMsDefault = 0L

  /** ********* Sasl configuration ********** */
  val SaslMechanismInterBrokerProtocol = SaslConfigs.DEFAULT_SASL_MECHANISM
  val SaslEnabledMechanisms = BrokerSecurityConfigs.DEFAULT_SASL_ENABLED_MECHANISMS
  val SaslKerberosKinitCmd = SaslConfigs.DEFAULT_KERBEROS_KINIT_CMD
  val SaslKerberosTicketRenewWindowFactor = SaslConfigs.DEFAULT_KERBEROS_TICKET_RENEW_WINDOW_FACTOR
  val SaslKerberosTicketRenewJitter = SaslConfigs.DEFAULT_KERBEROS_TICKET_RENEW_JITTER
  val SaslKerberosMinTimeBeforeRelogin = SaslConfigs.DEFAULT_KERBEROS_MIN_TIME_BEFORE_RELOGIN
  val SaslKerberosPrincipalToLocalRules = BrokerSecurityConfigs.DEFAULT_SASL_KERBEROS_PRINCIPAL_TO_LOCAL_RULES
  val SaslLoginRefreshWindowFactor = SaslConfigs.DEFAULT_LOGIN_REFRESH_WINDOW_FACTOR
  val SaslLoginRefreshWindowJitter = SaslConfigs.DEFAULT_LOGIN_REFRESH_WINDOW_JITTER
  val SaslLoginRefreshMinPeriodSeconds = SaslConfigs.DEFAULT_LOGIN_REFRESH_MIN_PERIOD_SECONDS
  val SaslLoginRefreshBufferSeconds = SaslConfigs.DEFAULT_LOGIN_REFRESH_BUFFER_SECONDS

  /** ********* Delegation Token configuration ********** */
  val DelegationTokenMaxLifeTimeMsDefault = 7 * 24 * 60 * 60 * 1000L
  val DelegationTokenExpiryTimeMsDefault = 24 * 60 * 60 * 1000L
  val DelegationTokenExpiryCheckIntervalMsDefault = 1 * 60 * 60 * 1000L

  /** ********* Password encryption configuration for dynamic configs ******** */
  val PasswordEncoderCipherAlgorithm = "AES/CBC/PKCS5Padding"
  val PasswordEncoderKeyLength = 128
  val PasswordEncoderIterations = 4096

  /** ********* Raft Quorum Configuration *********/
  val QuorumVoters = RaftConfig.DEFAULT_QUORUM_VOTERS
  val QuorumElectionTimeoutMs = RaftConfig.DEFAULT_QUORUM_ELECTION_TIMEOUT_MS
  val QuorumFetchTimeoutMs = RaftConfig.DEFAULT_QUORUM_FETCH_TIMEOUT_MS
  val QuorumElectionBackoffMs = RaftConfig.DEFAULT_QUORUM_ELECTION_BACKOFF_MAX_MS
  val QuorumLingerMs = RaftConfig.DEFAULT_QUORUM_LINGER_MS
  val QuorumRequestTimeoutMs = RaftConfig.DEFAULT_QUORUM_REQUEST_TIMEOUT_MS
  val QuorumRetryBackoffMs = RaftConfig.DEFAULT_QUORUM_RETRY_BACKOFF_MS
}

object KafkaConfig {

  private val LogConfigPrefix = "log."

  def main(args: Array[String]): Unit = {
    System.out.println(configDef.toHtml(4, (config: String) => "brokerconfigs_" + config,
      DynamicBrokerConfig.dynamicConfigUpdateModes))
  }

  /** ********* Zookeeper Configuration ********** */
  val ZkConnectProp = "zookeeper.connect"
  val ZkSessionTimeoutMsProp = "zookeeper.session.timeout.ms"
  val ZkConnectionTimeoutMsProp = "zookeeper.connection.timeout.ms"
  val ZkSyncTimeMsProp = "zookeeper.sync.time.ms"
  val ZkEnableSecureAclsProp = "zookeeper.set.acl"
  val ZkMaxInFlightRequestsProp = "zookeeper.max.in.flight.requests"
  val ZkSslClientEnableProp = "zookeeper.ssl.client.enable"
  val ZkClientCnxnSocketProp = "zookeeper.clientCnxnSocket"
  val ZkSslKeyStoreLocationProp = "zookeeper.ssl.keystore.location"
  val ZkSslKeyStorePasswordProp = "zookeeper.ssl.keystore.password"
  val ZkSslKeyStoreTypeProp = "zookeeper.ssl.keystore.type"
  val ZkSslTrustStoreLocationProp = "zookeeper.ssl.truststore.location"
  val ZkSslTrustStorePasswordProp = "zookeeper.ssl.truststore.password"
  val ZkSslTrustStoreTypeProp = "zookeeper.ssl.truststore.type"
  val ZkSslProtocolProp = "zookeeper.ssl.protocol"
  val ZkSslEnabledProtocolsProp = "zookeeper.ssl.enabled.protocols"
  val ZkSslCipherSuitesProp = "zookeeper.ssl.cipher.suites"
  val ZkSslEndpointIdentificationAlgorithmProp = "zookeeper.ssl.endpoint.identification.algorithm"
  val ZkSslCrlEnableProp = "zookeeper.ssl.crl.enable"
  val ZkSslOcspEnableProp = "zookeeper.ssl.ocsp.enable"

  // a map from the Kafka config to the corresponding ZooKeeper Java system property
  private[kafka] val ZkSslConfigToSystemPropertyMap: Map[String, String] = Map(
    ZkSslClientEnableProp -> ZKClientConfig.SECURE_CLIENT,
    ZkClientCnxnSocketProp -> ZKClientConfig.ZOOKEEPER_CLIENT_CNXN_SOCKET,
    ZkSslKeyStoreLocationProp -> "zookeeper.ssl.keyStore.location",
    ZkSslKeyStorePasswordProp -> "zookeeper.ssl.keyStore.password",
    ZkSslKeyStoreTypeProp -> "zookeeper.ssl.keyStore.type",
    ZkSslTrustStoreLocationProp -> "zookeeper.ssl.trustStore.location",
    ZkSslTrustStorePasswordProp -> "zookeeper.ssl.trustStore.password",
    ZkSslTrustStoreTypeProp -> "zookeeper.ssl.trustStore.type",
    ZkSslProtocolProp -> "zookeeper.ssl.protocol",
    ZkSslEnabledProtocolsProp -> "zookeeper.ssl.enabledProtocols",
    ZkSslCipherSuitesProp -> "zookeeper.ssl.ciphersuites",
    ZkSslEndpointIdentificationAlgorithmProp -> "zookeeper.ssl.hostnameVerification",
    ZkSslCrlEnableProp -> "zookeeper.ssl.crl",
    ZkSslOcspEnableProp -> "zookeeper.ssl.ocsp")

  private[kafka] def getZooKeeperClientProperty(clientConfig: ZKClientConfig, kafkaPropName: String): Option[String] = {
    Option(clientConfig.getProperty(ZkSslConfigToSystemPropertyMap(kafkaPropName)))
  }

  private[kafka] def setZooKeeperClientProperty(clientConfig: ZKClientConfig, kafkaPropName: String, kafkaPropValue: Any): Unit = {
    clientConfig.setProperty(ZkSslConfigToSystemPropertyMap(kafkaPropName),
      kafkaPropName match {
        case ZkSslEndpointIdentificationAlgorithmProp => (kafkaPropValue.toString.toUpperCase == "HTTPS").toString
        case ZkSslEnabledProtocolsProp | ZkSslCipherSuitesProp => kafkaPropValue match {
          case list: java.util.List[_] => list.asInstanceOf[java.util.List[_]].asScala.mkString(",")
          case _ => kafkaPropValue.toString
        }
        case _ => kafkaPropValue.toString
      })
  }

  // For ZooKeeper TLS client authentication to be enabled the client must (at a minimum) configure itself as using TLS
  // with both a client connection socket and a key store location explicitly set.
  private[kafka] def zkTlsClientAuthEnabled(zkClientConfig: ZKClientConfig) = {
    getZooKeeperClientProperty(zkClientConfig, ZkSslClientEnableProp).getOrElse("false") == "true" &&
      getZooKeeperClientProperty(zkClientConfig, ZkClientCnxnSocketProp).isDefined &&
      getZooKeeperClientProperty(zkClientConfig, ZkSslKeyStoreLocationProp).isDefined
  }

  /** ********* General Configuration ********** */
  val BrokerIdGenerationEnableProp = "broker.id.generation.enable"
  val MaxReservedBrokerIdProp = "reserved.broker.max.id"
  val BrokerIdProp = "broker.id"
  val MessageMaxBytesProp = "message.max.bytes"
  val NumNetworkThreadsProp = "num.network.threads"
  // IO线程池的大小 即 KafkaRequestHandlerPool 请求处理线程池
  val NumIoThreadsProp = "num.io.threads"
  val BackgroundThreadsProp = "background.threads"
  val NumReplicaAlterLogDirsThreadsProp = "num.replica.alter.log.dirs.threads"
  val QueuedMaxRequestsProp = "queued.max.requests"
  val QueuedMaxBytesProp = "queued.max.request.bytes"
  val RequestTimeoutMsProp = CommonClientConfigs.REQUEST_TIMEOUT_MS_CONFIG
  val ConnectionSetupTimeoutMsProp = CommonClientConfigs.SOCKET_CONNECTION_SETUP_TIMEOUT_MS_CONFIG
  val ConnectionSetupTimeoutMaxMsProp = CommonClientConfigs.SOCKET_CONNECTION_SETUP_TIMEOUT_MAX_MS_CONFIG

  /** KIP-500 Configuration */
  val ProcessRolesProp = "process.roles"
  val NodeIdProp = "node.id"
  val MetadataLogDirProp = "metadata.log.dir"

  /** *********** Authorizer Configuration ********** */
  val AuthorizerClassNameProp = "authorizer.class.name"
  /** ********* Socket Server Configuration ********** */
  val PortProp = "port"
  val HostNameProp = "host.name"
  val ListenersProp = "listeners"
  val AdvertisedHostNameProp: String = "advertised.host.name"
  val AdvertisedPortProp = "advertised.port"
  val AdvertisedListenersProp = "advertised.listeners"
  val ListenerSecurityProtocolMapProp = "listener.security.protocol.map"
  val ControlPlaneListenerNameProp = "control.plane.listener.name"
  val SocketSendBufferBytesProp = "socket.send.buffer.bytes"
  val SocketReceiveBufferBytesProp = "socket.receive.buffer.bytes"
  val SocketRequestMaxBytesProp = "socket.request.max.bytes"
  val MaxConnectionsPerIpProp = "max.connections.per.ip"
  val MaxConnectionsPerIpOverridesProp = "max.connections.per.ip.overrides"
  val MaxConnectionsProp = "max.connections"
  val MaxConnectionCreationRateProp = "max.connection.creation.rate"
  val ConnectionsMaxIdleMsProp = "connections.max.idle.ms"
  val FailedAuthenticationDelayMsProp = "connection.failed.authentication.delay.ms"
  /** *************** rack configuration ************ */
  val RackProp = "broker.rack"
  /** ********* Log Configuration ********** */
  val NumPartitionsProp = "num.partitions"
  val LogDirsProp = "log.dirs"
  val LogDirProp = "log.dir"
  val LogSegmentBytesProp = "log.segment.bytes"

  val LogRollTimeMillisProp = "log.roll.ms"
  val LogRollTimeHoursProp = "log.roll.hours"

  val LogRollTimeJitterMillisProp = "log.roll.jitter.ms"
  val LogRollTimeJitterHoursProp = "log.roll.jitter.hours"

  val LogRetentionTimeMillisProp = "log.retention.ms"
  val LogRetentionTimeMinutesProp = "log.retention.minutes"
  val LogRetentionTimeHoursProp = "log.retention.hours"

  val LogRetentionBytesProp = "log.retention.bytes"
  val LogCleanupIntervalMsProp = "log.retention.check.interval.ms"
  val LogCleanupPolicyProp = "log.cleanup.policy"
  val LogCleanerThreadsProp = "log.cleaner.threads"
  val LogCleanerIoMaxBytesPerSecondProp = "log.cleaner.io.max.bytes.per.second"
  val LogCleanerDedupeBufferSizeProp = "log.cleaner.dedupe.buffer.size"
  val LogCleanerIoBufferSizeProp = "log.cleaner.io.buffer.size"
  val LogCleanerDedupeBufferLoadFactorProp = "log.cleaner.io.buffer.load.factor"
  val LogCleanerBackoffMsProp = "log.cleaner.backoff.ms"
  val LogCleanerMinCleanRatioProp = "log.cleaner.min.cleanable.ratio"
  val LogCleanerEnableProp = "log.cleaner.enable"
  val LogCleanerDeleteRetentionMsProp = "log.cleaner.delete.retention.ms"
  val LogCleanerMinCompactionLagMsProp = "log.cleaner.min.compaction.lag.ms"
  val LogCleanerMaxCompactionLagMsProp = "log.cleaner.max.compaction.lag.ms"
  val LogIndexSizeMaxBytesProp = "log.index.size.max.bytes"
  val LogIndexIntervalBytesProp = "log.index.interval.bytes"
  val LogFlushIntervalMessagesProp = "log.flush.interval.messages"
  val LogDeleteDelayMsProp = "log.segment.delete.delay.ms"
  val LogFlushSchedulerIntervalMsProp = "log.flush.scheduler.interval.ms"
  val LogFlushIntervalMsProp = "log.flush.interval.ms"
  val LogFlushOffsetCheckpointIntervalMsProp = "log.flush.offset.checkpoint.interval.ms"
  val LogFlushStartOffsetCheckpointIntervalMsProp = "log.flush.start.offset.checkpoint.interval.ms"
  val LogPreAllocateProp = "log.preallocate"
  val LogMessageFormatVersionProp = LogConfigPrefix + "message.format.version"
  val LogMessageTimestampTypeProp = LogConfigPrefix + "message.timestamp.type"
  val LogMessageTimestampDifferenceMaxMsProp = LogConfigPrefix + "message.timestamp.difference.max.ms"
  val LogMaxIdMapSnapshotsProp = LogConfigPrefix + "max.id.map.snapshots"
  val NumRecoveryThreadsPerDataDirProp = "num.recovery.threads.per.data.dir"
  val AutoCreateTopicsEnableProp = "auto.create.topics.enable"
  val MinInSyncReplicasProp = "min.insync.replicas"
  val CreateTopicPolicyClassNameProp = "create.topic.policy.class.name"
  val AlterConfigPolicyClassNameProp = "alter.config.policy.class.name"
  val LogMessageDownConversionEnableProp = LogConfigPrefix + "message.downconversion.enable"
  /** ********* Replication configuration ********** */
  val ControllerSocketTimeoutMsProp = "controller.socket.timeout.ms"
  val DefaultReplicationFactorProp = "default.replication.factor"
  val ReplicaLagTimeMaxMsProp = "replica.lag.time.max.ms"
  val ReplicaSocketTimeoutMsProp = "replica.socket.timeout.ms"
  val ReplicaSocketReceiveBufferBytesProp = "replica.socket.receive.buffer.bytes"
  val ReplicaFetchMaxBytesProp = "replica.fetch.max.bytes"
  val ReplicaFetchWaitMaxMsProp = "replica.fetch.wait.max.ms"
  val ReplicaFetchMinBytesProp = "replica.fetch.min.bytes"
  val ReplicaFetchResponseMaxBytesProp = "replica.fetch.response.max.bytes"
  val ReplicaFetchBackoffMsProp = "replica.fetch.backoff.ms"
  val NumReplicaFetchersProp = "num.replica.fetchers"
  val ReplicaHighWatermarkCheckpointIntervalMsProp = "replica.high.watermark.checkpoint.interval.ms"
  val FetchPurgatoryPurgeIntervalRequestsProp = "fetch.purgatory.purge.interval.requests"
  val ProducerPurgatoryPurgeIntervalRequestsProp = "producer.purgatory.purge.interval.requests"
  val DeleteRecordsPurgatoryPurgeIntervalRequestsProp = "delete.records.purgatory.purge.interval.requests"
  val AutoLeaderRebalanceEnableProp = "auto.leader.rebalance.enable"
  val LeaderImbalancePerBrokerPercentageProp = "leader.imbalance.per.broker.percentage"
  val LeaderImbalanceCheckIntervalSecondsProp = "leader.imbalance.check.interval.seconds"
  val UncleanLeaderElectionEnableProp = "unclean.leader.election.enable"
  val InterBrokerSecurityProtocolProp = "security.inter.broker.protocol"
  val InterBrokerProtocolVersionProp = "inter.broker.protocol.version"
  val InterBrokerListenerNameProp = "inter.broker.listener.name"
  val ReplicaSelectorClassProp = "replica.selector.class"
  /** ********* Controlled shutdown configuration ********** */
  val ControlledShutdownMaxRetriesProp = "controlled.shutdown.max.retries"
  val ControlledShutdownRetryBackoffMsProp = "controlled.shutdown.retry.backoff.ms"
  val ControlledShutdownEnableProp = "controlled.shutdown.enable"
  /** ********* Group coordinator configuration ********** */
  val GroupMinSessionTimeoutMsProp = "group.min.session.timeout.ms"
  val GroupMaxSessionTimeoutMsProp = "group.max.session.timeout.ms"
  val GroupInitialRebalanceDelayMsProp = "group.initial.rebalance.delay.ms"
  val GroupMaxSizeProp = "group.max.size"
  /** ********* Offset management configuration ********** */
  val OffsetMetadataMaxSizeProp = "offset.metadata.max.bytes"
  val OffsetsLoadBufferSizeProp = "offsets.load.buffer.size"
  val OffsetsTopicReplicationFactorProp = "offsets.topic.replication.factor"
  val OffsetsTopicPartitionsProp = "offsets.topic.num.partitions"
  val OffsetsTopicSegmentBytesProp = "offsets.topic.segment.bytes"
  val OffsetsTopicCompressionCodecProp = "offsets.topic.compression.codec"
  val OffsetsRetentionMinutesProp = "offsets.retention.minutes"
  val OffsetsRetentionCheckIntervalMsProp = "offsets.retention.check.interval.ms"
  val OffsetCommitTimeoutMsProp = "offsets.commit.timeout.ms"
  val OffsetCommitRequiredAcksProp = "offsets.commit.required.acks"
  /** ********* Transaction management configuration ********** */
  val TransactionalIdExpirationMsProp = "transactional.id.expiration.ms"
  val TransactionsMaxTimeoutMsProp = "transaction.max.timeout.ms"
  val TransactionsTopicMinISRProp = "transaction.state.log.min.isr"
  val TransactionsLoadBufferSizeProp = "transaction.state.log.load.buffer.size"
  val TransactionsTopicPartitionsProp = "transaction.state.log.num.partitions"
  val TransactionsTopicSegmentBytesProp = "transaction.state.log.segment.bytes"
  val TransactionsTopicReplicationFactorProp = "transaction.state.log.replication.factor"
  val TransactionsAbortTimedOutTransactionCleanupIntervalMsProp = "transaction.abort.timed.out.transaction.cleanup.interval.ms"
  val TransactionsRemoveExpiredTransactionalIdCleanupIntervalMsProp = "transaction.remove.expired.transaction.cleanup.interval.ms"

  /** ********* Fetch Configuration ************* */
  val MaxIncrementalFetchSessionCacheSlots = "max.incremental.fetch.session.cache.slots"
  val FetchMaxBytes = "fetch.max.bytes"

  /** ********* Quota Configuration ********** */
  val ProducerQuotaBytesPerSecondDefaultProp = "quota.producer.default"
  val ConsumerQuotaBytesPerSecondDefaultProp = "quota.consumer.default"
  val NumQuotaSamplesProp = "quota.window.num"
  val NumReplicationQuotaSamplesProp = "replication.quota.window.num"
  val NumAlterLogDirsReplicationQuotaSamplesProp = "alter.log.dirs.replication.quota.window.num"
  val NumControllerQuotaSamplesProp = "controller.quota.window.num"
  val QuotaWindowSizeSecondsProp = "quota.window.size.seconds"
  val ReplicationQuotaWindowSizeSecondsProp = "replication.quota.window.size.seconds"
  val AlterLogDirsReplicationQuotaWindowSizeSecondsProp = "alter.log.dirs.replication.quota.window.size.seconds"
  val ControllerQuotaWindowSizeSecondsProp = "controller.quota.window.size.seconds"
  val ClientQuotaCallbackClassProp = "client.quota.callback.class"

  val DeleteTopicEnableProp = "delete.topic.enable"
  val CompressionTypeProp = "compression.type"

  /** ********* Kafka Metrics Configuration ********** */
  val MetricSampleWindowMsProp = CommonClientConfigs.METRICS_SAMPLE_WINDOW_MS_CONFIG
  val MetricNumSamplesProp: String = CommonClientConfigs.METRICS_NUM_SAMPLES_CONFIG
  val MetricReporterClassesProp: String = CommonClientConfigs.METRIC_REPORTER_CLASSES_CONFIG
  val MetricRecordingLevelProp: String = CommonClientConfigs.METRICS_RECORDING_LEVEL_CONFIG

  /** ********* Kafka Yammer Metrics Reporters Configuration ********** */
  val KafkaMetricsReporterClassesProp = "kafka.metrics.reporters"
  val KafkaMetricsPollingIntervalSecondsProp = "kafka.metrics.polling.interval.secs"

  /** ******** Common Security Configuration ************ */
  val PrincipalBuilderClassProp = BrokerSecurityConfigs.PRINCIPAL_BUILDER_CLASS_CONFIG
  val ConnectionsMaxReauthMsProp = BrokerSecurityConfigs.CONNECTIONS_MAX_REAUTH_MS
  val securityProviderClassProp = SecurityConfig.SECURITY_PROVIDERS_CONFIG

  /** ********* SSL Configuration *************** */
  val SslProtocolProp = SslConfigs.SSL_PROTOCOL_CONFIG
  val SslProviderProp = SslConfigs.SSL_PROVIDER_CONFIG
  val SslCipherSuitesProp = SslConfigs.SSL_CIPHER_SUITES_CONFIG
  val SslEnabledProtocolsProp = SslConfigs.SSL_ENABLED_PROTOCOLS_CONFIG
  val SslKeystoreTypeProp = SslConfigs.SSL_KEYSTORE_TYPE_CONFIG
  val SslKeystoreLocationProp = SslConfigs.SSL_KEYSTORE_LOCATION_CONFIG
  val SslKeystorePasswordProp = SslConfigs.SSL_KEYSTORE_PASSWORD_CONFIG
  val SslKeyPasswordProp = SslConfigs.SSL_KEY_PASSWORD_CONFIG
  val SslKeystoreKeyProp = SslConfigs.SSL_KEYSTORE_KEY_CONFIG
  val SslKeystoreCertificateChainProp = SslConfigs.SSL_KEYSTORE_CERTIFICATE_CHAIN_CONFIG
  val SslTruststoreTypeProp = SslConfigs.SSL_TRUSTSTORE_TYPE_CONFIG
  val SslTruststoreLocationProp = SslConfigs.SSL_TRUSTSTORE_LOCATION_CONFIG
  val SslTruststorePasswordProp = SslConfigs.SSL_TRUSTSTORE_PASSWORD_CONFIG
  val SslTruststoreCertificatesProp = SslConfigs.SSL_TRUSTSTORE_CERTIFICATES_CONFIG
  val SslKeyManagerAlgorithmProp = SslConfigs.SSL_KEYMANAGER_ALGORITHM_CONFIG
  val SslTrustManagerAlgorithmProp = SslConfigs.SSL_TRUSTMANAGER_ALGORITHM_CONFIG
  val SslEndpointIdentificationAlgorithmProp = SslConfigs.SSL_ENDPOINT_IDENTIFICATION_ALGORITHM_CONFIG
  val SslSecureRandomImplementationProp = SslConfigs.SSL_SECURE_RANDOM_IMPLEMENTATION_CONFIG
  val SslClientAuthProp = BrokerSecurityConfigs.SSL_CLIENT_AUTH_CONFIG
  val SslPrincipalMappingRulesProp = BrokerSecurityConfigs.SSL_PRINCIPAL_MAPPING_RULES_CONFIG
  var SslEngineFactoryClassProp = SslConfigs.SSL_ENGINE_FACTORY_CLASS_CONFIG

  /** ********* SASL Configuration *************** */
  val SaslMechanismInterBrokerProtocolProp = "sasl.mechanism.inter.broker.protocol"
  val SaslJaasConfigProp = SaslConfigs.SASL_JAAS_CONFIG
  val SaslEnabledMechanismsProp = BrokerSecurityConfigs.SASL_ENABLED_MECHANISMS_CONFIG
  val SaslServerCallbackHandlerClassProp = BrokerSecurityConfigs.SASL_SERVER_CALLBACK_HANDLER_CLASS
  val SaslClientCallbackHandlerClassProp = SaslConfigs.SASL_CLIENT_CALLBACK_HANDLER_CLASS
  val SaslLoginClassProp = SaslConfigs.SASL_LOGIN_CLASS
  val SaslLoginCallbackHandlerClassProp = SaslConfigs.SASL_LOGIN_CALLBACK_HANDLER_CLASS
  val SaslKerberosServiceNameProp = SaslConfigs.SASL_KERBEROS_SERVICE_NAME
  val SaslKerberosKinitCmdProp = SaslConfigs.SASL_KERBEROS_KINIT_CMD
  val SaslKerberosTicketRenewWindowFactorProp = SaslConfigs.SASL_KERBEROS_TICKET_RENEW_WINDOW_FACTOR
  val SaslKerberosTicketRenewJitterProp = SaslConfigs.SASL_KERBEROS_TICKET_RENEW_JITTER
  val SaslKerberosMinTimeBeforeReloginProp = SaslConfigs.SASL_KERBEROS_MIN_TIME_BEFORE_RELOGIN
  val SaslKerberosPrincipalToLocalRulesProp = BrokerSecurityConfigs.SASL_KERBEROS_PRINCIPAL_TO_LOCAL_RULES_CONFIG
  val SaslLoginRefreshWindowFactorProp = SaslConfigs.SASL_LOGIN_REFRESH_WINDOW_FACTOR
  val SaslLoginRefreshWindowJitterProp = SaslConfigs.SASL_LOGIN_REFRESH_WINDOW_JITTER
  val SaslLoginRefreshMinPeriodSecondsProp = SaslConfigs.SASL_LOGIN_REFRESH_MIN_PERIOD_SECONDS
  val SaslLoginRefreshBufferSecondsProp = SaslConfigs.SASL_LOGIN_REFRESH_BUFFER_SECONDS

  /** ********* Delegation Token Configuration *************** */
  val DelegationTokenSecretKeyAliasProp = "delegation.token.master.key"
  val DelegationTokenSecretKeyProp = "delegation.token.secret.key"
  val DelegationTokenMaxLifeTimeProp = "delegation.token.max.lifetime.ms"
  val DelegationTokenExpiryTimeMsProp = "delegation.token.expiry.time.ms"
  val DelegationTokenExpiryCheckIntervalMsProp = "delegation.token.expiry.check.interval.ms"

  /** ********* Password encryption configuration for dynamic configs ******** */
  val PasswordEncoderSecretProp = "password.encoder.secret"
  val PasswordEncoderOldSecretProp = "password.encoder.old.secret"
  val PasswordEncoderKeyFactoryAlgorithmProp = "password.encoder.keyfactory.algorithm"
  val PasswordEncoderCipherAlgorithmProp = "password.encoder.cipher.algorithm"
  val PasswordEncoderKeyLengthProp = "password.encoder.key.length"
  val PasswordEncoderIterationsProp = "password.encoder.iterations"

  /* Documentation */
  /** ********* Zookeeper Configuration ********** */
  val ZkConnectDoc = "Specifies the ZooKeeper connection string in the form <code>hostname:port</code> where host and port are the " +
    "host and port of a ZooKeeper server. To allow connecting through other ZooKeeper nodes when that ZooKeeper machine is " +
    "down you can also specify multiple hosts in the form <code>hostname1:port1,hostname2:port2,hostname3:port3</code>.\n" +
    "The server can also have a ZooKeeper chroot path as part of its ZooKeeper connection string which puts its data under some path in the global ZooKeeper namespace. " +
    "For example to give a chroot path of <code>/chroot/path</code> you would give the connection string as <code>hostname1:port1,hostname2:port2,hostname3:port3/chroot/path</code>."
  val ZkSessionTimeoutMsDoc = "Zookeeper session timeout"
  val ZkConnectionTimeoutMsDoc = "The max time that the client waits to establish a connection to zookeeper. If not set, the value in " + ZkSessionTimeoutMsProp + " is used"
  val ZkSyncTimeMsDoc = "How far a ZK follower can be behind a ZK leader"
  val ZkEnableSecureAclsDoc = "Set client to use secure ACLs"
  val ZkMaxInFlightRequestsDoc = "The maximum number of unacknowledged requests the client will send to Zookeeper before blocking."
  val ZkSslClientEnableDoc = "Set client to use TLS when connecting to ZooKeeper." +
    " An explicit value overrides any value set via the <code>zookeeper.client.secure</code> system property (note the different name)." +
    s" Defaults to false if neither is set; when true, <code>$ZkClientCnxnSocketProp</code> must be set (typically to <code>org.apache.zookeeper.ClientCnxnSocketNetty</code>); other values to set may include " +
    ZkSslConfigToSystemPropertyMap.keys.toList.sorted.filter(x => x != ZkSslClientEnableProp && x != ZkClientCnxnSocketProp).mkString("<code>", "</code>, <code>", "</code>")
  val ZkClientCnxnSocketDoc = "Typically set to <code>org.apache.zookeeper.ClientCnxnSocketNetty</code> when using TLS connectivity to ZooKeeper." +
    s" Overrides any explicit value set via the same-named <code>${ZkSslConfigToSystemPropertyMap(ZkClientCnxnSocketProp)}</code> system property."
  val ZkSslKeyStoreLocationDoc = "Keystore location when using a client-side certificate with TLS connectivity to ZooKeeper." +
    s" Overrides any explicit value set via the <code>${ZkSslConfigToSystemPropertyMap(ZkSslKeyStoreLocationProp)}</code> system property (note the camelCase)."
  val ZkSslKeyStorePasswordDoc = "Keystore password when using a client-side certificate with TLS connectivity to ZooKeeper." +
    s" Overrides any explicit value set via the <code>${ZkSslConfigToSystemPropertyMap(ZkSslKeyStorePasswordProp)}</code> system property (note the camelCase)." +
    " Note that ZooKeeper does not support a key password different from the keystore password, so be sure to set the key password in the keystore to be identical to the keystore password; otherwise the connection attempt to Zookeeper will fail."
  val ZkSslKeyStoreTypeDoc = "Keystore type when using a client-side certificate with TLS connectivity to ZooKeeper." +
    s" Overrides any explicit value set via the <code>${ZkSslConfigToSystemPropertyMap(ZkSslKeyStoreTypeProp)}</code> system property (note the camelCase)." +
    " The default value of <code>null</code> means the type will be auto-detected based on the filename extension of the keystore."
  val ZkSslTrustStoreLocationDoc = "Truststore location when using TLS connectivity to ZooKeeper." +
    s" Overrides any explicit value set via the <code>${ZkSslConfigToSystemPropertyMap(ZkSslTrustStoreLocationProp)}</code> system property (note the camelCase)."
  val ZkSslTrustStorePasswordDoc = "Truststore password when using TLS connectivity to ZooKeeper." +
    s" Overrides any explicit value set via the <code>${ZkSslConfigToSystemPropertyMap(ZkSslTrustStorePasswordProp)}</code> system property (note the camelCase)."
  val ZkSslTrustStoreTypeDoc = "Truststore type when using TLS connectivity to ZooKeeper." +
    s" Overrides any explicit value set via the <code>${ZkSslConfigToSystemPropertyMap(ZkSslTrustStoreTypeProp)}</code> system property (note the camelCase)." +
    " The default value of <code>null</code> means the type will be auto-detected based on the filename extension of the truststore."
  val ZkSslProtocolDoc = "Specifies the protocol to be used in ZooKeeper TLS negotiation." +
    s" An explicit value overrides any value set via the same-named <code>${ZkSslConfigToSystemPropertyMap(ZkSslProtocolProp)}</code> system property."
  val ZkSslEnabledProtocolsDoc = "Specifies the enabled protocol(s) in ZooKeeper TLS negotiation (csv)." +
    s" Overrides any explicit value set via the <code>${ZkSslConfigToSystemPropertyMap(ZkSslEnabledProtocolsProp)}</code> system property (note the camelCase)." +
    s" The default value of <code>null</code> means the enabled protocol will be the value of the <code>${KafkaConfig.ZkSslProtocolProp}</code> configuration property."
  val ZkSslCipherSuitesDoc = "Specifies the enabled cipher suites to be used in ZooKeeper TLS negotiation (csv)." +
    s""" Overrides any explicit value set via the <code>${ZkSslConfigToSystemPropertyMap(ZkSslCipherSuitesProp)}</code> system property (note the single word \"ciphersuites\").""" +
    " The default value of <code>null</code> means the list of enabled cipher suites is determined by the Java runtime being used."
  val ZkSslEndpointIdentificationAlgorithmDoc = "Specifies whether to enable hostname verification in the ZooKeeper TLS negotiation process, with (case-insensitively) \"https\" meaning ZooKeeper hostname verification is enabled and an explicit blank value meaning it is disabled (disabling it is only recommended for testing purposes)." +
    s""" An explicit value overrides any \"true\" or \"false\" value set via the <code>${ZkSslConfigToSystemPropertyMap(ZkSslEndpointIdentificationAlgorithmProp)}</code> system property (note the different name and values; true implies https and false implies blank)."""
  val ZkSslCrlEnableDoc = "Specifies whether to enable Certificate Revocation List in the ZooKeeper TLS protocols." +
    s" Overrides any explicit value set via the <code>${ZkSslConfigToSystemPropertyMap(ZkSslCrlEnableProp)}</code> system property (note the shorter name)."
  val ZkSslOcspEnableDoc = "Specifies whether to enable Online Certificate Status Protocol in the ZooKeeper TLS protocols." +
    s" Overrides any explicit value set via the <code>${ZkSslConfigToSystemPropertyMap(ZkSslOcspEnableProp)}</code> system property (note the shorter name)."
  /** ********* General Configuration ********** */
  val BrokerIdGenerationEnableDoc = s"Enable automatic broker id generation on the server. When enabled the value configured for $MaxReservedBrokerIdProp should be reviewed."
  val MaxReservedBrokerIdDoc = "Max number that can be used for a broker.id"
  val BrokerIdDoc = "The broker id for this server. If unset, a unique broker id will be generated." +
    "To avoid conflicts between zookeeper generated broker id's and user configured broker id's, generated broker ids " +
    "start from " + MaxReservedBrokerIdProp + " + 1."
  val MessageMaxBytesDoc = TopicConfig.MAX_MESSAGE_BYTES_DOC +
    s"This can be set per topic with the topic level <code>${TopicConfig.MAX_MESSAGE_BYTES_CONFIG}</code> config."
  val NumNetworkThreadsDoc = "The number of threads that the server uses for receiving requests from the network and sending responses to the network"
  val NumIoThreadsDoc = "The number of threads that the server uses for processing requests, which may include disk I/O"
  val NumReplicaAlterLogDirsThreadsDoc = "The number of threads that can move replicas between log directories, which may include disk I/O"
  val BackgroundThreadsDoc = "The number of threads to use for various background processing tasks"
  val QueuedMaxRequestsDoc = "The number of queued requests allowed for data-plane, before blocking the network threads"
  val QueuedMaxRequestBytesDoc = "The number of queued bytes allowed before no more requests are read"
  val RequestTimeoutMsDoc = CommonClientConfigs.REQUEST_TIMEOUT_MS_DOC
  val ConnectionSetupTimeoutMsDoc = CommonClientConfigs.SOCKET_CONNECTION_SETUP_TIMEOUT_MS_DOC
  val ConnectionSetupTimeoutMaxMsDoc = CommonClientConfigs.SOCKET_CONNECTION_SETUP_TIMEOUT_MAX_MS_DOC
<<<<<<< HEAD
  /** *********** Authorizer Configuration ********** */
=======

  /** KIP-500 Config Documentation */
  val ProcessRolesDoc = "The roles that this process plays: 'broker', 'controller', or 'broker,controller' if it is both. " +
    "This configuration is only for clusters upgraded for KIP-500, which replaces the dependence on Zookeeper with " +
    "a self-managed Raft quorum. Leave this config undefined or empty for Zookeeper clusters."
  val NodeIdDoc = "The node ID associated with the roles this process is playing when `process.roles` is non-empty. " +
    "This is required configuration when the self-managed quorum is enabled."
  val MetadataLogDirDoc = "This configuration determines where we put the metadata log for clusters upgraded to " +
    "KIP-500. If it is not set, the metadata log is placed in the first log directory from log.dirs."

  /************* Authorizer Configuration ***********/
>>>>>>> 7205cd36
  val AuthorizerClassNameDoc = s"The fully qualified name of a class that implements s${classOf[Authorizer].getName}" +
    " interface, which is used by the broker for authorization. This config also supports authorizers that implement the deprecated" +
    " kafka.security.auth.Authorizer trait which was previously used for authorization."
  /** ********* Socket Server Configuration ********** */
  val PortDoc = "DEPRECATED: only used when <code>listeners</code> is not set. " +
    "Use <code>listeners</code> instead. \n" +
    "the port to listen and accept connections on"
  val HostNameDoc = "DEPRECATED: only used when <code>listeners</code> is not set. " +
    "Use <code>listeners</code> instead. \n" +
    "hostname of broker. If this is set, it will only bind to this address. If this is not set, it will bind to all interfaces"
  val ListenersDoc = "Listener List - Comma-separated list of URIs we will listen on and the listener names." +
    s" If the listener name is not a security protocol, <code>$ListenerSecurityProtocolMapProp</code> must also be set.\n" +
    " Listener names and port numbers must be unique.\n" +
    " Specify hostname as 0.0.0.0 to bind to all interfaces.\n" +
    " Leave hostname empty to bind to default interface.\n" +
    " Examples of legal listener lists:\n" +
    " PLAINTEXT://myhost:9092,SSL://:9091\n" +
    " CLIENT://0.0.0.0:9092,REPLICATION://localhost:9093\n"
  val AdvertisedHostNameDoc = "DEPRECATED: only used when <code>advertised.listeners</code> or <code>listeners</code> are not set. " +
    "Use <code>advertised.listeners</code> instead. \n" +
    "Hostname to publish to ZooKeeper for clients to use. In IaaS environments, this may " +
    "need to be different from the interface to which the broker binds. If this is not set, " +
    "it will use the value for <code>host.name</code> if configured. Otherwise " +
    "it will use the value returned from java.net.InetAddress.getCanonicalHostName()."
  val AdvertisedPortDoc = "DEPRECATED: only used when <code>advertised.listeners</code> or <code>listeners</code> are not set. " +
    "Use <code>advertised.listeners</code> instead. \n" +
    "The port to publish to ZooKeeper for clients to use. In IaaS environments, this may " +
    "need to be different from the port to which the broker binds. If this is not set, " +
    "it will publish the same port that the broker binds to."
  val AdvertisedListenersDoc = s"Listeners to publish to ZooKeeper for clients to use, if different than the <code>$ListenersProp</code> config property." +
    " In IaaS environments, this may need to be different from the interface to which the broker binds." +
    s" If this is not set, the value for <code>$ListenersProp</code> will be used." +
    s" Unlike <code>$ListenersProp</code>, it is not valid to advertise the 0.0.0.0 meta-address.\n" +
    s" Also unlike <code>$ListenersProp</code>, there can be duplicated ports in this property," +
    " so that one listener can be configured to advertise another listener's address." +
    " This can be useful in some cases where external load balancers are used."
  val ListenerSecurityProtocolMapDoc = "Map between listener names and security protocols. This must be defined for " +
    "the same security protocol to be usable in more than one port or IP. For example, internal and " +
    "external traffic can be separated even if SSL is required for both. Concretely, the user could define listeners " +
    "with names INTERNAL and EXTERNAL and this property as: `INTERNAL:SSL,EXTERNAL:SSL`. As shown, key and value are " +
    "separated by a colon and map entries are separated by commas. Each listener name should only appear once in the map. " +
    "Different security (SSL and SASL) settings can be configured for each listener by adding a normalised " +
    "prefix (the listener name is lowercased) to the config name. For example, to set a different keystore for the " +
    "INTERNAL listener, a config with name <code>listener.name.internal.ssl.keystore.location</code> would be set. " +
    "If the config for the listener name is not set, the config will fallback to the generic config (i.e. <code>ssl.keystore.location</code>). "
  val controlPlaneListenerNameDoc = "Name of listener used for communication between controller and brokers. " +
    s"Broker will use the $ControlPlaneListenerNameProp to locate the endpoint in $ListenersProp list, to listen for connections from the controller. " +
    "For example, if a broker's config is :\n" +
    "listeners = INTERNAL://192.1.1.8:9092, EXTERNAL://10.1.1.5:9093, CONTROLLER://192.1.1.8:9094\n" +
    "listener.security.protocol.map = INTERNAL:PLAINTEXT, EXTERNAL:SSL, CONTROLLER:SSL\n" +
    "control.plane.listener.name = CONTROLLER\n" +
    "On startup, the broker will start listening on \"192.1.1.8:9094\" with security protocol \"SSL\".\n" +
    s"On controller side, when it discovers a broker's published endpoints through zookeeper, it will use the $ControlPlaneListenerNameProp " +
    "to find the endpoint, which it will use to establish connection to the broker.\n" +
    "For example, if the broker's published endpoints on zookeeper are :\n" +
    "\"endpoints\" : [\"INTERNAL://broker1.example.com:9092\",\"EXTERNAL://broker1.example.com:9093\",\"CONTROLLER://broker1.example.com:9094\"]\n" +
    " and the controller's config is :\n" +
    "listener.security.protocol.map = INTERNAL:PLAINTEXT, EXTERNAL:SSL, CONTROLLER:SSL\n" +
    "control.plane.listener.name = CONTROLLER\n" +
    "then controller will use \"broker1.example.com:9094\" with security protocol \"SSL\" to connect to the broker.\n" +
    "If not explicitly configured, the default value will be null and there will be no dedicated endpoints for controller connections."

  val SocketSendBufferBytesDoc = "The SO_SNDBUF buffer of the socket server sockets. If the value is -1, the OS default will be used."
  val SocketReceiveBufferBytesDoc = "The SO_RCVBUF buffer of the socket server sockets. If the value is -1, the OS default will be used."
  val SocketRequestMaxBytesDoc = "The maximum number of bytes in a socket request"
  val MaxConnectionsPerIpDoc = "The maximum number of connections we allow from each ip address. This can be set to 0 if there are overrides " +
    s"configured using $MaxConnectionsPerIpOverridesProp property. New connections from the ip address are dropped if the limit is reached."
  val MaxConnectionsPerIpOverridesDoc = "A comma-separated list of per-ip or hostname overrides to the default maximum number of connections. " +
    "An example value is \"hostName:100,127.0.0.1:200\""
  val MaxConnectionsDoc = "The maximum number of connections we allow in the broker at any time. This limit is applied in addition " +
    s"to any per-ip limits configured using $MaxConnectionsPerIpProp. Listener-level limits may also be configured by prefixing the " +
    s"config name with the listener prefix, for example, <code>listener.name.internal.$MaxConnectionsProp</code>. Broker-wide limit " +
    "should be configured based on broker capacity while listener limits should be configured based on application requirements. " +
    "New connections are blocked if either the listener or broker limit is reached. Connections on the inter-broker listener are " +
    "permitted even if broker-wide limit is reached. The least recently used connection on another listener will be closed in this case."
  val MaxConnectionCreationRateDoc = "The maximum connection creation rate we allow in the broker at any time. Listener-level limits " +
    s"may also be configured by prefixing the config name with the listener prefix, for example, <code>listener.name.internal.$MaxConnectionCreationRateProp</code>." +
    "Broker-wide connection rate limit should be configured based on broker capacity while listener limits should be configured based on " +
    "application requirements. New connections will be throttled if either the listener or the broker limit is reached, with the exception " +
    "of inter-broker listener. Connections on the inter-broker listener will be throttled only when the listener-level rate limit is reached."
  val ConnectionsMaxIdleMsDoc = "Idle connections timeout: the server socket processor threads close the connections that idle more than this"
  val FailedAuthenticationDelayMsDoc = "Connection close delay on failed authentication: this is the time (in milliseconds) by which connection close will be delayed on authentication failure. " +
    s"This must be configured to be less than $ConnectionsMaxIdleMsProp to prevent connection timeout."
  /** *********** Rack Configuration ************* */
  val RackDoc = "Rack of the broker. This will be used in rack aware replication assignment for fault tolerance. Examples: `RACK1`, `us-east-1d`"
  /** ********* Log Configuration ********** */
  val NumPartitionsDoc = "The default number of log partitions per topic"
  val LogDirDoc = "The directory in which the log data is kept (supplemental for " + LogDirsProp + " property)"
  val LogDirsDoc = "The directories in which the log data is kept. If not set, the value in " + LogDirProp + " is used"
  val LogSegmentBytesDoc = "The maximum size of a single log file"
  val LogRollTimeMillisDoc = "The maximum time before a new log segment is rolled out (in milliseconds). If not set, the value in " + LogRollTimeHoursProp + " is used"
  val LogRollTimeHoursDoc = "The maximum time before a new log segment is rolled out (in hours), secondary to " + LogRollTimeMillisProp + " property"

  val LogRollTimeJitterMillisDoc = "The maximum jitter to subtract from logRollTimeMillis (in milliseconds). If not set, the value in " + LogRollTimeJitterHoursProp + " is used"
  val LogRollTimeJitterHoursDoc = "The maximum jitter to subtract from logRollTimeMillis (in hours), secondary to " + LogRollTimeJitterMillisProp + " property"

  val LogRetentionTimeMillisDoc = "The number of milliseconds to keep a log file before deleting it (in milliseconds), If not set, the value in " + LogRetentionTimeMinutesProp + " is used. If set to -1, no time limit is applied."
  val LogRetentionTimeMinsDoc = "The number of minutes to keep a log file before deleting it (in minutes), secondary to " + LogRetentionTimeMillisProp + " property. If not set, the value in " + LogRetentionTimeHoursProp + " is used"
  val LogRetentionTimeHoursDoc = "The number of hours to keep a log file before deleting it (in hours), tertiary to " + LogRetentionTimeMillisProp + " property"

  val LogRetentionBytesDoc = "The maximum size of the log before deleting it"
  val LogCleanupIntervalMsDoc = "The frequency in milliseconds that the log cleaner checks whether any log is eligible for deletion"
  val LogCleanupPolicyDoc = "The default cleanup policy for segments beyond the retention window. A comma separated list of valid policies. Valid policies are: \"delete\" and \"compact\""
  val LogCleanerThreadsDoc = "The number of background threads to use for log cleaning"
  val LogCleanerIoMaxBytesPerSecondDoc = "The log cleaner will be throttled so that the sum of its read and write i/o will be less than this value on average"
  val LogCleanerDedupeBufferSizeDoc = "The total memory used for log deduplication across all cleaner threads"
  val LogCleanerIoBufferSizeDoc = "The total memory used for log cleaner I/O buffers across all cleaner threads"
  val LogCleanerDedupeBufferLoadFactorDoc = "Log cleaner dedupe buffer load factor. The percentage full the dedupe buffer can become. A higher value " +
    "will allow more log to be cleaned at once but will lead to more hash collisions"
  val LogCleanerBackoffMsDoc = "The amount of time to sleep when there are no logs to clean"
  val LogCleanerMinCleanRatioDoc = "The minimum ratio of dirty log to total log for a log to eligible for cleaning. " +
    "If the " + LogCleanerMaxCompactionLagMsProp + " or the " + LogCleanerMinCompactionLagMsProp +
    " configurations are also specified, then the log compactor considers the log eligible for compaction " +
    "as soon as either: (i) the dirty ratio threshold has been met and the log has had dirty (uncompacted) " +
    "records for at least the " + LogCleanerMinCompactionLagMsProp + " duration, or (ii) if the log has had " +
    "dirty (uncompacted) records for at most the " + LogCleanerMaxCompactionLagMsProp + " period."
  val LogCleanerEnableDoc = "Enable the log cleaner process to run on the server. Should be enabled if using any topics with a cleanup.policy=compact including the internal offsets topic. If disabled those topics will not be compacted and continually grow in size."
  val LogCleanerDeleteRetentionMsDoc = "How long are delete records retained?"
  val LogCleanerMinCompactionLagMsDoc = "The minimum time a message will remain uncompacted in the log. Only applicable for logs that are being compacted."
  val LogCleanerMaxCompactionLagMsDoc = "The maximum time a message will remain ineligible for compaction in the log. Only applicable for logs that are being compacted."
  val LogIndexSizeMaxBytesDoc = "The maximum size in bytes of the offset index"
  val LogIndexIntervalBytesDoc = "The interval with which we add an entry to the offset index"
  val LogFlushIntervalMessagesDoc = "The number of messages accumulated on a log partition before messages are flushed to disk "
  val LogDeleteDelayMsDoc = "The amount of time to wait before deleting a file from the filesystem"
  val LogFlushSchedulerIntervalMsDoc = "The frequency in ms that the log flusher checks whether any log needs to be flushed to disk"
  val LogFlushIntervalMsDoc = "The maximum time in ms that a message in any topic is kept in memory before flushed to disk. If not set, the value in " + LogFlushSchedulerIntervalMsProp + " is used"
  val LogFlushOffsetCheckpointIntervalMsDoc = "The frequency with which we update the persistent record of the last flush which acts as the log recovery point"
  val LogFlushStartOffsetCheckpointIntervalMsDoc = "The frequency with which we update the persistent record of log start offset"
  val LogPreAllocateEnableDoc = "Should pre allocate file when create new segment? If you are using Kafka on Windows, you probably need to set it to true."
  val LogMessageFormatVersionDoc = "Specify the message format version the broker will use to append messages to the logs. The value should be a valid ApiVersion. " +
    "Some examples are: 0.8.2, 0.9.0.0, 0.10.0, check ApiVersion for more details. By setting a particular message format version, the " +
    "user is certifying that all the existing messages on disk are smaller or equal than the specified version. Setting this value incorrectly " +
    "will cause consumers with older versions to break as they will receive messages with a format that they don't understand."

  val LogMessageTimestampTypeDoc = "Define whether the timestamp in the message is message create time or log append time. The value should be either " +
    "`CreateTime` or `LogAppendTime`"

  val LogMessageTimestampDifferenceMaxMsDoc = "The maximum difference allowed between the timestamp when a broker receives " +
    "a message and the timestamp specified in the message. If log.message.timestamp.type=CreateTime, a message will be rejected " +
    "if the difference in timestamp exceeds this threshold. This configuration is ignored if log.message.timestamp.type=LogAppendTime." +
    "The maximum timestamp difference allowed should be no greater than log.retention.ms to avoid unnecessarily frequent log rolling."
  val NumRecoveryThreadsPerDataDirDoc = "The number of threads per data directory to be used for log recovery at startup and flushing at shutdown"
  val AutoCreateTopicsEnableDoc = "Enable auto creation of topic on the server"
  val MinInSyncReplicasDoc = "When a producer sets acks to \"all\" (or \"-1\"), " +
    "min.insync.replicas specifies the minimum number of replicas that must acknowledge " +
    "a write for the write to be considered successful. If this minimum cannot be met, " +
    "then the producer will raise an exception (either NotEnoughReplicas or " +
    "NotEnoughReplicasAfterAppend).<br>When used together, min.insync.replicas and acks " +
    "allow you to enforce greater durability guarantees. A typical scenario would be to " +
    "create a topic with a replication factor of 3, set min.insync.replicas to 2, and " +
    "produce with acks of \"all\". This will ensure that the producer raises an exception " +
    "if a majority of replicas do not receive a write."

  val CreateTopicPolicyClassNameDoc = "The create topic policy class that should be used for validation. The class should " +
    "implement the <code>org.apache.kafka.server.policy.CreateTopicPolicy</code> interface."
  val AlterConfigPolicyClassNameDoc = "The alter configs policy class that should be used for validation. The class should " +
    "implement the <code>org.apache.kafka.server.policy.AlterConfigPolicy</code> interface."
  val LogMessageDownConversionEnableDoc = TopicConfig.MESSAGE_DOWNCONVERSION_ENABLE_DOC;

  /** ********* Replication configuration ********** */
  val ControllerSocketTimeoutMsDoc = "The socket timeout for controller-to-broker channels"
  val ControllerMessageQueueSizeDoc = "The buffer size for controller-to-broker-channels"
  val DefaultReplicationFactorDoc = "default replication factors for automatically created topics"
  val ReplicaLagTimeMaxMsDoc = "If a follower hasn't sent any fetch requests or hasn't consumed up to the leaders log end offset for at least this time," +
    " the leader will remove the follower from isr"
  val ReplicaSocketTimeoutMsDoc = "The socket timeout for network requests. Its value should be at least replica.fetch.wait.max.ms"
  val ReplicaSocketReceiveBufferBytesDoc = "The socket receive buffer for network requests"
  val ReplicaFetchMaxBytesDoc = "The number of bytes of messages to attempt to fetch for each partition. This is not an absolute maximum, " +
    "if the first record batch in the first non-empty partition of the fetch is larger than this value, the record batch will still be returned " +
    "to ensure that progress can be made. The maximum record batch size accepted by the broker is defined via " +
    "<code>message.max.bytes</code> (broker config) or <code>max.message.bytes</code> (topic config)."
  val ReplicaFetchWaitMaxMsDoc = "max wait time for each fetcher request issued by follower replicas. This value should always be less than the " +
    "replica.lag.time.max.ms at all times to prevent frequent shrinking of ISR for low throughput topics"
  val ReplicaFetchMinBytesDoc = "Minimum bytes expected for each fetch response. If not enough bytes, wait up to <code>replica.fetch.wait.max.ms</code> (broker config)."
  val ReplicaFetchResponseMaxBytesDoc = "Maximum bytes expected for the entire fetch response. Records are fetched in batches, " +
    "and if the first record batch in the first non-empty partition of the fetch is larger than this value, the record batch " +
    "will still be returned to ensure that progress can be made. As such, this is not an absolute maximum. The maximum " +
    "record batch size accepted by the broker is defined via <code>message.max.bytes</code> (broker config) or " +
    "<code>max.message.bytes</code> (topic config)."
  val NumReplicaFetchersDoc = "Number of fetcher threads used to replicate messages from a source broker. " +
    "Increasing this value can increase the degree of I/O parallelism in the follower broker."
  val ReplicaFetchBackoffMsDoc = "The amount of time to sleep when fetch partition error occurs."
  val ReplicaHighWatermarkCheckpointIntervalMsDoc = "The frequency with which the high watermark is saved out to disk"
  val FetchPurgatoryPurgeIntervalRequestsDoc = "The purge interval (in number of requests) of the fetch request purgatory"
  val ProducerPurgatoryPurgeIntervalRequestsDoc = "The purge interval (in number of requests) of the producer request purgatory"
  val DeleteRecordsPurgatoryPurgeIntervalRequestsDoc = "The purge interval (in number of requests) of the delete records request purgatory"
  val AutoLeaderRebalanceEnableDoc = "Enables auto leader balancing. A background thread checks the distribution of partition leaders at regular intervals, configurable by `leader.imbalance.check.interval.seconds`. If the leader imbalance exceeds `leader.imbalance.per.broker.percentage`, leader rebalance to the preferred leader for partitions is triggered."
  val LeaderImbalancePerBrokerPercentageDoc = "The ratio of leader imbalance allowed per broker. The controller would trigger a leader balance if it goes above this value per broker. The value is specified in percentage."
  val LeaderImbalanceCheckIntervalSecondsDoc = "The frequency with which the partition rebalance check is triggered by the controller"
  val UncleanLeaderElectionEnableDoc = "Indicates whether to enable replicas not in the ISR set to be elected as leader as a last resort, even though doing so may result in data loss"
  val InterBrokerSecurityProtocolDoc = "Security protocol used to communicate between brokers. Valid values are: " +
    s"${SecurityProtocol.names.asScala.mkString(", ")}. It is an error to set this and $InterBrokerListenerNameProp " +
    "properties at the same time."
  val InterBrokerProtocolVersionDoc = "Specify which version of the inter-broker protocol will be used.\n" +
    " This is typically bumped after all brokers were upgraded to a new version.\n" +
    " Example of some valid values are: 0.8.0, 0.8.1, 0.8.1.1, 0.8.2, 0.8.2.0, 0.8.2.1, 0.9.0.0, 0.9.0.1 Check ApiVersion for the full list."
  val InterBrokerListenerNameDoc = s"Name of listener used for communication between brokers. If this is unset, the listener name is defined by $InterBrokerSecurityProtocolProp. " +
    s"It is an error to set this and $InterBrokerSecurityProtocolProp properties at the same time."
  val ReplicaSelectorClassDoc = "The fully qualified class name that implements ReplicaSelector. This is used by the broker to find the preferred read replica. By default, we use an implementation that returns the leader."
  /** ********* Controlled shutdown configuration ********** */
  val ControlledShutdownMaxRetriesDoc = "Controlled shutdown can fail for multiple reasons. This determines the number of retries when such failure happens"
  val ControlledShutdownRetryBackoffMsDoc = "Before each retry, the system needs time to recover from the state that caused the previous failure (Controller fail over, replica lag etc). This config determines the amount of time to wait before retrying."
  val ControlledShutdownEnableDoc = "Enable controlled shutdown of the server"
  /** ********* Group coordinator configuration ********** */
  val GroupMinSessionTimeoutMsDoc = "The minimum allowed session timeout for registered consumers. Shorter timeouts result in quicker failure detection at the cost of more frequent consumer heartbeating, which can overwhelm broker resources."
  val GroupMaxSessionTimeoutMsDoc = "The maximum allowed session timeout for registered consumers. Longer timeouts give consumers more time to process messages in between heartbeats at the cost of a longer time to detect failures."
  val GroupInitialRebalanceDelayMsDoc = "The amount of time the group coordinator will wait for more consumers to join a new group before performing the first rebalance. A longer delay means potentially fewer rebalances, but increases the time until processing begins."
  val GroupMaxSizeDoc = "The maximum number of consumers that a single consumer group can accommodate."
  /** ********* Offset management configuration ********** */
  val OffsetMetadataMaxSizeDoc = "The maximum size for a metadata entry associated with an offset commit"
  val OffsetsLoadBufferSizeDoc = "Batch size for reading from the offsets segments when loading offsets into the cache (soft-limit, overridden if records are too large)."
  val OffsetsTopicReplicationFactorDoc = "The replication factor for the offsets topic (set higher to ensure availability). " +
    "Internal topic creation will fail until the cluster size meets this replication factor requirement."
  val OffsetsTopicPartitionsDoc = "The number of partitions for the offset commit topic (should not change after deployment)"
  val OffsetsTopicSegmentBytesDoc = "The offsets topic segment bytes should be kept relatively small in order to facilitate faster log compaction and cache loads"
  val OffsetsTopicCompressionCodecDoc = "Compression codec for the offsets topic - compression may be used to achieve \"atomic\" commits"
  val OffsetsRetentionMinutesDoc = "After a consumer group loses all its consumers (i.e. becomes empty) its offsets will be kept for this retention period before getting discarded. " +
    "For standalone consumers (using manual assignment), offsets will be expired after the time of last commit plus this retention period."
  val OffsetsRetentionCheckIntervalMsDoc = "Frequency at which to check for stale offsets"
  val OffsetCommitTimeoutMsDoc = "Offset commit will be delayed until all replicas for the offsets topic receive the commit " +
    "or this timeout is reached. This is similar to the producer request timeout."
  val OffsetCommitRequiredAcksDoc = "The required acks before the commit can be accepted. In general, the default (-1) should not be overridden"
  /** ********* Transaction management configuration ********** */
  val TransactionalIdExpirationMsDoc = "The time in ms that the transaction coordinator will wait without receiving any transaction status updates " +
    "for the current transaction before expiring its transactional id. This setting also influences producer id expiration - producer ids are expired " +
    "once this time has elapsed after the last write with the given producer id. Note that producer ids may expire sooner if the last write from the producer id is deleted due to the topic's retention settings."
  val TransactionsMaxTimeoutMsDoc = "The maximum allowed timeout for transactions. " +
    "If a client’s requested transaction time exceed this, then the broker will return an error in InitProducerIdRequest. This prevents a client from too large of a timeout, which can stall consumers reading from topics included in the transaction."
  val TransactionsTopicMinISRDoc = "Overridden " + MinInSyncReplicasProp + " config for the transaction topic."
  val TransactionsLoadBufferSizeDoc = "Batch size for reading from the transaction log segments when loading producer ids and transactions into the cache (soft-limit, overridden if records are too large)."
  val TransactionsTopicReplicationFactorDoc = "The replication factor for the transaction topic (set higher to ensure availability). " +
    "Internal topic creation will fail until the cluster size meets this replication factor requirement."
  val TransactionsTopicPartitionsDoc = "The number of partitions for the transaction topic (should not change after deployment)."
  val TransactionsTopicSegmentBytesDoc = "The transaction topic segment bytes should be kept relatively small in order to facilitate faster log compaction and cache loads"
  val TransactionsAbortTimedOutTransactionsIntervalMsDoc = "The interval at which to rollback transactions that have timed out"
  val TransactionsRemoveExpiredTransactionsIntervalMsDoc = "The interval at which to remove transactions that have expired due to <code>transactional.id.expiration.ms</code> passing"

  /** ********* Fetch Configuration ************* */
  val MaxIncrementalFetchSessionCacheSlotsDoc = "The maximum number of incremental fetch sessions that we will maintain."
  val FetchMaxBytesDoc = "The maximum number of bytes we will return for a fetch request. Must be at least 1024."

  /** ********* Quota Configuration ********** */
  val ProducerQuotaBytesPerSecondDefaultDoc = "DEPRECATED: Used only when dynamic default quotas are not configured for <user>, <client-id> or <user, client-id> in Zookeeper. " +
    "Any producer distinguished by clientId will get throttled if it produces more bytes than this value per-second"
  val ConsumerQuotaBytesPerSecondDefaultDoc = "DEPRECATED: Used only when dynamic default quotas are not configured for <user, <client-id> or <user, client-id> in Zookeeper. " +
    "Any consumer distinguished by clientId/consumer group will get throttled if it fetches more bytes than this value per-second"
  val NumQuotaSamplesDoc = "The number of samples to retain in memory for client quotas"
  val NumReplicationQuotaSamplesDoc = "The number of samples to retain in memory for replication quotas"
  val NumAlterLogDirsReplicationQuotaSamplesDoc = "The number of samples to retain in memory for alter log dirs replication quotas"
  val NumControllerQuotaSamplesDoc = "The number of samples to retain in memory for controller mutation quotas"
  val QuotaWindowSizeSecondsDoc = "The time span of each sample for client quotas"
  val ReplicationQuotaWindowSizeSecondsDoc = "The time span of each sample for replication quotas"
  val AlterLogDirsReplicationQuotaWindowSizeSecondsDoc = "The time span of each sample for alter log dirs replication quotas"
  val ControllerQuotaWindowSizeSecondsDoc = "The time span of each sample for controller mutations quotas"

  val ClientQuotaCallbackClassDoc = "The fully qualified name of a class that implements the ClientQuotaCallback interface, " +
    "which is used to determine quota limits applied to client requests. By default, <user, client-id>, <user> or <client-id> " +
    "quotas stored in ZooKeeper are applied. For any given request, the most specific quota that matches the user principal " +
    "of the session and the client-id of the request is applied."

  val DeleteTopicEnableDoc = "Enables delete topic. Delete topic through the admin tool will have no effect if this config is turned off"
  val CompressionTypeDoc = "Specify the final compression type for a given topic. This configuration accepts the standard compression codecs " +
    "('gzip', 'snappy', 'lz4', 'zstd'). It additionally accepts 'uncompressed' which is equivalent to no compression; and " +
    "'producer' which means retain the original compression codec set by the producer."

  /** ********* Kafka Metrics Configuration ********** */
  val MetricSampleWindowMsDoc = CommonClientConfigs.METRICS_SAMPLE_WINDOW_MS_DOC
  val MetricNumSamplesDoc = CommonClientConfigs.METRICS_NUM_SAMPLES_DOC
  val MetricReporterClassesDoc = CommonClientConfigs.METRIC_REPORTER_CLASSES_DOC
  val MetricRecordingLevelDoc = CommonClientConfigs.METRICS_RECORDING_LEVEL_DOC


  /** ********* Kafka Yammer Metrics Reporter Configuration ********** */
  val KafkaMetricsReporterClassesDoc = "A list of classes to use as Yammer metrics custom reporters." +
    " The reporters should implement <code>kafka.metrics.KafkaMetricsReporter</code> trait. If a client wants" +
    " to expose JMX operations on a custom reporter, the custom reporter needs to additionally implement an MBean" +
    " trait that extends <code>kafka.metrics.KafkaMetricsReporterMBean</code> trait so that the registered MBean is compliant with" +
    " the standard MBean convention."

  val KafkaMetricsPollingIntervalSecondsDoc = s"The metrics polling interval (in seconds) which can be used" +
    s" in $KafkaMetricsReporterClassesProp implementations."

  /** ******** Common Security Configuration ************ */
  val PrincipalBuilderClassDoc = BrokerSecurityConfigs.PRINCIPAL_BUILDER_CLASS_DOC
  val ConnectionsMaxReauthMsDoc = BrokerSecurityConfigs.CONNECTIONS_MAX_REAUTH_MS_DOC
  val securityProviderClassDoc = SecurityConfig.SECURITY_PROVIDERS_DOC

  /** ********* SSL Configuration *************** */
  val SslProtocolDoc = SslConfigs.SSL_PROTOCOL_DOC
  val SslProviderDoc = SslConfigs.SSL_PROVIDER_DOC
  val SslCipherSuitesDoc = SslConfigs.SSL_CIPHER_SUITES_DOC
  val SslEnabledProtocolsDoc = SslConfigs.SSL_ENABLED_PROTOCOLS_DOC
  val SslKeystoreTypeDoc = SslConfigs.SSL_KEYSTORE_TYPE_DOC
  val SslKeystoreLocationDoc = SslConfigs.SSL_KEYSTORE_LOCATION_DOC
  val SslKeystorePasswordDoc = SslConfigs.SSL_KEYSTORE_PASSWORD_DOC
  val SslKeyPasswordDoc = SslConfigs.SSL_KEY_PASSWORD_DOC
  val SslKeystoreKeyDoc = SslConfigs.SSL_KEYSTORE_KEY_DOC
  val SslKeystoreCertificateChainDoc = SslConfigs.SSL_KEYSTORE_CERTIFICATE_CHAIN_DOC
  val SslTruststoreTypeDoc = SslConfigs.SSL_TRUSTSTORE_TYPE_DOC
  val SslTruststorePasswordDoc = SslConfigs.SSL_TRUSTSTORE_PASSWORD_DOC
  val SslTruststoreLocationDoc = SslConfigs.SSL_TRUSTSTORE_LOCATION_DOC
  val SslTruststoreCertificatesDoc = SslConfigs.SSL_TRUSTSTORE_CERTIFICATES_DOC
  val SslKeyManagerAlgorithmDoc = SslConfigs.SSL_KEYMANAGER_ALGORITHM_DOC
  val SslTrustManagerAlgorithmDoc = SslConfigs.SSL_TRUSTMANAGER_ALGORITHM_DOC
  val SslEndpointIdentificationAlgorithmDoc = SslConfigs.SSL_ENDPOINT_IDENTIFICATION_ALGORITHM_DOC
  val SslSecureRandomImplementationDoc = SslConfigs.SSL_SECURE_RANDOM_IMPLEMENTATION_DOC
  val SslClientAuthDoc = BrokerSecurityConfigs.SSL_CLIENT_AUTH_DOC
  val SslPrincipalMappingRulesDoc = BrokerSecurityConfigs.SSL_PRINCIPAL_MAPPING_RULES_DOC
  val SslEngineFactoryClassDoc = SslConfigs.SSL_ENGINE_FACTORY_CLASS_DOC

  /** ********* Sasl Configuration *************** */
  val SaslMechanismInterBrokerProtocolDoc = "SASL mechanism used for inter-broker communication. Default is GSSAPI."
  val SaslJaasConfigDoc = SaslConfigs.SASL_JAAS_CONFIG_DOC
  val SaslEnabledMechanismsDoc = BrokerSecurityConfigs.SASL_ENABLED_MECHANISMS_DOC
  val SaslServerCallbackHandlerClassDoc = BrokerSecurityConfigs.SASL_SERVER_CALLBACK_HANDLER_CLASS_DOC
  val SaslClientCallbackHandlerClassDoc = SaslConfigs.SASL_CLIENT_CALLBACK_HANDLER_CLASS_DOC
  val SaslLoginClassDoc = SaslConfigs.SASL_LOGIN_CLASS_DOC
  val SaslLoginCallbackHandlerClassDoc = SaslConfigs.SASL_LOGIN_CALLBACK_HANDLER_CLASS_DOC
  val SaslKerberosServiceNameDoc = SaslConfigs.SASL_KERBEROS_SERVICE_NAME_DOC
  val SaslKerberosKinitCmdDoc = SaslConfigs.SASL_KERBEROS_KINIT_CMD_DOC
  val SaslKerberosTicketRenewWindowFactorDoc = SaslConfigs.SASL_KERBEROS_TICKET_RENEW_WINDOW_FACTOR_DOC
  val SaslKerberosTicketRenewJitterDoc = SaslConfigs.SASL_KERBEROS_TICKET_RENEW_JITTER_DOC
  val SaslKerberosMinTimeBeforeReloginDoc = SaslConfigs.SASL_KERBEROS_MIN_TIME_BEFORE_RELOGIN_DOC
  val SaslKerberosPrincipalToLocalRulesDoc = BrokerSecurityConfigs.SASL_KERBEROS_PRINCIPAL_TO_LOCAL_RULES_DOC
  val SaslLoginRefreshWindowFactorDoc = SaslConfigs.SASL_LOGIN_REFRESH_WINDOW_FACTOR_DOC
  val SaslLoginRefreshWindowJitterDoc = SaslConfigs.SASL_LOGIN_REFRESH_WINDOW_JITTER_DOC
  val SaslLoginRefreshMinPeriodSecondsDoc = SaslConfigs.SASL_LOGIN_REFRESH_MIN_PERIOD_SECONDS_DOC
  val SaslLoginRefreshBufferSecondsDoc = SaslConfigs.SASL_LOGIN_REFRESH_BUFFER_SECONDS_DOC

  /** ********* Delegation Token Configuration *************** */
  val DelegationTokenSecretKeyAliasDoc = s"DEPRECATED: An alias for $DelegationTokenSecretKeyProp, which should be used instead of this config."
  val DelegationTokenSecretKeyDoc = "Secret key to generate and verify delegation tokens. The same key must be configured across all the brokers. " +
    " If the key is not set or set to empty string, brokers will disable the delegation token support."
  val DelegationTokenMaxLifeTimeDoc = "The token has a maximum lifetime beyond which it cannot be renewed anymore. Default value 7 days."
  val DelegationTokenExpiryTimeMsDoc = "The token validity time in miliseconds before the token needs to be renewed. Default value 1 day."
  val DelegationTokenExpiryCheckIntervalDoc = "Scan interval to remove expired delegation tokens."

  /** ********* Password encryption configuration for dynamic configs ******** */
  val PasswordEncoderSecretDoc = "The secret used for encoding dynamically configured passwords for this broker."
  val PasswordEncoderOldSecretDoc = "The old secret that was used for encoding dynamically configured passwords. " +
    "This is required only when the secret is updated. If specified, all dynamically encoded passwords are " +
    s"decoded using this old secret and re-encoded using $PasswordEncoderSecretProp when broker starts up."
  val PasswordEncoderKeyFactoryAlgorithmDoc = "The SecretKeyFactory algorithm used for encoding dynamically configured passwords. " +
    "Default is PBKDF2WithHmacSHA512 if available and PBKDF2WithHmacSHA1 otherwise."
  val PasswordEncoderCipherAlgorithmDoc = "The Cipher algorithm used for encoding dynamically configured passwords."
  val PasswordEncoderKeyLengthDoc = "The key length used for encoding dynamically configured passwords."
  val PasswordEncoderIterationsDoc = "The iteration count used for encoding dynamically configured passwords."

  private val configDef = {
    import ConfigDef.Importance._
    import ConfigDef.Range._
    import ConfigDef.Type._
    import ConfigDef.ValidString._

    new ConfigDef()

<<<<<<< HEAD
      /** ********* Zookeeper Configuration ********** */
      .define(ZkConnectProp, STRING, HIGH, ZkConnectDoc)
=======
      /** ********* Zookeeper Configuration ***********/
      .define(ZkConnectProp, STRING, null, HIGH, ZkConnectDoc)
>>>>>>> 7205cd36
      .define(ZkSessionTimeoutMsProp, INT, Defaults.ZkSessionTimeoutMs, HIGH, ZkSessionTimeoutMsDoc)
      .define(ZkConnectionTimeoutMsProp, INT, null, HIGH, ZkConnectionTimeoutMsDoc)
      .define(ZkSyncTimeMsProp, INT, Defaults.ZkSyncTimeMs, LOW, ZkSyncTimeMsDoc)
      .define(ZkEnableSecureAclsProp, BOOLEAN, Defaults.ZkEnableSecureAcls, HIGH, ZkEnableSecureAclsDoc)
      .define(ZkMaxInFlightRequestsProp, INT, Defaults.ZkMaxInFlightRequests, atLeast(1), HIGH, ZkMaxInFlightRequestsDoc)
      .define(ZkSslClientEnableProp, BOOLEAN, Defaults.ZkSslClientEnable, MEDIUM, ZkSslClientEnableDoc)
      .define(ZkClientCnxnSocketProp, STRING, null, MEDIUM, ZkClientCnxnSocketDoc)
      .define(ZkSslKeyStoreLocationProp, STRING, null, MEDIUM, ZkSslKeyStoreLocationDoc)
      .define(ZkSslKeyStorePasswordProp, PASSWORD, null, MEDIUM, ZkSslKeyStorePasswordDoc)
      .define(ZkSslKeyStoreTypeProp, STRING, null, MEDIUM, ZkSslKeyStoreTypeDoc)
      .define(ZkSslTrustStoreLocationProp, STRING, null, MEDIUM, ZkSslTrustStoreLocationDoc)
      .define(ZkSslTrustStorePasswordProp, PASSWORD, null, MEDIUM, ZkSslTrustStorePasswordDoc)
      .define(ZkSslTrustStoreTypeProp, STRING, null, MEDIUM, ZkSslTrustStoreTypeDoc)
      .define(ZkSslProtocolProp, STRING, Defaults.ZkSslProtocol, LOW, ZkSslProtocolDoc)
      .define(ZkSslEnabledProtocolsProp, LIST, null, LOW, ZkSslEnabledProtocolsDoc)
      .define(ZkSslCipherSuitesProp, LIST, null, LOW, ZkSslCipherSuitesDoc)
      .define(ZkSslEndpointIdentificationAlgorithmProp, STRING, Defaults.ZkSslEndpointIdentificationAlgorithm, LOW, ZkSslEndpointIdentificationAlgorithmDoc)
      .define(ZkSslCrlEnableProp, BOOLEAN, Defaults.ZkSslCrlEnable, LOW, ZkSslCrlEnableDoc)
      .define(ZkSslOcspEnableProp, BOOLEAN, Defaults.ZkSslOcspEnable, LOW, ZkSslOcspEnableDoc)

      /** ********* General Configuration ********** */
      .define(BrokerIdGenerationEnableProp, BOOLEAN, Defaults.BrokerIdGenerationEnable, MEDIUM, BrokerIdGenerationEnableDoc)
      .define(MaxReservedBrokerIdProp, INT, Defaults.MaxReservedBrokerId, atLeast(0), MEDIUM, MaxReservedBrokerIdDoc)
      .define(BrokerIdProp, INT, Defaults.BrokerId, HIGH, BrokerIdDoc)
      .define(MessageMaxBytesProp, INT, Defaults.MessageMaxBytes, atLeast(0), HIGH, MessageMaxBytesDoc)
      .define(NumNetworkThreadsProp, INT, Defaults.NumNetworkThreads, atLeast(1), HIGH, NumNetworkThreadsDoc)
      .define(NumIoThreadsProp, INT, Defaults.NumIoThreads, atLeast(1), HIGH, NumIoThreadsDoc)
      .define(NumReplicaAlterLogDirsThreadsProp, INT, null, HIGH, NumReplicaAlterLogDirsThreadsDoc)
      .define(BackgroundThreadsProp, INT, Defaults.BackgroundThreads, atLeast(1), HIGH, BackgroundThreadsDoc)
      .define(QueuedMaxRequestsProp, INT, Defaults.QueuedMaxRequests, atLeast(1), HIGH, QueuedMaxRequestsDoc)
      .define(QueuedMaxBytesProp, LONG, Defaults.QueuedMaxRequestBytes, MEDIUM, QueuedMaxRequestBytesDoc)
      .define(RequestTimeoutMsProp, INT, Defaults.RequestTimeoutMs, HIGH, RequestTimeoutMsDoc)
      .define(ConnectionSetupTimeoutMsProp, LONG, Defaults.ConnectionSetupTimeoutMs, MEDIUM, ConnectionSetupTimeoutMsDoc)
      .define(ConnectionSetupTimeoutMaxMsProp, LONG, Defaults.ConnectionSetupTimeoutMaxMs, MEDIUM, ConnectionSetupTimeoutMaxMsDoc)

      /*
       * KIP-500 Configuration. Note that these configs are defined as internal. We will make
       * them public once we are ready to enable KIP-500 in a release.
       */
      .defineInternal(ProcessRolesProp, LIST, Collections.emptyList(), ValidList.in("broker", "controller"), HIGH, ProcessRolesDoc)
      .defineInternal(NodeIdProp, INT, Defaults.EmptyNodeId, null, HIGH, NodeIdDoc)
      .defineInternal(MetadataLogDirProp, STRING, null, null, HIGH, MetadataLogDirDoc)

      /** *********** Authorizer Configuration ********** */
      .define(AuthorizerClassNameProp, STRING, Defaults.AuthorizerClassName, LOW, AuthorizerClassNameDoc)

      /** ********* Socket Server Configuration ********** */
      .define(PortProp, INT, Defaults.Port, HIGH, PortDoc)
      .define(HostNameProp, STRING, Defaults.HostName, HIGH, HostNameDoc)
      .define(ListenersProp, STRING, null, HIGH, ListenersDoc)
      .define(AdvertisedHostNameProp, STRING, null, HIGH, AdvertisedHostNameDoc)
      .define(AdvertisedPortProp, INT, null, HIGH, AdvertisedPortDoc)
      .define(AdvertisedListenersProp, STRING, null, HIGH, AdvertisedListenersDoc)
      .define(ListenerSecurityProtocolMapProp, STRING, Defaults.ListenerSecurityProtocolMap, LOW, ListenerSecurityProtocolMapDoc)
      .define(ControlPlaneListenerNameProp, STRING, null, HIGH, controlPlaneListenerNameDoc)
      .define(SocketSendBufferBytesProp, INT, Defaults.SocketSendBufferBytes, HIGH, SocketSendBufferBytesDoc)
      .define(SocketReceiveBufferBytesProp, INT, Defaults.SocketReceiveBufferBytes, HIGH, SocketReceiveBufferBytesDoc)
      .define(SocketRequestMaxBytesProp, INT, Defaults.SocketRequestMaxBytes, atLeast(1), HIGH, SocketRequestMaxBytesDoc)
      .define(MaxConnectionsPerIpProp, INT, Defaults.MaxConnectionsPerIp, atLeast(0), MEDIUM, MaxConnectionsPerIpDoc)
      .define(MaxConnectionsPerIpOverridesProp, STRING, Defaults.MaxConnectionsPerIpOverrides, MEDIUM, MaxConnectionsPerIpOverridesDoc)
      .define(MaxConnectionsProp, INT, Defaults.MaxConnections, atLeast(0), MEDIUM, MaxConnectionsDoc)
      .define(MaxConnectionCreationRateProp, INT, Defaults.MaxConnectionCreationRate, atLeast(0), MEDIUM, MaxConnectionCreationRateDoc)
      .define(ConnectionsMaxIdleMsProp, LONG, Defaults.ConnectionsMaxIdleMs, MEDIUM, ConnectionsMaxIdleMsDoc)
      .define(FailedAuthenticationDelayMsProp, INT, Defaults.FailedAuthenticationDelayMs, atLeast(0), LOW, FailedAuthenticationDelayMsDoc)

      /** ********** Rack Configuration ***************** */
      .define(RackProp, STRING, null, MEDIUM, RackDoc)

      /** ********* Log Configuration ********** */
      .define(NumPartitionsProp, INT, Defaults.NumPartitions, atLeast(1), MEDIUM, NumPartitionsDoc)
      .define(LogDirProp, STRING, Defaults.LogDir, HIGH, LogDirDoc)
      .define(LogDirsProp, STRING, null, HIGH, LogDirsDoc)
      .define(LogSegmentBytesProp, INT, Defaults.LogSegmentBytes, atLeast(LegacyRecord.RECORD_OVERHEAD_V0), HIGH, LogSegmentBytesDoc)

      .define(LogRollTimeMillisProp, LONG, null, HIGH, LogRollTimeMillisDoc)
      .define(LogRollTimeHoursProp, INT, Defaults.LogRollHours, atLeast(1), HIGH, LogRollTimeHoursDoc)

      .define(LogRollTimeJitterMillisProp, LONG, null, HIGH, LogRollTimeJitterMillisDoc)
      .define(LogRollTimeJitterHoursProp, INT, Defaults.LogRollJitterHours, atLeast(0), HIGH, LogRollTimeJitterHoursDoc)

      .define(LogRetentionTimeMillisProp, LONG, null, HIGH, LogRetentionTimeMillisDoc)
      .define(LogRetentionTimeMinutesProp, INT, null, HIGH, LogRetentionTimeMinsDoc)
      .define(LogRetentionTimeHoursProp, INT, Defaults.LogRetentionHours, HIGH, LogRetentionTimeHoursDoc)

      .define(LogRetentionBytesProp, LONG, Defaults.LogRetentionBytes, HIGH, LogRetentionBytesDoc)
      .define(LogCleanupIntervalMsProp, LONG, Defaults.LogCleanupIntervalMs, atLeast(1), MEDIUM, LogCleanupIntervalMsDoc)
      .define(LogCleanupPolicyProp, LIST, Defaults.LogCleanupPolicy, ValidList.in(Defaults.Compact, Defaults.Delete), MEDIUM, LogCleanupPolicyDoc)
      .define(LogCleanerThreadsProp, INT, Defaults.LogCleanerThreads, atLeast(0), MEDIUM, LogCleanerThreadsDoc)
      .define(LogCleanerIoMaxBytesPerSecondProp, DOUBLE, Defaults.LogCleanerIoMaxBytesPerSecond, MEDIUM, LogCleanerIoMaxBytesPerSecondDoc)
      .define(LogCleanerDedupeBufferSizeProp, LONG, Defaults.LogCleanerDedupeBufferSize, MEDIUM, LogCleanerDedupeBufferSizeDoc)
      .define(LogCleanerIoBufferSizeProp, INT, Defaults.LogCleanerIoBufferSize, atLeast(0), MEDIUM, LogCleanerIoBufferSizeDoc)
      .define(LogCleanerDedupeBufferLoadFactorProp, DOUBLE, Defaults.LogCleanerDedupeBufferLoadFactor, MEDIUM, LogCleanerDedupeBufferLoadFactorDoc)
      .define(LogCleanerBackoffMsProp, LONG, Defaults.LogCleanerBackoffMs, atLeast(0), MEDIUM, LogCleanerBackoffMsDoc)
      .define(LogCleanerMinCleanRatioProp, DOUBLE, Defaults.LogCleanerMinCleanRatio, MEDIUM, LogCleanerMinCleanRatioDoc)
      .define(LogCleanerEnableProp, BOOLEAN, Defaults.LogCleanerEnable, MEDIUM, LogCleanerEnableDoc)
      .define(LogCleanerDeleteRetentionMsProp, LONG, Defaults.LogCleanerDeleteRetentionMs, MEDIUM, LogCleanerDeleteRetentionMsDoc)
      .define(LogCleanerMinCompactionLagMsProp, LONG, Defaults.LogCleanerMinCompactionLagMs, MEDIUM, LogCleanerMinCompactionLagMsDoc)
      .define(LogCleanerMaxCompactionLagMsProp, LONG, Defaults.LogCleanerMaxCompactionLagMs, MEDIUM, LogCleanerMaxCompactionLagMsDoc)
      .define(LogIndexSizeMaxBytesProp, INT, Defaults.LogIndexSizeMaxBytes, atLeast(4), MEDIUM, LogIndexSizeMaxBytesDoc)
      .define(LogIndexIntervalBytesProp, INT, Defaults.LogIndexIntervalBytes, atLeast(0), MEDIUM, LogIndexIntervalBytesDoc)
      .define(LogFlushIntervalMessagesProp, LONG, Defaults.LogFlushIntervalMessages, atLeast(1), HIGH, LogFlushIntervalMessagesDoc)
      .define(LogDeleteDelayMsProp, LONG, Defaults.LogDeleteDelayMs, atLeast(0), HIGH, LogDeleteDelayMsDoc)
      .define(LogFlushSchedulerIntervalMsProp, LONG, Defaults.LogFlushSchedulerIntervalMs, HIGH, LogFlushSchedulerIntervalMsDoc)
      .define(LogFlushIntervalMsProp, LONG, null, HIGH, LogFlushIntervalMsDoc)
      .define(LogFlushOffsetCheckpointIntervalMsProp, INT, Defaults.LogFlushOffsetCheckpointIntervalMs, atLeast(0), HIGH, LogFlushOffsetCheckpointIntervalMsDoc)
      .define(LogFlushStartOffsetCheckpointIntervalMsProp, INT, Defaults.LogFlushStartOffsetCheckpointIntervalMs, atLeast(0), HIGH, LogFlushStartOffsetCheckpointIntervalMsDoc)
      .define(LogPreAllocateProp, BOOLEAN, Defaults.LogPreAllocateEnable, MEDIUM, LogPreAllocateEnableDoc)
      .define(NumRecoveryThreadsPerDataDirProp, INT, Defaults.NumRecoveryThreadsPerDataDir, atLeast(1), HIGH, NumRecoveryThreadsPerDataDirDoc)
      .define(AutoCreateTopicsEnableProp, BOOLEAN, Defaults.AutoCreateTopicsEnable, HIGH, AutoCreateTopicsEnableDoc)
      .define(MinInSyncReplicasProp, INT, Defaults.MinInSyncReplicas, atLeast(1), HIGH, MinInSyncReplicasDoc)
      .define(LogMessageFormatVersionProp, STRING, Defaults.LogMessageFormatVersion, ApiVersionValidator, MEDIUM, LogMessageFormatVersionDoc)
      .define(LogMessageTimestampTypeProp, STRING, Defaults.LogMessageTimestampType, in("CreateTime", "LogAppendTime"), MEDIUM, LogMessageTimestampTypeDoc)
      .define(LogMessageTimestampDifferenceMaxMsProp, LONG, Defaults.LogMessageTimestampDifferenceMaxMs, MEDIUM, LogMessageTimestampDifferenceMaxMsDoc)
      .define(CreateTopicPolicyClassNameProp, CLASS, null, LOW, CreateTopicPolicyClassNameDoc)
      .define(AlterConfigPolicyClassNameProp, CLASS, null, LOW, AlterConfigPolicyClassNameDoc)
      .define(LogMessageDownConversionEnableProp, BOOLEAN, Defaults.MessageDownConversionEnable, LOW, LogMessageDownConversionEnableDoc)

      /** ********* Replication configuration ********** */
      .define(ControllerSocketTimeoutMsProp, INT, Defaults.ControllerSocketTimeoutMs, MEDIUM, ControllerSocketTimeoutMsDoc)
      .define(DefaultReplicationFactorProp, INT, Defaults.DefaultReplicationFactor, MEDIUM, DefaultReplicationFactorDoc)
      .define(ReplicaLagTimeMaxMsProp, LONG, Defaults.ReplicaLagTimeMaxMs, HIGH, ReplicaLagTimeMaxMsDoc)
      .define(ReplicaSocketTimeoutMsProp, INT, Defaults.ReplicaSocketTimeoutMs, HIGH, ReplicaSocketTimeoutMsDoc)
      .define(ReplicaSocketReceiveBufferBytesProp, INT, Defaults.ReplicaSocketReceiveBufferBytes, HIGH, ReplicaSocketReceiveBufferBytesDoc)
      .define(ReplicaFetchMaxBytesProp, INT, Defaults.ReplicaFetchMaxBytes, atLeast(0), MEDIUM, ReplicaFetchMaxBytesDoc)
      .define(ReplicaFetchWaitMaxMsProp, INT, Defaults.ReplicaFetchWaitMaxMs, HIGH, ReplicaFetchWaitMaxMsDoc)
      .define(ReplicaFetchBackoffMsProp, INT, Defaults.ReplicaFetchBackoffMs, atLeast(0), MEDIUM, ReplicaFetchBackoffMsDoc)
      .define(ReplicaFetchMinBytesProp, INT, Defaults.ReplicaFetchMinBytes, HIGH, ReplicaFetchMinBytesDoc)
      .define(ReplicaFetchResponseMaxBytesProp, INT, Defaults.ReplicaFetchResponseMaxBytes, atLeast(0), MEDIUM, ReplicaFetchResponseMaxBytesDoc)
      .define(NumReplicaFetchersProp, INT, Defaults.NumReplicaFetchers, HIGH, NumReplicaFetchersDoc)
      .define(ReplicaHighWatermarkCheckpointIntervalMsProp, LONG, Defaults.ReplicaHighWatermarkCheckpointIntervalMs, HIGH, ReplicaHighWatermarkCheckpointIntervalMsDoc)
      .define(FetchPurgatoryPurgeIntervalRequestsProp, INT, Defaults.FetchPurgatoryPurgeIntervalRequests, MEDIUM, FetchPurgatoryPurgeIntervalRequestsDoc)
      .define(ProducerPurgatoryPurgeIntervalRequestsProp, INT, Defaults.ProducerPurgatoryPurgeIntervalRequests, MEDIUM, ProducerPurgatoryPurgeIntervalRequestsDoc)
      .define(DeleteRecordsPurgatoryPurgeIntervalRequestsProp, INT, Defaults.DeleteRecordsPurgatoryPurgeIntervalRequests, MEDIUM, DeleteRecordsPurgatoryPurgeIntervalRequestsDoc)
      .define(AutoLeaderRebalanceEnableProp, BOOLEAN, Defaults.AutoLeaderRebalanceEnable, HIGH, AutoLeaderRebalanceEnableDoc)
      .define(LeaderImbalancePerBrokerPercentageProp, INT, Defaults.LeaderImbalancePerBrokerPercentage, HIGH, LeaderImbalancePerBrokerPercentageDoc)
      .define(LeaderImbalanceCheckIntervalSecondsProp, LONG, Defaults.LeaderImbalanceCheckIntervalSeconds, HIGH, LeaderImbalanceCheckIntervalSecondsDoc)
      .define(UncleanLeaderElectionEnableProp, BOOLEAN, Defaults.UncleanLeaderElectionEnable, HIGH, UncleanLeaderElectionEnableDoc)
      .define(InterBrokerSecurityProtocolProp, STRING, Defaults.InterBrokerSecurityProtocol, MEDIUM, InterBrokerSecurityProtocolDoc)
      .define(InterBrokerProtocolVersionProp, STRING, Defaults.InterBrokerProtocolVersion, ApiVersionValidator, MEDIUM, InterBrokerProtocolVersionDoc)
      .define(InterBrokerListenerNameProp, STRING, null, MEDIUM, InterBrokerListenerNameDoc)
      .define(ReplicaSelectorClassProp, STRING, null, MEDIUM, ReplicaSelectorClassDoc)

      /** ********* Controlled shutdown configuration ********** */
      .define(ControlledShutdownMaxRetriesProp, INT, Defaults.ControlledShutdownMaxRetries, MEDIUM, ControlledShutdownMaxRetriesDoc)
      .define(ControlledShutdownRetryBackoffMsProp, LONG, Defaults.ControlledShutdownRetryBackoffMs, MEDIUM, ControlledShutdownRetryBackoffMsDoc)
      .define(ControlledShutdownEnableProp, BOOLEAN, Defaults.ControlledShutdownEnable, MEDIUM, ControlledShutdownEnableDoc)

      /** ********* Group coordinator configuration ********** */
      .define(GroupMinSessionTimeoutMsProp, INT, Defaults.GroupMinSessionTimeoutMs, MEDIUM, GroupMinSessionTimeoutMsDoc)
      .define(GroupMaxSessionTimeoutMsProp, INT, Defaults.GroupMaxSessionTimeoutMs, MEDIUM, GroupMaxSessionTimeoutMsDoc)
      .define(GroupInitialRebalanceDelayMsProp, INT, Defaults.GroupInitialRebalanceDelayMs, MEDIUM, GroupInitialRebalanceDelayMsDoc)
      .define(GroupMaxSizeProp, INT, Defaults.GroupMaxSize, atLeast(1), MEDIUM, GroupMaxSizeDoc)

      /** ********* Offset management configuration ********** */
      .define(OffsetMetadataMaxSizeProp, INT, Defaults.OffsetMetadataMaxSize, HIGH, OffsetMetadataMaxSizeDoc)
      .define(OffsetsLoadBufferSizeProp, INT, Defaults.OffsetsLoadBufferSize, atLeast(1), HIGH, OffsetsLoadBufferSizeDoc)
      .define(OffsetsTopicReplicationFactorProp, SHORT, Defaults.OffsetsTopicReplicationFactor, atLeast(1), HIGH, OffsetsTopicReplicationFactorDoc)
      .define(OffsetsTopicPartitionsProp, INT, Defaults.OffsetsTopicPartitions, atLeast(1), HIGH, OffsetsTopicPartitionsDoc)
      .define(OffsetsTopicSegmentBytesProp, INT, Defaults.OffsetsTopicSegmentBytes, atLeast(1), HIGH, OffsetsTopicSegmentBytesDoc)
      .define(OffsetsTopicCompressionCodecProp, INT, Defaults.OffsetsTopicCompressionCodec, HIGH, OffsetsTopicCompressionCodecDoc)
      .define(OffsetsRetentionMinutesProp, INT, Defaults.OffsetsRetentionMinutes, atLeast(1), HIGH, OffsetsRetentionMinutesDoc)
      .define(OffsetsRetentionCheckIntervalMsProp, LONG, Defaults.OffsetsRetentionCheckIntervalMs, atLeast(1), HIGH, OffsetsRetentionCheckIntervalMsDoc)
      .define(OffsetCommitTimeoutMsProp, INT, Defaults.OffsetCommitTimeoutMs, atLeast(1), HIGH, OffsetCommitTimeoutMsDoc)
      .define(OffsetCommitRequiredAcksProp, SHORT, Defaults.OffsetCommitRequiredAcks, HIGH, OffsetCommitRequiredAcksDoc)
      .define(DeleteTopicEnableProp, BOOLEAN, Defaults.DeleteTopicEnable, HIGH, DeleteTopicEnableDoc)
      .define(CompressionTypeProp, STRING, Defaults.CompressionType, HIGH, CompressionTypeDoc)

      /** ********* Transaction management configuration ********** */
      .define(TransactionalIdExpirationMsProp, INT, Defaults.TransactionalIdExpirationMs, atLeast(1), HIGH, TransactionalIdExpirationMsDoc)
      .define(TransactionsMaxTimeoutMsProp, INT, Defaults.TransactionsMaxTimeoutMs, atLeast(1), HIGH, TransactionsMaxTimeoutMsDoc)
      .define(TransactionsTopicMinISRProp, INT, Defaults.TransactionsTopicMinISR, atLeast(1), HIGH, TransactionsTopicMinISRDoc)
      .define(TransactionsLoadBufferSizeProp, INT, Defaults.TransactionsLoadBufferSize, atLeast(1), HIGH, TransactionsLoadBufferSizeDoc)
      .define(TransactionsTopicReplicationFactorProp, SHORT, Defaults.TransactionsTopicReplicationFactor, atLeast(1), HIGH, TransactionsTopicReplicationFactorDoc)
      .define(TransactionsTopicPartitionsProp, INT, Defaults.TransactionsTopicPartitions, atLeast(1), HIGH, TransactionsTopicPartitionsDoc)
      .define(TransactionsTopicSegmentBytesProp, INT, Defaults.TransactionsTopicSegmentBytes, atLeast(1), HIGH, TransactionsTopicSegmentBytesDoc)
      .define(TransactionsAbortTimedOutTransactionCleanupIntervalMsProp, INT, Defaults.TransactionsAbortTimedOutTransactionsCleanupIntervalMS, atLeast(1), LOW, TransactionsAbortTimedOutTransactionsIntervalMsDoc)
      .define(TransactionsRemoveExpiredTransactionalIdCleanupIntervalMsProp, INT, Defaults.TransactionsRemoveExpiredTransactionsCleanupIntervalMS, atLeast(1), LOW, TransactionsRemoveExpiredTransactionsIntervalMsDoc)

      /** ********* Fetch Configuration ************* */
      .define(MaxIncrementalFetchSessionCacheSlots, INT, Defaults.MaxIncrementalFetchSessionCacheSlots, atLeast(0), MEDIUM, MaxIncrementalFetchSessionCacheSlotsDoc)
      .define(FetchMaxBytes, INT, Defaults.FetchMaxBytes, atLeast(1024), MEDIUM, FetchMaxBytesDoc)

      /** ********* Kafka Metrics Configuration ********** */
      .define(MetricNumSamplesProp, INT, Defaults.MetricNumSamples, atLeast(1), LOW, MetricNumSamplesDoc)
      .define(MetricSampleWindowMsProp, LONG, Defaults.MetricSampleWindowMs, atLeast(1), LOW, MetricSampleWindowMsDoc)
      .define(MetricReporterClassesProp, LIST, Defaults.MetricReporterClasses, LOW, MetricReporterClassesDoc)
      .define(MetricRecordingLevelProp, STRING, Defaults.MetricRecordingLevel, LOW, MetricRecordingLevelDoc)

      /** ********* Kafka Yammer Metrics Reporter Configuration for docs ********** */
      .define(KafkaMetricsReporterClassesProp, LIST, Defaults.KafkaMetricReporterClasses, LOW, KafkaMetricsReporterClassesDoc)
      .define(KafkaMetricsPollingIntervalSecondsProp, INT, Defaults.KafkaMetricsPollingIntervalSeconds, atLeast(1), LOW, KafkaMetricsPollingIntervalSecondsDoc)

      /** ********* Quota configuration ********** */
      .define(ProducerQuotaBytesPerSecondDefaultProp, LONG, Defaults.ProducerQuotaBytesPerSecondDefault, atLeast(1), HIGH, ProducerQuotaBytesPerSecondDefaultDoc)
      .define(ConsumerQuotaBytesPerSecondDefaultProp, LONG, Defaults.ConsumerQuotaBytesPerSecondDefault, atLeast(1), HIGH, ConsumerQuotaBytesPerSecondDefaultDoc)
      .define(NumQuotaSamplesProp, INT, Defaults.NumQuotaSamples, atLeast(1), LOW, NumQuotaSamplesDoc)
      .define(NumReplicationQuotaSamplesProp, INT, Defaults.NumReplicationQuotaSamples, atLeast(1), LOW, NumReplicationQuotaSamplesDoc)
      .define(NumAlterLogDirsReplicationQuotaSamplesProp, INT, Defaults.NumAlterLogDirsReplicationQuotaSamples, atLeast(1), LOW, NumAlterLogDirsReplicationQuotaSamplesDoc)
      .define(NumControllerQuotaSamplesProp, INT, Defaults.NumControllerQuotaSamples, atLeast(1), LOW, NumControllerQuotaSamplesDoc)
      .define(QuotaWindowSizeSecondsProp, INT, Defaults.QuotaWindowSizeSeconds, atLeast(1), LOW, QuotaWindowSizeSecondsDoc)
      .define(ReplicationQuotaWindowSizeSecondsProp, INT, Defaults.ReplicationQuotaWindowSizeSeconds, atLeast(1), LOW, ReplicationQuotaWindowSizeSecondsDoc)
      .define(AlterLogDirsReplicationQuotaWindowSizeSecondsProp, INT, Defaults.AlterLogDirsReplicationQuotaWindowSizeSeconds, atLeast(1), LOW, AlterLogDirsReplicationQuotaWindowSizeSecondsDoc)
      .define(ControllerQuotaWindowSizeSecondsProp, INT, Defaults.ControllerQuotaWindowSizeSeconds, atLeast(1), LOW, ControllerQuotaWindowSizeSecondsDoc)
      .define(ClientQuotaCallbackClassProp, CLASS, null, LOW, ClientQuotaCallbackClassDoc)

      /** ********* General Security Configuration *************** */
      .define(ConnectionsMaxReauthMsProp, LONG, Defaults.ConnectionsMaxReauthMsDefault, MEDIUM, ConnectionsMaxReauthMsDoc)
      .define(securityProviderClassProp, STRING, null, LOW, securityProviderClassDoc)

      /** ********* SSL Configuration *************** */
      .define(PrincipalBuilderClassProp, CLASS, null, MEDIUM, PrincipalBuilderClassDoc)
      .define(SslProtocolProp, STRING, Defaults.SslProtocol, MEDIUM, SslProtocolDoc)
      .define(SslProviderProp, STRING, null, MEDIUM, SslProviderDoc)
      .define(SslEnabledProtocolsProp, LIST, Defaults.SslEnabledProtocols, MEDIUM, SslEnabledProtocolsDoc)
      .define(SslKeystoreTypeProp, STRING, Defaults.SslKeystoreType, MEDIUM, SslKeystoreTypeDoc)
      .define(SslKeystoreLocationProp, STRING, null, MEDIUM, SslKeystoreLocationDoc)
      .define(SslKeystorePasswordProp, PASSWORD, null, MEDIUM, SslKeystorePasswordDoc)
      .define(SslKeyPasswordProp, PASSWORD, null, MEDIUM, SslKeyPasswordDoc)
      .define(SslKeystoreKeyProp, PASSWORD, null, MEDIUM, SslKeystoreKeyDoc)
      .define(SslKeystoreCertificateChainProp, PASSWORD, null, MEDIUM, SslKeystoreCertificateChainDoc)
      .define(SslTruststoreTypeProp, STRING, Defaults.SslTruststoreType, MEDIUM, SslTruststoreTypeDoc)
      .define(SslTruststoreLocationProp, STRING, null, MEDIUM, SslTruststoreLocationDoc)
      .define(SslTruststorePasswordProp, PASSWORD, null, MEDIUM, SslTruststorePasswordDoc)
      .define(SslTruststoreCertificatesProp, PASSWORD, null, MEDIUM, SslTruststoreCertificatesDoc)
      .define(SslKeyManagerAlgorithmProp, STRING, Defaults.SslKeyManagerAlgorithm, MEDIUM, SslKeyManagerAlgorithmDoc)
      .define(SslTrustManagerAlgorithmProp, STRING, Defaults.SslTrustManagerAlgorithm, MEDIUM, SslTrustManagerAlgorithmDoc)
      .define(SslEndpointIdentificationAlgorithmProp, STRING, Defaults.SslEndpointIdentificationAlgorithm, LOW, SslEndpointIdentificationAlgorithmDoc)
      .define(SslSecureRandomImplementationProp, STRING, null, LOW, SslSecureRandomImplementationDoc)
      .define(SslClientAuthProp, STRING, Defaults.SslClientAuthentication, in(Defaults.SslClientAuthenticationValidValues: _*), MEDIUM, SslClientAuthDoc)
      .define(SslCipherSuitesProp, LIST, Collections.emptyList(), MEDIUM, SslCipherSuitesDoc)
      .define(SslPrincipalMappingRulesProp, STRING, Defaults.SslPrincipalMappingRules, LOW, SslPrincipalMappingRulesDoc)
      .define(SslEngineFactoryClassProp, CLASS, null, LOW, SslEngineFactoryClassDoc)

      /** ********* Sasl Configuration *************** */
      .define(SaslMechanismInterBrokerProtocolProp, STRING, Defaults.SaslMechanismInterBrokerProtocol, MEDIUM, SaslMechanismInterBrokerProtocolDoc)
      .define(SaslJaasConfigProp, PASSWORD, null, MEDIUM, SaslJaasConfigDoc)
      .define(SaslEnabledMechanismsProp, LIST, Defaults.SaslEnabledMechanisms, MEDIUM, SaslEnabledMechanismsDoc)
      .define(SaslServerCallbackHandlerClassProp, CLASS, null, MEDIUM, SaslServerCallbackHandlerClassDoc)
      .define(SaslClientCallbackHandlerClassProp, CLASS, null, MEDIUM, SaslClientCallbackHandlerClassDoc)
      .define(SaslLoginClassProp, CLASS, null, MEDIUM, SaslLoginClassDoc)
      .define(SaslLoginCallbackHandlerClassProp, CLASS, null, MEDIUM, SaslLoginCallbackHandlerClassDoc)
      .define(SaslKerberosServiceNameProp, STRING, null, MEDIUM, SaslKerberosServiceNameDoc)
      .define(SaslKerberosKinitCmdProp, STRING, Defaults.SaslKerberosKinitCmd, MEDIUM, SaslKerberosKinitCmdDoc)
      .define(SaslKerberosTicketRenewWindowFactorProp, DOUBLE, Defaults.SaslKerberosTicketRenewWindowFactor, MEDIUM, SaslKerberosTicketRenewWindowFactorDoc)
      .define(SaslKerberosTicketRenewJitterProp, DOUBLE, Defaults.SaslKerberosTicketRenewJitter, MEDIUM, SaslKerberosTicketRenewJitterDoc)
      .define(SaslKerberosMinTimeBeforeReloginProp, LONG, Defaults.SaslKerberosMinTimeBeforeRelogin, MEDIUM, SaslKerberosMinTimeBeforeReloginDoc)
      .define(SaslKerberosPrincipalToLocalRulesProp, LIST, Defaults.SaslKerberosPrincipalToLocalRules, MEDIUM, SaslKerberosPrincipalToLocalRulesDoc)
      .define(SaslLoginRefreshWindowFactorProp, DOUBLE, Defaults.SaslLoginRefreshWindowFactor, MEDIUM, SaslLoginRefreshWindowFactorDoc)
      .define(SaslLoginRefreshWindowJitterProp, DOUBLE, Defaults.SaslLoginRefreshWindowJitter, MEDIUM, SaslLoginRefreshWindowJitterDoc)
      .define(SaslLoginRefreshMinPeriodSecondsProp, SHORT, Defaults.SaslLoginRefreshMinPeriodSeconds, MEDIUM, SaslLoginRefreshMinPeriodSecondsDoc)
      .define(SaslLoginRefreshBufferSecondsProp, SHORT, Defaults.SaslLoginRefreshBufferSeconds, MEDIUM, SaslLoginRefreshBufferSecondsDoc)

      /** ********* Delegation Token Configuration *************** */
      .define(DelegationTokenSecretKeyAliasProp, PASSWORD, null, MEDIUM, DelegationTokenSecretKeyAliasDoc)
      .define(DelegationTokenSecretKeyProp, PASSWORD, null, MEDIUM, DelegationTokenSecretKeyDoc)
      .define(DelegationTokenMaxLifeTimeProp, LONG, Defaults.DelegationTokenMaxLifeTimeMsDefault, atLeast(1), MEDIUM, DelegationTokenMaxLifeTimeDoc)
      .define(DelegationTokenExpiryTimeMsProp, LONG, Defaults.DelegationTokenExpiryTimeMsDefault, atLeast(1), MEDIUM, DelegationTokenExpiryTimeMsDoc)
      .define(DelegationTokenExpiryCheckIntervalMsProp, LONG, Defaults.DelegationTokenExpiryCheckIntervalMsDefault, atLeast(1), LOW, DelegationTokenExpiryCheckIntervalDoc)

      /** ********* Password encryption configuration for dynamic configs ******** */
      .define(PasswordEncoderSecretProp, PASSWORD, null, MEDIUM, PasswordEncoderSecretDoc)
      .define(PasswordEncoderOldSecretProp, PASSWORD, null, MEDIUM, PasswordEncoderOldSecretDoc)
      .define(PasswordEncoderKeyFactoryAlgorithmProp, STRING, null, LOW, PasswordEncoderKeyFactoryAlgorithmDoc)
      .define(PasswordEncoderCipherAlgorithmProp, STRING, Defaults.PasswordEncoderCipherAlgorithm, LOW, PasswordEncoderCipherAlgorithmDoc)
      .define(PasswordEncoderKeyLengthProp, INT, Defaults.PasswordEncoderKeyLength, atLeast(8), LOW, PasswordEncoderKeyLengthDoc)
      .define(PasswordEncoderIterationsProp, INT, Defaults.PasswordEncoderIterations, atLeast(1024), LOW, PasswordEncoderIterationsDoc)

      /** ********* Raft Quorum Configuration *********/
      .defineInternal(RaftConfig.QUORUM_VOTERS_CONFIG, LIST, Defaults.QuorumVoters, new RaftConfig.ControllerQuorumVotersValidator(), HIGH, RaftConfig.QUORUM_VOTERS_DOC)
      .defineInternal(RaftConfig.QUORUM_ELECTION_TIMEOUT_MS_CONFIG, INT, Defaults.QuorumElectionTimeoutMs, null, HIGH, RaftConfig.QUORUM_ELECTION_TIMEOUT_MS_DOC)
      .defineInternal(RaftConfig.QUORUM_FETCH_TIMEOUT_MS_CONFIG, INT, Defaults.QuorumFetchTimeoutMs, null, HIGH, RaftConfig.QUORUM_FETCH_TIMEOUT_MS_DOC)
      .defineInternal(RaftConfig.QUORUM_ELECTION_BACKOFF_MAX_MS_CONFIG, INT, Defaults.QuorumElectionBackoffMs, null, HIGH, RaftConfig.QUORUM_ELECTION_BACKOFF_MAX_MS_DOC)
      .defineInternal(RaftConfig.QUORUM_LINGER_MS_CONFIG, INT, Defaults.QuorumLingerMs, null, MEDIUM, RaftConfig.QUORUM_LINGER_MS_DOC)
      .defineInternal(RaftConfig.QUORUM_REQUEST_TIMEOUT_MS_CONFIG, INT, Defaults.QuorumRequestTimeoutMs, null, MEDIUM, RaftConfig.QUORUM_REQUEST_TIMEOUT_MS_DOC)
      .defineInternal(RaftConfig.QUORUM_RETRY_BACKOFF_MS_CONFIG, INT, Defaults.QuorumRetryBackoffMs, null, LOW, RaftConfig.QUORUM_RETRY_BACKOFF_MS_DOC)
  }

  def configNames: Seq[String] = configDef.names.asScala.toBuffer.sorted

  private[server] def defaultValues: Map[String, _] = configDef.defaultValues.asScala

  private[server] def configKeys: Map[String, ConfigKey] = configDef.configKeys.asScala

  def fromProps(props: Properties): KafkaConfig =
    fromProps(props, true)

  def fromProps(props: Properties, doLog: Boolean): KafkaConfig =
    new KafkaConfig(props, doLog)

  def fromProps(defaults: Properties, overrides: Properties): KafkaConfig =
    fromProps(defaults, overrides, true)

  def fromProps(defaults: Properties, overrides: Properties, doLog: Boolean): KafkaConfig = {
    val props = new Properties()
    props ++= defaults
    props ++= overrides
    fromProps(props, doLog)
  }

  def apply(props: java.util.Map[_, _]): KafkaConfig = new KafkaConfig(props, true)

  private def typeOf(name: String): Option[ConfigDef.Type] = Option(configDef.configKeys.get(name)).map(_.`type`)

  def configType(configName: String): Option[ConfigDef.Type] = {
    val configType = configTypeExact(configName)
    if (configType.isDefined) {
      return configType
    }
    typeOf(configName) match {
      case Some(t) => Some(t)
      case None =>
        DynamicBrokerConfig.brokerConfigSynonyms(configName, matchListenerOverride = true).flatMap(typeOf).headOption
    }
  }

  private def configTypeExact(exactName: String): Option[ConfigDef.Type] = {
    val configType = typeOf(exactName).orNull
    if (configType != null) {
      Some(configType)
    } else {
      val configKey = DynamicConfig.Broker.brokerConfigDef.configKeys().get(exactName)
      if (configKey != null) {
        Some(configKey.`type`)
      } else {
        None
      }
    }
  }

  def maybeSensitive(configType: Option[ConfigDef.Type]): Boolean = {
    // If we can't determine the config entry type, treat it as a sensitive config to be safe
    configType.isEmpty || configType.contains(ConfigDef.Type.PASSWORD)
  }

  def loggableValue(resourceType: ConfigResource.Type, name: String, value: String): String = {
    val maybeSensitive = resourceType match {
      case ConfigResource.Type.BROKER => KafkaConfig.maybeSensitive(KafkaConfig.configType(name))
      case ConfigResource.Type.TOPIC => KafkaConfig.maybeSensitive(LogConfig.configType(name))
      case ConfigResource.Type.BROKER_LOGGER => false
      case _ => true
    }
    if (maybeSensitive) Password.HIDDEN else value
  }
}

class KafkaConfig(val props: java.util.Map[_, _], doLog: Boolean, dynamicConfigOverride: Option[DynamicBrokerConfig])
  extends AbstractConfig(KafkaConfig.configDef, props, doLog) {

  def this(props: java.util.Map[_, _]) = this(props, true, None)

  def this(props: java.util.Map[_, _], doLog: Boolean) = this(props, doLog, None)

  // Cache the current config to avoid acquiring read lock to access from dynamicConfig
  @volatile private var currentConfig = this
  private[server] val dynamicConfig = dynamicConfigOverride.getOrElse(new DynamicBrokerConfig(this))

  private[server] def updateCurrentConfig(newConfig: KafkaConfig): Unit = {
    this.currentConfig = newConfig
  }

  // The following captures any system properties impacting ZooKeeper TLS configuration
  // and defines the default values this instance will use if no explicit config is given.
  // We make it part of each instance rather than the object to facilitate testing.
  private val zkClientConfigViaSystemProperties = new ZKClientConfig()

  override def originals: util.Map[String, AnyRef] =
    if (this eq currentConfig) super.originals else currentConfig.originals

  override def values: util.Map[String, _] =
    if (this eq currentConfig) super.values else currentConfig.values

  override def nonInternalValues: util.Map[String, _] =
    if (this eq currentConfig) super.nonInternalValues else currentConfig.values

  override def originalsStrings: util.Map[String, String] =
    if (this eq currentConfig) super.originalsStrings else currentConfig.originalsStrings

  override def originalsWithPrefix(prefix: String): util.Map[String, AnyRef] =
    if (this eq currentConfig) super.originalsWithPrefix(prefix) else currentConfig.originalsWithPrefix(prefix)

  override def valuesWithPrefixOverride(prefix: String): util.Map[String, AnyRef] =
    if (this eq currentConfig) super.valuesWithPrefixOverride(prefix) else currentConfig.valuesWithPrefixOverride(prefix)

  override def get(key: String): AnyRef =
    if (this eq currentConfig) super.get(key) else currentConfig.get(key)

  //  During dynamic update, we use the values from this config, these are only used in DynamicBrokerConfig
  private[server] def originalsFromThisConfig: util.Map[String, AnyRef] = super.originals

  private[server] def valuesFromThisConfig: util.Map[String, _] = super.values

  private[server] def valuesFromThisConfigWithPrefixOverride(prefix: String): util.Map[String, AnyRef] =
    super.valuesWithPrefixOverride(prefix)

  /** ********* Zookeeper Configuration ********** */
  val zkConnect: String = getString(KafkaConfig.ZkConnectProp)
  val zkSessionTimeoutMs: Int = getInt(KafkaConfig.ZkSessionTimeoutMsProp)
  val zkConnectionTimeoutMs: Int =
    Option(getInt(KafkaConfig.ZkConnectionTimeoutMsProp)).map(_.toInt).getOrElse(getInt(KafkaConfig.ZkSessionTimeoutMsProp))
  val zkSyncTimeMs: Int = getInt(KafkaConfig.ZkSyncTimeMsProp)
  val zkEnableSecureAcls: Boolean = getBoolean(KafkaConfig.ZkEnableSecureAclsProp)
  val zkMaxInFlightRequests: Int = getInt(KafkaConfig.ZkMaxInFlightRequestsProp)

  private def zkBooleanConfigOrSystemPropertyWithDefaultValue(propKey: String): Boolean = {
    // Use the system property if it exists and the Kafka config value was defaulted rather than actually provided
    // Need to translate any system property value from true/false (String) to true/false (Boolean)
    val actuallyProvided = originals.containsKey(propKey)
    if (actuallyProvided) getBoolean(propKey) else {
      val sysPropValue = KafkaConfig.getZooKeeperClientProperty(zkClientConfigViaSystemProperties, propKey)
      sysPropValue match {
        case Some("true") => true
        case Some(_) => false
        case _ => getBoolean(propKey) // not specified so use the default value
      }
    }
  }

  private def zkStringConfigOrSystemPropertyWithDefaultValue(propKey: String): String = {
    // Use the system property if it exists and the Kafka config value was defaulted rather than actually provided
    val actuallyProvided = originals.containsKey(propKey)
    if (actuallyProvided) getString(propKey) else {
      val sysPropValue = KafkaConfig.getZooKeeperClientProperty(zkClientConfigViaSystemProperties, propKey)
      sysPropValue match {
        case Some(_) => sysPropValue.get
        case _ => getString(propKey) // not specified so use the default value
      }
    }
  }

  private def zkOptionalStringConfigOrSystemProperty(propKey: String): Option[String] = {
    Option(getString(propKey)) match {
      case config: Some[String] => config
      case _ => KafkaConfig.getZooKeeperClientProperty(zkClientConfigViaSystemProperties, propKey)
    }
  }

  private def zkPasswordConfigOrSystemProperty(propKey: String): Option[Password] = {
    Option(getPassword(propKey)) match {
      case config: Some[Password] => config
      case _ => {
        val sysProp = KafkaConfig.getZooKeeperClientProperty(zkClientConfigViaSystemProperties, propKey)
        if (sysProp.isDefined) Some(new Password(sysProp.get)) else None
      }
    }
  }

  private def zkListConfigOrSystemProperty(propKey: String): Option[util.List[String]] = {
    Option(getList(propKey)) match {
      case config: Some[util.List[String]] => config
      case _ => {
        val sysProp = KafkaConfig.getZooKeeperClientProperty(zkClientConfigViaSystemProperties, propKey)
        if (sysProp.isDefined) Some(sysProp.get.split("\\s*,\\s*").toList.asJava) else None
      }
    }
  }

  val zkSslClientEnable = zkBooleanConfigOrSystemPropertyWithDefaultValue(KafkaConfig.ZkSslClientEnableProp)
  val zkClientCnxnSocketClassName = zkOptionalStringConfigOrSystemProperty(KafkaConfig.ZkClientCnxnSocketProp)
  val zkSslKeyStoreLocation = zkOptionalStringConfigOrSystemProperty(KafkaConfig.ZkSslKeyStoreLocationProp)
  val zkSslKeyStorePassword = zkPasswordConfigOrSystemProperty(KafkaConfig.ZkSslKeyStorePasswordProp)
  val zkSslKeyStoreType = zkOptionalStringConfigOrSystemProperty(KafkaConfig.ZkSslKeyStoreTypeProp)
  val zkSslTrustStoreLocation = zkOptionalStringConfigOrSystemProperty(KafkaConfig.ZkSslTrustStoreLocationProp)
  val zkSslTrustStorePassword = zkPasswordConfigOrSystemProperty(KafkaConfig.ZkSslTrustStorePasswordProp)
  val zkSslTrustStoreType = zkOptionalStringConfigOrSystemProperty(KafkaConfig.ZkSslTrustStoreTypeProp)
  val ZkSslProtocol = zkStringConfigOrSystemPropertyWithDefaultValue(KafkaConfig.ZkSslProtocolProp)
  val ZkSslEnabledProtocols = zkListConfigOrSystemProperty(KafkaConfig.ZkSslEnabledProtocolsProp)
  val ZkSslCipherSuites = zkListConfigOrSystemProperty(KafkaConfig.ZkSslCipherSuitesProp)
  val ZkSslEndpointIdentificationAlgorithm = {
    // Use the system property if it exists and the Kafka config value was defaulted rather than actually provided
    // Need to translate any system property value from true/false to HTTPS/<blank>
    val kafkaProp = KafkaConfig.ZkSslEndpointIdentificationAlgorithmProp
    val actuallyProvided = originals.containsKey(kafkaProp)
    if (actuallyProvided) getString(kafkaProp) else {
      val sysPropValue = KafkaConfig.getZooKeeperClientProperty(zkClientConfigViaSystemProperties, kafkaProp)
      sysPropValue match {
        case Some("true") => "HTTPS"
        case Some(_) => ""
        case _ => getString(kafkaProp) // not specified so use the default value
      }
    }
  }
  val ZkSslCrlEnable = zkBooleanConfigOrSystemPropertyWithDefaultValue(KafkaConfig.ZkSslCrlEnableProp)
  val ZkSslOcspEnable = zkBooleanConfigOrSystemPropertyWithDefaultValue(KafkaConfig.ZkSslOcspEnableProp)
  /** ********* General Configuration ********** */
  val brokerIdGenerationEnable: Boolean = getBoolean(KafkaConfig.BrokerIdGenerationEnableProp)
  val maxReservedBrokerId: Int = getInt(KafkaConfig.MaxReservedBrokerIdProp)
  var brokerId: Int = getInt(KafkaConfig.BrokerIdProp)
  val nodeId: Int = getInt(KafkaConfig.NodeIdProp)
  val processRoles: Set[ProcessRole] = parseProcessRoles()

  def requiresZookeeper: Boolean = processRoles.isEmpty
  def usesSelfManagedQuorum: Boolean = processRoles.nonEmpty

  private def parseProcessRoles(): Set[ProcessRole] = {
    val roles = getList(KafkaConfig.ProcessRolesProp).asScala.map {
      case "broker" => BrokerRole
      case "controller" => ControllerRole
      case role => throw new ConfigException(s"Unknown process role '$role'" +
        " (only 'broker' and 'controller' are allowed roles)")
    }

    val distinctRoles: Set[ProcessRole] = roles.toSet

    if (distinctRoles.size != roles.size) {
      throw new ConfigException(s"Duplicate role names found in `${KafkaConfig.ProcessRolesProp}`: $roles")
    }

    distinctRoles
  }

  def metadataLogDir: String = {
    Option(getString(KafkaConfig.MetadataLogDirProp)) match {
      case Some(dir) => dir
      case None => logDirs.head
    }
  }

  def numNetworkThreads = getInt(KafkaConfig.NumNetworkThreadsProp)

  def backgroundThreads = getInt(KafkaConfig.BackgroundThreadsProp)

  val queuedMaxRequests = getInt(KafkaConfig.QueuedMaxRequestsProp)
  val queuedMaxBytes = getLong(KafkaConfig.QueuedMaxBytesProp)

  def numIoThreads = getInt(KafkaConfig.NumIoThreadsProp)

  def messageMaxBytes = getInt(KafkaConfig.MessageMaxBytesProp)

  val requestTimeoutMs = getInt(KafkaConfig.RequestTimeoutMsProp)
  val connectionSetupTimeoutMs = getLong(KafkaConfig.ConnectionSetupTimeoutMsProp)
  val connectionSetupTimeoutMaxMs = getLong(KafkaConfig.ConnectionSetupTimeoutMaxMsProp)

  def getNumReplicaAlterLogDirsThreads: Int = {
    val numThreads: Integer = Option(getInt(KafkaConfig.NumReplicaAlterLogDirsThreadsProp)).getOrElse(logDirs.size)
    numThreads
  }

  /** *********** Authorizer Configuration ********** */
  val authorizer: Option[Authorizer] = {
    val className = getString(KafkaConfig.AuthorizerClassNameProp)
    if (className == null || className.isEmpty)
      None
    else {
      Some(AuthorizerUtils.createAuthorizer(className))
    }
  }

  /** ********* Socket Server Configuration ********** */
  val hostName = getString(KafkaConfig.HostNameProp)
  val port = getInt(KafkaConfig.PortProp)
  val advertisedHostName = Option(getString(KafkaConfig.AdvertisedHostNameProp)).getOrElse(hostName)
  val advertisedPort: java.lang.Integer = Option(getInt(KafkaConfig.AdvertisedPortProp)).getOrElse(port)

  val socketSendBufferBytes = getInt(KafkaConfig.SocketSendBufferBytesProp)
  val socketReceiveBufferBytes = getInt(KafkaConfig.SocketReceiveBufferBytesProp)
  val socketRequestMaxBytes = getInt(KafkaConfig.SocketRequestMaxBytesProp)
  val maxConnectionsPerIp = getInt(KafkaConfig.MaxConnectionsPerIpProp)
  val maxConnectionsPerIpOverrides: Map[String, Int] =
    getMap(KafkaConfig.MaxConnectionsPerIpOverridesProp, getString(KafkaConfig.MaxConnectionsPerIpOverridesProp)).map { case (k, v) => (k, v.toInt) }

  def maxConnections = getInt(KafkaConfig.MaxConnectionsProp)

  def maxConnectionCreationRate = getInt(KafkaConfig.MaxConnectionCreationRateProp)

  val connectionsMaxIdleMs = getLong(KafkaConfig.ConnectionsMaxIdleMsProp)
  val failedAuthenticationDelayMs = getInt(KafkaConfig.FailedAuthenticationDelayMsProp)

  /** *************** rack configuration ************* */
  val rack = Option(getString(KafkaConfig.RackProp))
  val replicaSelectorClassName = Option(getString(KafkaConfig.ReplicaSelectorClassProp))

  /** ********* Log Configuration ********** */
  val autoCreateTopicsEnable = getBoolean(KafkaConfig.AutoCreateTopicsEnableProp)
  val numPartitions = getInt(KafkaConfig.NumPartitionsProp)
  val logDirs = CoreUtils.parseCsvList(Option(getString(KafkaConfig.LogDirsProp)).getOrElse(getString(KafkaConfig.LogDirProp)))

  def logSegmentBytes = getInt(KafkaConfig.LogSegmentBytesProp)

  def logFlushIntervalMessages = getLong(KafkaConfig.LogFlushIntervalMessagesProp)

  val logCleanerThreads = getInt(KafkaConfig.LogCleanerThreadsProp)

  def numRecoveryThreadsPerDataDir = getInt(KafkaConfig.NumRecoveryThreadsPerDataDirProp)

  val logFlushSchedulerIntervalMs = getLong(KafkaConfig.LogFlushSchedulerIntervalMsProp)
  val logFlushOffsetCheckpointIntervalMs = getInt(KafkaConfig.LogFlushOffsetCheckpointIntervalMsProp).toLong
  val logFlushStartOffsetCheckpointIntervalMs = getInt(KafkaConfig.LogFlushStartOffsetCheckpointIntervalMsProp).toLong
  val logCleanupIntervalMs = getLong(KafkaConfig.LogCleanupIntervalMsProp)

  def logCleanupPolicy = getList(KafkaConfig.LogCleanupPolicyProp)

  val offsetsRetentionMinutes = getInt(KafkaConfig.OffsetsRetentionMinutesProp)
  val offsetsRetentionCheckIntervalMs = getLong(KafkaConfig.OffsetsRetentionCheckIntervalMsProp)

  def logRetentionBytes = getLong(KafkaConfig.LogRetentionBytesProp)

  val logCleanerDedupeBufferSize = getLong(KafkaConfig.LogCleanerDedupeBufferSizeProp)
  val logCleanerDedupeBufferLoadFactor = getDouble(KafkaConfig.LogCleanerDedupeBufferLoadFactorProp)
  val logCleanerIoBufferSize = getInt(KafkaConfig.LogCleanerIoBufferSizeProp)
  val logCleanerIoMaxBytesPerSecond = getDouble(KafkaConfig.LogCleanerIoMaxBytesPerSecondProp)

  def logCleanerDeleteRetentionMs = getLong(KafkaConfig.LogCleanerDeleteRetentionMsProp)

  def logCleanerMinCompactionLagMs = getLong(KafkaConfig.LogCleanerMinCompactionLagMsProp)

  def logCleanerMaxCompactionLagMs = getLong(KafkaConfig.LogCleanerMaxCompactionLagMsProp)

  val logCleanerBackoffMs = getLong(KafkaConfig.LogCleanerBackoffMsProp)

  def logCleanerMinCleanRatio = getDouble(KafkaConfig.LogCleanerMinCleanRatioProp)

  val logCleanerEnable = getBoolean(KafkaConfig.LogCleanerEnableProp)

  def logIndexSizeMaxBytes = getInt(KafkaConfig.LogIndexSizeMaxBytesProp)

  def logIndexIntervalBytes = getInt(KafkaConfig.LogIndexIntervalBytesProp)

  def logDeleteDelayMs = getLong(KafkaConfig.LogDeleteDelayMsProp)

  def logRollTimeMillis: java.lang.Long = Option(getLong(KafkaConfig.LogRollTimeMillisProp)).getOrElse(60 * 60 * 1000L * getInt(KafkaConfig.LogRollTimeHoursProp))

  def logRollTimeJitterMillis: java.lang.Long = Option(getLong(KafkaConfig.LogRollTimeJitterMillisProp)).getOrElse(60 * 60 * 1000L * getInt(KafkaConfig.LogRollTimeJitterHoursProp))

  def logFlushIntervalMs: java.lang.Long = Option(getLong(KafkaConfig.LogFlushIntervalMsProp)).getOrElse(getLong(KafkaConfig.LogFlushSchedulerIntervalMsProp))

  def minInSyncReplicas = getInt(KafkaConfig.MinInSyncReplicasProp)

  def logPreAllocateEnable: java.lang.Boolean = getBoolean(KafkaConfig.LogPreAllocateProp)

  // We keep the user-provided String as `ApiVersion.apply` can choose a slightly different version (eg if `0.10.0`
  // is passed, `0.10.0-IV0` may be picked)
  val logMessageFormatVersionString = getString(KafkaConfig.LogMessageFormatVersionProp)
  val logMessageFormatVersion = ApiVersion(logMessageFormatVersionString)

  def logMessageTimestampType = TimestampType.forName(getString(KafkaConfig.LogMessageTimestampTypeProp))

  def logMessageTimestampDifferenceMaxMs: Long = getLong(KafkaConfig.LogMessageTimestampDifferenceMaxMsProp)

  def logMessageDownConversionEnable: Boolean = getBoolean(KafkaConfig.LogMessageDownConversionEnableProp)

  /** ********* Replication configuration ********** */
  val controllerSocketTimeoutMs: Int = getInt(KafkaConfig.ControllerSocketTimeoutMsProp)
  val defaultReplicationFactor: Int = getInt(KafkaConfig.DefaultReplicationFactorProp)
  val replicaLagTimeMaxMs = getLong(KafkaConfig.ReplicaLagTimeMaxMsProp)
  val replicaSocketTimeoutMs = getInt(KafkaConfig.ReplicaSocketTimeoutMsProp)
  val replicaSocketReceiveBufferBytes = getInt(KafkaConfig.ReplicaSocketReceiveBufferBytesProp)
  val replicaFetchMaxBytes = getInt(KafkaConfig.ReplicaFetchMaxBytesProp)
  val replicaFetchWaitMaxMs = getInt(KafkaConfig.ReplicaFetchWaitMaxMsProp)
  val replicaFetchMinBytes = getInt(KafkaConfig.ReplicaFetchMinBytesProp)
  val replicaFetchResponseMaxBytes = getInt(KafkaConfig.ReplicaFetchResponseMaxBytesProp)
  val replicaFetchBackoffMs = getInt(KafkaConfig.ReplicaFetchBackoffMsProp)

  def numReplicaFetchers = getInt(KafkaConfig.NumReplicaFetchersProp)

  val replicaHighWatermarkCheckpointIntervalMs = getLong(KafkaConfig.ReplicaHighWatermarkCheckpointIntervalMsProp)
  val fetchPurgatoryPurgeIntervalRequests = getInt(KafkaConfig.FetchPurgatoryPurgeIntervalRequestsProp)
  val producerPurgatoryPurgeIntervalRequests = getInt(KafkaConfig.ProducerPurgatoryPurgeIntervalRequestsProp)
  val deleteRecordsPurgatoryPurgeIntervalRequests = getInt(KafkaConfig.DeleteRecordsPurgatoryPurgeIntervalRequestsProp)
  val autoLeaderRebalanceEnable = getBoolean(KafkaConfig.AutoLeaderRebalanceEnableProp)
  val leaderImbalancePerBrokerPercentage = getInt(KafkaConfig.LeaderImbalancePerBrokerPercentageProp)
  val leaderImbalanceCheckIntervalSeconds = getLong(KafkaConfig.LeaderImbalanceCheckIntervalSecondsProp)

  def uncleanLeaderElectionEnable: java.lang.Boolean = getBoolean(KafkaConfig.UncleanLeaderElectionEnableProp)

  // We keep the user-provided String as `ApiVersion.apply` can choose a slightly different version (eg if `0.10.0`
  // is passed, `0.10.0-IV0` may be picked)
  val interBrokerProtocolVersionString = getString(KafkaConfig.InterBrokerProtocolVersionProp)
  val interBrokerProtocolVersion = ApiVersion(interBrokerProtocolVersionString)

  /** ********* Controlled shutdown configuration ********** */
  val controlledShutdownMaxRetries = getInt(KafkaConfig.ControlledShutdownMaxRetriesProp)
  val controlledShutdownRetryBackoffMs = getLong(KafkaConfig.ControlledShutdownRetryBackoffMsProp)
  val controlledShutdownEnable = getBoolean(KafkaConfig.ControlledShutdownEnableProp)

  /** ********* Feature configuration ********** */
  def isFeatureVersioningSupported = interBrokerProtocolVersion >= KAFKA_2_7_IV0

<<<<<<< HEAD
  /** ********* Experimental metadata quorum configuration ********** */
  def metadataQuorumEnabled = getBoolean(KafkaConfig.EnableMetadataQuorumProp)

  /** ********* Group coordinator configuration ********** */
=======
  /** ********* Group coordinator configuration ***********/
>>>>>>> 7205cd36
  val groupMinSessionTimeoutMs = getInt(KafkaConfig.GroupMinSessionTimeoutMsProp)
  val groupMaxSessionTimeoutMs = getInt(KafkaConfig.GroupMaxSessionTimeoutMsProp)
  val groupInitialRebalanceDelay = getInt(KafkaConfig.GroupInitialRebalanceDelayMsProp)
  val groupMaxSize = getInt(KafkaConfig.GroupMaxSizeProp)

  /** ********* Offset management configuration ********** */
  val offsetMetadataMaxSize = getInt(KafkaConfig.OffsetMetadataMaxSizeProp)
  val offsetsLoadBufferSize = getInt(KafkaConfig.OffsetsLoadBufferSizeProp)
  val offsetsTopicReplicationFactor = getShort(KafkaConfig.OffsetsTopicReplicationFactorProp)
  val offsetsTopicPartitions = getInt(KafkaConfig.OffsetsTopicPartitionsProp)
  val offsetCommitTimeoutMs = getInt(KafkaConfig.OffsetCommitTimeoutMsProp)
  val offsetCommitRequiredAcks = getShort(KafkaConfig.OffsetCommitRequiredAcksProp)
  val offsetsTopicSegmentBytes = getInt(KafkaConfig.OffsetsTopicSegmentBytesProp)
  val offsetsTopicCompressionCodec = Option(getInt(KafkaConfig.OffsetsTopicCompressionCodecProp)).map(value => CompressionCodec.getCompressionCodec(value)).orNull

  /** ********* Transaction management configuration ********** */
  val transactionalIdExpirationMs = getInt(KafkaConfig.TransactionalIdExpirationMsProp)
  val transactionMaxTimeoutMs = getInt(KafkaConfig.TransactionsMaxTimeoutMsProp)
  val transactionTopicMinISR = getInt(KafkaConfig.TransactionsTopicMinISRProp)
  val transactionsLoadBufferSize = getInt(KafkaConfig.TransactionsLoadBufferSizeProp)
  val transactionTopicReplicationFactor = getShort(KafkaConfig.TransactionsTopicReplicationFactorProp)
  val transactionTopicPartitions = getInt(KafkaConfig.TransactionsTopicPartitionsProp)
  val transactionTopicSegmentBytes = getInt(KafkaConfig.TransactionsTopicSegmentBytesProp)
  val transactionAbortTimedOutTransactionCleanupIntervalMs = getInt(KafkaConfig.TransactionsAbortTimedOutTransactionCleanupIntervalMsProp)
  val transactionRemoveExpiredTransactionalIdCleanupIntervalMs = getInt(KafkaConfig.TransactionsRemoveExpiredTransactionalIdCleanupIntervalMsProp)


  /** ********* Metric Configuration ************* */
  val metricNumSamples = getInt(KafkaConfig.MetricNumSamplesProp)
  val metricSampleWindowMs = getLong(KafkaConfig.MetricSampleWindowMsProp)
  val metricRecordingLevel = getString(KafkaConfig.MetricRecordingLevelProp)

  /** ********* SSL/SASL Configuration ************* */
  // Security configs may be overridden for listeners, so it is not safe to use the base values
  // Hence the base SSL/SASL configs are not fields of KafkaConfig, listener configs should be
  // retrieved using KafkaConfig#valuesWithPrefixOverride
  private def saslEnabledMechanisms(listenerName: ListenerName): Set[String] = {
    val value = valuesWithPrefixOverride(listenerName.configPrefix).get(KafkaConfig.SaslEnabledMechanismsProp)
    if (value != null)
      value.asInstanceOf[util.List[String]].asScala.toSet
    else
      Set.empty[String]
  }

  def interBrokerListenerName = getInterBrokerListenerNameAndSecurityProtocol._1

  def interBrokerSecurityProtocol = getInterBrokerListenerNameAndSecurityProtocol._2

  def controlPlaneListenerName = getControlPlaneListenerNameAndSecurityProtocol.map { case (listenerName, _) => listenerName }

  def controlPlaneSecurityProtocol = getControlPlaneListenerNameAndSecurityProtocol.map { case (_, securityProtocol) => securityProtocol }

  def saslMechanismInterBrokerProtocol = getString(KafkaConfig.SaslMechanismInterBrokerProtocolProp)

  val saslInterBrokerHandshakeRequestEnable = interBrokerProtocolVersion >= KAFKA_0_10_0_IV1

  /** ********* DelegationToken Configuration ************* */
  val delegationTokenSecretKey = Option(getPassword(KafkaConfig.DelegationTokenSecretKeyProp))
    .getOrElse(getPassword(KafkaConfig.DelegationTokenSecretKeyAliasProp))
  val tokenAuthEnabled = (delegationTokenSecretKey != null && !delegationTokenSecretKey.value.isEmpty)
  val delegationTokenMaxLifeMs = getLong(KafkaConfig.DelegationTokenMaxLifeTimeProp)
  val delegationTokenExpiryTimeMs = getLong(KafkaConfig.DelegationTokenExpiryTimeMsProp)
  val delegationTokenExpiryCheckIntervalMs = getLong(KafkaConfig.DelegationTokenExpiryCheckIntervalMsProp)

  /** ********* Password encryption configuration for dynamic configs ******** */
  def passwordEncoderSecret = Option(getPassword(KafkaConfig.PasswordEncoderSecretProp))

  def passwordEncoderOldSecret = Option(getPassword(KafkaConfig.PasswordEncoderOldSecretProp))

  def passwordEncoderCipherAlgorithm = getString(KafkaConfig.PasswordEncoderCipherAlgorithmProp)

  def passwordEncoderKeyFactoryAlgorithm = Option(getString(KafkaConfig.PasswordEncoderKeyFactoryAlgorithmProp))

  def passwordEncoderKeyLength = getInt(KafkaConfig.PasswordEncoderKeyLengthProp)

  def passwordEncoderIterations = getInt(KafkaConfig.PasswordEncoderIterationsProp)

  /** ********* Quota Configuration ************* */
  val producerQuotaBytesPerSecondDefault = getLong(KafkaConfig.ProducerQuotaBytesPerSecondDefaultProp)
  val consumerQuotaBytesPerSecondDefault = getLong(KafkaConfig.ConsumerQuotaBytesPerSecondDefaultProp)
  val numQuotaSamples = getInt(KafkaConfig.NumQuotaSamplesProp)
  val quotaWindowSizeSeconds = getInt(KafkaConfig.QuotaWindowSizeSecondsProp)
  val numReplicationQuotaSamples = getInt(KafkaConfig.NumReplicationQuotaSamplesProp)
  val replicationQuotaWindowSizeSeconds = getInt(KafkaConfig.ReplicationQuotaWindowSizeSecondsProp)
  val numAlterLogDirsReplicationQuotaSamples = getInt(KafkaConfig.NumAlterLogDirsReplicationQuotaSamplesProp)
  val alterLogDirsReplicationQuotaWindowSizeSeconds = getInt(KafkaConfig.AlterLogDirsReplicationQuotaWindowSizeSecondsProp)
  val numControllerQuotaSamples = getInt(KafkaConfig.NumControllerQuotaSamplesProp)
  val controllerQuotaWindowSizeSeconds = getInt(KafkaConfig.ControllerQuotaWindowSizeSecondsProp)

  /** ********* Fetch Configuration ************* */
  val maxIncrementalFetchSessionCacheSlots = getInt(KafkaConfig.MaxIncrementalFetchSessionCacheSlots)
  val fetchMaxBytes = getInt(KafkaConfig.FetchMaxBytes)

  val deleteTopicEnable = getBoolean(KafkaConfig.DeleteTopicEnableProp)

  def compressionType = getString(KafkaConfig.CompressionTypeProp)

  /** ********* Raft Quorum Configuration *********/
  val quorumVoters = getList(RaftConfig.QUORUM_VOTERS_CONFIG)
  val quorumElectionTimeoutMs = getInt(RaftConfig.QUORUM_ELECTION_TIMEOUT_MS_CONFIG)
  val quorumFetchTimeoutMs = getInt(RaftConfig.QUORUM_FETCH_TIMEOUT_MS_CONFIG)
  val quorumElectionBackoffMs = getInt(RaftConfig.QUORUM_ELECTION_BACKOFF_MAX_MS_CONFIG)
  val quorumLingerMs = getInt(RaftConfig.QUORUM_LINGER_MS_CONFIG)
  val quorumRequestTimeoutMs = getInt(RaftConfig.QUORUM_REQUEST_TIMEOUT_MS_CONFIG)
  val quorumRetryBackoffMs = getInt(RaftConfig.QUORUM_RETRY_BACKOFF_MS_CONFIG)

  def addReconfigurable(reconfigurable: Reconfigurable): Unit = {
    dynamicConfig.addReconfigurable(reconfigurable)
  }

  def removeReconfigurable(reconfigurable: Reconfigurable): Unit = {
    dynamicConfig.removeReconfigurable(reconfigurable)
  }

  def logRetentionTimeMillis: Long = {
    val millisInMinute = 60L * 1000L
    val millisInHour = 60L * millisInMinute

    val millis: java.lang.Long =
      Option(getLong(KafkaConfig.LogRetentionTimeMillisProp)).getOrElse(
        Option(getInt(KafkaConfig.LogRetentionTimeMinutesProp)) match {
          case Some(mins) => millisInMinute * mins
          case None => getInt(KafkaConfig.LogRetentionTimeHoursProp) * millisInHour
        })

    if (millis < 0) return -1
    millis
  }

  private def getMap(propName: String, propValue: String): Map[String, String] = {
    try {
      CoreUtils.parseCsvMap(propValue)
    } catch {
      case e: Exception => throw new IllegalArgumentException("Error parsing configuration property '%s': %s".format(propName, e.getMessage))
    }
  }

  // If the user did not define listeners but did define host or port, let's use them in backward compatible way
  // If none of those are defined, we default to PLAINTEXT://:9092
  def listeners: Seq[EndPoint] = {
    Option(getString(KafkaConfig.ListenersProp)).map { listenerProp =>
      CoreUtils.listenerListToEndPoints(listenerProp, listenerSecurityProtocolMap)
    }.getOrElse(CoreUtils.listenerListToEndPoints("PLAINTEXT://" + hostName + ":" + port, listenerSecurityProtocolMap))
  }

  def controlPlaneListener: Option[EndPoint] = {
    controlPlaneListenerName.map { listenerName =>
      listeners.filter(endpoint => endpoint.listenerName.value() == listenerName.value()).head
    }
  }

  def dataPlaneListeners: Seq[EndPoint] = {
    Option(getString(KafkaConfig.ControlPlaneListenerNameProp)) match {
      case Some(controlPlaneListenerName) => listeners.filterNot(_.listenerName.value() == controlPlaneListenerName)
      case None => listeners
    }
  }

  // If the user defined advertised listeners, we use those
  // If they didn't but did define advertised host or port, we'll use those and fill in the missing value from regular host / port or defaults
  // If none of these are defined, we'll use the listeners
  def advertisedListeners: Seq[EndPoint] = {
    val advertisedListenersProp = getString(KafkaConfig.AdvertisedListenersProp)
    if (advertisedListenersProp != null)
      CoreUtils.listenerListToEndPoints(advertisedListenersProp, listenerSecurityProtocolMap, requireDistinctPorts = false)
    else if (getString(KafkaConfig.AdvertisedHostNameProp) != null || getInt(KafkaConfig.AdvertisedPortProp) != null)
      CoreUtils.listenerListToEndPoints("PLAINTEXT://" + advertisedHostName + ":" + advertisedPort, listenerSecurityProtocolMap, requireDistinctPorts = false)
    else
      listeners
  }

  private def getInterBrokerListenerNameAndSecurityProtocol: (ListenerName, SecurityProtocol) = {
    Option(getString(KafkaConfig.InterBrokerListenerNameProp)) match {
      case Some(_) if originals.containsKey(KafkaConfig.InterBrokerSecurityProtocolProp) =>
        throw new ConfigException(s"Only one of ${KafkaConfig.InterBrokerListenerNameProp} and " +
          s"${KafkaConfig.InterBrokerSecurityProtocolProp} should be set.")
      case Some(name) =>
        val listenerName = ListenerName.normalised(name)
        val securityProtocol = listenerSecurityProtocolMap.getOrElse(listenerName,
          throw new ConfigException(s"Listener with name ${listenerName.value} defined in " +
            s"${KafkaConfig.InterBrokerListenerNameProp} not found in ${KafkaConfig.ListenerSecurityProtocolMapProp}."))
        (listenerName, securityProtocol)
      case None =>
        val securityProtocol = getSecurityProtocol(getString(KafkaConfig.InterBrokerSecurityProtocolProp),
          KafkaConfig.InterBrokerSecurityProtocolProp)
        (ListenerName.forSecurityProtocol(securityProtocol), securityProtocol)
    }
  }

  private def getControlPlaneListenerNameAndSecurityProtocol: Option[(ListenerName, SecurityProtocol)] = {
    Option(getString(KafkaConfig.ControlPlaneListenerNameProp)) match {
      case Some(name) =>
        val listenerName = ListenerName.normalised(name)
        val securityProtocol = listenerSecurityProtocolMap.getOrElse(listenerName,
          throw new ConfigException(s"Listener with ${listenerName.value} defined in " +
            s"${KafkaConfig.ControlPlaneListenerNameProp} not found in ${KafkaConfig.ListenerSecurityProtocolMapProp}."))
        Some(listenerName, securityProtocol)

      case None => None
    }
  }

  private def getSecurityProtocol(protocolName: String, configName: String): SecurityProtocol = {
    try SecurityProtocol.forName(protocolName)
    catch {
      case _: IllegalArgumentException =>
        throw new ConfigException(s"Invalid security protocol `$protocolName` defined in $configName")
    }
  }

  def listenerSecurityProtocolMap: Map[ListenerName, SecurityProtocol] = {
    getMap(KafkaConfig.ListenerSecurityProtocolMapProp, getString(KafkaConfig.ListenerSecurityProtocolMapProp))
      .map { case (listenerName, protocolName) =>
        ListenerName.normalised(listenerName) -> getSecurityProtocol(protocolName, KafkaConfig.ListenerSecurityProtocolMapProp)
      }
  }

  def usesTopicId: Boolean =
    interBrokerProtocolVersion >= KAFKA_2_8_IV0

  validateValues()

  private def validateValues(): Unit = {
    if (brokerIdGenerationEnable) {
      require(brokerId >= -1 && brokerId <= maxReservedBrokerId, "broker.id must be equal or greater than -1 and not greater than reserved.broker.max.id")
    } else {
      require(brokerId >= 0, "broker.id must be equal or greater than 0")
    }
    require(logRollTimeMillis >= 1, "log.roll.ms must be equal or greater than 1")
    require(logRollTimeJitterMillis >= 0, "log.roll.jitter.ms must be equal or greater than 0")
    require(logRetentionTimeMillis >= 1 || logRetentionTimeMillis == -1, "log.retention.ms must be unlimited (-1) or, equal or greater than 1")
    require(logDirs.nonEmpty, "At least one log directory must be defined via log.dirs or log.dir.")
    require(logCleanerDedupeBufferSize / logCleanerThreads > 1024 * 1024, "log.cleaner.dedupe.buffer.size must be at least 1MB per cleaner thread.")
    require(replicaFetchWaitMaxMs <= replicaSocketTimeoutMs, "replica.socket.timeout.ms should always be at least replica.fetch.wait.max.ms" +
      " to prevent unnecessary socket timeouts")
    require(replicaFetchWaitMaxMs <= replicaLagTimeMaxMs, "replica.fetch.wait.max.ms should always be less than or equal to replica.lag.time.max.ms" +
      " to prevent frequent changes in ISR")
    require(offsetCommitRequiredAcks >= -1 && offsetCommitRequiredAcks <= offsetsTopicReplicationFactor,
      "offsets.commit.required.acks must be greater or equal -1 and less or equal to offsets.topic.replication.factor")
    require(BrokerCompressionCodec.isValid(compressionType), "compression.type : " + compressionType + " is not valid." +
      " Valid options are " + BrokerCompressionCodec.brokerCompressionOptions.mkString(","))

    val advertisedListenerNames = advertisedListeners.map(_.listenerName).toSet
    val listenerNames = listeners.map(_.listenerName).toSet
    require(advertisedListenerNames.contains(interBrokerListenerName),
      s"${KafkaConfig.InterBrokerListenerNameProp} must be a listener name defined in ${KafkaConfig.AdvertisedListenersProp}. " +
        s"The valid options based on currently configured listeners are ${advertisedListenerNames.map(_.value).mkString(",")}")
    require(advertisedListenerNames.subsetOf(listenerNames),
      s"${KafkaConfig.AdvertisedListenersProp} listener names must be equal to or a subset of the ones defined in ${KafkaConfig.ListenersProp}. " +
        s"Found ${advertisedListenerNames.map(_.value).mkString(",")}. The valid options based on the current configuration " +
        s"are ${listenerNames.map(_.value).mkString(",")}"
    )
    require(!advertisedListeners.exists(endpoint => endpoint.host == "0.0.0.0"),
      s"${KafkaConfig.AdvertisedListenersProp} cannot use the nonroutable meta-address 0.0.0.0. " +
        s"Use a routable IP address.")

    // validate controller.listener.name config
    if (controlPlaneListenerName.isDefined) {
      require(advertisedListenerNames.contains(controlPlaneListenerName.get),
        s"${KafkaConfig.ControlPlaneListenerNameProp} must be a listener name defined in ${KafkaConfig.AdvertisedListenersProp}. " +
          s"The valid options based on currently configured listeners are ${advertisedListenerNames.map(_.value).mkString(",")}")
      // controlPlaneListenerName should be different from interBrokerListenerName
      require(!controlPlaneListenerName.get.value().equals(interBrokerListenerName.value()),
        s"${KafkaConfig.ControlPlaneListenerNameProp}, when defined, should have a different value from the inter broker listener name. " +
          s"Currently they both have the value ${controlPlaneListenerName.get}")
    }

    val recordVersion = logMessageFormatVersion.recordVersion
    require(interBrokerProtocolVersion.recordVersion.value >= recordVersion.value,
      s"log.message.format.version $logMessageFormatVersionString can only be used when inter.broker.protocol.version " +
        s"is set to version ${ApiVersion.minSupportedFor(recordVersion).shortVersion} or higher")

    if (offsetsTopicCompressionCodec == ZStdCompressionCodec)
      require(interBrokerProtocolVersion.recordVersion.value >= KAFKA_2_1_IV0.recordVersion.value,
        "offsets.topic.compression.codec zstd can only be used when inter.broker.protocol.version " +
          s"is set to version ${KAFKA_2_1_IV0.shortVersion} or higher")

    val interBrokerUsesSasl = interBrokerSecurityProtocol == SecurityProtocol.SASL_PLAINTEXT || interBrokerSecurityProtocol == SecurityProtocol.SASL_SSL
    require(!interBrokerUsesSasl || saslInterBrokerHandshakeRequestEnable || saslMechanismInterBrokerProtocol == SaslConfigs.GSSAPI_MECHANISM,
      s"Only GSSAPI mechanism is supported for inter-broker communication with SASL when inter.broker.protocol.version is set to $interBrokerProtocolVersionString")
    require(!interBrokerUsesSasl || saslEnabledMechanisms(interBrokerListenerName).contains(saslMechanismInterBrokerProtocol),
      s"${KafkaConfig.SaslMechanismInterBrokerProtocolProp} must be included in ${KafkaConfig.SaslEnabledMechanismsProp} when SASL is used for inter-broker communication")
    require(queuedMaxBytes <= 0 || queuedMaxBytes >= socketRequestMaxBytes,
      s"${KafkaConfig.QueuedMaxBytesProp} must be larger or equal to ${KafkaConfig.SocketRequestMaxBytesProp}")

    if (maxConnectionsPerIp == 0)
      require(!maxConnectionsPerIpOverrides.isEmpty, s"${KafkaConfig.MaxConnectionsPerIpProp} can be set to zero only if" +
        s" ${KafkaConfig.MaxConnectionsPerIpOverridesProp} property is set.")

    val invalidAddresses = maxConnectionsPerIpOverrides.keys.filterNot(address => Utils.validHostPattern(address))
    if (!invalidAddresses.isEmpty)
      throw new IllegalArgumentException(s"${KafkaConfig.MaxConnectionsPerIpOverridesProp} contains invalid addresses : ${invalidAddresses.mkString(",")}")

    if (connectionsMaxIdleMs >= 0)
      require(failedAuthenticationDelayMs < connectionsMaxIdleMs,
        s"${KafkaConfig.FailedAuthenticationDelayMsProp}=$failedAuthenticationDelayMs should always be less than" +
<<<<<<< HEAD
          s" ${KafkaConfig.ConnectionsMaxIdleMsProp}=$connectionsMaxIdleMs to prevent failed" +
          s" authentication responses from timing out")
=======
        s" ${KafkaConfig.ConnectionsMaxIdleMsProp}=$connectionsMaxIdleMs to prevent failed" +
        s" authentication responses from timing out")

    if (requiresZookeeper && zkConnect == null) {
      throw new ConfigException(s"Missing required configuration `${KafkaConfig.ZkConnectProp}` which has no default value.")
    } else if (usesSelfManagedQuorum && nodeId < 0) {
      throw new ConfigException(s"Missing required configuration `${KafkaConfig.NodeIdProp}` which is required " +
        s"when `process.roles` is defined (i.e. when using the self-managed quorum).")
    }
>>>>>>> 7205cd36
  }
}<|MERGE_RESOLUTION|>--- conflicted
+++ resolved
@@ -71,14 +71,10 @@
   val QueuedMaxRequests = 500
   val QueuedMaxRequestBytes = -1
 
-<<<<<<< HEAD
-  /** *********** Authorizer Configuration ********** */
-=======
   /** KIP-500 Configuration */
   val EmptyNodeId: Int = -1
 
   /************* Authorizer Configuration ***********/
->>>>>>> 7205cd36
   val AuthorizerClassName = ""
 
   /** ********* Socket Server Configuration ********** */
@@ -646,8 +642,8 @@
   val BrokerIdGenerationEnableDoc = s"Enable automatic broker id generation on the server. When enabled the value configured for $MaxReservedBrokerIdProp should be reviewed."
   val MaxReservedBrokerIdDoc = "Max number that can be used for a broker.id"
   val BrokerIdDoc = "The broker id for this server. If unset, a unique broker id will be generated." +
-    "To avoid conflicts between zookeeper generated broker id's and user configured broker id's, generated broker ids " +
-    "start from " + MaxReservedBrokerIdProp + " + 1."
+  "To avoid conflicts between zookeeper generated broker id's and user configured broker id's, generated broker ids " +
+  "start from " + MaxReservedBrokerIdProp + " + 1."
   val MessageMaxBytesDoc = TopicConfig.MAX_MESSAGE_BYTES_DOC +
     s"This can be set per topic with the topic level <code>${TopicConfig.MAX_MESSAGE_BYTES_CONFIG}</code> config."
   val NumNetworkThreadsDoc = "The number of threads that the server uses for receiving requests from the network and sending responses to the network"
@@ -659,9 +655,6 @@
   val RequestTimeoutMsDoc = CommonClientConfigs.REQUEST_TIMEOUT_MS_DOC
   val ConnectionSetupTimeoutMsDoc = CommonClientConfigs.SOCKET_CONNECTION_SETUP_TIMEOUT_MS_DOC
   val ConnectionSetupTimeoutMaxMsDoc = CommonClientConfigs.SOCKET_CONNECTION_SETUP_TIMEOUT_MAX_MS_DOC
-<<<<<<< HEAD
-  /** *********** Authorizer Configuration ********** */
-=======
 
   /** KIP-500 Config Documentation */
   val ProcessRolesDoc = "The roles that this process plays: 'broker', 'controller', or 'broker,controller' if it is both. " +
@@ -673,17 +666,16 @@
     "KIP-500. If it is not set, the metadata log is placed in the first log directory from log.dirs."
 
   /************* Authorizer Configuration ***********/
->>>>>>> 7205cd36
   val AuthorizerClassNameDoc = s"The fully qualified name of a class that implements s${classOf[Authorizer].getName}" +
-    " interface, which is used by the broker for authorization. This config also supports authorizers that implement the deprecated" +
-    " kafka.security.auth.Authorizer trait which was previously used for authorization."
-  /** ********* Socket Server Configuration ********** */
+  " interface, which is used by the broker for authorization. This config also supports authorizers that implement the deprecated" +
+  " kafka.security.auth.Authorizer trait which was previously used for authorization."
+  /** ********* Socket Server Configuration ***********/
   val PortDoc = "DEPRECATED: only used when <code>listeners</code> is not set. " +
-    "Use <code>listeners</code> instead. \n" +
-    "the port to listen and accept connections on"
+  "Use <code>listeners</code> instead. \n" +
+  "the port to listen and accept connections on"
   val HostNameDoc = "DEPRECATED: only used when <code>listeners</code> is not set. " +
-    "Use <code>listeners</code> instead. \n" +
-    "hostname of broker. If this is set, it will only bind to this address. If this is not set, it will bind to all interfaces"
+  "Use <code>listeners</code> instead. \n" +
+  "hostname of broker. If this is set, it will only bind to this address. If this is not set, it will bind to all interfaces"
   val ListenersDoc = "Listener List - Comma-separated list of URIs we will listen on and the listener names." +
     s" If the listener name is not a security protocol, <code>$ListenerSecurityProtocolMapProp</code> must also be set.\n" +
     " Listener names and port numbers must be unique.\n" +
@@ -693,16 +685,16 @@
     " PLAINTEXT://myhost:9092,SSL://:9091\n" +
     " CLIENT://0.0.0.0:9092,REPLICATION://localhost:9093\n"
   val AdvertisedHostNameDoc = "DEPRECATED: only used when <code>advertised.listeners</code> or <code>listeners</code> are not set. " +
-    "Use <code>advertised.listeners</code> instead. \n" +
-    "Hostname to publish to ZooKeeper for clients to use. In IaaS environments, this may " +
-    "need to be different from the interface to which the broker binds. If this is not set, " +
-    "it will use the value for <code>host.name</code> if configured. Otherwise " +
-    "it will use the value returned from java.net.InetAddress.getCanonicalHostName()."
+  "Use <code>advertised.listeners</code> instead. \n" +
+  "Hostname to publish to ZooKeeper for clients to use. In IaaS environments, this may " +
+  "need to be different from the interface to which the broker binds. If this is not set, " +
+  "it will use the value for <code>host.name</code> if configured. Otherwise " +
+  "it will use the value returned from java.net.InetAddress.getCanonicalHostName()."
   val AdvertisedPortDoc = "DEPRECATED: only used when <code>advertised.listeners</code> or <code>listeners</code> are not set. " +
-    "Use <code>advertised.listeners</code> instead. \n" +
-    "The port to publish to ZooKeeper for clients to use. In IaaS environments, this may " +
-    "need to be different from the port to which the broker binds. If this is not set, " +
-    "it will publish the same port that the broker binds to."
+  "Use <code>advertised.listeners</code> instead. \n" +
+  "The port to publish to ZooKeeper for clients to use. In IaaS environments, this may " +
+  "need to be different from the port to which the broker binds. If this is not set, " +
+  "it will publish the same port that the broker binds to."
   val AdvertisedListenersDoc = s"Listeners to publish to ZooKeeper for clients to use, if different than the <code>$ListenersProp</code> config property." +
     " In IaaS environments, this may need to be different from the interface to which the broker binds." +
     s" If this is not set, the value for <code>$ListenersProp</code> will be used." +
@@ -846,7 +838,7 @@
     "to ensure that progress can be made. The maximum record batch size accepted by the broker is defined via " +
     "<code>message.max.bytes</code> (broker config) or <code>max.message.bytes</code> (topic config)."
   val ReplicaFetchWaitMaxMsDoc = "max wait time for each fetcher request issued by follower replicas. This value should always be less than the " +
-    "replica.lag.time.max.ms at all times to prevent frequent shrinking of ISR for low throughput topics"
+  "replica.lag.time.max.ms at all times to prevent frequent shrinking of ISR for low throughput topics"
   val ReplicaFetchMinBytesDoc = "Minimum bytes expected for each fetch response. If not enough bytes, wait up to <code>replica.fetch.wait.max.ms</code> (broker config)."
   val ReplicaFetchResponseMaxBytesDoc = "Maximum bytes expected for the entire fetch response. Records are fetched in batches, " +
     "and if the first record batch in the first non-empty partition of the fetch is larger than this value, the record batch " +
@@ -854,7 +846,7 @@
     "record batch size accepted by the broker is defined via <code>message.max.bytes</code> (broker config) or " +
     "<code>max.message.bytes</code> (topic config)."
   val NumReplicaFetchersDoc = "Number of fetcher threads used to replicate messages from a source broker. " +
-    "Increasing this value can increase the degree of I/O parallelism in the follower broker."
+  "Increasing this value can increase the degree of I/O parallelism in the follower broker."
   val ReplicaFetchBackoffMsDoc = "The amount of time to sleep when fetch partition error occurs."
   val ReplicaHighWatermarkCheckpointIntervalMsDoc = "The frequency with which the high watermark is saved out to disk"
   val FetchPurgatoryPurgeIntervalRequestsDoc = "The purge interval (in number of requests) of the fetch request purgatory"
@@ -868,8 +860,8 @@
     s"${SecurityProtocol.names.asScala.mkString(", ")}. It is an error to set this and $InterBrokerListenerNameProp " +
     "properties at the same time."
   val InterBrokerProtocolVersionDoc = "Specify which version of the inter-broker protocol will be used.\n" +
-    " This is typically bumped after all brokers were upgraded to a new version.\n" +
-    " Example of some valid values are: 0.8.0, 0.8.1, 0.8.1.1, 0.8.2, 0.8.2.0, 0.8.2.1, 0.9.0.0, 0.9.0.1 Check ApiVersion for the full list."
+  " This is typically bumped after all brokers were upgraded to a new version.\n" +
+  " Example of some valid values are: 0.8.0, 0.8.1, 0.8.1.1, 0.8.2, 0.8.2.0, 0.8.2.1, 0.9.0.0, 0.9.0.1 Check ApiVersion for the full list."
   val InterBrokerListenerNameDoc = s"Name of listener used for communication between brokers. If this is unset, the listener name is defined by $InterBrokerSecurityProtocolProp. " +
     s"It is an error to set this and $InterBrokerSecurityProtocolProp properties at the same time."
   val ReplicaSelectorClassDoc = "The fully qualified class name that implements ReplicaSelector. This is used by the broker to find the preferred read replica. By default, we use an implementation that returns the leader."
@@ -917,9 +909,9 @@
 
   /** ********* Quota Configuration ********** */
   val ProducerQuotaBytesPerSecondDefaultDoc = "DEPRECATED: Used only when dynamic default quotas are not configured for <user>, <client-id> or <user, client-id> in Zookeeper. " +
-    "Any producer distinguished by clientId will get throttled if it produces more bytes than this value per-second"
+  "Any producer distinguished by clientId will get throttled if it produces more bytes than this value per-second"
   val ConsumerQuotaBytesPerSecondDefaultDoc = "DEPRECATED: Used only when dynamic default quotas are not configured for <user, <client-id> or <user, client-id> in Zookeeper. " +
-    "Any consumer distinguished by clientId/consumer group will get throttled if it fetches more bytes than this value per-second"
+  "Any consumer distinguished by clientId/consumer group will get throttled if it fetches more bytes than this value per-second"
   val NumQuotaSamplesDoc = "The number of samples to retain in memory for client quotas"
   val NumReplicationQuotaSamplesDoc = "The number of samples to retain in memory for replication quotas"
   val NumAlterLogDirsReplicationQuotaSamplesDoc = "The number of samples to retain in memory for alter log dirs replication quotas"
@@ -936,8 +928,8 @@
 
   val DeleteTopicEnableDoc = "Enables delete topic. Delete topic through the admin tool will have no effect if this config is turned off"
   val CompressionTypeDoc = "Specify the final compression type for a given topic. This configuration accepts the standard compression codecs " +
-    "('gzip', 'snappy', 'lz4', 'zstd'). It additionally accepts 'uncompressed' which is equivalent to no compression; and " +
-    "'producer' which means retain the original compression codec set by the producer."
+  "('gzip', 'snappy', 'lz4', 'zstd'). It additionally accepts 'uncompressed' which is equivalent to no compression; and " +
+  "'producer' which means retain the original compression codec set by the producer."
 
   /** ********* Kafka Metrics Configuration ********** */
   val MetricSampleWindowMsDoc = CommonClientConfigs.METRICS_SAMPLE_WINDOW_MS_DOC
@@ -1030,13 +1022,8 @@
 
     new ConfigDef()
 
-<<<<<<< HEAD
-      /** ********* Zookeeper Configuration ********** */
-      .define(ZkConnectProp, STRING, HIGH, ZkConnectDoc)
-=======
       /** ********* Zookeeper Configuration ***********/
       .define(ZkConnectProp, STRING, null, HIGH, ZkConnectDoc)
->>>>>>> 7205cd36
       .define(ZkSessionTimeoutMsProp, INT, Defaults.ZkSessionTimeoutMs, HIGH, ZkSessionTimeoutMsDoc)
       .define(ZkConnectionTimeoutMsProp, INT, null, HIGH, ZkConnectionTimeoutMsDoc)
       .define(ZkSyncTimeMsProp, INT, Defaults.ZkSyncTimeMs, LOW, ZkSyncTimeMsDoc)
@@ -1265,7 +1252,7 @@
       .define(SslTrustManagerAlgorithmProp, STRING, Defaults.SslTrustManagerAlgorithm, MEDIUM, SslTrustManagerAlgorithmDoc)
       .define(SslEndpointIdentificationAlgorithmProp, STRING, Defaults.SslEndpointIdentificationAlgorithm, LOW, SslEndpointIdentificationAlgorithmDoc)
       .define(SslSecureRandomImplementationProp, STRING, null, LOW, SslSecureRandomImplementationDoc)
-      .define(SslClientAuthProp, STRING, Defaults.SslClientAuthentication, in(Defaults.SslClientAuthenticationValidValues: _*), MEDIUM, SslClientAuthDoc)
+      .define(SslClientAuthProp, STRING, Defaults.SslClientAuthentication, in(Defaults.SslClientAuthenticationValidValues:_*), MEDIUM, SslClientAuthDoc)
       .define(SslCipherSuitesProp, LIST, Collections.emptyList(), MEDIUM, SslCipherSuitesDoc)
       .define(SslPrincipalMappingRulesProp, STRING, Defaults.SslPrincipalMappingRules, LOW, SslPrincipalMappingRulesDoc)
       .define(SslEngineFactoryClassProp, CLASS, null, LOW, SslEngineFactoryClassDoc)
@@ -1288,8 +1275,7 @@
       .define(SaslLoginRefreshWindowJitterProp, DOUBLE, Defaults.SaslLoginRefreshWindowJitter, MEDIUM, SaslLoginRefreshWindowJitterDoc)
       .define(SaslLoginRefreshMinPeriodSecondsProp, SHORT, Defaults.SaslLoginRefreshMinPeriodSeconds, MEDIUM, SaslLoginRefreshMinPeriodSecondsDoc)
       .define(SaslLoginRefreshBufferSecondsProp, SHORT, Defaults.SaslLoginRefreshBufferSeconds, MEDIUM, SaslLoginRefreshBufferSecondsDoc)
-
-      /** ********* Delegation Token Configuration *************** */
+      /** ********* Delegation Token Configuration ****************/
       .define(DelegationTokenSecretKeyAliasProp, PASSWORD, null, MEDIUM, DelegationTokenSecretKeyAliasDoc)
       .define(DelegationTokenSecretKeyProp, PASSWORD, null, MEDIUM, DelegationTokenSecretKeyDoc)
       .define(DelegationTokenMaxLifeTimeProp, LONG, Defaults.DelegationTokenMaxLifeTimeMsDefault, atLeast(1), MEDIUM, DelegationTokenMaxLifeTimeDoc)
@@ -1315,9 +1301,7 @@
   }
 
   def configNames: Seq[String] = configDef.names.asScala.toBuffer.sorted
-
   private[server] def defaultValues: Map[String, _] = configDef.defaultValues.asScala
-
   private[server] def configKeys: Map[String, ConfigKey] = configDef.configKeys.asScala
 
   def fromProps(props: Properties): KafkaConfig =
@@ -1472,17 +1456,15 @@
       case _ => KafkaConfig.getZooKeeperClientProperty(zkClientConfigViaSystemProperties, propKey)
     }
   }
-
   private def zkPasswordConfigOrSystemProperty(propKey: String): Option[Password] = {
     Option(getPassword(propKey)) match {
       case config: Some[Password] => config
       case _ => {
-        val sysProp = KafkaConfig.getZooKeeperClientProperty(zkClientConfigViaSystemProperties, propKey)
-        if (sysProp.isDefined) Some(new Password(sysProp.get)) else None
+        val sysProp = KafkaConfig.getZooKeeperClientProperty (zkClientConfigViaSystemProperties, propKey)
+        if (sysProp.isDefined) Some (new Password (sysProp.get) ) else None
       }
     }
   }
-
   private def zkListConfigOrSystemProperty(propKey: String): Option[util.List[String]] = {
     Option(getList(propKey)) match {
       case config: Some[util.List[String]] => config
@@ -1711,17 +1693,10 @@
   val controlledShutdownRetryBackoffMs = getLong(KafkaConfig.ControlledShutdownRetryBackoffMsProp)
   val controlledShutdownEnable = getBoolean(KafkaConfig.ControlledShutdownEnableProp)
 
-  /** ********* Feature configuration ********** */
+  /** ********* Feature configuration ***********/
   def isFeatureVersioningSupported = interBrokerProtocolVersion >= KAFKA_2_7_IV0
 
-<<<<<<< HEAD
-  /** ********* Experimental metadata quorum configuration ********** */
-  def metadataQuorumEnabled = getBoolean(KafkaConfig.EnableMetadataQuorumProp)
-
-  /** ********* Group coordinator configuration ********** */
-=======
   /** ********* Group coordinator configuration ***********/
->>>>>>> 7205cd36
   val groupMinSessionTimeoutMs = getInt(KafkaConfig.GroupMinSessionTimeoutMsProp)
   val groupMaxSessionTimeoutMs = getInt(KafkaConfig.GroupMaxSessionTimeoutMsProp)
   val groupInitialRebalanceDelay = getInt(KafkaConfig.GroupInitialRebalanceDelayMsProp)
@@ -1886,9 +1861,9 @@
   def advertisedListeners: Seq[EndPoint] = {
     val advertisedListenersProp = getString(KafkaConfig.AdvertisedListenersProp)
     if (advertisedListenersProp != null)
-      CoreUtils.listenerListToEndPoints(advertisedListenersProp, listenerSecurityProtocolMap, requireDistinctPorts = false)
+      CoreUtils.listenerListToEndPoints(advertisedListenersProp, listenerSecurityProtocolMap, requireDistinctPorts=false)
     else if (getString(KafkaConfig.AdvertisedHostNameProp) != null || getInt(KafkaConfig.AdvertisedPortProp) != null)
-      CoreUtils.listenerListToEndPoints("PLAINTEXT://" + advertisedHostName + ":" + advertisedPort, listenerSecurityProtocolMap, requireDistinctPorts = false)
+      CoreUtils.listenerListToEndPoints("PLAINTEXT://" + advertisedHostName + ":" + advertisedPort, listenerSecurityProtocolMap, requireDistinctPorts=false)
     else
       listeners
   }
@@ -1921,7 +1896,7 @@
         Some(listenerName, securityProtocol)
 
       case None => None
-    }
+   }
   }
 
   private def getSecurityProtocol(protocolName: String, configName: String): SecurityProtocol = {
@@ -1935,8 +1910,8 @@
   def listenerSecurityProtocolMap: Map[ListenerName, SecurityProtocol] = {
     getMap(KafkaConfig.ListenerSecurityProtocolMapProp, getString(KafkaConfig.ListenerSecurityProtocolMapProp))
       .map { case (listenerName, protocolName) =>
-        ListenerName.normalised(listenerName) -> getSecurityProtocol(protocolName, KafkaConfig.ListenerSecurityProtocolMapProp)
-      }
+      ListenerName.normalised(listenerName) -> getSecurityProtocol(protocolName, KafkaConfig.ListenerSecurityProtocolMapProp)
+    }
   }
 
   def usesTopicId: Boolean =
@@ -1945,7 +1920,7 @@
   validateValues()
 
   private def validateValues(): Unit = {
-    if (brokerIdGenerationEnable) {
+    if(brokerIdGenerationEnable) {
       require(brokerId >= -1 && brokerId <= maxReservedBrokerId, "broker.id must be equal or greater than -1 and not greater than reserved.broker.max.id")
     } else {
       require(brokerId >= 0, "broker.id must be equal or greater than 0")
@@ -1968,36 +1943,36 @@
     val listenerNames = listeners.map(_.listenerName).toSet
     require(advertisedListenerNames.contains(interBrokerListenerName),
       s"${KafkaConfig.InterBrokerListenerNameProp} must be a listener name defined in ${KafkaConfig.AdvertisedListenersProp}. " +
-        s"The valid options based on currently configured listeners are ${advertisedListenerNames.map(_.value).mkString(",")}")
+      s"The valid options based on currently configured listeners are ${advertisedListenerNames.map(_.value).mkString(",")}")
     require(advertisedListenerNames.subsetOf(listenerNames),
       s"${KafkaConfig.AdvertisedListenersProp} listener names must be equal to or a subset of the ones defined in ${KafkaConfig.ListenersProp}. " +
-        s"Found ${advertisedListenerNames.map(_.value).mkString(",")}. The valid options based on the current configuration " +
-        s"are ${listenerNames.map(_.value).mkString(",")}"
+      s"Found ${advertisedListenerNames.map(_.value).mkString(",")}. The valid options based on the current configuration " +
+      s"are ${listenerNames.map(_.value).mkString(",")}"
     )
-    require(!advertisedListeners.exists(endpoint => endpoint.host == "0.0.0.0"),
-      s"${KafkaConfig.AdvertisedListenersProp} cannot use the nonroutable meta-address 0.0.0.0. " +
-        s"Use a routable IP address.")
+    require(!advertisedListeners.exists(endpoint => endpoint.host=="0.0.0.0"),
+      s"${KafkaConfig.AdvertisedListenersProp} cannot use the nonroutable meta-address 0.0.0.0. "+
+      s"Use a routable IP address.")
 
     // validate controller.listener.name config
     if (controlPlaneListenerName.isDefined) {
       require(advertisedListenerNames.contains(controlPlaneListenerName.get),
         s"${KafkaConfig.ControlPlaneListenerNameProp} must be a listener name defined in ${KafkaConfig.AdvertisedListenersProp}. " +
-          s"The valid options based on currently configured listeners are ${advertisedListenerNames.map(_.value).mkString(",")}")
+        s"The valid options based on currently configured listeners are ${advertisedListenerNames.map(_.value).mkString(",")}")
       // controlPlaneListenerName should be different from interBrokerListenerName
       require(!controlPlaneListenerName.get.value().equals(interBrokerListenerName.value()),
         s"${KafkaConfig.ControlPlaneListenerNameProp}, when defined, should have a different value from the inter broker listener name. " +
-          s"Currently they both have the value ${controlPlaneListenerName.get}")
+        s"Currently they both have the value ${controlPlaneListenerName.get}")
     }
 
     val recordVersion = logMessageFormatVersion.recordVersion
     require(interBrokerProtocolVersion.recordVersion.value >= recordVersion.value,
       s"log.message.format.version $logMessageFormatVersionString can only be used when inter.broker.protocol.version " +
-        s"is set to version ${ApiVersion.minSupportedFor(recordVersion).shortVersion} or higher")
+      s"is set to version ${ApiVersion.minSupportedFor(recordVersion).shortVersion} or higher")
 
     if (offsetsTopicCompressionCodec == ZStdCompressionCodec)
       require(interBrokerProtocolVersion.recordVersion.value >= KAFKA_2_1_IV0.recordVersion.value,
         "offsets.topic.compression.codec zstd can only be used when inter.broker.protocol.version " +
-          s"is set to version ${KAFKA_2_1_IV0.shortVersion} or higher")
+        s"is set to version ${KAFKA_2_1_IV0.shortVersion} or higher")
 
     val interBrokerUsesSasl = interBrokerSecurityProtocol == SecurityProtocol.SASL_PLAINTEXT || interBrokerSecurityProtocol == SecurityProtocol.SASL_SSL
     require(!interBrokerUsesSasl || saslInterBrokerHandshakeRequestEnable || saslMechanismInterBrokerProtocol == SaslConfigs.GSSAPI_MECHANISM,
@@ -2018,10 +1993,6 @@
     if (connectionsMaxIdleMs >= 0)
       require(failedAuthenticationDelayMs < connectionsMaxIdleMs,
         s"${KafkaConfig.FailedAuthenticationDelayMsProp}=$failedAuthenticationDelayMs should always be less than" +
-<<<<<<< HEAD
-          s" ${KafkaConfig.ConnectionsMaxIdleMsProp}=$connectionsMaxIdleMs to prevent failed" +
-          s" authentication responses from timing out")
-=======
         s" ${KafkaConfig.ConnectionsMaxIdleMsProp}=$connectionsMaxIdleMs to prevent failed" +
         s" authentication responses from timing out")
 
@@ -2031,6 +2002,5 @@
       throw new ConfigException(s"Missing required configuration `${KafkaConfig.NodeIdProp}` which is required " +
         s"when `process.roles` is defined (i.e. when using the self-managed quorum).")
     }
->>>>>>> 7205cd36
   }
 }