/**
 * Licensed to the Apache Software Foundation (ASF) under one or more
 * contributor license agreements.  See the NOTICE file distributed with
 * this work for additional information regarding copyright ownership.
 * The ASF licenses this file to You under the Apache License, Version 2.0
 * (the "License"); you may not use this file except in compliance with
 * the License.  You may obtain a copy of the License at
 *
 * http://www.apache.org/licenses/LICENSE-2.0
 *
 * Unless required by applicable law or agreed to in writing, software
 * distributed under the License is distributed on an "AS IS" BASIS,
 * WITHOUT WARRANTIES OR CONDITIONS OF ANY KIND, either express or implied.
 * See the License for the specific language governing permissions and
 * limitations under the License.
 */

package kafka.server

import java.util
import java.util.{Collections, Locale, Properties}

import kafka.api.{ApiVersion, ApiVersionValidator, KAFKA_0_10_0_IV1, KAFKA_2_1_IV0, KAFKA_2_7_IV0, KAFKA_2_8_IV0}
import kafka.cluster.EndPoint
import kafka.coordinator.group.OffsetConfig
import kafka.coordinator.transaction.{TransactionLog, TransactionStateManager}
import kafka.log.LogConfig
import kafka.message.{BrokerCompressionCodec, CompressionCodec, ZStdCompressionCodec}
import kafka.security.authorizer.AuthorizerUtils
import kafka.server.KafkaRaftServer.{BrokerRole, ControllerRole, ProcessRole}
import kafka.utils.CoreUtils
import kafka.utils.Implicits._
import org.apache.kafka.clients.CommonClientConfigs
import org.apache.kafka.common.Reconfigurable
import org.apache.kafka.common.config.{AbstractConfig, ConfigDef, ConfigException, ConfigResource, SaslConfigs, SecurityConfig, SslClientAuth, SslConfigs, TopicConfig}
import org.apache.kafka.common.config.ConfigDef.{ConfigKey, ValidList}
import org.apache.kafka.common.config.internals.BrokerSecurityConfigs
import org.apache.kafka.common.config.types.Password
import org.apache.kafka.common.metrics.Sensor
import org.apache.kafka.common.network.ListenerName
import org.apache.kafka.common.record.{LegacyRecord, Records, TimestampType}
import org.apache.kafka.common.security.auth.SecurityProtocol
import org.apache.kafka.common.utils.Utils
import org.apache.kafka.raft.RaftConfig
import org.apache.kafka.server.authorizer.Authorizer
import org.apache.zookeeper.client.ZKClientConfig

import scala.jdk.CollectionConverters._
import scala.collection.{Map, Seq}

object Defaults {
  /** ********* Zookeeper Configuration ********** */
  val ZkSessionTimeoutMs = 18000
  val ZkSyncTimeMs = 2000
  val ZkEnableSecureAcls = false
  val ZkMaxInFlightRequests = 10
  val ZkSslClientEnable = false
  val ZkSslProtocol = "TLSv1.2"
  val ZkSslEndpointIdentificationAlgorithm = "HTTPS"
  val ZkSslCrlEnable = false
  val ZkSslOcspEnable = false

  /** ********* General Configuration ********** */
  val BrokerIdGenerationEnable = true
  val MaxReservedBrokerId = 1000
  val BrokerId = -1
  val MessageMaxBytes = 1024 * 1024 + Records.LOG_OVERHEAD
  val NumNetworkThreads = 3
  val NumIoThreads = 8
  val BackgroundThreads = 10
  val QueuedMaxRequests = 500
  val QueuedMaxRequestBytes = -1
  val InitialBrokerRegistrationTimeoutMs = 60000
  val BrokerHeartbeatIntervalMs = 2000
  val BrokerSessionTimeoutMs = 9000

  /** KRaft mode configs */
  val EmptyNodeId: Int = -1

  /************* Authorizer Configuration ***********/
  val AuthorizerClassName = ""

  /** ********* Socket Server Configuration ********** */
  val Port = 9092
  val HostName: String = new String("")

  val ListenerSecurityProtocolMap: String = EndPoint.DefaultSecurityProtocolMap.map { case (listenerName, securityProtocol) =>
    s"${listenerName.value}:${securityProtocol.name}"
  }.mkString(",")

  val SocketSendBufferBytes: Int = 100 * 1024
  val SocketReceiveBufferBytes: Int = 100 * 1024
  val SocketRequestMaxBytes: Int = 100 * 1024 * 1024
  val MaxConnectionsPerIp: Int = Int.MaxValue
  val MaxConnectionsPerIpOverrides: String = ""
  val MaxConnections: Int = Int.MaxValue
  val MaxConnectionCreationRate: Int = Int.MaxValue
  val ConnectionsMaxIdleMs = 10 * 60 * 1000L
  val RequestTimeoutMs = 30000
  val ConnectionSetupTimeoutMs = CommonClientConfigs.DEFAULT_SOCKET_CONNECTION_SETUP_TIMEOUT_MS
  val ConnectionSetupTimeoutMaxMs = CommonClientConfigs.DEFAULT_SOCKET_CONNECTION_SETUP_TIMEOUT_MAX_MS
  val FailedAuthenticationDelayMs = 100

  /** ********* Log Configuration ********** */
  val NumPartitions = 1
  val LogDir = "/tmp/kafka-logs"
  val LogSegmentBytes = 1 * 1024 * 1024 * 1024
  val LogRollHours = 24 * 7
  val LogRollJitterHours = 0
  val LogRetentionHours = 24 * 7

  val LogRetentionBytes = -1L
  val LogCleanupIntervalMs = 5 * 60 * 1000L
  val Delete = "delete"
  val Compact = "compact"
  val LogCleanupPolicy = Delete
  val LogCleanerThreads = 1
  val LogCleanerIoMaxBytesPerSecond = Double.MaxValue
  val LogCleanerDedupeBufferSize = 128 * 1024 * 1024L
  val LogCleanerIoBufferSize = 512 * 1024
  val LogCleanerDedupeBufferLoadFactor = 0.9d
  val LogCleanerBackoffMs = 15 * 1000
  val LogCleanerMinCleanRatio = 0.5d
  val LogCleanerEnable = true
  val LogCleanerDeleteRetentionMs = 24 * 60 * 60 * 1000L
  val LogCleanerMinCompactionLagMs = 0L
  val LogCleanerMaxCompactionLagMs = Long.MaxValue
  val LogIndexSizeMaxBytes = 10 * 1024 * 1024
  val LogIndexIntervalBytes = 4096
  val LogFlushIntervalMessages = Long.MaxValue
  val LogDeleteDelayMs = 60000
  val LogFlushSchedulerIntervalMs = Long.MaxValue
  val LogFlushOffsetCheckpointIntervalMs = 60000
  val LogFlushStartOffsetCheckpointIntervalMs = 60000
  val LogPreAllocateEnable = false
  // lazy val as `InterBrokerProtocolVersion` is defined later
  lazy val LogMessageFormatVersion = InterBrokerProtocolVersion
  val LogMessageTimestampType = "CreateTime"
  val LogMessageTimestampDifferenceMaxMs = Long.MaxValue
  val NumRecoveryThreadsPerDataDir = 1
  val AutoCreateTopicsEnable = true
  val MinInSyncReplicas = 1
  val MessageDownConversionEnable = true

  /** ********* Replication configuration ********** */
  val ControllerSocketTimeoutMs = RequestTimeoutMs
  val ControllerMessageQueueSize = Int.MaxValue
  val DefaultReplicationFactor = 1
  val ReplicaLagTimeMaxMs = 30000L
  val ReplicaSocketTimeoutMs = 30 * 1000
  val ReplicaSocketReceiveBufferBytes = 64 * 1024
  val ReplicaFetchMaxBytes = 1024 * 1024
  val ReplicaFetchWaitMaxMs = 500
  val ReplicaFetchMinBytes = 1
  val ReplicaFetchResponseMaxBytes = 10 * 1024 * 1024
  val NumReplicaFetchers = 1
  val ReplicaFetchBackoffMs = 1000
  val ReplicaHighWatermarkCheckpointIntervalMs = 5000L
  val FetchPurgatoryPurgeIntervalRequests = 1000
  val ProducerPurgatoryPurgeIntervalRequests = 1000
  val DeleteRecordsPurgatoryPurgeIntervalRequests = 1
  val AutoLeaderRebalanceEnable = true
  val LeaderImbalancePerBrokerPercentage = 10
  val LeaderImbalanceCheckIntervalSeconds = 300
  val UncleanLeaderElectionEnable = false
  val InterBrokerSecurityProtocol = SecurityProtocol.PLAINTEXT.toString
  val InterBrokerProtocolVersion = ApiVersion.latestVersion.toString

  /** ********* Controlled shutdown configuration ********** */
  val ControlledShutdownMaxRetries = 3
  val ControlledShutdownRetryBackoffMs = 5000
  val ControlledShutdownEnable = true

  /** ********* Group coordinator configuration ********** */
  val GroupMinSessionTimeoutMs = 6000
  val GroupMaxSessionTimeoutMs = 1800000
  val GroupInitialRebalanceDelayMs = 3000
  val GroupMaxSize: Int = Int.MaxValue

  /** ********* Offset management configuration ********** */
  val OffsetMetadataMaxSize = OffsetConfig.DefaultMaxMetadataSize
  val OffsetsLoadBufferSize = OffsetConfig.DefaultLoadBufferSize
  val OffsetsTopicReplicationFactor = OffsetConfig.DefaultOffsetsTopicReplicationFactor
  val OffsetsTopicPartitions: Int = OffsetConfig.DefaultOffsetsTopicNumPartitions
  val OffsetsTopicSegmentBytes: Int = OffsetConfig.DefaultOffsetsTopicSegmentBytes
  val OffsetsTopicCompressionCodec: Int = OffsetConfig.DefaultOffsetsTopicCompressionCodec.codec
  val OffsetsRetentionMinutes: Int = 7 * 24 * 60
  val OffsetsRetentionCheckIntervalMs: Long = OffsetConfig.DefaultOffsetsRetentionCheckIntervalMs
  val OffsetCommitTimeoutMs = OffsetConfig.DefaultOffsetCommitTimeoutMs
  val OffsetCommitRequiredAcks = OffsetConfig.DefaultOffsetCommitRequiredAcks

  /** ********* Transaction management configuration ********** */
  val TransactionalIdExpirationMs = TransactionStateManager.DefaultTransactionalIdExpirationMs
  val TransactionsMaxTimeoutMs = TransactionStateManager.DefaultTransactionsMaxTimeoutMs
  val TransactionsTopicMinISR = TransactionLog.DefaultMinInSyncReplicas
  val TransactionsLoadBufferSize = TransactionLog.DefaultLoadBufferSize
  val TransactionsTopicReplicationFactor = TransactionLog.DefaultReplicationFactor
  val TransactionsTopicPartitions = TransactionLog.DefaultNumPartitions
  val TransactionsTopicSegmentBytes = TransactionLog.DefaultSegmentBytes
  val TransactionsAbortTimedOutTransactionsCleanupIntervalMS = TransactionStateManager.DefaultAbortTimedOutTransactionsIntervalMs
  val TransactionsRemoveExpiredTransactionsCleanupIntervalMS = TransactionStateManager.DefaultRemoveExpiredTransactionalIdsIntervalMs

  /** ********* Fetch Configuration ************* */
  val MaxIncrementalFetchSessionCacheSlots = 1000
  val FetchMaxBytes = 55 * 1024 * 1024

<<<<<<< HEAD
  /** ********* Quota Configuration ********** */
  val ProducerQuotaBytesPerSecondDefault = ClientQuotaManagerConfig.QuotaDefault
  val ConsumerQuotaBytesPerSecondDefault = ClientQuotaManagerConfig.QuotaDefault
=======
  /** ********* Quota Configuration ***********/
>>>>>>> db688b1a
  val NumQuotaSamples: Int = ClientQuotaManagerConfig.DefaultNumQuotaSamples
  val QuotaWindowSizeSeconds: Int = ClientQuotaManagerConfig.DefaultQuotaWindowSizeSeconds
  val NumReplicationQuotaSamples: Int = ReplicationQuotaManagerConfig.DefaultNumQuotaSamples
  val ReplicationQuotaWindowSizeSeconds: Int = ReplicationQuotaManagerConfig.DefaultQuotaWindowSizeSeconds
  val NumAlterLogDirsReplicationQuotaSamples: Int = ReplicationQuotaManagerConfig.DefaultNumQuotaSamples
  val AlterLogDirsReplicationQuotaWindowSizeSeconds: Int = ReplicationQuotaManagerConfig.DefaultQuotaWindowSizeSeconds
  val NumControllerQuotaSamples: Int = ClientQuotaManagerConfig.DefaultNumQuotaSamples
  val ControllerQuotaWindowSizeSeconds: Int = ClientQuotaManagerConfig.DefaultQuotaWindowSizeSeconds

  /** ********* Transaction Configuration ********** */
  val TransactionalIdExpirationMsDefault = 604800000

  val DeleteTopicEnable = true

  val CompressionType = "producer"

  val MaxIdMapSnapshots = 2
  /** ********* Kafka Metrics Configuration ********** */
  val MetricNumSamples = 2
  val MetricSampleWindowMs = 30000
  val MetricReporterClasses = ""
  val MetricRecordingLevel = Sensor.RecordingLevel.INFO.toString()


  /** ********* Kafka Yammer Metrics Reporter Configuration ********** */
  val KafkaMetricReporterClasses = ""
  val KafkaMetricsPollingIntervalSeconds = 10

  /** ********* SSL configuration ********** */
  val SslProtocol = SslConfigs.DEFAULT_SSL_PROTOCOL
  val SslEnabledProtocols = SslConfigs.DEFAULT_SSL_ENABLED_PROTOCOLS
  val SslKeystoreType = SslConfigs.DEFAULT_SSL_KEYSTORE_TYPE
  val SslTruststoreType = SslConfigs.DEFAULT_SSL_TRUSTSTORE_TYPE
  val SslKeyManagerAlgorithm = SslConfigs.DEFAULT_SSL_KEYMANGER_ALGORITHM
  val SslTrustManagerAlgorithm = SslConfigs.DEFAULT_SSL_TRUSTMANAGER_ALGORITHM
  val SslEndpointIdentificationAlgorithm = SslConfigs.DEFAULT_SSL_ENDPOINT_IDENTIFICATION_ALGORITHM
  val SslClientAuthentication = SslClientAuth.NONE.name().toLowerCase(Locale.ROOT)
  val SslClientAuthenticationValidValues = SslClientAuth.VALUES.asScala.map(v => v.toString().toLowerCase(Locale.ROOT)).asJava.toArray(new Array[String](0))
  val SslPrincipalMappingRules = BrokerSecurityConfigs.DEFAULT_SSL_PRINCIPAL_MAPPING_RULES

  /** ********* General Security configuration ********** */
  val ConnectionsMaxReauthMsDefault = 0L

  /** ********* Sasl configuration ********** */
  val SaslMechanismInterBrokerProtocol = SaslConfigs.DEFAULT_SASL_MECHANISM
  val SaslEnabledMechanisms = BrokerSecurityConfigs.DEFAULT_SASL_ENABLED_MECHANISMS
  val SaslKerberosKinitCmd = SaslConfigs.DEFAULT_KERBEROS_KINIT_CMD
  val SaslKerberosTicketRenewWindowFactor = SaslConfigs.DEFAULT_KERBEROS_TICKET_RENEW_WINDOW_FACTOR
  val SaslKerberosTicketRenewJitter = SaslConfigs.DEFAULT_KERBEROS_TICKET_RENEW_JITTER
  val SaslKerberosMinTimeBeforeRelogin = SaslConfigs.DEFAULT_KERBEROS_MIN_TIME_BEFORE_RELOGIN
  val SaslKerberosPrincipalToLocalRules = BrokerSecurityConfigs.DEFAULT_SASL_KERBEROS_PRINCIPAL_TO_LOCAL_RULES
  val SaslLoginRefreshWindowFactor = SaslConfigs.DEFAULT_LOGIN_REFRESH_WINDOW_FACTOR
  val SaslLoginRefreshWindowJitter = SaslConfigs.DEFAULT_LOGIN_REFRESH_WINDOW_JITTER
  val SaslLoginRefreshMinPeriodSeconds = SaslConfigs.DEFAULT_LOGIN_REFRESH_MIN_PERIOD_SECONDS
  val SaslLoginRefreshBufferSeconds = SaslConfigs.DEFAULT_LOGIN_REFRESH_BUFFER_SECONDS

  /** ********* Delegation Token configuration ********** */
  val DelegationTokenMaxLifeTimeMsDefault = 7 * 24 * 60 * 60 * 1000L
  val DelegationTokenExpiryTimeMsDefault = 24 * 60 * 60 * 1000L
  val DelegationTokenExpiryCheckIntervalMsDefault = 1 * 60 * 60 * 1000L

  /** ********* Password encryption configuration for dynamic configs ******** */
  val PasswordEncoderCipherAlgorithm = "AES/CBC/PKCS5Padding"
  val PasswordEncoderKeyLength = 128
  val PasswordEncoderIterations = 4096

  /** ********* Raft Quorum Configuration *********/
  val QuorumVoters = RaftConfig.DEFAULT_QUORUM_VOTERS
  val QuorumElectionTimeoutMs = RaftConfig.DEFAULT_QUORUM_ELECTION_TIMEOUT_MS
  val QuorumFetchTimeoutMs = RaftConfig.DEFAULT_QUORUM_FETCH_TIMEOUT_MS
  val QuorumElectionBackoffMs = RaftConfig.DEFAULT_QUORUM_ELECTION_BACKOFF_MAX_MS
  val QuorumLingerMs = RaftConfig.DEFAULT_QUORUM_LINGER_MS
  val QuorumRequestTimeoutMs = RaftConfig.DEFAULT_QUORUM_REQUEST_TIMEOUT_MS
  val QuorumRetryBackoffMs = RaftConfig.DEFAULT_QUORUM_RETRY_BACKOFF_MS
}

object KafkaConfig {

  private val LogConfigPrefix = "log."

  def main(args: Array[String]): Unit = {
    System.out.println(configDef.toHtml(4, (config: String) => "brokerconfigs_" + config,
      DynamicBrokerConfig.dynamicConfigUpdateModes))
  }

  /** ********* Zookeeper Configuration ********** */
  val ZkConnectProp = "zookeeper.connect"
  val ZkSessionTimeoutMsProp = "zookeeper.session.timeout.ms"
  val ZkConnectionTimeoutMsProp = "zookeeper.connection.timeout.ms"
  val ZkSyncTimeMsProp = "zookeeper.sync.time.ms"
  val ZkEnableSecureAclsProp = "zookeeper.set.acl"
  val ZkMaxInFlightRequestsProp = "zookeeper.max.in.flight.requests"
  val ZkSslClientEnableProp = "zookeeper.ssl.client.enable"
  val ZkClientCnxnSocketProp = "zookeeper.clientCnxnSocket"
  val ZkSslKeyStoreLocationProp = "zookeeper.ssl.keystore.location"
  val ZkSslKeyStorePasswordProp = "zookeeper.ssl.keystore.password"
  val ZkSslKeyStoreTypeProp = "zookeeper.ssl.keystore.type"
  val ZkSslTrustStoreLocationProp = "zookeeper.ssl.truststore.location"
  val ZkSslTrustStorePasswordProp = "zookeeper.ssl.truststore.password"
  val ZkSslTrustStoreTypeProp = "zookeeper.ssl.truststore.type"
  val ZkSslProtocolProp = "zookeeper.ssl.protocol"
  val ZkSslEnabledProtocolsProp = "zookeeper.ssl.enabled.protocols"
  val ZkSslCipherSuitesProp = "zookeeper.ssl.cipher.suites"
  val ZkSslEndpointIdentificationAlgorithmProp = "zookeeper.ssl.endpoint.identification.algorithm"
  val ZkSslCrlEnableProp = "zookeeper.ssl.crl.enable"
  val ZkSslOcspEnableProp = "zookeeper.ssl.ocsp.enable"

  // a map from the Kafka config to the corresponding ZooKeeper Java system property
  private[kafka] val ZkSslConfigToSystemPropertyMap: Map[String, String] = Map(
    ZkSslClientEnableProp -> ZKClientConfig.SECURE_CLIENT,
    ZkClientCnxnSocketProp -> ZKClientConfig.ZOOKEEPER_CLIENT_CNXN_SOCKET,
    ZkSslKeyStoreLocationProp -> "zookeeper.ssl.keyStore.location",
    ZkSslKeyStorePasswordProp -> "zookeeper.ssl.keyStore.password",
    ZkSslKeyStoreTypeProp -> "zookeeper.ssl.keyStore.type",
    ZkSslTrustStoreLocationProp -> "zookeeper.ssl.trustStore.location",
    ZkSslTrustStorePasswordProp -> "zookeeper.ssl.trustStore.password",
    ZkSslTrustStoreTypeProp -> "zookeeper.ssl.trustStore.type",
    ZkSslProtocolProp -> "zookeeper.ssl.protocol",
    ZkSslEnabledProtocolsProp -> "zookeeper.ssl.enabledProtocols",
    ZkSslCipherSuitesProp -> "zookeeper.ssl.ciphersuites",
    ZkSslEndpointIdentificationAlgorithmProp -> "zookeeper.ssl.hostnameVerification",
    ZkSslCrlEnableProp -> "zookeeper.ssl.crl",
    ZkSslOcspEnableProp -> "zookeeper.ssl.ocsp")

  private[kafka] def getZooKeeperClientProperty(clientConfig: ZKClientConfig, kafkaPropName: String): Option[String] = {
    Option(clientConfig.getProperty(ZkSslConfigToSystemPropertyMap(kafkaPropName)))
  }

  private[kafka] def setZooKeeperClientProperty(clientConfig: ZKClientConfig, kafkaPropName: String, kafkaPropValue: Any): Unit = {
    clientConfig.setProperty(ZkSslConfigToSystemPropertyMap(kafkaPropName),
      kafkaPropName match {
        case ZkSslEndpointIdentificationAlgorithmProp => (kafkaPropValue.toString.toUpperCase == "HTTPS").toString
        case ZkSslEnabledProtocolsProp | ZkSslCipherSuitesProp => kafkaPropValue match {
          case list: java.util.List[_] => list.asInstanceOf[java.util.List[_]].asScala.mkString(",")
          case _ => kafkaPropValue.toString
        }
        case _ => kafkaPropValue.toString
      })
  }

  // For ZooKeeper TLS client authentication to be enabled the client must (at a minimum) configure itself as using TLS
  // with both a client connection socket and a key store location explicitly set.
  private[kafka] def zkTlsClientAuthEnabled(zkClientConfig: ZKClientConfig) = {
    getZooKeeperClientProperty(zkClientConfig, ZkSslClientEnableProp).getOrElse("false") == "true" &&
      getZooKeeperClientProperty(zkClientConfig, ZkClientCnxnSocketProp).isDefined &&
      getZooKeeperClientProperty(zkClientConfig, ZkSslKeyStoreLocationProp).isDefined
  }

  /** ********* General Configuration ********** */
  val BrokerIdGenerationEnableProp = "broker.id.generation.enable"
  val MaxReservedBrokerIdProp = "reserved.broker.max.id"
  val BrokerIdProp = "broker.id"
  val MessageMaxBytesProp = "message.max.bytes"
  val NumNetworkThreadsProp = "num.network.threads"
  // IO线程池的大小 即 KafkaRequestHandlerPool 请求处理线程池
  val NumIoThreadsProp = "num.io.threads"
  val BackgroundThreadsProp = "background.threads"
  val NumReplicaAlterLogDirsThreadsProp = "num.replica.alter.log.dirs.threads"
  val QueuedMaxRequestsProp = "queued.max.requests"
  val QueuedMaxBytesProp = "queued.max.request.bytes"
  val RequestTimeoutMsProp = CommonClientConfigs.REQUEST_TIMEOUT_MS_CONFIG
  val ConnectionSetupTimeoutMsProp = CommonClientConfigs.SOCKET_CONNECTION_SETUP_TIMEOUT_MS_CONFIG
  val ConnectionSetupTimeoutMaxMsProp = CommonClientConfigs.SOCKET_CONNECTION_SETUP_TIMEOUT_MAX_MS_CONFIG

  /** KRaft mode configs */
  val ProcessRolesProp = "process.roles"
  val InitialBrokerRegistrationTimeoutMsProp = "initial.broker.registration.timeout.ms"
  val BrokerHeartbeatIntervalMsProp = "broker.heartbeat.interval.ms"
  val BrokerSessionTimeoutMsProp = "broker.session.timeout.ms"
  val NodeIdProp = "node.id"
  val MetadataLogDirProp = "metadata.log.dir"
  val ControllerListenerNamesProp = "controller.listener.names"
  val SaslMechanismControllerProtocolProp = "sasl.mechanism.controller.protocol"

  /** *********** Authorizer Configuration ********** */
  val AuthorizerClassNameProp = "authorizer.class.name"
  /** ********* Socket Server Configuration ********** */
  val PortProp = "port"
  val HostNameProp = "host.name"
  val ListenersProp = "listeners"
  val AdvertisedHostNameProp: String = "advertised.host.name"
  val AdvertisedPortProp = "advertised.port"
  val AdvertisedListenersProp = "advertised.listeners"
  val ListenerSecurityProtocolMapProp = "listener.security.protocol.map"
  val ControlPlaneListenerNameProp = "control.plane.listener.name"
  val SocketSendBufferBytesProp = "socket.send.buffer.bytes"
  val SocketReceiveBufferBytesProp = "socket.receive.buffer.bytes"
  val SocketRequestMaxBytesProp = "socket.request.max.bytes"
  val MaxConnectionsPerIpProp = "max.connections.per.ip"
  val MaxConnectionsPerIpOverridesProp = "max.connections.per.ip.overrides"
  val MaxConnectionsProp = "max.connections"
  val MaxConnectionCreationRateProp = "max.connection.creation.rate"
  val ConnectionsMaxIdleMsProp = "connections.max.idle.ms"
  val FailedAuthenticationDelayMsProp = "connection.failed.authentication.delay.ms"
  /** *************** rack configuration ************ */
  val RackProp = "broker.rack"
  /** ********* Log Configuration ********** */
  val NumPartitionsProp = "num.partitions"
  val LogDirsProp = "log.dirs"
  val LogDirProp = "log.dir"
  val LogSegmentBytesProp = "log.segment.bytes"

  val LogRollTimeMillisProp = "log.roll.ms"
  val LogRollTimeHoursProp = "log.roll.hours"

  val LogRollTimeJitterMillisProp = "log.roll.jitter.ms"
  val LogRollTimeJitterHoursProp = "log.roll.jitter.hours"

  val LogRetentionTimeMillisProp = "log.retention.ms"
  val LogRetentionTimeMinutesProp = "log.retention.minutes"
  val LogRetentionTimeHoursProp = "log.retention.hours"

  val LogRetentionBytesProp = "log.retention.bytes"
  val LogCleanupIntervalMsProp = "log.retention.check.interval.ms"
  val LogCleanupPolicyProp = "log.cleanup.policy"
  val LogCleanerThreadsProp = "log.cleaner.threads"
  val LogCleanerIoMaxBytesPerSecondProp = "log.cleaner.io.max.bytes.per.second"
  val LogCleanerDedupeBufferSizeProp = "log.cleaner.dedupe.buffer.size"
  val LogCleanerIoBufferSizeProp = "log.cleaner.io.buffer.size"
  val LogCleanerDedupeBufferLoadFactorProp = "log.cleaner.io.buffer.load.factor"
  val LogCleanerBackoffMsProp = "log.cleaner.backoff.ms"
  val LogCleanerMinCleanRatioProp = "log.cleaner.min.cleanable.ratio"
  val LogCleanerEnableProp = "log.cleaner.enable"
  val LogCleanerDeleteRetentionMsProp = "log.cleaner.delete.retention.ms"
  val LogCleanerMinCompactionLagMsProp = "log.cleaner.min.compaction.lag.ms"
  val LogCleanerMaxCompactionLagMsProp = "log.cleaner.max.compaction.lag.ms"
  val LogIndexSizeMaxBytesProp = "log.index.size.max.bytes"
  val LogIndexIntervalBytesProp = "log.index.interval.bytes"
  val LogFlushIntervalMessagesProp = "log.flush.interval.messages"
  val LogDeleteDelayMsProp = "log.segment.delete.delay.ms"
  val LogFlushSchedulerIntervalMsProp = "log.flush.scheduler.interval.ms"
  val LogFlushIntervalMsProp = "log.flush.interval.ms"
  val LogFlushOffsetCheckpointIntervalMsProp = "log.flush.offset.checkpoint.interval.ms"
  val LogFlushStartOffsetCheckpointIntervalMsProp = "log.flush.start.offset.checkpoint.interval.ms"
  val LogPreAllocateProp = "log.preallocate"
  val LogMessageFormatVersionProp = LogConfigPrefix + "message.format.version"
  val LogMessageTimestampTypeProp = LogConfigPrefix + "message.timestamp.type"
  val LogMessageTimestampDifferenceMaxMsProp = LogConfigPrefix + "message.timestamp.difference.max.ms"
  val LogMaxIdMapSnapshotsProp = LogConfigPrefix + "max.id.map.snapshots"
  val NumRecoveryThreadsPerDataDirProp = "num.recovery.threads.per.data.dir"
  val AutoCreateTopicsEnableProp = "auto.create.topics.enable"
  val MinInSyncReplicasProp = "min.insync.replicas"
  val CreateTopicPolicyClassNameProp = "create.topic.policy.class.name"
  val AlterConfigPolicyClassNameProp = "alter.config.policy.class.name"
  val LogMessageDownConversionEnableProp = LogConfigPrefix + "message.downconversion.enable"
  /** ********* Replication configuration ********** */
  val ControllerSocketTimeoutMsProp = "controller.socket.timeout.ms"
  val DefaultReplicationFactorProp = "default.replication.factor"
  val ReplicaLagTimeMaxMsProp = "replica.lag.time.max.ms"
  val ReplicaSocketTimeoutMsProp = "replica.socket.timeout.ms"
  val ReplicaSocketReceiveBufferBytesProp = "replica.socket.receive.buffer.bytes"
  val ReplicaFetchMaxBytesProp = "replica.fetch.max.bytes"
  val ReplicaFetchWaitMaxMsProp = "replica.fetch.wait.max.ms"
  val ReplicaFetchMinBytesProp = "replica.fetch.min.bytes"
  val ReplicaFetchResponseMaxBytesProp = "replica.fetch.response.max.bytes"
  val ReplicaFetchBackoffMsProp = "replica.fetch.backoff.ms"
  val NumReplicaFetchersProp = "num.replica.fetchers"
  val ReplicaHighWatermarkCheckpointIntervalMsProp = "replica.high.watermark.checkpoint.interval.ms"
  val FetchPurgatoryPurgeIntervalRequestsProp = "fetch.purgatory.purge.interval.requests"
  val ProducerPurgatoryPurgeIntervalRequestsProp = "producer.purgatory.purge.interval.requests"
  val DeleteRecordsPurgatoryPurgeIntervalRequestsProp = "delete.records.purgatory.purge.interval.requests"
  val AutoLeaderRebalanceEnableProp = "auto.leader.rebalance.enable"
  val LeaderImbalancePerBrokerPercentageProp = "leader.imbalance.per.broker.percentage"
  val LeaderImbalanceCheckIntervalSecondsProp = "leader.imbalance.check.interval.seconds"
  val UncleanLeaderElectionEnableProp = "unclean.leader.election.enable"
  val InterBrokerSecurityProtocolProp = "security.inter.broker.protocol"
  val InterBrokerProtocolVersionProp = "inter.broker.protocol.version"
  val InterBrokerListenerNameProp = "inter.broker.listener.name"
  val ReplicaSelectorClassProp = "replica.selector.class"
  /** ********* Controlled shutdown configuration ********** */
  val ControlledShutdownMaxRetriesProp = "controlled.shutdown.max.retries"
  val ControlledShutdownRetryBackoffMsProp = "controlled.shutdown.retry.backoff.ms"
  val ControlledShutdownEnableProp = "controlled.shutdown.enable"
  /** ********* Group coordinator configuration ********** */
  val GroupMinSessionTimeoutMsProp = "group.min.session.timeout.ms"
  val GroupMaxSessionTimeoutMsProp = "group.max.session.timeout.ms"
  val GroupInitialRebalanceDelayMsProp = "group.initial.rebalance.delay.ms"
  val GroupMaxSizeProp = "group.max.size"
  /** ********* Offset management configuration ********** */
  val OffsetMetadataMaxSizeProp = "offset.metadata.max.bytes"
  val OffsetsLoadBufferSizeProp = "offsets.load.buffer.size"
  val OffsetsTopicReplicationFactorProp = "offsets.topic.replication.factor"
  val OffsetsTopicPartitionsProp = "offsets.topic.num.partitions"
  val OffsetsTopicSegmentBytesProp = "offsets.topic.segment.bytes"
  val OffsetsTopicCompressionCodecProp = "offsets.topic.compression.codec"
  val OffsetsRetentionMinutesProp = "offsets.retention.minutes"
  val OffsetsRetentionCheckIntervalMsProp = "offsets.retention.check.interval.ms"
  val OffsetCommitTimeoutMsProp = "offsets.commit.timeout.ms"
  val OffsetCommitRequiredAcksProp = "offsets.commit.required.acks"
  /** ********* Transaction management configuration ********** */
  val TransactionalIdExpirationMsProp = "transactional.id.expiration.ms"
  val TransactionsMaxTimeoutMsProp = "transaction.max.timeout.ms"
  val TransactionsTopicMinISRProp = "transaction.state.log.min.isr"
  val TransactionsLoadBufferSizeProp = "transaction.state.log.load.buffer.size"
  val TransactionsTopicPartitionsProp = "transaction.state.log.num.partitions"
  val TransactionsTopicSegmentBytesProp = "transaction.state.log.segment.bytes"
  val TransactionsTopicReplicationFactorProp = "transaction.state.log.replication.factor"
  val TransactionsAbortTimedOutTransactionCleanupIntervalMsProp = "transaction.abort.timed.out.transaction.cleanup.interval.ms"
  val TransactionsRemoveExpiredTransactionalIdCleanupIntervalMsProp = "transaction.remove.expired.transaction.cleanup.interval.ms"

  /** ********* Fetch Configuration ************* */
  val MaxIncrementalFetchSessionCacheSlots = "max.incremental.fetch.session.cache.slots"
  val FetchMaxBytes = "fetch.max.bytes"

<<<<<<< HEAD
  /** ********* Quota Configuration ********** */
  val ProducerQuotaBytesPerSecondDefaultProp = "quota.producer.default"
  val ConsumerQuotaBytesPerSecondDefaultProp = "quota.consumer.default"
=======
  /** ********* Quota Configuration ***********/
>>>>>>> db688b1a
  val NumQuotaSamplesProp = "quota.window.num"
  val NumReplicationQuotaSamplesProp = "replication.quota.window.num"
  val NumAlterLogDirsReplicationQuotaSamplesProp = "alter.log.dirs.replication.quota.window.num"
  val NumControllerQuotaSamplesProp = "controller.quota.window.num"
  val QuotaWindowSizeSecondsProp = "quota.window.size.seconds"
  val ReplicationQuotaWindowSizeSecondsProp = "replication.quota.window.size.seconds"
  val AlterLogDirsReplicationQuotaWindowSizeSecondsProp = "alter.log.dirs.replication.quota.window.size.seconds"
  val ControllerQuotaWindowSizeSecondsProp = "controller.quota.window.size.seconds"
  val ClientQuotaCallbackClassProp = "client.quota.callback.class"

  val DeleteTopicEnableProp = "delete.topic.enable"
  val CompressionTypeProp = "compression.type"

  /** ********* Kafka Metrics Configuration ********** */
  val MetricSampleWindowMsProp = CommonClientConfigs.METRICS_SAMPLE_WINDOW_MS_CONFIG
  val MetricNumSamplesProp: String = CommonClientConfigs.METRICS_NUM_SAMPLES_CONFIG
  val MetricReporterClassesProp: String = CommonClientConfigs.METRIC_REPORTER_CLASSES_CONFIG
  val MetricRecordingLevelProp: String = CommonClientConfigs.METRICS_RECORDING_LEVEL_CONFIG

  /** ********* Kafka Yammer Metrics Reporters Configuration ********** */
  val KafkaMetricsReporterClassesProp = "kafka.metrics.reporters"
  val KafkaMetricsPollingIntervalSecondsProp = "kafka.metrics.polling.interval.secs"

  /** ******** Common Security Configuration ************ */
  val PrincipalBuilderClassProp = BrokerSecurityConfigs.PRINCIPAL_BUILDER_CLASS_CONFIG
  val ConnectionsMaxReauthMsProp = BrokerSecurityConfigs.CONNECTIONS_MAX_REAUTH_MS
  val securityProviderClassProp = SecurityConfig.SECURITY_PROVIDERS_CONFIG

  /** ********* SSL Configuration *************** */
  val SslProtocolProp = SslConfigs.SSL_PROTOCOL_CONFIG
  val SslProviderProp = SslConfigs.SSL_PROVIDER_CONFIG
  val SslCipherSuitesProp = SslConfigs.SSL_CIPHER_SUITES_CONFIG
  val SslEnabledProtocolsProp = SslConfigs.SSL_ENABLED_PROTOCOLS_CONFIG
  val SslKeystoreTypeProp = SslConfigs.SSL_KEYSTORE_TYPE_CONFIG
  val SslKeystoreLocationProp = SslConfigs.SSL_KEYSTORE_LOCATION_CONFIG
  val SslKeystorePasswordProp = SslConfigs.SSL_KEYSTORE_PASSWORD_CONFIG
  val SslKeyPasswordProp = SslConfigs.SSL_KEY_PASSWORD_CONFIG
  val SslKeystoreKeyProp = SslConfigs.SSL_KEYSTORE_KEY_CONFIG
  val SslKeystoreCertificateChainProp = SslConfigs.SSL_KEYSTORE_CERTIFICATE_CHAIN_CONFIG
  val SslTruststoreTypeProp = SslConfigs.SSL_TRUSTSTORE_TYPE_CONFIG
  val SslTruststoreLocationProp = SslConfigs.SSL_TRUSTSTORE_LOCATION_CONFIG
  val SslTruststorePasswordProp = SslConfigs.SSL_TRUSTSTORE_PASSWORD_CONFIG
  val SslTruststoreCertificatesProp = SslConfigs.SSL_TRUSTSTORE_CERTIFICATES_CONFIG
  val SslKeyManagerAlgorithmProp = SslConfigs.SSL_KEYMANAGER_ALGORITHM_CONFIG
  val SslTrustManagerAlgorithmProp = SslConfigs.SSL_TRUSTMANAGER_ALGORITHM_CONFIG
  val SslEndpointIdentificationAlgorithmProp = SslConfigs.SSL_ENDPOINT_IDENTIFICATION_ALGORITHM_CONFIG
  val SslSecureRandomImplementationProp = SslConfigs.SSL_SECURE_RANDOM_IMPLEMENTATION_CONFIG
  val SslClientAuthProp = BrokerSecurityConfigs.SSL_CLIENT_AUTH_CONFIG
  val SslPrincipalMappingRulesProp = BrokerSecurityConfigs.SSL_PRINCIPAL_MAPPING_RULES_CONFIG
  var SslEngineFactoryClassProp = SslConfigs.SSL_ENGINE_FACTORY_CLASS_CONFIG

  /** ********* SASL Configuration *************** */
  val SaslMechanismInterBrokerProtocolProp = "sasl.mechanism.inter.broker.protocol"
  val SaslJaasConfigProp = SaslConfigs.SASL_JAAS_CONFIG
  val SaslEnabledMechanismsProp = BrokerSecurityConfigs.SASL_ENABLED_MECHANISMS_CONFIG
  val SaslServerCallbackHandlerClassProp = BrokerSecurityConfigs.SASL_SERVER_CALLBACK_HANDLER_CLASS
  val SaslClientCallbackHandlerClassProp = SaslConfigs.SASL_CLIENT_CALLBACK_HANDLER_CLASS
  val SaslLoginClassProp = SaslConfigs.SASL_LOGIN_CLASS
  val SaslLoginCallbackHandlerClassProp = SaslConfigs.SASL_LOGIN_CALLBACK_HANDLER_CLASS
  val SaslKerberosServiceNameProp = SaslConfigs.SASL_KERBEROS_SERVICE_NAME
  val SaslKerberosKinitCmdProp = SaslConfigs.SASL_KERBEROS_KINIT_CMD
  val SaslKerberosTicketRenewWindowFactorProp = SaslConfigs.SASL_KERBEROS_TICKET_RENEW_WINDOW_FACTOR
  val SaslKerberosTicketRenewJitterProp = SaslConfigs.SASL_KERBEROS_TICKET_RENEW_JITTER
  val SaslKerberosMinTimeBeforeReloginProp = SaslConfigs.SASL_KERBEROS_MIN_TIME_BEFORE_RELOGIN
  val SaslKerberosPrincipalToLocalRulesProp = BrokerSecurityConfigs.SASL_KERBEROS_PRINCIPAL_TO_LOCAL_RULES_CONFIG
  val SaslLoginRefreshWindowFactorProp = SaslConfigs.SASL_LOGIN_REFRESH_WINDOW_FACTOR
  val SaslLoginRefreshWindowJitterProp = SaslConfigs.SASL_LOGIN_REFRESH_WINDOW_JITTER
  val SaslLoginRefreshMinPeriodSecondsProp = SaslConfigs.SASL_LOGIN_REFRESH_MIN_PERIOD_SECONDS
  val SaslLoginRefreshBufferSecondsProp = SaslConfigs.SASL_LOGIN_REFRESH_BUFFER_SECONDS

  /** ********* Delegation Token Configuration *************** */
  val DelegationTokenSecretKeyAliasProp = "delegation.token.master.key"
  val DelegationTokenSecretKeyProp = "delegation.token.secret.key"
  val DelegationTokenMaxLifeTimeProp = "delegation.token.max.lifetime.ms"
  val DelegationTokenExpiryTimeMsProp = "delegation.token.expiry.time.ms"
  val DelegationTokenExpiryCheckIntervalMsProp = "delegation.token.expiry.check.interval.ms"

  /** ********* Password encryption configuration for dynamic configs ******** */
  val PasswordEncoderSecretProp = "password.encoder.secret"
  val PasswordEncoderOldSecretProp = "password.encoder.old.secret"
  val PasswordEncoderKeyFactoryAlgorithmProp = "password.encoder.keyfactory.algorithm"
  val PasswordEncoderCipherAlgorithmProp = "password.encoder.cipher.algorithm"
  val PasswordEncoderKeyLengthProp = "password.encoder.key.length"
  val PasswordEncoderIterationsProp = "password.encoder.iterations"

  /* Documentation */
  /** ********* Zookeeper Configuration ********** */
  val ZkConnectDoc = "Specifies the ZooKeeper connection string in the form <code>hostname:port</code> where host and port are the " +
    "host and port of a ZooKeeper server. To allow connecting through other ZooKeeper nodes when that ZooKeeper machine is " +
    "down you can also specify multiple hosts in the form <code>hostname1:port1,hostname2:port2,hostname3:port3</code>.\n" +
    "The server can also have a ZooKeeper chroot path as part of its ZooKeeper connection string which puts its data under some path in the global ZooKeeper namespace. " +
    "For example to give a chroot path of <code>/chroot/path</code> you would give the connection string as <code>hostname1:port1,hostname2:port2,hostname3:port3/chroot/path</code>."
  val ZkSessionTimeoutMsDoc = "Zookeeper session timeout"
  val ZkConnectionTimeoutMsDoc = "The max time that the client waits to establish a connection to zookeeper. If not set, the value in " + ZkSessionTimeoutMsProp + " is used"
  val ZkSyncTimeMsDoc = "How far a ZK follower can be behind a ZK leader"
  val ZkEnableSecureAclsDoc = "Set client to use secure ACLs"
  val ZkMaxInFlightRequestsDoc = "The maximum number of unacknowledged requests the client will send to Zookeeper before blocking."
  val ZkSslClientEnableDoc = "Set client to use TLS when connecting to ZooKeeper." +
    " An explicit value overrides any value set via the <code>zookeeper.client.secure</code> system property (note the different name)." +
    s" Defaults to false if neither is set; when true, <code>$ZkClientCnxnSocketProp</code> must be set (typically to <code>org.apache.zookeeper.ClientCnxnSocketNetty</code>); other values to set may include " +
    ZkSslConfigToSystemPropertyMap.keys.toList.sorted.filter(x => x != ZkSslClientEnableProp && x != ZkClientCnxnSocketProp).mkString("<code>", "</code>, <code>", "</code>")
  val ZkClientCnxnSocketDoc = "Typically set to <code>org.apache.zookeeper.ClientCnxnSocketNetty</code> when using TLS connectivity to ZooKeeper." +
    s" Overrides any explicit value set via the same-named <code>${ZkSslConfigToSystemPropertyMap(ZkClientCnxnSocketProp)}</code> system property."
  val ZkSslKeyStoreLocationDoc = "Keystore location when using a client-side certificate with TLS connectivity to ZooKeeper." +
    s" Overrides any explicit value set via the <code>${ZkSslConfigToSystemPropertyMap(ZkSslKeyStoreLocationProp)}</code> system property (note the camelCase)."
  val ZkSslKeyStorePasswordDoc = "Keystore password when using a client-side certificate with TLS connectivity to ZooKeeper." +
    s" Overrides any explicit value set via the <code>${ZkSslConfigToSystemPropertyMap(ZkSslKeyStorePasswordProp)}</code> system property (note the camelCase)." +
    " Note that ZooKeeper does not support a key password different from the keystore password, so be sure to set the key password in the keystore to be identical to the keystore password; otherwise the connection attempt to Zookeeper will fail."
  val ZkSslKeyStoreTypeDoc = "Keystore type when using a client-side certificate with TLS connectivity to ZooKeeper." +
    s" Overrides any explicit value set via the <code>${ZkSslConfigToSystemPropertyMap(ZkSslKeyStoreTypeProp)}</code> system property (note the camelCase)." +
    " The default value of <code>null</code> means the type will be auto-detected based on the filename extension of the keystore."
  val ZkSslTrustStoreLocationDoc = "Truststore location when using TLS connectivity to ZooKeeper." +
    s" Overrides any explicit value set via the <code>${ZkSslConfigToSystemPropertyMap(ZkSslTrustStoreLocationProp)}</code> system property (note the camelCase)."
  val ZkSslTrustStorePasswordDoc = "Truststore password when using TLS connectivity to ZooKeeper." +
    s" Overrides any explicit value set via the <code>${ZkSslConfigToSystemPropertyMap(ZkSslTrustStorePasswordProp)}</code> system property (note the camelCase)."
  val ZkSslTrustStoreTypeDoc = "Truststore type when using TLS connectivity to ZooKeeper." +
    s" Overrides any explicit value set via the <code>${ZkSslConfigToSystemPropertyMap(ZkSslTrustStoreTypeProp)}</code> system property (note the camelCase)." +
    " The default value of <code>null</code> means the type will be auto-detected based on the filename extension of the truststore."
  val ZkSslProtocolDoc = "Specifies the protocol to be used in ZooKeeper TLS negotiation." +
    s" An explicit value overrides any value set via the same-named <code>${ZkSslConfigToSystemPropertyMap(ZkSslProtocolProp)}</code> system property."
  val ZkSslEnabledProtocolsDoc = "Specifies the enabled protocol(s) in ZooKeeper TLS negotiation (csv)." +
    s" Overrides any explicit value set via the <code>${ZkSslConfigToSystemPropertyMap(ZkSslEnabledProtocolsProp)}</code> system property (note the camelCase)." +
    s" The default value of <code>null</code> means the enabled protocol will be the value of the <code>${KafkaConfig.ZkSslProtocolProp}</code> configuration property."
  val ZkSslCipherSuitesDoc = "Specifies the enabled cipher suites to be used in ZooKeeper TLS negotiation (csv)." +
    s""" Overrides any explicit value set via the <code>${ZkSslConfigToSystemPropertyMap(ZkSslCipherSuitesProp)}</code> system property (note the single word \"ciphersuites\").""" +
    " The default value of <code>null</code> means the list of enabled cipher suites is determined by the Java runtime being used."
  val ZkSslEndpointIdentificationAlgorithmDoc = "Specifies whether to enable hostname verification in the ZooKeeper TLS negotiation process, with (case-insensitively) \"https\" meaning ZooKeeper hostname verification is enabled and an explicit blank value meaning it is disabled (disabling it is only recommended for testing purposes)." +
    s""" An explicit value overrides any \"true\" or \"false\" value set via the <code>${ZkSslConfigToSystemPropertyMap(ZkSslEndpointIdentificationAlgorithmProp)}</code> system property (note the different name and values; true implies https and false implies blank)."""
  val ZkSslCrlEnableDoc = "Specifies whether to enable Certificate Revocation List in the ZooKeeper TLS protocols." +
    s" Overrides any explicit value set via the <code>${ZkSslConfigToSystemPropertyMap(ZkSslCrlEnableProp)}</code> system property (note the shorter name)."
  val ZkSslOcspEnableDoc = "Specifies whether to enable Online Certificate Status Protocol in the ZooKeeper TLS protocols." +
    s" Overrides any explicit value set via the <code>${ZkSslConfigToSystemPropertyMap(ZkSslOcspEnableProp)}</code> system property (note the shorter name)."
  /** ********* General Configuration ********** */
  val BrokerIdGenerationEnableDoc = s"Enable automatic broker id generation on the server. When enabled the value configured for $MaxReservedBrokerIdProp should be reviewed."
  val MaxReservedBrokerIdDoc = "Max number that can be used for a broker.id"
  val BrokerIdDoc = "The broker id for this server. If unset, a unique broker id will be generated." +
  "To avoid conflicts between zookeeper generated broker id's and user configured broker id's, generated broker ids " +
  "start from " + MaxReservedBrokerIdProp + " + 1."
  val MessageMaxBytesDoc = TopicConfig.MAX_MESSAGE_BYTES_DOC +
    s"This can be set per topic with the topic level <code>${TopicConfig.MAX_MESSAGE_BYTES_CONFIG}</code> config."
  val NumNetworkThreadsDoc = "The number of threads that the server uses for receiving requests from the network and sending responses to the network"
  val NumIoThreadsDoc = "The number of threads that the server uses for processing requests, which may include disk I/O"
  val NumReplicaAlterLogDirsThreadsDoc = "The number of threads that can move replicas between log directories, which may include disk I/O"
  val BackgroundThreadsDoc = "The number of threads to use for various background processing tasks"
  val QueuedMaxRequestsDoc = "The number of queued requests allowed for data-plane, before blocking the network threads"
  val QueuedMaxRequestBytesDoc = "The number of queued bytes allowed before no more requests are read"
  val RequestTimeoutMsDoc = CommonClientConfigs.REQUEST_TIMEOUT_MS_DOC
  val ConnectionSetupTimeoutMsDoc = CommonClientConfigs.SOCKET_CONNECTION_SETUP_TIMEOUT_MS_DOC
  val ConnectionSetupTimeoutMaxMsDoc = CommonClientConfigs.SOCKET_CONNECTION_SETUP_TIMEOUT_MAX_MS_DOC

  /** KRaft mode configs */
  val ProcessRolesDoc = "The roles that this process plays: 'broker', 'controller', or 'broker,controller' if it is both. " +
    "This configuration is only applicable for clusters in KRaft (Kafka Raft) mode (instead of ZooKeeper). Leave this config undefined or empty for Zookeeper clusters."
  val InitialBrokerRegistrationTimeoutMsDoc = "When initially registering with the controller quorum, the number of milliseconds to wait before declaring failure and exiting the broker process."
  val BrokerHeartbeatIntervalMsDoc = "The length of time in milliseconds between broker heartbeats. Used when running in KRaft mode."
  val BrokerSessionTimeoutMsDoc = "The length of time in milliseconds that a broker lease lasts if no heartbeats are made. Used when running in KRaft mode."
  val NodeIdDoc = "The node ID associated with the roles this process is playing when `process.roles` is non-empty. " +
    "This is required configuration when running in KRaft mode."
  val MetadataLogDirDoc = "This configuration determines where we put the metadata log for clusters in KRaft mode. " +
    "If it is not set, the metadata log is placed in the first log directory from log.dirs."
  val ControllerListenerNamesDoc = "A comma-separated list of the names of the listeners used by the controller. This is required " +
    "if running in KRaft mode. The ZK-based controller will not use this configuration."
  val SaslMechanismControllerProtocolDoc = "SASL mechanism used for communication with controllers. Default is GSSAPI."

  /************* Authorizer Configuration ***********/
  val AuthorizerClassNameDoc = s"The fully qualified name of a class that implements s${classOf[Authorizer].getName}" +
  " interface, which is used by the broker for authorization."
  /** ********* Socket Server Configuration ***********/
  val PortDoc = "DEPRECATED: only used when <code>listeners</code> is not set. " +
  "Use <code>listeners</code> instead. \n" +
  "the port to listen and accept connections on"
  val HostNameDoc = "DEPRECATED: only used when <code>listeners</code> is not set. " +
  "Use <code>listeners</code> instead. \n" +
  "hostname of broker. If this is set, it will only bind to this address. If this is not set, it will bind to all interfaces"
  val ListenersDoc = "Listener List - Comma-separated list of URIs we will listen on and the listener names." +
    s" If the listener name is not a security protocol, <code>$ListenerSecurityProtocolMapProp</code> must also be set.\n" +
    " Listener names and port numbers must be unique.\n" +
    " Specify hostname as 0.0.0.0 to bind to all interfaces.\n" +
    " Leave hostname empty to bind to default interface.\n" +
    " Examples of legal listener lists:\n" +
    " PLAINTEXT://myhost:9092,SSL://:9091\n" +
    " CLIENT://0.0.0.0:9092,REPLICATION://localhost:9093\n"
  val AdvertisedHostNameDoc = "DEPRECATED: only used when <code>advertised.listeners</code> or <code>listeners</code> are not set. " +
  "Use <code>advertised.listeners</code> instead. \n" +
  "Hostname to publish to ZooKeeper for clients to use. In IaaS environments, this may " +
  "need to be different from the interface to which the broker binds. If this is not set, " +
  "it will use the value for <code>host.name</code> if configured. Otherwise " +
  "it will use the value returned from java.net.InetAddress.getCanonicalHostName()."
  val AdvertisedPortDoc = "DEPRECATED: only used when <code>advertised.listeners</code> or <code>listeners</code> are not set. " +
  "Use <code>advertised.listeners</code> instead. \n" +
  "The port to publish to ZooKeeper for clients to use. In IaaS environments, this may " +
  "need to be different from the port to which the broker binds. If this is not set, " +
  "it will publish the same port that the broker binds to."
  val AdvertisedListenersDoc = s"Listeners to publish to ZooKeeper for clients to use, if different than the <code>$ListenersProp</code> config property." +
    " In IaaS environments, this may need to be different from the interface to which the broker binds." +
    s" If this is not set, the value for <code>$ListenersProp</code> will be used." +
    s" Unlike <code>$ListenersProp</code>, it is not valid to advertise the 0.0.0.0 meta-address.\n" +
    s" Also unlike <code>$ListenersProp</code>, there can be duplicated ports in this property," +
    " so that one listener can be configured to advertise another listener's address." +
    " This can be useful in some cases where external load balancers are used."
  val ListenerSecurityProtocolMapDoc = "Map between listener names and security protocols. This must be defined for " +
    "the same security protocol to be usable in more than one port or IP. For example, internal and " +
    "external traffic can be separated even if SSL is required for both. Concretely, the user could define listeners " +
    "with names INTERNAL and EXTERNAL and this property as: `INTERNAL:SSL,EXTERNAL:SSL`. As shown, key and value are " +
    "separated by a colon and map entries are separated by commas. Each listener name should only appear once in the map. " +
    "Different security (SSL and SASL) settings can be configured for each listener by adding a normalised " +
    "prefix (the listener name is lowercased) to the config name. For example, to set a different keystore for the " +
    "INTERNAL listener, a config with name <code>listener.name.internal.ssl.keystore.location</code> would be set. " +
    "If the config for the listener name is not set, the config will fallback to the generic config (i.e. <code>ssl.keystore.location</code>). "
  val controlPlaneListenerNameDoc = "Name of listener used for communication between controller and brokers. " +
    s"Broker will use the $ControlPlaneListenerNameProp to locate the endpoint in $ListenersProp list, to listen for connections from the controller. " +
    "For example, if a broker's config is :\n" +
    "listeners = INTERNAL://192.1.1.8:9092, EXTERNAL://10.1.1.5:9093, CONTROLLER://192.1.1.8:9094\n" +
    "listener.security.protocol.map = INTERNAL:PLAINTEXT, EXTERNAL:SSL, CONTROLLER:SSL\n" +
    "control.plane.listener.name = CONTROLLER\n" +
    "On startup, the broker will start listening on \"192.1.1.8:9094\" with security protocol \"SSL\".\n" +
    s"On controller side, when it discovers a broker's published endpoints through zookeeper, it will use the $ControlPlaneListenerNameProp " +
    "to find the endpoint, which it will use to establish connection to the broker.\n" +
    "For example, if the broker's published endpoints on zookeeper are :\n" +
    "\"endpoints\" : [\"INTERNAL://broker1.example.com:9092\",\"EXTERNAL://broker1.example.com:9093\",\"CONTROLLER://broker1.example.com:9094\"]\n" +
    " and the controller's config is :\n" +
    "listener.security.protocol.map = INTERNAL:PLAINTEXT, EXTERNAL:SSL, CONTROLLER:SSL\n" +
    "control.plane.listener.name = CONTROLLER\n" +
    "then controller will use \"broker1.example.com:9094\" with security protocol \"SSL\" to connect to the broker.\n" +
    "If not explicitly configured, the default value will be null and there will be no dedicated endpoints for controller connections."

  val SocketSendBufferBytesDoc = "The SO_SNDBUF buffer of the socket server sockets. If the value is -1, the OS default will be used."
  val SocketReceiveBufferBytesDoc = "The SO_RCVBUF buffer of the socket server sockets. If the value is -1, the OS default will be used."
  val SocketRequestMaxBytesDoc = "The maximum number of bytes in a socket request"
  val MaxConnectionsPerIpDoc = "The maximum number of connections we allow from each ip address. This can be set to 0 if there are overrides " +
    s"configured using $MaxConnectionsPerIpOverridesProp property. New connections from the ip address are dropped if the limit is reached."
  val MaxConnectionsPerIpOverridesDoc = "A comma-separated list of per-ip or hostname overrides to the default maximum number of connections. " +
    "An example value is \"hostName:100,127.0.0.1:200\""
  val MaxConnectionsDoc = "The maximum number of connections we allow in the broker at any time. This limit is applied in addition " +
    s"to any per-ip limits configured using $MaxConnectionsPerIpProp. Listener-level limits may also be configured by prefixing the " +
    s"config name with the listener prefix, for example, <code>listener.name.internal.$MaxConnectionsProp</code>. Broker-wide limit " +
    "should be configured based on broker capacity while listener limits should be configured based on application requirements. " +
    "New connections are blocked if either the listener or broker limit is reached. Connections on the inter-broker listener are " +
    "permitted even if broker-wide limit is reached. The least recently used connection on another listener will be closed in this case."
  val MaxConnectionCreationRateDoc = "The maximum connection creation rate we allow in the broker at any time. Listener-level limits " +
    s"may also be configured by prefixing the config name with the listener prefix, for example, <code>listener.name.internal.$MaxConnectionCreationRateProp</code>." +
    "Broker-wide connection rate limit should be configured based on broker capacity while listener limits should be configured based on " +
    "application requirements. New connections will be throttled if either the listener or the broker limit is reached, with the exception " +
    "of inter-broker listener. Connections on the inter-broker listener will be throttled only when the listener-level rate limit is reached."
  val ConnectionsMaxIdleMsDoc = "Idle connections timeout: the server socket processor threads close the connections that idle more than this"
  val FailedAuthenticationDelayMsDoc = "Connection close delay on failed authentication: this is the time (in milliseconds) by which connection close will be delayed on authentication failure. " +
    s"This must be configured to be less than $ConnectionsMaxIdleMsProp to prevent connection timeout."
  /** *********** Rack Configuration ************* */
  val RackDoc = "Rack of the broker. This will be used in rack aware replication assignment for fault tolerance. Examples: `RACK1`, `us-east-1d`"
  /** ********* Log Configuration ********** */
  val NumPartitionsDoc = "The default number of log partitions per topic"
  val LogDirDoc = "The directory in which the log data is kept (supplemental for " + LogDirsProp + " property)"
  val LogDirsDoc = "The directories in which the log data is kept. If not set, the value in " + LogDirProp + " is used"
  val LogSegmentBytesDoc = "The maximum size of a single log file"
  val LogRollTimeMillisDoc = "The maximum time before a new log segment is rolled out (in milliseconds). If not set, the value in " + LogRollTimeHoursProp + " is used"
  val LogRollTimeHoursDoc = "The maximum time before a new log segment is rolled out (in hours), secondary to " + LogRollTimeMillisProp + " property"

  val LogRollTimeJitterMillisDoc = "The maximum jitter to subtract from logRollTimeMillis (in milliseconds). If not set, the value in " + LogRollTimeJitterHoursProp + " is used"
  val LogRollTimeJitterHoursDoc = "The maximum jitter to subtract from logRollTimeMillis (in hours), secondary to " + LogRollTimeJitterMillisProp + " property"

  val LogRetentionTimeMillisDoc = "The number of milliseconds to keep a log file before deleting it (in milliseconds), If not set, the value in " + LogRetentionTimeMinutesProp + " is used. If set to -1, no time limit is applied."
  val LogRetentionTimeMinsDoc = "The number of minutes to keep a log file before deleting it (in minutes), secondary to " + LogRetentionTimeMillisProp + " property. If not set, the value in " + LogRetentionTimeHoursProp + " is used"
  val LogRetentionTimeHoursDoc = "The number of hours to keep a log file before deleting it (in hours), tertiary to " + LogRetentionTimeMillisProp + " property"

  val LogRetentionBytesDoc = "The maximum size of the log before deleting it"
  val LogCleanupIntervalMsDoc = "The frequency in milliseconds that the log cleaner checks whether any log is eligible for deletion"
  val LogCleanupPolicyDoc = "The default cleanup policy for segments beyond the retention window. A comma separated list of valid policies. Valid policies are: \"delete\" and \"compact\""
  val LogCleanerThreadsDoc = "The number of background threads to use for log cleaning"
  val LogCleanerIoMaxBytesPerSecondDoc = "The log cleaner will be throttled so that the sum of its read and write i/o will be less than this value on average"
  val LogCleanerDedupeBufferSizeDoc = "The total memory used for log deduplication across all cleaner threads"
  val LogCleanerIoBufferSizeDoc = "The total memory used for log cleaner I/O buffers across all cleaner threads"
  val LogCleanerDedupeBufferLoadFactorDoc = "Log cleaner dedupe buffer load factor. The percentage full the dedupe buffer can become. A higher value " +
    "will allow more log to be cleaned at once but will lead to more hash collisions"
  val LogCleanerBackoffMsDoc = "The amount of time to sleep when there are no logs to clean"
  val LogCleanerMinCleanRatioDoc = "The minimum ratio of dirty log to total log for a log to eligible for cleaning. " +
    "If the " + LogCleanerMaxCompactionLagMsProp + " or the " + LogCleanerMinCompactionLagMsProp +
    " configurations are also specified, then the log compactor considers the log eligible for compaction " +
    "as soon as either: (i) the dirty ratio threshold has been met and the log has had dirty (uncompacted) " +
    "records for at least the " + LogCleanerMinCompactionLagMsProp + " duration, or (ii) if the log has had " +
    "dirty (uncompacted) records for at most the " + LogCleanerMaxCompactionLagMsProp + " period."
  val LogCleanerEnableDoc = "Enable the log cleaner process to run on the server. Should be enabled if using any topics with a cleanup.policy=compact including the internal offsets topic. If disabled those topics will not be compacted and continually grow in size."
  val LogCleanerDeleteRetentionMsDoc = "How long are delete records retained?"
  val LogCleanerMinCompactionLagMsDoc = "The minimum time a message will remain uncompacted in the log. Only applicable for logs that are being compacted."
  val LogCleanerMaxCompactionLagMsDoc = "The maximum time a message will remain ineligible for compaction in the log. Only applicable for logs that are being compacted."
  val LogIndexSizeMaxBytesDoc = "The maximum size in bytes of the offset index"
  val LogIndexIntervalBytesDoc = "The interval with which we add an entry to the offset index"
  val LogFlushIntervalMessagesDoc = "The number of messages accumulated on a log partition before messages are flushed to disk "
  val LogDeleteDelayMsDoc = "The amount of time to wait before deleting a file from the filesystem"
  val LogFlushSchedulerIntervalMsDoc = "The frequency in ms that the log flusher checks whether any log needs to be flushed to disk"
  val LogFlushIntervalMsDoc = "The maximum time in ms that a message in any topic is kept in memory before flushed to disk. If not set, the value in " + LogFlushSchedulerIntervalMsProp + " is used"
  val LogFlushOffsetCheckpointIntervalMsDoc = "The frequency with which we update the persistent record of the last flush which acts as the log recovery point"
  val LogFlushStartOffsetCheckpointIntervalMsDoc = "The frequency with which we update the persistent record of log start offset"
  val LogPreAllocateEnableDoc = "Should pre allocate file when create new segment? If you are using Kafka on Windows, you probably need to set it to true."
  val LogMessageFormatVersionDoc = "Specify the message format version the broker will use to append messages to the logs. The value should be a valid ApiVersion. " +
    "Some examples are: 0.8.2, 0.9.0.0, 0.10.0, check ApiVersion for more details. By setting a particular message format version, the " +
    "user is certifying that all the existing messages on disk are smaller or equal than the specified version. Setting this value incorrectly " +
    "will cause consumers with older versions to break as they will receive messages with a format that they don't understand."

  val LogMessageTimestampTypeDoc = "Define whether the timestamp in the message is message create time or log append time. The value should be either " +
    "`CreateTime` or `LogAppendTime`"

  val LogMessageTimestampDifferenceMaxMsDoc = "The maximum difference allowed between the timestamp when a broker receives " +
    "a message and the timestamp specified in the message. If log.message.timestamp.type=CreateTime, a message will be rejected " +
    "if the difference in timestamp exceeds this threshold. This configuration is ignored if log.message.timestamp.type=LogAppendTime." +
    "The maximum timestamp difference allowed should be no greater than log.retention.ms to avoid unnecessarily frequent log rolling."
  val NumRecoveryThreadsPerDataDirDoc = "The number of threads per data directory to be used for log recovery at startup and flushing at shutdown"
  val AutoCreateTopicsEnableDoc = "Enable auto creation of topic on the server"
  val MinInSyncReplicasDoc = "When a producer sets acks to \"all\" (or \"-1\"), " +
    "min.insync.replicas specifies the minimum number of replicas that must acknowledge " +
    "a write for the write to be considered successful. If this minimum cannot be met, " +
    "then the producer will raise an exception (either NotEnoughReplicas or " +
    "NotEnoughReplicasAfterAppend).<br>When used together, min.insync.replicas and acks " +
    "allow you to enforce greater durability guarantees. A typical scenario would be to " +
    "create a topic with a replication factor of 3, set min.insync.replicas to 2, and " +
    "produce with acks of \"all\". This will ensure that the producer raises an exception " +
    "if a majority of replicas do not receive a write."

  val CreateTopicPolicyClassNameDoc = "The create topic policy class that should be used for validation. The class should " +
    "implement the <code>org.apache.kafka.server.policy.CreateTopicPolicy</code> interface."
  val AlterConfigPolicyClassNameDoc = "The alter configs policy class that should be used for validation. The class should " +
    "implement the <code>org.apache.kafka.server.policy.AlterConfigPolicy</code> interface."
  val LogMessageDownConversionEnableDoc = TopicConfig.MESSAGE_DOWNCONVERSION_ENABLE_DOC;

  /** ********* Replication configuration ********** */
  val ControllerSocketTimeoutMsDoc = "The socket timeout for controller-to-broker channels"
  val ControllerMessageQueueSizeDoc = "The buffer size for controller-to-broker-channels"
  val DefaultReplicationFactorDoc = "default replication factors for automatically created topics"
  val ReplicaLagTimeMaxMsDoc = "If a follower hasn't sent any fetch requests or hasn't consumed up to the leaders log end offset for at least this time," +
    " the leader will remove the follower from isr"
  val ReplicaSocketTimeoutMsDoc = "The socket timeout for network requests. Its value should be at least replica.fetch.wait.max.ms"
  val ReplicaSocketReceiveBufferBytesDoc = "The socket receive buffer for network requests"
  val ReplicaFetchMaxBytesDoc = "The number of bytes of messages to attempt to fetch for each partition. This is not an absolute maximum, " +
    "if the first record batch in the first non-empty partition of the fetch is larger than this value, the record batch will still be returned " +
    "to ensure that progress can be made. The maximum record batch size accepted by the broker is defined via " +
    "<code>message.max.bytes</code> (broker config) or <code>max.message.bytes</code> (topic config)."
  val ReplicaFetchWaitMaxMsDoc = "max wait time for each fetcher request issued by follower replicas. This value should always be less than the " +
  "replica.lag.time.max.ms at all times to prevent frequent shrinking of ISR for low throughput topics"
  val ReplicaFetchMinBytesDoc = "Minimum bytes expected for each fetch response. If not enough bytes, wait up to <code>replica.fetch.wait.max.ms</code> (broker config)."
  val ReplicaFetchResponseMaxBytesDoc = "Maximum bytes expected for the entire fetch response. Records are fetched in batches, " +
    "and if the first record batch in the first non-empty partition of the fetch is larger than this value, the record batch " +
    "will still be returned to ensure that progress can be made. As such, this is not an absolute maximum. The maximum " +
    "record batch size accepted by the broker is defined via <code>message.max.bytes</code> (broker config) or " +
    "<code>max.message.bytes</code> (topic config)."
  val NumReplicaFetchersDoc = "Number of fetcher threads used to replicate messages from a source broker. " +
  "Increasing this value can increase the degree of I/O parallelism in the follower broker."
  val ReplicaFetchBackoffMsDoc = "The amount of time to sleep when fetch partition error occurs."
  val ReplicaHighWatermarkCheckpointIntervalMsDoc = "The frequency with which the high watermark is saved out to disk"
  val FetchPurgatoryPurgeIntervalRequestsDoc = "The purge interval (in number of requests) of the fetch request purgatory"
  val ProducerPurgatoryPurgeIntervalRequestsDoc = "The purge interval (in number of requests) of the producer request purgatory"
  val DeleteRecordsPurgatoryPurgeIntervalRequestsDoc = "The purge interval (in number of requests) of the delete records request purgatory"
  val AutoLeaderRebalanceEnableDoc = "Enables auto leader balancing. A background thread checks the distribution of partition leaders at regular intervals, configurable by `leader.imbalance.check.interval.seconds`. If the leader imbalance exceeds `leader.imbalance.per.broker.percentage`, leader rebalance to the preferred leader for partitions is triggered."
  val LeaderImbalancePerBrokerPercentageDoc = "The ratio of leader imbalance allowed per broker. The controller would trigger a leader balance if it goes above this value per broker. The value is specified in percentage."
  val LeaderImbalanceCheckIntervalSecondsDoc = "The frequency with which the partition rebalance check is triggered by the controller"
  val UncleanLeaderElectionEnableDoc = "Indicates whether to enable replicas not in the ISR set to be elected as leader as a last resort, even though doing so may result in data loss"
  val InterBrokerSecurityProtocolDoc = "Security protocol used to communicate between brokers. Valid values are: " +
    s"${SecurityProtocol.names.asScala.mkString(", ")}. It is an error to set this and $InterBrokerListenerNameProp " +
    "properties at the same time."
  val InterBrokerProtocolVersionDoc = "Specify which version of the inter-broker protocol will be used.\n" +
  " This is typically bumped after all brokers were upgraded to a new version.\n" +
  " Example of some valid values are: 0.8.0, 0.8.1, 0.8.1.1, 0.8.2, 0.8.2.0, 0.8.2.1, 0.9.0.0, 0.9.0.1 Check ApiVersion for the full list."
  val InterBrokerListenerNameDoc = s"Name of listener used for communication between brokers. If this is unset, the listener name is defined by $InterBrokerSecurityProtocolProp. " +
    s"It is an error to set this and $InterBrokerSecurityProtocolProp properties at the same time."
  val ReplicaSelectorClassDoc = "The fully qualified class name that implements ReplicaSelector. This is used by the broker to find the preferred read replica. By default, we use an implementation that returns the leader."
  /** ********* Controlled shutdown configuration ********** */
  val ControlledShutdownMaxRetriesDoc = "Controlled shutdown can fail for multiple reasons. This determines the number of retries when such failure happens"
  val ControlledShutdownRetryBackoffMsDoc = "Before each retry, the system needs time to recover from the state that caused the previous failure (Controller fail over, replica lag etc). This config determines the amount of time to wait before retrying."
  val ControlledShutdownEnableDoc = "Enable controlled shutdown of the server"
  /** ********* Group coordinator configuration ********** */
  val GroupMinSessionTimeoutMsDoc = "The minimum allowed session timeout for registered consumers. Shorter timeouts result in quicker failure detection at the cost of more frequent consumer heartbeating, which can overwhelm broker resources."
  val GroupMaxSessionTimeoutMsDoc = "The maximum allowed session timeout for registered consumers. Longer timeouts give consumers more time to process messages in between heartbeats at the cost of a longer time to detect failures."
  val GroupInitialRebalanceDelayMsDoc = "The amount of time the group coordinator will wait for more consumers to join a new group before performing the first rebalance. A longer delay means potentially fewer rebalances, but increases the time until processing begins."
  val GroupMaxSizeDoc = "The maximum number of consumers that a single consumer group can accommodate."
  /** ********* Offset management configuration ********** */
  val OffsetMetadataMaxSizeDoc = "The maximum size for a metadata entry associated with an offset commit"
  val OffsetsLoadBufferSizeDoc = "Batch size for reading from the offsets segments when loading offsets into the cache (soft-limit, overridden if records are too large)."
  val OffsetsTopicReplicationFactorDoc = "The replication factor for the offsets topic (set higher to ensure availability). " +
    "Internal topic creation will fail until the cluster size meets this replication factor requirement."
  val OffsetsTopicPartitionsDoc = "The number of partitions for the offset commit topic (should not change after deployment)"
  val OffsetsTopicSegmentBytesDoc = "The offsets topic segment bytes should be kept relatively small in order to facilitate faster log compaction and cache loads"
  val OffsetsTopicCompressionCodecDoc = "Compression codec for the offsets topic - compression may be used to achieve \"atomic\" commits"
  val OffsetsRetentionMinutesDoc = "After a consumer group loses all its consumers (i.e. becomes empty) its offsets will be kept for this retention period before getting discarded. " +
    "For standalone consumers (using manual assignment), offsets will be expired after the time of last commit plus this retention period."
  val OffsetsRetentionCheckIntervalMsDoc = "Frequency at which to check for stale offsets"
  val OffsetCommitTimeoutMsDoc = "Offset commit will be delayed until all replicas for the offsets topic receive the commit " +
    "or this timeout is reached. This is similar to the producer request timeout."
  val OffsetCommitRequiredAcksDoc = "The required acks before the commit can be accepted. In general, the default (-1) should not be overridden"
  /** ********* Transaction management configuration ********** */
  val TransactionalIdExpirationMsDoc = "The time in ms that the transaction coordinator will wait without receiving any transaction status updates " +
    "for the current transaction before expiring its transactional id. This setting also influences producer id expiration - producer ids are expired " +
    "once this time has elapsed after the last write with the given producer id. Note that producer ids may expire sooner if the last write from the producer id is deleted due to the topic's retention settings."
  val TransactionsMaxTimeoutMsDoc = "The maximum allowed timeout for transactions. " +
    "If a client’s requested transaction time exceed this, then the broker will return an error in InitProducerIdRequest. This prevents a client from too large of a timeout, which can stall consumers reading from topics included in the transaction."
  val TransactionsTopicMinISRDoc = "Overridden " + MinInSyncReplicasProp + " config for the transaction topic."
  val TransactionsLoadBufferSizeDoc = "Batch size for reading from the transaction log segments when loading producer ids and transactions into the cache (soft-limit, overridden if records are too large)."
  val TransactionsTopicReplicationFactorDoc = "The replication factor for the transaction topic (set higher to ensure availability). " +
    "Internal topic creation will fail until the cluster size meets this replication factor requirement."
  val TransactionsTopicPartitionsDoc = "The number of partitions for the transaction topic (should not change after deployment)."
  val TransactionsTopicSegmentBytesDoc = "The transaction topic segment bytes should be kept relatively small in order to facilitate faster log compaction and cache loads"
  val TransactionsAbortTimedOutTransactionsIntervalMsDoc = "The interval at which to rollback transactions that have timed out"
  val TransactionsRemoveExpiredTransactionsIntervalMsDoc = "The interval at which to remove transactions that have expired due to <code>transactional.id.expiration.ms</code> passing"

  /** ********* Fetch Configuration ************* */
  val MaxIncrementalFetchSessionCacheSlotsDoc = "The maximum number of incremental fetch sessions that we will maintain."
  val FetchMaxBytesDoc = "The maximum number of bytes we will return for a fetch request. Must be at least 1024."

<<<<<<< HEAD
  /** ********* Quota Configuration ********** */
  val ProducerQuotaBytesPerSecondDefaultDoc = "DEPRECATED: Used only when dynamic default quotas are not configured for <user>, <client-id> or <user, client-id> in Zookeeper. " +
  "Any producer distinguished by clientId will get throttled if it produces more bytes than this value per-second"
  val ConsumerQuotaBytesPerSecondDefaultDoc = "DEPRECATED: Used only when dynamic default quotas are not configured for <user, <client-id> or <user, client-id> in Zookeeper. " +
  "Any consumer distinguished by clientId/consumer group will get throttled if it fetches more bytes than this value per-second"
=======
  /** ********* Quota Configuration ***********/
>>>>>>> db688b1a
  val NumQuotaSamplesDoc = "The number of samples to retain in memory for client quotas"
  val NumReplicationQuotaSamplesDoc = "The number of samples to retain in memory for replication quotas"
  val NumAlterLogDirsReplicationQuotaSamplesDoc = "The number of samples to retain in memory for alter log dirs replication quotas"
  val NumControllerQuotaSamplesDoc = "The number of samples to retain in memory for controller mutation quotas"
  val QuotaWindowSizeSecondsDoc = "The time span of each sample for client quotas"
  val ReplicationQuotaWindowSizeSecondsDoc = "The time span of each sample for replication quotas"
  val AlterLogDirsReplicationQuotaWindowSizeSecondsDoc = "The time span of each sample for alter log dirs replication quotas"
  val ControllerQuotaWindowSizeSecondsDoc = "The time span of each sample for controller mutations quotas"

  val ClientQuotaCallbackClassDoc = "The fully qualified name of a class that implements the ClientQuotaCallback interface, " +
    "which is used to determine quota limits applied to client requests. By default, <user, client-id>, <user> or <client-id> " +
    "quotas stored in ZooKeeper are applied. For any given request, the most specific quota that matches the user principal " +
    "of the session and the client-id of the request is applied."

  val DeleteTopicEnableDoc = "Enables delete topic. Delete topic through the admin tool will have no effect if this config is turned off"
  val CompressionTypeDoc = "Specify the final compression type for a given topic. This configuration accepts the standard compression codecs " +
  "('gzip', 'snappy', 'lz4', 'zstd'). It additionally accepts 'uncompressed' which is equivalent to no compression; and " +
  "'producer' which means retain the original compression codec set by the producer."

  /** ********* Kafka Metrics Configuration ********** */
  val MetricSampleWindowMsDoc = CommonClientConfigs.METRICS_SAMPLE_WINDOW_MS_DOC
  val MetricNumSamplesDoc = CommonClientConfigs.METRICS_NUM_SAMPLES_DOC
  val MetricReporterClassesDoc = CommonClientConfigs.METRIC_REPORTER_CLASSES_DOC
  val MetricRecordingLevelDoc = CommonClientConfigs.METRICS_RECORDING_LEVEL_DOC


  /** ********* Kafka Yammer Metrics Reporter Configuration ********** */
  val KafkaMetricsReporterClassesDoc = "A list of classes to use as Yammer metrics custom reporters." +
    " The reporters should implement <code>kafka.metrics.KafkaMetricsReporter</code> trait. If a client wants" +
    " to expose JMX operations on a custom reporter, the custom reporter needs to additionally implement an MBean" +
    " trait that extends <code>kafka.metrics.KafkaMetricsReporterMBean</code> trait so that the registered MBean is compliant with" +
    " the standard MBean convention."

  val KafkaMetricsPollingIntervalSecondsDoc = s"The metrics polling interval (in seconds) which can be used" +
    s" in $KafkaMetricsReporterClassesProp implementations."

  /** ******** Common Security Configuration ************ */
  val PrincipalBuilderClassDoc = BrokerSecurityConfigs.PRINCIPAL_BUILDER_CLASS_DOC
  val ConnectionsMaxReauthMsDoc = BrokerSecurityConfigs.CONNECTIONS_MAX_REAUTH_MS_DOC
  val securityProviderClassDoc = SecurityConfig.SECURITY_PROVIDERS_DOC

  /** ********* SSL Configuration *************** */
  val SslProtocolDoc = SslConfigs.SSL_PROTOCOL_DOC
  val SslProviderDoc = SslConfigs.SSL_PROVIDER_DOC
  val SslCipherSuitesDoc = SslConfigs.SSL_CIPHER_SUITES_DOC
  val SslEnabledProtocolsDoc = SslConfigs.SSL_ENABLED_PROTOCOLS_DOC
  val SslKeystoreTypeDoc = SslConfigs.SSL_KEYSTORE_TYPE_DOC
  val SslKeystoreLocationDoc = SslConfigs.SSL_KEYSTORE_LOCATION_DOC
  val SslKeystorePasswordDoc = SslConfigs.SSL_KEYSTORE_PASSWORD_DOC
  val SslKeyPasswordDoc = SslConfigs.SSL_KEY_PASSWORD_DOC
  val SslKeystoreKeyDoc = SslConfigs.SSL_KEYSTORE_KEY_DOC
  val SslKeystoreCertificateChainDoc = SslConfigs.SSL_KEYSTORE_CERTIFICATE_CHAIN_DOC
  val SslTruststoreTypeDoc = SslConfigs.SSL_TRUSTSTORE_TYPE_DOC
  val SslTruststorePasswordDoc = SslConfigs.SSL_TRUSTSTORE_PASSWORD_DOC
  val SslTruststoreLocationDoc = SslConfigs.SSL_TRUSTSTORE_LOCATION_DOC
  val SslTruststoreCertificatesDoc = SslConfigs.SSL_TRUSTSTORE_CERTIFICATES_DOC
  val SslKeyManagerAlgorithmDoc = SslConfigs.SSL_KEYMANAGER_ALGORITHM_DOC
  val SslTrustManagerAlgorithmDoc = SslConfigs.SSL_TRUSTMANAGER_ALGORITHM_DOC
  val SslEndpointIdentificationAlgorithmDoc = SslConfigs.SSL_ENDPOINT_IDENTIFICATION_ALGORITHM_DOC
  val SslSecureRandomImplementationDoc = SslConfigs.SSL_SECURE_RANDOM_IMPLEMENTATION_DOC
  val SslClientAuthDoc = BrokerSecurityConfigs.SSL_CLIENT_AUTH_DOC
  val SslPrincipalMappingRulesDoc = BrokerSecurityConfigs.SSL_PRINCIPAL_MAPPING_RULES_DOC
  val SslEngineFactoryClassDoc = SslConfigs.SSL_ENGINE_FACTORY_CLASS_DOC

  /** ********* Sasl Configuration *************** */
  val SaslMechanismInterBrokerProtocolDoc = "SASL mechanism used for inter-broker communication. Default is GSSAPI."
  val SaslJaasConfigDoc = SaslConfigs.SASL_JAAS_CONFIG_DOC
  val SaslEnabledMechanismsDoc = BrokerSecurityConfigs.SASL_ENABLED_MECHANISMS_DOC
  val SaslServerCallbackHandlerClassDoc = BrokerSecurityConfigs.SASL_SERVER_CALLBACK_HANDLER_CLASS_DOC
  val SaslClientCallbackHandlerClassDoc = SaslConfigs.SASL_CLIENT_CALLBACK_HANDLER_CLASS_DOC
  val SaslLoginClassDoc = SaslConfigs.SASL_LOGIN_CLASS_DOC
  val SaslLoginCallbackHandlerClassDoc = SaslConfigs.SASL_LOGIN_CALLBACK_HANDLER_CLASS_DOC
  val SaslKerberosServiceNameDoc = SaslConfigs.SASL_KERBEROS_SERVICE_NAME_DOC
  val SaslKerberosKinitCmdDoc = SaslConfigs.SASL_KERBEROS_KINIT_CMD_DOC
  val SaslKerberosTicketRenewWindowFactorDoc = SaslConfigs.SASL_KERBEROS_TICKET_RENEW_WINDOW_FACTOR_DOC
  val SaslKerberosTicketRenewJitterDoc = SaslConfigs.SASL_KERBEROS_TICKET_RENEW_JITTER_DOC
  val SaslKerberosMinTimeBeforeReloginDoc = SaslConfigs.SASL_KERBEROS_MIN_TIME_BEFORE_RELOGIN_DOC
  val SaslKerberosPrincipalToLocalRulesDoc = BrokerSecurityConfigs.SASL_KERBEROS_PRINCIPAL_TO_LOCAL_RULES_DOC
  val SaslLoginRefreshWindowFactorDoc = SaslConfigs.SASL_LOGIN_REFRESH_WINDOW_FACTOR_DOC
  val SaslLoginRefreshWindowJitterDoc = SaslConfigs.SASL_LOGIN_REFRESH_WINDOW_JITTER_DOC
  val SaslLoginRefreshMinPeriodSecondsDoc = SaslConfigs.SASL_LOGIN_REFRESH_MIN_PERIOD_SECONDS_DOC
  val SaslLoginRefreshBufferSecondsDoc = SaslConfigs.SASL_LOGIN_REFRESH_BUFFER_SECONDS_DOC

  /** ********* Delegation Token Configuration *************** */
  val DelegationTokenSecretKeyAliasDoc = s"DEPRECATED: An alias for $DelegationTokenSecretKeyProp, which should be used instead of this config."
  val DelegationTokenSecretKeyDoc = "Secret key to generate and verify delegation tokens. The same key must be configured across all the brokers. " +
    " If the key is not set or set to empty string, brokers will disable the delegation token support."
  val DelegationTokenMaxLifeTimeDoc = "The token has a maximum lifetime beyond which it cannot be renewed anymore. Default value 7 days."
  val DelegationTokenExpiryTimeMsDoc = "The token validity time in miliseconds before the token needs to be renewed. Default value 1 day."
  val DelegationTokenExpiryCheckIntervalDoc = "Scan interval to remove expired delegation tokens."

  /** ********* Password encryption configuration for dynamic configs ******** */
  val PasswordEncoderSecretDoc = "The secret used for encoding dynamically configured passwords for this broker."
  val PasswordEncoderOldSecretDoc = "The old secret that was used for encoding dynamically configured passwords. " +
    "This is required only when the secret is updated. If specified, all dynamically encoded passwords are " +
    s"decoded using this old secret and re-encoded using $PasswordEncoderSecretProp when broker starts up."
  val PasswordEncoderKeyFactoryAlgorithmDoc = "The SecretKeyFactory algorithm used for encoding dynamically configured passwords. " +
    "Default is PBKDF2WithHmacSHA512 if available and PBKDF2WithHmacSHA1 otherwise."
  val PasswordEncoderCipherAlgorithmDoc = "The Cipher algorithm used for encoding dynamically configured passwords."
  val PasswordEncoderKeyLengthDoc = "The key length used for encoding dynamically configured passwords."
  val PasswordEncoderIterationsDoc = "The iteration count used for encoding dynamically configured passwords."

  private[server] val configDef = {
    import ConfigDef.Importance._
    import ConfigDef.Range._
    import ConfigDef.Type._
    import ConfigDef.ValidString._

    new ConfigDef()

      /** ********* Zookeeper Configuration ***********/
      .define(ZkConnectProp, STRING, null, HIGH, ZkConnectDoc)
      .define(ZkSessionTimeoutMsProp, INT, Defaults.ZkSessionTimeoutMs, HIGH, ZkSessionTimeoutMsDoc)
      .define(ZkConnectionTimeoutMsProp, INT, null, HIGH, ZkConnectionTimeoutMsDoc)
      .define(ZkSyncTimeMsProp, INT, Defaults.ZkSyncTimeMs, LOW, ZkSyncTimeMsDoc)
      .define(ZkEnableSecureAclsProp, BOOLEAN, Defaults.ZkEnableSecureAcls, HIGH, ZkEnableSecureAclsDoc)
      .define(ZkMaxInFlightRequestsProp, INT, Defaults.ZkMaxInFlightRequests, atLeast(1), HIGH, ZkMaxInFlightRequestsDoc)
      .define(ZkSslClientEnableProp, BOOLEAN, Defaults.ZkSslClientEnable, MEDIUM, ZkSslClientEnableDoc)
      .define(ZkClientCnxnSocketProp, STRING, null, MEDIUM, ZkClientCnxnSocketDoc)
      .define(ZkSslKeyStoreLocationProp, STRING, null, MEDIUM, ZkSslKeyStoreLocationDoc)
      .define(ZkSslKeyStorePasswordProp, PASSWORD, null, MEDIUM, ZkSslKeyStorePasswordDoc)
      .define(ZkSslKeyStoreTypeProp, STRING, null, MEDIUM, ZkSslKeyStoreTypeDoc)
      .define(ZkSslTrustStoreLocationProp, STRING, null, MEDIUM, ZkSslTrustStoreLocationDoc)
      .define(ZkSslTrustStorePasswordProp, PASSWORD, null, MEDIUM, ZkSslTrustStorePasswordDoc)
      .define(ZkSslTrustStoreTypeProp, STRING, null, MEDIUM, ZkSslTrustStoreTypeDoc)
      .define(ZkSslProtocolProp, STRING, Defaults.ZkSslProtocol, LOW, ZkSslProtocolDoc)
      .define(ZkSslEnabledProtocolsProp, LIST, null, LOW, ZkSslEnabledProtocolsDoc)
      .define(ZkSslCipherSuitesProp, LIST, null, LOW, ZkSslCipherSuitesDoc)
      .define(ZkSslEndpointIdentificationAlgorithmProp, STRING, Defaults.ZkSslEndpointIdentificationAlgorithm, LOW, ZkSslEndpointIdentificationAlgorithmDoc)
      .define(ZkSslCrlEnableProp, BOOLEAN, Defaults.ZkSslCrlEnable, LOW, ZkSslCrlEnableDoc)
      .define(ZkSslOcspEnableProp, BOOLEAN, Defaults.ZkSslOcspEnable, LOW, ZkSslOcspEnableDoc)

      /** ********* General Configuration ********** */
      .define(BrokerIdGenerationEnableProp, BOOLEAN, Defaults.BrokerIdGenerationEnable, MEDIUM, BrokerIdGenerationEnableDoc)
      .define(MaxReservedBrokerIdProp, INT, Defaults.MaxReservedBrokerId, atLeast(0), MEDIUM, MaxReservedBrokerIdDoc)
      .define(BrokerIdProp, INT, Defaults.BrokerId, HIGH, BrokerIdDoc)
      .define(MessageMaxBytesProp, INT, Defaults.MessageMaxBytes, atLeast(0), HIGH, MessageMaxBytesDoc)
      .define(NumNetworkThreadsProp, INT, Defaults.NumNetworkThreads, atLeast(1), HIGH, NumNetworkThreadsDoc)
      .define(NumIoThreadsProp, INT, Defaults.NumIoThreads, atLeast(1), HIGH, NumIoThreadsDoc)
      .define(NumReplicaAlterLogDirsThreadsProp, INT, null, HIGH, NumReplicaAlterLogDirsThreadsDoc)
      .define(BackgroundThreadsProp, INT, Defaults.BackgroundThreads, atLeast(1), HIGH, BackgroundThreadsDoc)
      .define(QueuedMaxRequestsProp, INT, Defaults.QueuedMaxRequests, atLeast(1), HIGH, QueuedMaxRequestsDoc)
      .define(QueuedMaxBytesProp, LONG, Defaults.QueuedMaxRequestBytes, MEDIUM, QueuedMaxRequestBytesDoc)
      .define(RequestTimeoutMsProp, INT, Defaults.RequestTimeoutMs, HIGH, RequestTimeoutMsDoc)
      .define(ConnectionSetupTimeoutMsProp, LONG, Defaults.ConnectionSetupTimeoutMs, MEDIUM, ConnectionSetupTimeoutMsDoc)
      .define(ConnectionSetupTimeoutMaxMsProp, LONG, Defaults.ConnectionSetupTimeoutMaxMs, MEDIUM, ConnectionSetupTimeoutMaxMsDoc)

      /*
       * KRaft mode configs. Note that these configs are defined as internal. We will make them public in the 3.0.0 release.
       */
      .defineInternal(ProcessRolesProp, LIST, Collections.emptyList(), ValidList.in("broker", "controller"), HIGH, ProcessRolesDoc)
      .defineInternal(NodeIdProp, INT, Defaults.EmptyNodeId, null, HIGH, NodeIdDoc)
      .defineInternal(InitialBrokerRegistrationTimeoutMsProp, INT, Defaults.InitialBrokerRegistrationTimeoutMs, null, MEDIUM, InitialBrokerRegistrationTimeoutMsDoc)
      .defineInternal(BrokerHeartbeatIntervalMsProp, INT, Defaults.BrokerHeartbeatIntervalMs, null, MEDIUM, BrokerHeartbeatIntervalMsDoc)
      .defineInternal(BrokerSessionTimeoutMsProp, INT, Defaults.BrokerSessionTimeoutMs, null, MEDIUM, BrokerSessionTimeoutMsDoc)
      .defineInternal(MetadataLogDirProp, STRING, null, null, HIGH, MetadataLogDirDoc)
      .defineInternal(ControllerListenerNamesProp, STRING, null, null, HIGH, ControllerListenerNamesDoc)
      .defineInternal(SaslMechanismControllerProtocolProp, STRING, SaslConfigs.DEFAULT_SASL_MECHANISM, null, HIGH, SaslMechanismControllerProtocolDoc)

      /** *********** Authorizer Configuration ********** */
      .define(AuthorizerClassNameProp, STRING, Defaults.AuthorizerClassName, LOW, AuthorizerClassNameDoc)

      /** ********* Socket Server Configuration ********** */
      .define(PortProp, INT, Defaults.Port, HIGH, PortDoc)
      .define(HostNameProp, STRING, Defaults.HostName, HIGH, HostNameDoc)
      .define(ListenersProp, STRING, null, HIGH, ListenersDoc)
      .define(AdvertisedHostNameProp, STRING, null, HIGH, AdvertisedHostNameDoc)
      .define(AdvertisedPortProp, INT, null, HIGH, AdvertisedPortDoc)
      .define(AdvertisedListenersProp, STRING, null, HIGH, AdvertisedListenersDoc)
      .define(ListenerSecurityProtocolMapProp, STRING, Defaults.ListenerSecurityProtocolMap, LOW, ListenerSecurityProtocolMapDoc)
      .define(ControlPlaneListenerNameProp, STRING, null, HIGH, controlPlaneListenerNameDoc)
      .define(SocketSendBufferBytesProp, INT, Defaults.SocketSendBufferBytes, HIGH, SocketSendBufferBytesDoc)
      .define(SocketReceiveBufferBytesProp, INT, Defaults.SocketReceiveBufferBytes, HIGH, SocketReceiveBufferBytesDoc)
      .define(SocketRequestMaxBytesProp, INT, Defaults.SocketRequestMaxBytes, atLeast(1), HIGH, SocketRequestMaxBytesDoc)
      .define(MaxConnectionsPerIpProp, INT, Defaults.MaxConnectionsPerIp, atLeast(0), MEDIUM, MaxConnectionsPerIpDoc)
      .define(MaxConnectionsPerIpOverridesProp, STRING, Defaults.MaxConnectionsPerIpOverrides, MEDIUM, MaxConnectionsPerIpOverridesDoc)
      .define(MaxConnectionsProp, INT, Defaults.MaxConnections, atLeast(0), MEDIUM, MaxConnectionsDoc)
      .define(MaxConnectionCreationRateProp, INT, Defaults.MaxConnectionCreationRate, atLeast(0), MEDIUM, MaxConnectionCreationRateDoc)
      .define(ConnectionsMaxIdleMsProp, LONG, Defaults.ConnectionsMaxIdleMs, MEDIUM, ConnectionsMaxIdleMsDoc)
      .define(FailedAuthenticationDelayMsProp, INT, Defaults.FailedAuthenticationDelayMs, atLeast(0), LOW, FailedAuthenticationDelayMsDoc)

      /** ********** Rack Configuration ***************** */
      .define(RackProp, STRING, null, MEDIUM, RackDoc)

      /** ********* Log Configuration ********** */
      .define(NumPartitionsProp, INT, Defaults.NumPartitions, atLeast(1), MEDIUM, NumPartitionsDoc)
      .define(LogDirProp, STRING, Defaults.LogDir, HIGH, LogDirDoc)
      .define(LogDirsProp, STRING, null, HIGH, LogDirsDoc)
      .define(LogSegmentBytesProp, INT, Defaults.LogSegmentBytes, atLeast(LegacyRecord.RECORD_OVERHEAD_V0), HIGH, LogSegmentBytesDoc)

      .define(LogRollTimeMillisProp, LONG, null, HIGH, LogRollTimeMillisDoc)
      .define(LogRollTimeHoursProp, INT, Defaults.LogRollHours, atLeast(1), HIGH, LogRollTimeHoursDoc)

      .define(LogRollTimeJitterMillisProp, LONG, null, HIGH, LogRollTimeJitterMillisDoc)
      .define(LogRollTimeJitterHoursProp, INT, Defaults.LogRollJitterHours, atLeast(0), HIGH, LogRollTimeJitterHoursDoc)

      .define(LogRetentionTimeMillisProp, LONG, null, HIGH, LogRetentionTimeMillisDoc)
      .define(LogRetentionTimeMinutesProp, INT, null, HIGH, LogRetentionTimeMinsDoc)
      .define(LogRetentionTimeHoursProp, INT, Defaults.LogRetentionHours, HIGH, LogRetentionTimeHoursDoc)

      .define(LogRetentionBytesProp, LONG, Defaults.LogRetentionBytes, HIGH, LogRetentionBytesDoc)
      .define(LogCleanupIntervalMsProp, LONG, Defaults.LogCleanupIntervalMs, atLeast(1), MEDIUM, LogCleanupIntervalMsDoc)
      .define(LogCleanupPolicyProp, LIST, Defaults.LogCleanupPolicy, ValidList.in(Defaults.Compact, Defaults.Delete), MEDIUM, LogCleanupPolicyDoc)
      .define(LogCleanerThreadsProp, INT, Defaults.LogCleanerThreads, atLeast(0), MEDIUM, LogCleanerThreadsDoc)
      .define(LogCleanerIoMaxBytesPerSecondProp, DOUBLE, Defaults.LogCleanerIoMaxBytesPerSecond, MEDIUM, LogCleanerIoMaxBytesPerSecondDoc)
      .define(LogCleanerDedupeBufferSizeProp, LONG, Defaults.LogCleanerDedupeBufferSize, MEDIUM, LogCleanerDedupeBufferSizeDoc)
      .define(LogCleanerIoBufferSizeProp, INT, Defaults.LogCleanerIoBufferSize, atLeast(0), MEDIUM, LogCleanerIoBufferSizeDoc)
      .define(LogCleanerDedupeBufferLoadFactorProp, DOUBLE, Defaults.LogCleanerDedupeBufferLoadFactor, MEDIUM, LogCleanerDedupeBufferLoadFactorDoc)
      .define(LogCleanerBackoffMsProp, LONG, Defaults.LogCleanerBackoffMs, atLeast(0), MEDIUM, LogCleanerBackoffMsDoc)
      .define(LogCleanerMinCleanRatioProp, DOUBLE, Defaults.LogCleanerMinCleanRatio, MEDIUM, LogCleanerMinCleanRatioDoc)
      .define(LogCleanerEnableProp, BOOLEAN, Defaults.LogCleanerEnable, MEDIUM, LogCleanerEnableDoc)
      .define(LogCleanerDeleteRetentionMsProp, LONG, Defaults.LogCleanerDeleteRetentionMs, MEDIUM, LogCleanerDeleteRetentionMsDoc)
      .define(LogCleanerMinCompactionLagMsProp, LONG, Defaults.LogCleanerMinCompactionLagMs, MEDIUM, LogCleanerMinCompactionLagMsDoc)
      .define(LogCleanerMaxCompactionLagMsProp, LONG, Defaults.LogCleanerMaxCompactionLagMs, MEDIUM, LogCleanerMaxCompactionLagMsDoc)
      .define(LogIndexSizeMaxBytesProp, INT, Defaults.LogIndexSizeMaxBytes, atLeast(4), MEDIUM, LogIndexSizeMaxBytesDoc)
      .define(LogIndexIntervalBytesProp, INT, Defaults.LogIndexIntervalBytes, atLeast(0), MEDIUM, LogIndexIntervalBytesDoc)
      .define(LogFlushIntervalMessagesProp, LONG, Defaults.LogFlushIntervalMessages, atLeast(1), HIGH, LogFlushIntervalMessagesDoc)
      .define(LogDeleteDelayMsProp, LONG, Defaults.LogDeleteDelayMs, atLeast(0), HIGH, LogDeleteDelayMsDoc)
      .define(LogFlushSchedulerIntervalMsProp, LONG, Defaults.LogFlushSchedulerIntervalMs, HIGH, LogFlushSchedulerIntervalMsDoc)
      .define(LogFlushIntervalMsProp, LONG, null, HIGH, LogFlushIntervalMsDoc)
      .define(LogFlushOffsetCheckpointIntervalMsProp, INT, Defaults.LogFlushOffsetCheckpointIntervalMs, atLeast(0), HIGH, LogFlushOffsetCheckpointIntervalMsDoc)
      .define(LogFlushStartOffsetCheckpointIntervalMsProp, INT, Defaults.LogFlushStartOffsetCheckpointIntervalMs, atLeast(0), HIGH, LogFlushStartOffsetCheckpointIntervalMsDoc)
      .define(LogPreAllocateProp, BOOLEAN, Defaults.LogPreAllocateEnable, MEDIUM, LogPreAllocateEnableDoc)
      .define(NumRecoveryThreadsPerDataDirProp, INT, Defaults.NumRecoveryThreadsPerDataDir, atLeast(1), HIGH, NumRecoveryThreadsPerDataDirDoc)
      .define(AutoCreateTopicsEnableProp, BOOLEAN, Defaults.AutoCreateTopicsEnable, HIGH, AutoCreateTopicsEnableDoc)
      .define(MinInSyncReplicasProp, INT, Defaults.MinInSyncReplicas, atLeast(1), HIGH, MinInSyncReplicasDoc)
      .define(LogMessageFormatVersionProp, STRING, Defaults.LogMessageFormatVersion, ApiVersionValidator, MEDIUM, LogMessageFormatVersionDoc)
      .define(LogMessageTimestampTypeProp, STRING, Defaults.LogMessageTimestampType, in("CreateTime", "LogAppendTime"), MEDIUM, LogMessageTimestampTypeDoc)
      .define(LogMessageTimestampDifferenceMaxMsProp, LONG, Defaults.LogMessageTimestampDifferenceMaxMs, MEDIUM, LogMessageTimestampDifferenceMaxMsDoc)
      .define(CreateTopicPolicyClassNameProp, CLASS, null, LOW, CreateTopicPolicyClassNameDoc)
      .define(AlterConfigPolicyClassNameProp, CLASS, null, LOW, AlterConfigPolicyClassNameDoc)
      .define(LogMessageDownConversionEnableProp, BOOLEAN, Defaults.MessageDownConversionEnable, LOW, LogMessageDownConversionEnableDoc)

      /** ********* Replication configuration ********** */
      .define(ControllerSocketTimeoutMsProp, INT, Defaults.ControllerSocketTimeoutMs, MEDIUM, ControllerSocketTimeoutMsDoc)
      .define(DefaultReplicationFactorProp, INT, Defaults.DefaultReplicationFactor, MEDIUM, DefaultReplicationFactorDoc)
      .define(ReplicaLagTimeMaxMsProp, LONG, Defaults.ReplicaLagTimeMaxMs, HIGH, ReplicaLagTimeMaxMsDoc)
      .define(ReplicaSocketTimeoutMsProp, INT, Defaults.ReplicaSocketTimeoutMs, HIGH, ReplicaSocketTimeoutMsDoc)
      .define(ReplicaSocketReceiveBufferBytesProp, INT, Defaults.ReplicaSocketReceiveBufferBytes, HIGH, ReplicaSocketReceiveBufferBytesDoc)
      .define(ReplicaFetchMaxBytesProp, INT, Defaults.ReplicaFetchMaxBytes, atLeast(0), MEDIUM, ReplicaFetchMaxBytesDoc)
      .define(ReplicaFetchWaitMaxMsProp, INT, Defaults.ReplicaFetchWaitMaxMs, HIGH, ReplicaFetchWaitMaxMsDoc)
      .define(ReplicaFetchBackoffMsProp, INT, Defaults.ReplicaFetchBackoffMs, atLeast(0), MEDIUM, ReplicaFetchBackoffMsDoc)
      .define(ReplicaFetchMinBytesProp, INT, Defaults.ReplicaFetchMinBytes, HIGH, ReplicaFetchMinBytesDoc)
      .define(ReplicaFetchResponseMaxBytesProp, INT, Defaults.ReplicaFetchResponseMaxBytes, atLeast(0), MEDIUM, ReplicaFetchResponseMaxBytesDoc)
      .define(NumReplicaFetchersProp, INT, Defaults.NumReplicaFetchers, HIGH, NumReplicaFetchersDoc)
      .define(ReplicaHighWatermarkCheckpointIntervalMsProp, LONG, Defaults.ReplicaHighWatermarkCheckpointIntervalMs, HIGH, ReplicaHighWatermarkCheckpointIntervalMsDoc)
      .define(FetchPurgatoryPurgeIntervalRequestsProp, INT, Defaults.FetchPurgatoryPurgeIntervalRequests, MEDIUM, FetchPurgatoryPurgeIntervalRequestsDoc)
      .define(ProducerPurgatoryPurgeIntervalRequestsProp, INT, Defaults.ProducerPurgatoryPurgeIntervalRequests, MEDIUM, ProducerPurgatoryPurgeIntervalRequestsDoc)
      .define(DeleteRecordsPurgatoryPurgeIntervalRequestsProp, INT, Defaults.DeleteRecordsPurgatoryPurgeIntervalRequests, MEDIUM, DeleteRecordsPurgatoryPurgeIntervalRequestsDoc)
      .define(AutoLeaderRebalanceEnableProp, BOOLEAN, Defaults.AutoLeaderRebalanceEnable, HIGH, AutoLeaderRebalanceEnableDoc)
      .define(LeaderImbalancePerBrokerPercentageProp, INT, Defaults.LeaderImbalancePerBrokerPercentage, HIGH, LeaderImbalancePerBrokerPercentageDoc)
      .define(LeaderImbalanceCheckIntervalSecondsProp, LONG, Defaults.LeaderImbalanceCheckIntervalSeconds, HIGH, LeaderImbalanceCheckIntervalSecondsDoc)
      .define(UncleanLeaderElectionEnableProp, BOOLEAN, Defaults.UncleanLeaderElectionEnable, HIGH, UncleanLeaderElectionEnableDoc)
      .define(InterBrokerSecurityProtocolProp, STRING, Defaults.InterBrokerSecurityProtocol, MEDIUM, InterBrokerSecurityProtocolDoc)
      .define(InterBrokerProtocolVersionProp, STRING, Defaults.InterBrokerProtocolVersion, ApiVersionValidator, MEDIUM, InterBrokerProtocolVersionDoc)
      .define(InterBrokerListenerNameProp, STRING, null, MEDIUM, InterBrokerListenerNameDoc)
      .define(ReplicaSelectorClassProp, STRING, null, MEDIUM, ReplicaSelectorClassDoc)

      /** ********* Controlled shutdown configuration ********** */
      .define(ControlledShutdownMaxRetriesProp, INT, Defaults.ControlledShutdownMaxRetries, MEDIUM, ControlledShutdownMaxRetriesDoc)
      .define(ControlledShutdownRetryBackoffMsProp, LONG, Defaults.ControlledShutdownRetryBackoffMs, MEDIUM, ControlledShutdownRetryBackoffMsDoc)
      .define(ControlledShutdownEnableProp, BOOLEAN, Defaults.ControlledShutdownEnable, MEDIUM, ControlledShutdownEnableDoc)

      /** ********* Group coordinator configuration ********** */
      .define(GroupMinSessionTimeoutMsProp, INT, Defaults.GroupMinSessionTimeoutMs, MEDIUM, GroupMinSessionTimeoutMsDoc)
      .define(GroupMaxSessionTimeoutMsProp, INT, Defaults.GroupMaxSessionTimeoutMs, MEDIUM, GroupMaxSessionTimeoutMsDoc)
      .define(GroupInitialRebalanceDelayMsProp, INT, Defaults.GroupInitialRebalanceDelayMs, MEDIUM, GroupInitialRebalanceDelayMsDoc)
      .define(GroupMaxSizeProp, INT, Defaults.GroupMaxSize, atLeast(1), MEDIUM, GroupMaxSizeDoc)

      /** ********* Offset management configuration ********** */
      .define(OffsetMetadataMaxSizeProp, INT, Defaults.OffsetMetadataMaxSize, HIGH, OffsetMetadataMaxSizeDoc)
      .define(OffsetsLoadBufferSizeProp, INT, Defaults.OffsetsLoadBufferSize, atLeast(1), HIGH, OffsetsLoadBufferSizeDoc)
      .define(OffsetsTopicReplicationFactorProp, SHORT, Defaults.OffsetsTopicReplicationFactor, atLeast(1), HIGH, OffsetsTopicReplicationFactorDoc)
      .define(OffsetsTopicPartitionsProp, INT, Defaults.OffsetsTopicPartitions, atLeast(1), HIGH, OffsetsTopicPartitionsDoc)
      .define(OffsetsTopicSegmentBytesProp, INT, Defaults.OffsetsTopicSegmentBytes, atLeast(1), HIGH, OffsetsTopicSegmentBytesDoc)
      .define(OffsetsTopicCompressionCodecProp, INT, Defaults.OffsetsTopicCompressionCodec, HIGH, OffsetsTopicCompressionCodecDoc)
      .define(OffsetsRetentionMinutesProp, INT, Defaults.OffsetsRetentionMinutes, atLeast(1), HIGH, OffsetsRetentionMinutesDoc)
      .define(OffsetsRetentionCheckIntervalMsProp, LONG, Defaults.OffsetsRetentionCheckIntervalMs, atLeast(1), HIGH, OffsetsRetentionCheckIntervalMsDoc)
      .define(OffsetCommitTimeoutMsProp, INT, Defaults.OffsetCommitTimeoutMs, atLeast(1), HIGH, OffsetCommitTimeoutMsDoc)
      .define(OffsetCommitRequiredAcksProp, SHORT, Defaults.OffsetCommitRequiredAcks, HIGH, OffsetCommitRequiredAcksDoc)
      .define(DeleteTopicEnableProp, BOOLEAN, Defaults.DeleteTopicEnable, HIGH, DeleteTopicEnableDoc)
      .define(CompressionTypeProp, STRING, Defaults.CompressionType, HIGH, CompressionTypeDoc)

      /** ********* Transaction management configuration ********** */
      .define(TransactionalIdExpirationMsProp, INT, Defaults.TransactionalIdExpirationMs, atLeast(1), HIGH, TransactionalIdExpirationMsDoc)
      .define(TransactionsMaxTimeoutMsProp, INT, Defaults.TransactionsMaxTimeoutMs, atLeast(1), HIGH, TransactionsMaxTimeoutMsDoc)
      .define(TransactionsTopicMinISRProp, INT, Defaults.TransactionsTopicMinISR, atLeast(1), HIGH, TransactionsTopicMinISRDoc)
      .define(TransactionsLoadBufferSizeProp, INT, Defaults.TransactionsLoadBufferSize, atLeast(1), HIGH, TransactionsLoadBufferSizeDoc)
      .define(TransactionsTopicReplicationFactorProp, SHORT, Defaults.TransactionsTopicReplicationFactor, atLeast(1), HIGH, TransactionsTopicReplicationFactorDoc)
      .define(TransactionsTopicPartitionsProp, INT, Defaults.TransactionsTopicPartitions, atLeast(1), HIGH, TransactionsTopicPartitionsDoc)
      .define(TransactionsTopicSegmentBytesProp, INT, Defaults.TransactionsTopicSegmentBytes, atLeast(1), HIGH, TransactionsTopicSegmentBytesDoc)
      .define(TransactionsAbortTimedOutTransactionCleanupIntervalMsProp, INT, Defaults.TransactionsAbortTimedOutTransactionsCleanupIntervalMS, atLeast(1), LOW, TransactionsAbortTimedOutTransactionsIntervalMsDoc)
      .define(TransactionsRemoveExpiredTransactionalIdCleanupIntervalMsProp, INT, Defaults.TransactionsRemoveExpiredTransactionsCleanupIntervalMS, atLeast(1), LOW, TransactionsRemoveExpiredTransactionsIntervalMsDoc)

      /** ********* Fetch Configuration ************* */
      .define(MaxIncrementalFetchSessionCacheSlots, INT, Defaults.MaxIncrementalFetchSessionCacheSlots, atLeast(0), MEDIUM, MaxIncrementalFetchSessionCacheSlotsDoc)
      .define(FetchMaxBytes, INT, Defaults.FetchMaxBytes, atLeast(1024), MEDIUM, FetchMaxBytesDoc)

      /** ********* Kafka Metrics Configuration ********** */
      .define(MetricNumSamplesProp, INT, Defaults.MetricNumSamples, atLeast(1), LOW, MetricNumSamplesDoc)
      .define(MetricSampleWindowMsProp, LONG, Defaults.MetricSampleWindowMs, atLeast(1), LOW, MetricSampleWindowMsDoc)
      .define(MetricReporterClassesProp, LIST, Defaults.MetricReporterClasses, LOW, MetricReporterClassesDoc)
      .define(MetricRecordingLevelProp, STRING, Defaults.MetricRecordingLevel, LOW, MetricRecordingLevelDoc)

      /** ********* Kafka Yammer Metrics Reporter Configuration for docs ********** */
      .define(KafkaMetricsReporterClassesProp, LIST, Defaults.KafkaMetricReporterClasses, LOW, KafkaMetricsReporterClassesDoc)
      .define(KafkaMetricsPollingIntervalSecondsProp, INT, Defaults.KafkaMetricsPollingIntervalSeconds, atLeast(1), LOW, KafkaMetricsPollingIntervalSecondsDoc)

<<<<<<< HEAD
      /** ********* Quota configuration ********** */
      .define(ProducerQuotaBytesPerSecondDefaultProp, LONG, Defaults.ProducerQuotaBytesPerSecondDefault, atLeast(1), HIGH, ProducerQuotaBytesPerSecondDefaultDoc)
      .define(ConsumerQuotaBytesPerSecondDefaultProp, LONG, Defaults.ConsumerQuotaBytesPerSecondDefault, atLeast(1), HIGH, ConsumerQuotaBytesPerSecondDefaultDoc)
=======
      /** ********* Quota configuration ***********/
>>>>>>> db688b1a
      .define(NumQuotaSamplesProp, INT, Defaults.NumQuotaSamples, atLeast(1), LOW, NumQuotaSamplesDoc)
      .define(NumReplicationQuotaSamplesProp, INT, Defaults.NumReplicationQuotaSamples, atLeast(1), LOW, NumReplicationQuotaSamplesDoc)
      .define(NumAlterLogDirsReplicationQuotaSamplesProp, INT, Defaults.NumAlterLogDirsReplicationQuotaSamples, atLeast(1), LOW, NumAlterLogDirsReplicationQuotaSamplesDoc)
      .define(NumControllerQuotaSamplesProp, INT, Defaults.NumControllerQuotaSamples, atLeast(1), LOW, NumControllerQuotaSamplesDoc)
      .define(QuotaWindowSizeSecondsProp, INT, Defaults.QuotaWindowSizeSeconds, atLeast(1), LOW, QuotaWindowSizeSecondsDoc)
      .define(ReplicationQuotaWindowSizeSecondsProp, INT, Defaults.ReplicationQuotaWindowSizeSeconds, atLeast(1), LOW, ReplicationQuotaWindowSizeSecondsDoc)
      .define(AlterLogDirsReplicationQuotaWindowSizeSecondsProp, INT, Defaults.AlterLogDirsReplicationQuotaWindowSizeSeconds, atLeast(1), LOW, AlterLogDirsReplicationQuotaWindowSizeSecondsDoc)
      .define(ControllerQuotaWindowSizeSecondsProp, INT, Defaults.ControllerQuotaWindowSizeSeconds, atLeast(1), LOW, ControllerQuotaWindowSizeSecondsDoc)
      .define(ClientQuotaCallbackClassProp, CLASS, null, LOW, ClientQuotaCallbackClassDoc)

      /** ********* General Security Configuration *************** */
      .define(ConnectionsMaxReauthMsProp, LONG, Defaults.ConnectionsMaxReauthMsDefault, MEDIUM, ConnectionsMaxReauthMsDoc)
      .define(securityProviderClassProp, STRING, null, LOW, securityProviderClassDoc)

      /** ********* SSL Configuration *************** */
      .define(PrincipalBuilderClassProp, CLASS, null, MEDIUM, PrincipalBuilderClassDoc)
      .define(SslProtocolProp, STRING, Defaults.SslProtocol, MEDIUM, SslProtocolDoc)
      .define(SslProviderProp, STRING, null, MEDIUM, SslProviderDoc)
      .define(SslEnabledProtocolsProp, LIST, Defaults.SslEnabledProtocols, MEDIUM, SslEnabledProtocolsDoc)
      .define(SslKeystoreTypeProp, STRING, Defaults.SslKeystoreType, MEDIUM, SslKeystoreTypeDoc)
      .define(SslKeystoreLocationProp, STRING, null, MEDIUM, SslKeystoreLocationDoc)
      .define(SslKeystorePasswordProp, PASSWORD, null, MEDIUM, SslKeystorePasswordDoc)
      .define(SslKeyPasswordProp, PASSWORD, null, MEDIUM, SslKeyPasswordDoc)
      .define(SslKeystoreKeyProp, PASSWORD, null, MEDIUM, SslKeystoreKeyDoc)
      .define(SslKeystoreCertificateChainProp, PASSWORD, null, MEDIUM, SslKeystoreCertificateChainDoc)
      .define(SslTruststoreTypeProp, STRING, Defaults.SslTruststoreType, MEDIUM, SslTruststoreTypeDoc)
      .define(SslTruststoreLocationProp, STRING, null, MEDIUM, SslTruststoreLocationDoc)
      .define(SslTruststorePasswordProp, PASSWORD, null, MEDIUM, SslTruststorePasswordDoc)
      .define(SslTruststoreCertificatesProp, PASSWORD, null, MEDIUM, SslTruststoreCertificatesDoc)
      .define(SslKeyManagerAlgorithmProp, STRING, Defaults.SslKeyManagerAlgorithm, MEDIUM, SslKeyManagerAlgorithmDoc)
      .define(SslTrustManagerAlgorithmProp, STRING, Defaults.SslTrustManagerAlgorithm, MEDIUM, SslTrustManagerAlgorithmDoc)
      .define(SslEndpointIdentificationAlgorithmProp, STRING, Defaults.SslEndpointIdentificationAlgorithm, LOW, SslEndpointIdentificationAlgorithmDoc)
      .define(SslSecureRandomImplementationProp, STRING, null, LOW, SslSecureRandomImplementationDoc)
      .define(SslClientAuthProp, STRING, Defaults.SslClientAuthentication, in(Defaults.SslClientAuthenticationValidValues:_*), MEDIUM, SslClientAuthDoc)
      .define(SslCipherSuitesProp, LIST, Collections.emptyList(), MEDIUM, SslCipherSuitesDoc)
      .define(SslPrincipalMappingRulesProp, STRING, Defaults.SslPrincipalMappingRules, LOW, SslPrincipalMappingRulesDoc)
      .define(SslEngineFactoryClassProp, CLASS, null, LOW, SslEngineFactoryClassDoc)

      /** ********* Sasl Configuration *************** */
      .define(SaslMechanismInterBrokerProtocolProp, STRING, Defaults.SaslMechanismInterBrokerProtocol, MEDIUM, SaslMechanismInterBrokerProtocolDoc)
      .define(SaslJaasConfigProp, PASSWORD, null, MEDIUM, SaslJaasConfigDoc)
      .define(SaslEnabledMechanismsProp, LIST, Defaults.SaslEnabledMechanisms, MEDIUM, SaslEnabledMechanismsDoc)
      .define(SaslServerCallbackHandlerClassProp, CLASS, null, MEDIUM, SaslServerCallbackHandlerClassDoc)
      .define(SaslClientCallbackHandlerClassProp, CLASS, null, MEDIUM, SaslClientCallbackHandlerClassDoc)
      .define(SaslLoginClassProp, CLASS, null, MEDIUM, SaslLoginClassDoc)
      .define(SaslLoginCallbackHandlerClassProp, CLASS, null, MEDIUM, SaslLoginCallbackHandlerClassDoc)
      .define(SaslKerberosServiceNameProp, STRING, null, MEDIUM, SaslKerberosServiceNameDoc)
      .define(SaslKerberosKinitCmdProp, STRING, Defaults.SaslKerberosKinitCmd, MEDIUM, SaslKerberosKinitCmdDoc)
      .define(SaslKerberosTicketRenewWindowFactorProp, DOUBLE, Defaults.SaslKerberosTicketRenewWindowFactor, MEDIUM, SaslKerberosTicketRenewWindowFactorDoc)
      .define(SaslKerberosTicketRenewJitterProp, DOUBLE, Defaults.SaslKerberosTicketRenewJitter, MEDIUM, SaslKerberosTicketRenewJitterDoc)
      .define(SaslKerberosMinTimeBeforeReloginProp, LONG, Defaults.SaslKerberosMinTimeBeforeRelogin, MEDIUM, SaslKerberosMinTimeBeforeReloginDoc)
      .define(SaslKerberosPrincipalToLocalRulesProp, LIST, Defaults.SaslKerberosPrincipalToLocalRules, MEDIUM, SaslKerberosPrincipalToLocalRulesDoc)
      .define(SaslLoginRefreshWindowFactorProp, DOUBLE, Defaults.SaslLoginRefreshWindowFactor, MEDIUM, SaslLoginRefreshWindowFactorDoc)
      .define(SaslLoginRefreshWindowJitterProp, DOUBLE, Defaults.SaslLoginRefreshWindowJitter, MEDIUM, SaslLoginRefreshWindowJitterDoc)
      .define(SaslLoginRefreshMinPeriodSecondsProp, SHORT, Defaults.SaslLoginRefreshMinPeriodSeconds, MEDIUM, SaslLoginRefreshMinPeriodSecondsDoc)
      .define(SaslLoginRefreshBufferSecondsProp, SHORT, Defaults.SaslLoginRefreshBufferSeconds, MEDIUM, SaslLoginRefreshBufferSecondsDoc)
      /** ********* Delegation Token Configuration ****************/
      .define(DelegationTokenSecretKeyAliasProp, PASSWORD, null, MEDIUM, DelegationTokenSecretKeyAliasDoc)
      .define(DelegationTokenSecretKeyProp, PASSWORD, null, MEDIUM, DelegationTokenSecretKeyDoc)
      .define(DelegationTokenMaxLifeTimeProp, LONG, Defaults.DelegationTokenMaxLifeTimeMsDefault, atLeast(1), MEDIUM, DelegationTokenMaxLifeTimeDoc)
      .define(DelegationTokenExpiryTimeMsProp, LONG, Defaults.DelegationTokenExpiryTimeMsDefault, atLeast(1), MEDIUM, DelegationTokenExpiryTimeMsDoc)
      .define(DelegationTokenExpiryCheckIntervalMsProp, LONG, Defaults.DelegationTokenExpiryCheckIntervalMsDefault, atLeast(1), LOW, DelegationTokenExpiryCheckIntervalDoc)

      /** ********* Password encryption configuration for dynamic configs ******** */
      .define(PasswordEncoderSecretProp, PASSWORD, null, MEDIUM, PasswordEncoderSecretDoc)
      .define(PasswordEncoderOldSecretProp, PASSWORD, null, MEDIUM, PasswordEncoderOldSecretDoc)
      .define(PasswordEncoderKeyFactoryAlgorithmProp, STRING, null, LOW, PasswordEncoderKeyFactoryAlgorithmDoc)
      .define(PasswordEncoderCipherAlgorithmProp, STRING, Defaults.PasswordEncoderCipherAlgorithm, LOW, PasswordEncoderCipherAlgorithmDoc)
      .define(PasswordEncoderKeyLengthProp, INT, Defaults.PasswordEncoderKeyLength, atLeast(8), LOW, PasswordEncoderKeyLengthDoc)
      .define(PasswordEncoderIterationsProp, INT, Defaults.PasswordEncoderIterations, atLeast(1024), LOW, PasswordEncoderIterationsDoc)

      /** ********* Raft Quorum Configuration *********/
      .defineInternal(RaftConfig.QUORUM_VOTERS_CONFIG, LIST, Defaults.QuorumVoters, new RaftConfig.ControllerQuorumVotersValidator(), HIGH, RaftConfig.QUORUM_VOTERS_DOC)
      .defineInternal(RaftConfig.QUORUM_ELECTION_TIMEOUT_MS_CONFIG, INT, Defaults.QuorumElectionTimeoutMs, null, HIGH, RaftConfig.QUORUM_ELECTION_TIMEOUT_MS_DOC)
      .defineInternal(RaftConfig.QUORUM_FETCH_TIMEOUT_MS_CONFIG, INT, Defaults.QuorumFetchTimeoutMs, null, HIGH, RaftConfig.QUORUM_FETCH_TIMEOUT_MS_DOC)
      .defineInternal(RaftConfig.QUORUM_ELECTION_BACKOFF_MAX_MS_CONFIG, INT, Defaults.QuorumElectionBackoffMs, null, HIGH, RaftConfig.QUORUM_ELECTION_BACKOFF_MAX_MS_DOC)
      .defineInternal(RaftConfig.QUORUM_LINGER_MS_CONFIG, INT, Defaults.QuorumLingerMs, null, MEDIUM, RaftConfig.QUORUM_LINGER_MS_DOC)
      .defineInternal(RaftConfig.QUORUM_REQUEST_TIMEOUT_MS_CONFIG, INT, Defaults.QuorumRequestTimeoutMs, null, MEDIUM, RaftConfig.QUORUM_REQUEST_TIMEOUT_MS_DOC)
      .defineInternal(RaftConfig.QUORUM_RETRY_BACKOFF_MS_CONFIG, INT, Defaults.QuorumRetryBackoffMs, null, LOW, RaftConfig.QUORUM_RETRY_BACKOFF_MS_DOC)
  }

  def configNames: Seq[String] = configDef.names.asScala.toBuffer.sorted
  private[server] def defaultValues: Map[String, _] = configDef.defaultValues.asScala
  private[server] def configKeys: Map[String, ConfigKey] = configDef.configKeys.asScala

  def fromProps(props: Properties): KafkaConfig =
    fromProps(props, true)

  def fromProps(props: Properties, doLog: Boolean): KafkaConfig =
    new KafkaConfig(props, doLog)

  def fromProps(defaults: Properties, overrides: Properties): KafkaConfig =
    fromProps(defaults, overrides, true)

  def fromProps(defaults: Properties, overrides: Properties, doLog: Boolean): KafkaConfig = {
    val props = new Properties()
    props ++= defaults
    props ++= overrides
    fromProps(props, doLog)
  }

  def apply(props: java.util.Map[_, _]): KafkaConfig = new KafkaConfig(props, true)

  private def typeOf(name: String): Option[ConfigDef.Type] = Option(configDef.configKeys.get(name)).map(_.`type`)

  def configType(configName: String): Option[ConfigDef.Type] = {
    val configType = configTypeExact(configName)
    if (configType.isDefined) {
      return configType
    }
    typeOf(configName) match {
      case Some(t) => Some(t)
      case None =>
        DynamicBrokerConfig.brokerConfigSynonyms(configName, matchListenerOverride = true).flatMap(typeOf).headOption
    }
  }

  private def configTypeExact(exactName: String): Option[ConfigDef.Type] = {
    val configType = typeOf(exactName).orNull
    if (configType != null) {
      Some(configType)
    } else {
      val configKey = DynamicConfig.Broker.brokerConfigDef.configKeys().get(exactName)
      if (configKey != null) {
        Some(configKey.`type`)
      } else {
        None
      }
    }
  }

  def maybeSensitive(configType: Option[ConfigDef.Type]): Boolean = {
    // If we can't determine the config entry type, treat it as a sensitive config to be safe
    configType.isEmpty || configType.contains(ConfigDef.Type.PASSWORD)
  }

  def loggableValue(resourceType: ConfigResource.Type, name: String, value: String): String = {
    val maybeSensitive = resourceType match {
      case ConfigResource.Type.BROKER => KafkaConfig.maybeSensitive(KafkaConfig.configType(name))
      case ConfigResource.Type.TOPIC => KafkaConfig.maybeSensitive(LogConfig.configType(name))
      case ConfigResource.Type.BROKER_LOGGER => false
      case _ => true
    }
    if (maybeSensitive) Password.HIDDEN else value
  }
}

class KafkaConfig(val props: java.util.Map[_, _], doLog: Boolean, dynamicConfigOverride: Option[DynamicBrokerConfig])
  extends AbstractConfig(KafkaConfig.configDef, props, doLog) {

  def this(props: java.util.Map[_, _]) = this(props, true, None)

  def this(props: java.util.Map[_, _], doLog: Boolean) = this(props, doLog, None)

  // Cache the current config to avoid acquiring read lock to access from dynamicConfig
  @volatile private var currentConfig = this
  private[server] val dynamicConfig = dynamicConfigOverride.getOrElse(new DynamicBrokerConfig(this))

  private[server] def updateCurrentConfig(newConfig: KafkaConfig): Unit = {
    this.currentConfig = newConfig
  }

  // The following captures any system properties impacting ZooKeeper TLS configuration
  // and defines the default values this instance will use if no explicit config is given.
  // We make it part of each instance rather than the object to facilitate testing.
  private val zkClientConfigViaSystemProperties = new ZKClientConfig()

  override def originals: util.Map[String, AnyRef] =
    if (this eq currentConfig) super.originals else currentConfig.originals

  override def values: util.Map[String, _] =
    if (this eq currentConfig) super.values else currentConfig.values

  override def nonInternalValues: util.Map[String, _] =
    if (this eq currentConfig) super.nonInternalValues else currentConfig.values

  override def originalsStrings: util.Map[String, String] =
    if (this eq currentConfig) super.originalsStrings else currentConfig.originalsStrings

  override def originalsWithPrefix(prefix: String): util.Map[String, AnyRef] =
    if (this eq currentConfig) super.originalsWithPrefix(prefix) else currentConfig.originalsWithPrefix(prefix)

  override def valuesWithPrefixOverride(prefix: String): util.Map[String, AnyRef] =
    if (this eq currentConfig) super.valuesWithPrefixOverride(prefix) else currentConfig.valuesWithPrefixOverride(prefix)

  override def get(key: String): AnyRef =
    if (this eq currentConfig) super.get(key) else currentConfig.get(key)

  //  During dynamic update, we use the values from this config, these are only used in DynamicBrokerConfig
  private[server] def originalsFromThisConfig: util.Map[String, AnyRef] = super.originals

  private[server] def valuesFromThisConfig: util.Map[String, _] = super.values

  private[server] def valuesFromThisConfigWithPrefixOverride(prefix: String): util.Map[String, AnyRef] =
    super.valuesWithPrefixOverride(prefix)

  /** ********* Zookeeper Configuration ********** */
  val zkConnect: String = getString(KafkaConfig.ZkConnectProp)
  val zkSessionTimeoutMs: Int = getInt(KafkaConfig.ZkSessionTimeoutMsProp)
  val zkConnectionTimeoutMs: Int =
    Option(getInt(KafkaConfig.ZkConnectionTimeoutMsProp)).map(_.toInt).getOrElse(getInt(KafkaConfig.ZkSessionTimeoutMsProp))
  val zkSyncTimeMs: Int = getInt(KafkaConfig.ZkSyncTimeMsProp)
  val zkEnableSecureAcls: Boolean = getBoolean(KafkaConfig.ZkEnableSecureAclsProp)
  val zkMaxInFlightRequests: Int = getInt(KafkaConfig.ZkMaxInFlightRequestsProp)

  private def zkBooleanConfigOrSystemPropertyWithDefaultValue(propKey: String): Boolean = {
    // Use the system property if it exists and the Kafka config value was defaulted rather than actually provided
    // Need to translate any system property value from true/false (String) to true/false (Boolean)
    val actuallyProvided = originals.containsKey(propKey)
    if (actuallyProvided) getBoolean(propKey) else {
      val sysPropValue = KafkaConfig.getZooKeeperClientProperty(zkClientConfigViaSystemProperties, propKey)
      sysPropValue match {
        case Some("true") => true
        case Some(_) => false
        case _ => getBoolean(propKey) // not specified so use the default value
      }
    }
  }

  private def zkStringConfigOrSystemPropertyWithDefaultValue(propKey: String): String = {
    // Use the system property if it exists and the Kafka config value was defaulted rather than actually provided
    val actuallyProvided = originals.containsKey(propKey)
    if (actuallyProvided) getString(propKey) else {
      val sysPropValue = KafkaConfig.getZooKeeperClientProperty(zkClientConfigViaSystemProperties, propKey)
      sysPropValue match {
        case Some(_) => sysPropValue.get
        case _ => getString(propKey) // not specified so use the default value
      }
    }
  }

  private def zkOptionalStringConfigOrSystemProperty(propKey: String): Option[String] = {
    Option(getString(propKey)) match {
      case config: Some[String] => config
      case _ => KafkaConfig.getZooKeeperClientProperty(zkClientConfigViaSystemProperties, propKey)
    }
  }
  private def zkPasswordConfigOrSystemProperty(propKey: String): Option[Password] = {
    Option(getPassword(propKey)) match {
      case config: Some[Password] => config
      case _ => {
        val sysProp = KafkaConfig.getZooKeeperClientProperty (zkClientConfigViaSystemProperties, propKey)
        if (sysProp.isDefined) Some (new Password (sysProp.get) ) else None
      }
    }
  }
  private def zkListConfigOrSystemProperty(propKey: String): Option[util.List[String]] = {
    Option(getList(propKey)) match {
      case config: Some[util.List[String]] => config
      case _ => {
        val sysProp = KafkaConfig.getZooKeeperClientProperty(zkClientConfigViaSystemProperties, propKey)
        if (sysProp.isDefined) Some(sysProp.get.split("\\s*,\\s*").toList.asJava) else None
      }
    }
  }

  val zkSslClientEnable = zkBooleanConfigOrSystemPropertyWithDefaultValue(KafkaConfig.ZkSslClientEnableProp)
  val zkClientCnxnSocketClassName = zkOptionalStringConfigOrSystemProperty(KafkaConfig.ZkClientCnxnSocketProp)
  val zkSslKeyStoreLocation = zkOptionalStringConfigOrSystemProperty(KafkaConfig.ZkSslKeyStoreLocationProp)
  val zkSslKeyStorePassword = zkPasswordConfigOrSystemProperty(KafkaConfig.ZkSslKeyStorePasswordProp)
  val zkSslKeyStoreType = zkOptionalStringConfigOrSystemProperty(KafkaConfig.ZkSslKeyStoreTypeProp)
  val zkSslTrustStoreLocation = zkOptionalStringConfigOrSystemProperty(KafkaConfig.ZkSslTrustStoreLocationProp)
  val zkSslTrustStorePassword = zkPasswordConfigOrSystemProperty(KafkaConfig.ZkSslTrustStorePasswordProp)
  val zkSslTrustStoreType = zkOptionalStringConfigOrSystemProperty(KafkaConfig.ZkSslTrustStoreTypeProp)
  val ZkSslProtocol = zkStringConfigOrSystemPropertyWithDefaultValue(KafkaConfig.ZkSslProtocolProp)
  val ZkSslEnabledProtocols = zkListConfigOrSystemProperty(KafkaConfig.ZkSslEnabledProtocolsProp)
  val ZkSslCipherSuites = zkListConfigOrSystemProperty(KafkaConfig.ZkSslCipherSuitesProp)
  val ZkSslEndpointIdentificationAlgorithm = {
    // Use the system property if it exists and the Kafka config value was defaulted rather than actually provided
    // Need to translate any system property value from true/false to HTTPS/<blank>
    val kafkaProp = KafkaConfig.ZkSslEndpointIdentificationAlgorithmProp
    val actuallyProvided = originals.containsKey(kafkaProp)
    if (actuallyProvided) getString(kafkaProp) else {
      val sysPropValue = KafkaConfig.getZooKeeperClientProperty(zkClientConfigViaSystemProperties, kafkaProp)
      sysPropValue match {
        case Some("true") => "HTTPS"
        case Some(_) => ""
        case _ => getString(kafkaProp) // not specified so use the default value
      }
    }
  }
  val ZkSslCrlEnable = zkBooleanConfigOrSystemPropertyWithDefaultValue(KafkaConfig.ZkSslCrlEnableProp)
  val ZkSslOcspEnable = zkBooleanConfigOrSystemPropertyWithDefaultValue(KafkaConfig.ZkSslOcspEnableProp)
  /** ********* General Configuration ********** */
  val brokerIdGenerationEnable: Boolean = getBoolean(KafkaConfig.BrokerIdGenerationEnableProp)
  val maxReservedBrokerId: Int = getInt(KafkaConfig.MaxReservedBrokerIdProp)
  var brokerId: Int = {
    val nodeId = getInt(KafkaConfig.NodeIdProp)
    if (nodeId < 0) {
      getInt(KafkaConfig.BrokerIdProp)
    } else {
      nodeId
    }
  }
  val nodeId: Int = brokerId
  val processRoles: Set[ProcessRole] = parseProcessRoles()
  val initialRegistrationTimeoutMs: Int = getInt(KafkaConfig.InitialBrokerRegistrationTimeoutMsProp)
  val brokerHeartbeatIntervalMs: Int = getInt(KafkaConfig.BrokerHeartbeatIntervalMsProp)
  val brokerSessionTimeoutMs: Int = getInt(KafkaConfig.BrokerSessionTimeoutMsProp)

  def requiresZookeeper: Boolean = processRoles.isEmpty
  def usesSelfManagedQuorum: Boolean = processRoles.nonEmpty

  private def parseProcessRoles(): Set[ProcessRole] = {
    val roles = getList(KafkaConfig.ProcessRolesProp).asScala.map {
      case "broker" => BrokerRole
      case "controller" => ControllerRole
      case role => throw new ConfigException(s"Unknown process role '$role'" +
        " (only 'broker' and 'controller' are allowed roles)")
    }

    val distinctRoles: Set[ProcessRole] = roles.toSet

    if (distinctRoles.size != roles.size) {
      throw new ConfigException(s"Duplicate role names found in `${KafkaConfig.ProcessRolesProp}`: $roles")
    }

    distinctRoles
  }

  def metadataLogDir: String = {
    Option(getString(KafkaConfig.MetadataLogDirProp)) match {
      case Some(dir) => dir
      case None => logDirs.head
    }
  }

  def numNetworkThreads = getInt(KafkaConfig.NumNetworkThreadsProp)

  def backgroundThreads = getInt(KafkaConfig.BackgroundThreadsProp)

  val queuedMaxRequests = getInt(KafkaConfig.QueuedMaxRequestsProp)
  val queuedMaxBytes = getLong(KafkaConfig.QueuedMaxBytesProp)

  def numIoThreads = getInt(KafkaConfig.NumIoThreadsProp)

  def messageMaxBytes = getInt(KafkaConfig.MessageMaxBytesProp)

  val requestTimeoutMs = getInt(KafkaConfig.RequestTimeoutMsProp)
  val connectionSetupTimeoutMs = getLong(KafkaConfig.ConnectionSetupTimeoutMsProp)
  val connectionSetupTimeoutMaxMs = getLong(KafkaConfig.ConnectionSetupTimeoutMaxMsProp)

  def getNumReplicaAlterLogDirsThreads: Int = {
    val numThreads: Integer = Option(getInt(KafkaConfig.NumReplicaAlterLogDirsThreadsProp)).getOrElse(logDirs.size)
    numThreads
  }

  /** *********** Authorizer Configuration ********** */
  val authorizer: Option[Authorizer] = {
    val className = getString(KafkaConfig.AuthorizerClassNameProp)
    if (className == null || className.isEmpty)
      None
    else {
      Some(AuthorizerUtils.createAuthorizer(className))
    }
  }

  /** ********* Socket Server Configuration ********** */
  val hostName = getString(KafkaConfig.HostNameProp)
  val port = getInt(KafkaConfig.PortProp)
  val advertisedHostName = Option(getString(KafkaConfig.AdvertisedHostNameProp)).getOrElse(hostName)
  val advertisedPort: java.lang.Integer = Option(getInt(KafkaConfig.AdvertisedPortProp)).getOrElse(port)

  val socketSendBufferBytes = getInt(KafkaConfig.SocketSendBufferBytesProp)
  val socketReceiveBufferBytes = getInt(KafkaConfig.SocketReceiveBufferBytesProp)
  val socketRequestMaxBytes = getInt(KafkaConfig.SocketRequestMaxBytesProp)
  val maxConnectionsPerIp = getInt(KafkaConfig.MaxConnectionsPerIpProp)
  val maxConnectionsPerIpOverrides: Map[String, Int] =
    getMap(KafkaConfig.MaxConnectionsPerIpOverridesProp, getString(KafkaConfig.MaxConnectionsPerIpOverridesProp)).map { case (k, v) => (k, v.toInt) }

  def maxConnections = getInt(KafkaConfig.MaxConnectionsProp)

  def maxConnectionCreationRate = getInt(KafkaConfig.MaxConnectionCreationRateProp)

  val connectionsMaxIdleMs = getLong(KafkaConfig.ConnectionsMaxIdleMsProp)
  val failedAuthenticationDelayMs = getInt(KafkaConfig.FailedAuthenticationDelayMsProp)

  /** *************** rack configuration ************* */
  val rack = Option(getString(KafkaConfig.RackProp))
  val replicaSelectorClassName = Option(getString(KafkaConfig.ReplicaSelectorClassProp))

  /** ********* Log Configuration ********** */
  val autoCreateTopicsEnable = getBoolean(KafkaConfig.AutoCreateTopicsEnableProp)
  val numPartitions = getInt(KafkaConfig.NumPartitionsProp)
  val logDirs = CoreUtils.parseCsvList(Option(getString(KafkaConfig.LogDirsProp)).getOrElse(getString(KafkaConfig.LogDirProp)))

  def logSegmentBytes = getInt(KafkaConfig.LogSegmentBytesProp)

  def logFlushIntervalMessages = getLong(KafkaConfig.LogFlushIntervalMessagesProp)

  val logCleanerThreads = getInt(KafkaConfig.LogCleanerThreadsProp)

  def numRecoveryThreadsPerDataDir = getInt(KafkaConfig.NumRecoveryThreadsPerDataDirProp)

  val logFlushSchedulerIntervalMs = getLong(KafkaConfig.LogFlushSchedulerIntervalMsProp)
  val logFlushOffsetCheckpointIntervalMs = getInt(KafkaConfig.LogFlushOffsetCheckpointIntervalMsProp).toLong
  val logFlushStartOffsetCheckpointIntervalMs = getInt(KafkaConfig.LogFlushStartOffsetCheckpointIntervalMsProp).toLong
  val logCleanupIntervalMs = getLong(KafkaConfig.LogCleanupIntervalMsProp)

  def logCleanupPolicy = getList(KafkaConfig.LogCleanupPolicyProp)

  val offsetsRetentionMinutes = getInt(KafkaConfig.OffsetsRetentionMinutesProp)
  val offsetsRetentionCheckIntervalMs = getLong(KafkaConfig.OffsetsRetentionCheckIntervalMsProp)

  def logRetentionBytes = getLong(KafkaConfig.LogRetentionBytesProp)

  val logCleanerDedupeBufferSize = getLong(KafkaConfig.LogCleanerDedupeBufferSizeProp)
  val logCleanerDedupeBufferLoadFactor = getDouble(KafkaConfig.LogCleanerDedupeBufferLoadFactorProp)
  val logCleanerIoBufferSize = getInt(KafkaConfig.LogCleanerIoBufferSizeProp)
  val logCleanerIoMaxBytesPerSecond = getDouble(KafkaConfig.LogCleanerIoMaxBytesPerSecondProp)

  def logCleanerDeleteRetentionMs = getLong(KafkaConfig.LogCleanerDeleteRetentionMsProp)

  def logCleanerMinCompactionLagMs = getLong(KafkaConfig.LogCleanerMinCompactionLagMsProp)

  def logCleanerMaxCompactionLagMs = getLong(KafkaConfig.LogCleanerMaxCompactionLagMsProp)

  val logCleanerBackoffMs = getLong(KafkaConfig.LogCleanerBackoffMsProp)

  def logCleanerMinCleanRatio = getDouble(KafkaConfig.LogCleanerMinCleanRatioProp)

  val logCleanerEnable = getBoolean(KafkaConfig.LogCleanerEnableProp)

  def logIndexSizeMaxBytes = getInt(KafkaConfig.LogIndexSizeMaxBytesProp)

  def logIndexIntervalBytes = getInt(KafkaConfig.LogIndexIntervalBytesProp)

  def logDeleteDelayMs = getLong(KafkaConfig.LogDeleteDelayMsProp)

  def logRollTimeMillis: java.lang.Long = Option(getLong(KafkaConfig.LogRollTimeMillisProp)).getOrElse(60 * 60 * 1000L * getInt(KafkaConfig.LogRollTimeHoursProp))

  def logRollTimeJitterMillis: java.lang.Long = Option(getLong(KafkaConfig.LogRollTimeJitterMillisProp)).getOrElse(60 * 60 * 1000L * getInt(KafkaConfig.LogRollTimeJitterHoursProp))

  def logFlushIntervalMs: java.lang.Long = Option(getLong(KafkaConfig.LogFlushIntervalMsProp)).getOrElse(getLong(KafkaConfig.LogFlushSchedulerIntervalMsProp))

  def minInSyncReplicas = getInt(KafkaConfig.MinInSyncReplicasProp)

  def logPreAllocateEnable: java.lang.Boolean = getBoolean(KafkaConfig.LogPreAllocateProp)

  // We keep the user-provided String as `ApiVersion.apply` can choose a slightly different version (eg if `0.10.0`
  // is passed, `0.10.0-IV0` may be picked)
  val logMessageFormatVersionString = getString(KafkaConfig.LogMessageFormatVersionProp)
  val logMessageFormatVersion = ApiVersion(logMessageFormatVersionString)

  def logMessageTimestampType = TimestampType.forName(getString(KafkaConfig.LogMessageTimestampTypeProp))

  def logMessageTimestampDifferenceMaxMs: Long = getLong(KafkaConfig.LogMessageTimestampDifferenceMaxMsProp)

  def logMessageDownConversionEnable: Boolean = getBoolean(KafkaConfig.LogMessageDownConversionEnableProp)

  /** ********* Replication configuration ********** */
  val controllerSocketTimeoutMs: Int = getInt(KafkaConfig.ControllerSocketTimeoutMsProp)
  val defaultReplicationFactor: Int = getInt(KafkaConfig.DefaultReplicationFactorProp)
  val replicaLagTimeMaxMs = getLong(KafkaConfig.ReplicaLagTimeMaxMsProp)
  val replicaSocketTimeoutMs = getInt(KafkaConfig.ReplicaSocketTimeoutMsProp)
  val replicaSocketReceiveBufferBytes = getInt(KafkaConfig.ReplicaSocketReceiveBufferBytesProp)
  val replicaFetchMaxBytes = getInt(KafkaConfig.ReplicaFetchMaxBytesProp)
  val replicaFetchWaitMaxMs = getInt(KafkaConfig.ReplicaFetchWaitMaxMsProp)
  val replicaFetchMinBytes = getInt(KafkaConfig.ReplicaFetchMinBytesProp)
  val replicaFetchResponseMaxBytes = getInt(KafkaConfig.ReplicaFetchResponseMaxBytesProp)
  val replicaFetchBackoffMs = getInt(KafkaConfig.ReplicaFetchBackoffMsProp)

  def numReplicaFetchers = getInt(KafkaConfig.NumReplicaFetchersProp)

  val replicaHighWatermarkCheckpointIntervalMs = getLong(KafkaConfig.ReplicaHighWatermarkCheckpointIntervalMsProp)
  val fetchPurgatoryPurgeIntervalRequests = getInt(KafkaConfig.FetchPurgatoryPurgeIntervalRequestsProp)
  val producerPurgatoryPurgeIntervalRequests = getInt(KafkaConfig.ProducerPurgatoryPurgeIntervalRequestsProp)
  val deleteRecordsPurgatoryPurgeIntervalRequests = getInt(KafkaConfig.DeleteRecordsPurgatoryPurgeIntervalRequestsProp)
  val autoLeaderRebalanceEnable = getBoolean(KafkaConfig.AutoLeaderRebalanceEnableProp)
  val leaderImbalancePerBrokerPercentage = getInt(KafkaConfig.LeaderImbalancePerBrokerPercentageProp)
  val leaderImbalanceCheckIntervalSeconds = getLong(KafkaConfig.LeaderImbalanceCheckIntervalSecondsProp)

  def uncleanLeaderElectionEnable: java.lang.Boolean = getBoolean(KafkaConfig.UncleanLeaderElectionEnableProp)

  // We keep the user-provided String as `ApiVersion.apply` can choose a slightly different version (eg if `0.10.0`
  // is passed, `0.10.0-IV0` may be picked)
  val interBrokerProtocolVersionString = getString(KafkaConfig.InterBrokerProtocolVersionProp)
  val interBrokerProtocolVersion = ApiVersion(interBrokerProtocolVersionString)

  /** ********* Controlled shutdown configuration ********** */
  val controlledShutdownMaxRetries = getInt(KafkaConfig.ControlledShutdownMaxRetriesProp)
  val controlledShutdownRetryBackoffMs = getLong(KafkaConfig.ControlledShutdownRetryBackoffMsProp)
  val controlledShutdownEnable = getBoolean(KafkaConfig.ControlledShutdownEnableProp)

  /** ********* Feature configuration ***********/
  def isFeatureVersioningSupported = interBrokerProtocolVersion >= KAFKA_2_7_IV0

  /** ********* Group coordinator configuration ***********/
  val groupMinSessionTimeoutMs = getInt(KafkaConfig.GroupMinSessionTimeoutMsProp)
  val groupMaxSessionTimeoutMs = getInt(KafkaConfig.GroupMaxSessionTimeoutMsProp)
  val groupInitialRebalanceDelay = getInt(KafkaConfig.GroupInitialRebalanceDelayMsProp)
  val groupMaxSize = getInt(KafkaConfig.GroupMaxSizeProp)

  /** ********* Offset management configuration ********** */
  val offsetMetadataMaxSize = getInt(KafkaConfig.OffsetMetadataMaxSizeProp)
  val offsetsLoadBufferSize = getInt(KafkaConfig.OffsetsLoadBufferSizeProp)
  val offsetsTopicReplicationFactor = getShort(KafkaConfig.OffsetsTopicReplicationFactorProp)
  val offsetsTopicPartitions = getInt(KafkaConfig.OffsetsTopicPartitionsProp)
  val offsetCommitTimeoutMs = getInt(KafkaConfig.OffsetCommitTimeoutMsProp)
  val offsetCommitRequiredAcks = getShort(KafkaConfig.OffsetCommitRequiredAcksProp)
  val offsetsTopicSegmentBytes = getInt(KafkaConfig.OffsetsTopicSegmentBytesProp)
  val offsetsTopicCompressionCodec = Option(getInt(KafkaConfig.OffsetsTopicCompressionCodecProp)).map(value => CompressionCodec.getCompressionCodec(value)).orNull

  /** ********* Transaction management configuration ********** */
  val transactionalIdExpirationMs = getInt(KafkaConfig.TransactionalIdExpirationMsProp)
  val transactionMaxTimeoutMs = getInt(KafkaConfig.TransactionsMaxTimeoutMsProp)
  val transactionTopicMinISR = getInt(KafkaConfig.TransactionsTopicMinISRProp)
  val transactionsLoadBufferSize = getInt(KafkaConfig.TransactionsLoadBufferSizeProp)
  val transactionTopicReplicationFactor = getShort(KafkaConfig.TransactionsTopicReplicationFactorProp)
  val transactionTopicPartitions = getInt(KafkaConfig.TransactionsTopicPartitionsProp)
  val transactionTopicSegmentBytes = getInt(KafkaConfig.TransactionsTopicSegmentBytesProp)
  val transactionAbortTimedOutTransactionCleanupIntervalMs = getInt(KafkaConfig.TransactionsAbortTimedOutTransactionCleanupIntervalMsProp)
  val transactionRemoveExpiredTransactionalIdCleanupIntervalMs = getInt(KafkaConfig.TransactionsRemoveExpiredTransactionalIdCleanupIntervalMsProp)


  /** ********* Metric Configuration ************* */
  val metricNumSamples = getInt(KafkaConfig.MetricNumSamplesProp)
  val metricSampleWindowMs = getLong(KafkaConfig.MetricSampleWindowMsProp)
  val metricRecordingLevel = getString(KafkaConfig.MetricRecordingLevelProp)

  /** ********* SSL/SASL Configuration ************* */
  // Security configs may be overridden for listeners, so it is not safe to use the base values
  // Hence the base SSL/SASL configs are not fields of KafkaConfig, listener configs should be
  // retrieved using KafkaConfig#valuesWithPrefixOverride
  private def saslEnabledMechanisms(listenerName: ListenerName): Set[String] = {
    val value = valuesWithPrefixOverride(listenerName.configPrefix).get(KafkaConfig.SaslEnabledMechanismsProp)
    if (value != null)
      value.asInstanceOf[util.List[String]].asScala.toSet
    else
      Set.empty[String]
  }

  def interBrokerListenerName = getInterBrokerListenerNameAndSecurityProtocol._1

  def interBrokerSecurityProtocol = getInterBrokerListenerNameAndSecurityProtocol._2

  def controlPlaneListenerName = getControlPlaneListenerNameAndSecurityProtocol.map { case (listenerName, _) => listenerName }

  def controlPlaneSecurityProtocol = getControlPlaneListenerNameAndSecurityProtocol.map { case (_, securityProtocol) => securityProtocol }

  def saslMechanismInterBrokerProtocol = getString(KafkaConfig.SaslMechanismInterBrokerProtocolProp)

  val saslInterBrokerHandshakeRequestEnable = interBrokerProtocolVersion >= KAFKA_0_10_0_IV1

  /** ********* DelegationToken Configuration ************* */
  val delegationTokenSecretKey = Option(getPassword(KafkaConfig.DelegationTokenSecretKeyProp))
    .getOrElse(getPassword(KafkaConfig.DelegationTokenSecretKeyAliasProp))
  val tokenAuthEnabled = (delegationTokenSecretKey != null && !delegationTokenSecretKey.value.isEmpty)
  val delegationTokenMaxLifeMs = getLong(KafkaConfig.DelegationTokenMaxLifeTimeProp)
  val delegationTokenExpiryTimeMs = getLong(KafkaConfig.DelegationTokenExpiryTimeMsProp)
  val delegationTokenExpiryCheckIntervalMs = getLong(KafkaConfig.DelegationTokenExpiryCheckIntervalMsProp)

  /** ********* Password encryption configuration for dynamic configs ******** */
  def passwordEncoderSecret = Option(getPassword(KafkaConfig.PasswordEncoderSecretProp))

  def passwordEncoderOldSecret = Option(getPassword(KafkaConfig.PasswordEncoderOldSecretProp))

  def passwordEncoderCipherAlgorithm = getString(KafkaConfig.PasswordEncoderCipherAlgorithmProp)

  def passwordEncoderKeyFactoryAlgorithm = Option(getString(KafkaConfig.PasswordEncoderKeyFactoryAlgorithmProp))

  def passwordEncoderKeyLength = getInt(KafkaConfig.PasswordEncoderKeyLengthProp)

  def passwordEncoderIterations = getInt(KafkaConfig.PasswordEncoderIterationsProp)

<<<<<<< HEAD
  /** ********* Quota Configuration ************* */
  val producerQuotaBytesPerSecondDefault = getLong(KafkaConfig.ProducerQuotaBytesPerSecondDefaultProp)
  val consumerQuotaBytesPerSecondDefault = getLong(KafkaConfig.ConsumerQuotaBytesPerSecondDefaultProp)
=======
  /** ********* Quota Configuration **************/
>>>>>>> db688b1a
  val numQuotaSamples = getInt(KafkaConfig.NumQuotaSamplesProp)
  val quotaWindowSizeSeconds = getInt(KafkaConfig.QuotaWindowSizeSecondsProp)
  val numReplicationQuotaSamples = getInt(KafkaConfig.NumReplicationQuotaSamplesProp)
  val replicationQuotaWindowSizeSeconds = getInt(KafkaConfig.ReplicationQuotaWindowSizeSecondsProp)
  val numAlterLogDirsReplicationQuotaSamples = getInt(KafkaConfig.NumAlterLogDirsReplicationQuotaSamplesProp)
  val alterLogDirsReplicationQuotaWindowSizeSeconds = getInt(KafkaConfig.AlterLogDirsReplicationQuotaWindowSizeSecondsProp)
  val numControllerQuotaSamples = getInt(KafkaConfig.NumControllerQuotaSamplesProp)
  val controllerQuotaWindowSizeSeconds = getInt(KafkaConfig.ControllerQuotaWindowSizeSecondsProp)

  /** ********* Fetch Configuration ************* */
  val maxIncrementalFetchSessionCacheSlots = getInt(KafkaConfig.MaxIncrementalFetchSessionCacheSlots)
  val fetchMaxBytes = getInt(KafkaConfig.FetchMaxBytes)

  val deleteTopicEnable = getBoolean(KafkaConfig.DeleteTopicEnableProp)

  def compressionType = getString(KafkaConfig.CompressionTypeProp)

  /** ********* Raft Quorum Configuration *********/
  val quorumVoters = getList(RaftConfig.QUORUM_VOTERS_CONFIG)
  val quorumElectionTimeoutMs = getInt(RaftConfig.QUORUM_ELECTION_TIMEOUT_MS_CONFIG)
  val quorumFetchTimeoutMs = getInt(RaftConfig.QUORUM_FETCH_TIMEOUT_MS_CONFIG)
  val quorumElectionBackoffMs = getInt(RaftConfig.QUORUM_ELECTION_BACKOFF_MAX_MS_CONFIG)
  val quorumLingerMs = getInt(RaftConfig.QUORUM_LINGER_MS_CONFIG)
  val quorumRequestTimeoutMs = getInt(RaftConfig.QUORUM_REQUEST_TIMEOUT_MS_CONFIG)
  val quorumRetryBackoffMs = getInt(RaftConfig.QUORUM_RETRY_BACKOFF_MS_CONFIG)

  def addReconfigurable(reconfigurable: Reconfigurable): Unit = {
    dynamicConfig.addReconfigurable(reconfigurable)
  }

  def removeReconfigurable(reconfigurable: Reconfigurable): Unit = {
    dynamicConfig.removeReconfigurable(reconfigurable)
  }

  def logRetentionTimeMillis: Long = {
    val millisInMinute = 60L * 1000L
    val millisInHour = 60L * millisInMinute

    val millis: java.lang.Long =
      Option(getLong(KafkaConfig.LogRetentionTimeMillisProp)).getOrElse(
        Option(getInt(KafkaConfig.LogRetentionTimeMinutesProp)) match {
          case Some(mins) => millisInMinute * mins
          case None => getInt(KafkaConfig.LogRetentionTimeHoursProp) * millisInHour
        })

    if (millis < 0) return -1
    millis
  }

  private def getMap(propName: String, propValue: String): Map[String, String] = {
    try {
      CoreUtils.parseCsvMap(propValue)
    } catch {
      case e: Exception => throw new IllegalArgumentException("Error parsing configuration property '%s': %s".format(propName, e.getMessage))
    }
  }

  // If the user did not define listeners but did define host or port, let's use them in backward compatible way
  // If none of those are defined, we default to PLAINTEXT://:9092
  def listeners: Seq[EndPoint] = {
    Option(getString(KafkaConfig.ListenersProp)).map { listenerProp =>
      CoreUtils.listenerListToEndPoints(listenerProp, listenerSecurityProtocolMap)
    }.getOrElse(CoreUtils.listenerListToEndPoints("PLAINTEXT://" + hostName + ":" + port, listenerSecurityProtocolMap))
  }

  def controllerListenerNames: Seq[String] =
    Option(getString(KafkaConfig.ControllerListenerNamesProp)).getOrElse("").split(",")

  def controllerListeners: Seq[EndPoint] =
    listeners.filter(l => controllerListenerNames.contains(l.listenerName.value()))

  def saslMechanismControllerProtocol = getString(KafkaConfig.SaslMechanismControllerProtocolProp)

  def controlPlaneListener: Option[EndPoint] = {
    controlPlaneListenerName.map { listenerName =>
      listeners.filter(endpoint => endpoint.listenerName.value() == listenerName.value()).head
    }
  }

  def dataPlaneListeners: Seq[EndPoint] = {
    listeners.filterNot { listener =>
      val name = listener.listenerName.value()
      name.equals(getString(KafkaConfig.ControlPlaneListenerNameProp)) ||
        controllerListenerNames.contains(name)
    }
  }

  // If the user defined advertised listeners, we use those
  // If they didn't but did define advertised host or port, we'll use those and fill in the missing value from regular host / port or defaults
  // If none of these are defined, we'll use the listeners
  def advertisedListeners: Seq[EndPoint] = {
    val advertisedListenersProp = getString(KafkaConfig.AdvertisedListenersProp)
    if (advertisedListenersProp != null)
      CoreUtils.listenerListToEndPoints(advertisedListenersProp, listenerSecurityProtocolMap, requireDistinctPorts=false)
    else if (getString(KafkaConfig.AdvertisedHostNameProp) != null || getInt(KafkaConfig.AdvertisedPortProp) != null)
      CoreUtils.listenerListToEndPoints("PLAINTEXT://" + advertisedHostName + ":" + advertisedPort, listenerSecurityProtocolMap, requireDistinctPorts=false)
    else
      listeners.filterNot(l => controllerListenerNames.contains(l.listenerName.value()))
  }

  private def getInterBrokerListenerNameAndSecurityProtocol: (ListenerName, SecurityProtocol) = {
    Option(getString(KafkaConfig.InterBrokerListenerNameProp)) match {
      case Some(_) if originals.containsKey(KafkaConfig.InterBrokerSecurityProtocolProp) =>
        throw new ConfigException(s"Only one of ${KafkaConfig.InterBrokerListenerNameProp} and " +
          s"${KafkaConfig.InterBrokerSecurityProtocolProp} should be set.")
      case Some(name) =>
        val listenerName = ListenerName.normalised(name)
        val securityProtocol = listenerSecurityProtocolMap.getOrElse(listenerName,
          throw new ConfigException(s"Listener with name ${listenerName.value} defined in " +
            s"${KafkaConfig.InterBrokerListenerNameProp} not found in ${KafkaConfig.ListenerSecurityProtocolMapProp}."))
        (listenerName, securityProtocol)
      case None =>
        val securityProtocol = getSecurityProtocol(getString(KafkaConfig.InterBrokerSecurityProtocolProp),
          KafkaConfig.InterBrokerSecurityProtocolProp)
        (ListenerName.forSecurityProtocol(securityProtocol), securityProtocol)
    }
  }

  private def getControlPlaneListenerNameAndSecurityProtocol: Option[(ListenerName, SecurityProtocol)] = {
    Option(getString(KafkaConfig.ControlPlaneListenerNameProp)) match {
      case Some(name) =>
        val listenerName = ListenerName.normalised(name)
        val securityProtocol = listenerSecurityProtocolMap.getOrElse(listenerName,
          throw new ConfigException(s"Listener with ${listenerName.value} defined in " +
            s"${KafkaConfig.ControlPlaneListenerNameProp} not found in ${KafkaConfig.ListenerSecurityProtocolMapProp}."))
        Some(listenerName, securityProtocol)

      case None => None
   }
  }

  private def getSecurityProtocol(protocolName: String, configName: String): SecurityProtocol = {
    try SecurityProtocol.forName(protocolName)
    catch {
      case _: IllegalArgumentException =>
        throw new ConfigException(s"Invalid security protocol `$protocolName` defined in $configName")
    }
  }

  def listenerSecurityProtocolMap: Map[ListenerName, SecurityProtocol] = {
    getMap(KafkaConfig.ListenerSecurityProtocolMapProp, getString(KafkaConfig.ListenerSecurityProtocolMapProp))
      .map { case (listenerName, protocolName) =>
      ListenerName.normalised(listenerName) -> getSecurityProtocol(protocolName, KafkaConfig.ListenerSecurityProtocolMapProp)
    }
  }

  // Topic IDs are used with all self-managed quorum clusters and ZK cluster with IBP greater than or equal to 2.8
  def usesTopicId: Boolean =
    usesSelfManagedQuorum || interBrokerProtocolVersion >= KAFKA_2_8_IV0

  validateValues()

  private def validateValues(): Unit = {
    if (requiresZookeeper) {
      if (zkConnect == null) {
        throw new ConfigException(s"Missing required configuration `${KafkaConfig.ZkConnectProp}` which has no default value.")
      }
      if (brokerIdGenerationEnable) {
        require(brokerId >= -1 && brokerId <= maxReservedBrokerId, "broker.id must be greater than or equal to -1 and not greater than reserved.broker.max.id")
      } else {
        require(brokerId >= 0, "broker.id must be greater than or equal to 0")
      }
    } else {
      // KRaft-based metadata quorum
      if (nodeId < 0) {
        throw new ConfigException(s"Missing configuration `${KafkaConfig.NodeIdProp}` which is required " +
          s"when `process.roles` is defined (i.e. when running in KRaft mode).")
      }
    }
    require(logRollTimeMillis >= 1, "log.roll.ms must be greater than or equal to 1")
    require(logRollTimeJitterMillis >= 0, "log.roll.jitter.ms must be greater than or equal to 0")
    require(logRetentionTimeMillis >= 1 || logRetentionTimeMillis == -1, "log.retention.ms must be unlimited (-1) or, greater than or equal to 1")
    require(logDirs.nonEmpty, "At least one log directory must be defined via log.dirs or log.dir.")
    require(logCleanerDedupeBufferSize / logCleanerThreads > 1024 * 1024, "log.cleaner.dedupe.buffer.size must be at least 1MB per cleaner thread.")
    require(replicaFetchWaitMaxMs <= replicaSocketTimeoutMs, "replica.socket.timeout.ms should always be at least replica.fetch.wait.max.ms" +
      " to prevent unnecessary socket timeouts")
    require(replicaFetchWaitMaxMs <= replicaLagTimeMaxMs, "replica.fetch.wait.max.ms should always be less than or equal to replica.lag.time.max.ms" +
      " to prevent frequent changes in ISR")
    require(offsetCommitRequiredAcks >= -1 && offsetCommitRequiredAcks <= offsetsTopicReplicationFactor,
      "offsets.commit.required.acks must be greater or equal -1 and less or equal to offsets.topic.replication.factor")
    require(BrokerCompressionCodec.isValid(compressionType), "compression.type : " + compressionType + " is not valid." +
      " Valid options are " + BrokerCompressionCodec.brokerCompressionOptions.mkString(","))

    val advertisedListenerNames = advertisedListeners.map(_.listenerName).toSet
    val listenerNames = listeners.map(_.listenerName).toSet
    if (processRoles.isEmpty || processRoles.contains(BrokerRole)) {
      require(advertisedListenerNames.contains(interBrokerListenerName),
        s"${KafkaConfig.InterBrokerListenerNameProp} must be a listener name defined in ${KafkaConfig.AdvertisedListenersProp}. " +
          s"The valid options based on currently configured listeners are ${advertisedListenerNames.map(_.value).mkString(",")}")
      require(advertisedListenerNames.subsetOf(listenerNames),
        s"${KafkaConfig.AdvertisedListenersProp} listener names must be equal to or a subset of the ones defined in ${KafkaConfig.ListenersProp}. " +
          s"Found ${advertisedListenerNames.map(_.value).mkString(",")}. The valid options based on the current configuration " +
          s"are ${listenerNames.map(_.value).mkString(",")}"
      )
    }

    require(!advertisedListeners.exists(endpoint => endpoint.host=="0.0.0.0"),
      s"${KafkaConfig.AdvertisedListenersProp} cannot use the nonroutable meta-address 0.0.0.0. "+
      s"Use a routable IP address.")

    // Ensure controller listeners are not in the advertised listeners list
    require(!controllerListeners.exists(advertisedListeners.contains),
      s"${KafkaConfig.AdvertisedListenersProp} cannot contain any of ${KafkaConfig.ControllerListenerNamesProp}")

    // validate controller.listener.name config
    if (controlPlaneListenerName.isDefined) {
      require(advertisedListenerNames.contains(controlPlaneListenerName.get),
        s"${KafkaConfig.ControlPlaneListenerNameProp} must be a listener name defined in ${KafkaConfig.AdvertisedListenersProp}. " +
        s"The valid options based on currently configured listeners are ${advertisedListenerNames.map(_.value).mkString(",")}")
      // controlPlaneListenerName should be different from interBrokerListenerName
      require(!controlPlaneListenerName.get.value().equals(interBrokerListenerName.value()),
        s"${KafkaConfig.ControlPlaneListenerNameProp}, when defined, should have a different value from the inter broker listener name. " +
        s"Currently they both have the value ${controlPlaneListenerName.get}")
    }

    val recordVersion = logMessageFormatVersion.recordVersion
    require(interBrokerProtocolVersion.recordVersion.value >= recordVersion.value,
      s"log.message.format.version $logMessageFormatVersionString can only be used when inter.broker.protocol.version " +
      s"is set to version ${ApiVersion.minSupportedFor(recordVersion).shortVersion} or higher")

    if (offsetsTopicCompressionCodec == ZStdCompressionCodec)
      require(interBrokerProtocolVersion.recordVersion.value >= KAFKA_2_1_IV0.recordVersion.value,
        "offsets.topic.compression.codec zstd can only be used when inter.broker.protocol.version " +
        s"is set to version ${KAFKA_2_1_IV0.shortVersion} or higher")

    val interBrokerUsesSasl = interBrokerSecurityProtocol == SecurityProtocol.SASL_PLAINTEXT || interBrokerSecurityProtocol == SecurityProtocol.SASL_SSL
    require(!interBrokerUsesSasl || saslInterBrokerHandshakeRequestEnable || saslMechanismInterBrokerProtocol == SaslConfigs.GSSAPI_MECHANISM,
      s"Only GSSAPI mechanism is supported for inter-broker communication with SASL when inter.broker.protocol.version is set to $interBrokerProtocolVersionString")
    require(!interBrokerUsesSasl || saslEnabledMechanisms(interBrokerListenerName).contains(saslMechanismInterBrokerProtocol),
      s"${KafkaConfig.SaslMechanismInterBrokerProtocolProp} must be included in ${KafkaConfig.SaslEnabledMechanismsProp} when SASL is used for inter-broker communication")
    require(queuedMaxBytes <= 0 || queuedMaxBytes >= socketRequestMaxBytes,
      s"${KafkaConfig.QueuedMaxBytesProp} must be larger or equal to ${KafkaConfig.SocketRequestMaxBytesProp}")

    if (maxConnectionsPerIp == 0)
      require(!maxConnectionsPerIpOverrides.isEmpty, s"${KafkaConfig.MaxConnectionsPerIpProp} can be set to zero only if" +
        s" ${KafkaConfig.MaxConnectionsPerIpOverridesProp} property is set.")

    val invalidAddresses = maxConnectionsPerIpOverrides.keys.filterNot(address => Utils.validHostPattern(address))
    if (!invalidAddresses.isEmpty)
      throw new IllegalArgumentException(s"${KafkaConfig.MaxConnectionsPerIpOverridesProp} contains invalid addresses : ${invalidAddresses.mkString(",")}")

    if (connectionsMaxIdleMs >= 0)
      require(failedAuthenticationDelayMs < connectionsMaxIdleMs,
        s"${KafkaConfig.FailedAuthenticationDelayMsProp}=$failedAuthenticationDelayMs should always be less than" +
        s" ${KafkaConfig.ConnectionsMaxIdleMsProp}=$connectionsMaxIdleMs to prevent failed" +
        s" authentication responses from timing out")
  }
}<|MERGE_RESOLUTION|>--- conflicted
+++ resolved
@@ -204,13 +204,7 @@
   val MaxIncrementalFetchSessionCacheSlots = 1000
   val FetchMaxBytes = 55 * 1024 * 1024
 
-<<<<<<< HEAD
-  /** ********* Quota Configuration ********** */
-  val ProducerQuotaBytesPerSecondDefault = ClientQuotaManagerConfig.QuotaDefault
-  val ConsumerQuotaBytesPerSecondDefault = ClientQuotaManagerConfig.QuotaDefault
-=======
   /** ********* Quota Configuration ***********/
->>>>>>> db688b1a
   val NumQuotaSamples: Int = ClientQuotaManagerConfig.DefaultNumQuotaSamples
   val QuotaWindowSizeSeconds: Int = ClientQuotaManagerConfig.DefaultQuotaWindowSizeSeconds
   val NumReplicationQuotaSamples: Int = ReplicationQuotaManagerConfig.DefaultNumQuotaSamples
@@ -515,13 +509,7 @@
   val MaxIncrementalFetchSessionCacheSlots = "max.incremental.fetch.session.cache.slots"
   val FetchMaxBytes = "fetch.max.bytes"
 
-<<<<<<< HEAD
-  /** ********* Quota Configuration ********** */
-  val ProducerQuotaBytesPerSecondDefaultProp = "quota.producer.default"
-  val ConsumerQuotaBytesPerSecondDefaultProp = "quota.consumer.default"
-=======
   /** ********* Quota Configuration ***********/
->>>>>>> db688b1a
   val NumQuotaSamplesProp = "quota.window.num"
   val NumReplicationQuotaSamplesProp = "replication.quota.window.num"
   val NumAlterLogDirsReplicationQuotaSamplesProp = "alter.log.dirs.replication.quota.window.num"
@@ -927,15 +915,7 @@
   val MaxIncrementalFetchSessionCacheSlotsDoc = "The maximum number of incremental fetch sessions that we will maintain."
   val FetchMaxBytesDoc = "The maximum number of bytes we will return for a fetch request. Must be at least 1024."
 
-<<<<<<< HEAD
-  /** ********* Quota Configuration ********** */
-  val ProducerQuotaBytesPerSecondDefaultDoc = "DEPRECATED: Used only when dynamic default quotas are not configured for <user>, <client-id> or <user, client-id> in Zookeeper. " +
-  "Any producer distinguished by clientId will get throttled if it produces more bytes than this value per-second"
-  val ConsumerQuotaBytesPerSecondDefaultDoc = "DEPRECATED: Used only when dynamic default quotas are not configured for <user, <client-id> or <user, client-id> in Zookeeper. " +
-  "Any consumer distinguished by clientId/consumer group will get throttled if it fetches more bytes than this value per-second"
-=======
   /** ********* Quota Configuration ***********/
->>>>>>> db688b1a
   val NumQuotaSamplesDoc = "The number of samples to retain in memory for client quotas"
   val NumReplicationQuotaSamplesDoc = "The number of samples to retain in memory for replication quotas"
   val NumAlterLogDirsReplicationQuotaSamplesDoc = "The number of samples to retain in memory for alter log dirs replication quotas"
@@ -1244,13 +1224,7 @@
       .define(KafkaMetricsReporterClassesProp, LIST, Defaults.KafkaMetricReporterClasses, LOW, KafkaMetricsReporterClassesDoc)
       .define(KafkaMetricsPollingIntervalSecondsProp, INT, Defaults.KafkaMetricsPollingIntervalSeconds, atLeast(1), LOW, KafkaMetricsPollingIntervalSecondsDoc)
 
-<<<<<<< HEAD
-      /** ********* Quota configuration ********** */
-      .define(ProducerQuotaBytesPerSecondDefaultProp, LONG, Defaults.ProducerQuotaBytesPerSecondDefault, atLeast(1), HIGH, ProducerQuotaBytesPerSecondDefaultDoc)
-      .define(ConsumerQuotaBytesPerSecondDefaultProp, LONG, Defaults.ConsumerQuotaBytesPerSecondDefault, atLeast(1), HIGH, ConsumerQuotaBytesPerSecondDefaultDoc)
-=======
       /** ********* Quota configuration ***********/
->>>>>>> db688b1a
       .define(NumQuotaSamplesProp, INT, Defaults.NumQuotaSamples, atLeast(1), LOW, NumQuotaSamplesDoc)
       .define(NumReplicationQuotaSamplesProp, INT, Defaults.NumReplicationQuotaSamples, atLeast(1), LOW, NumReplicationQuotaSamplesDoc)
       .define(NumAlterLogDirsReplicationQuotaSamplesProp, INT, Defaults.NumAlterLogDirsReplicationQuotaSamples, atLeast(1), LOW, NumAlterLogDirsReplicationQuotaSamplesDoc)
@@ -1816,13 +1790,7 @@
 
   def passwordEncoderIterations = getInt(KafkaConfig.PasswordEncoderIterationsProp)
 
-<<<<<<< HEAD
-  /** ********* Quota Configuration ************* */
-  val producerQuotaBytesPerSecondDefault = getLong(KafkaConfig.ProducerQuotaBytesPerSecondDefaultProp)
-  val consumerQuotaBytesPerSecondDefault = getLong(KafkaConfig.ConsumerQuotaBytesPerSecondDefaultProp)
-=======
   /** ********* Quota Configuration **************/
->>>>>>> db688b1a
   val numQuotaSamples = getInt(KafkaConfig.NumQuotaSamplesProp)
   val quotaWindowSizeSeconds = getInt(KafkaConfig.QuotaWindowSizeSecondsProp)
   val numReplicationQuotaSamples = getInt(KafkaConfig.NumReplicationQuotaSamplesProp)
