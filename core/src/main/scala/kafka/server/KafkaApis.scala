/**
 * Licensed to the Apache Software Foundation (ASF) under one or more
 * contributor license agreements.  See the NOTICE file distributed with
 * this work for additional information regarding copyright ownership.
 * The ASF licenses this file to You under the Apache License, Version 2.0
 * (the "License"); you may not use this file except in compliance with
 * the License.  You may obtain a copy of the License at
 *
 * http://www.apache.org/licenses/LICENSE-2.0
 *
 * Unless required by applicable law or agreed to in writing, software
 * distributed under the License is distributed on an "AS IS" BASIS,
 * WITHOUT WARRANTIES OR CONDITIONS OF ANY KIND, either express or implied.
 * See the License for the specific language governing permissions and
 * limitations under the License.
 */

package kafka.server

import java.lang.{Long => JLong}
import java.net.{InetAddress, UnknownHostException}
import java.nio.ByteBuffer
import java.util
import java.util.concurrent.ConcurrentHashMap
import java.util.concurrent.atomic.AtomicInteger
import java.util.{Collections, Optional}

import kafka.admin.AdminUtils
import kafka.api.{ApiVersion, ElectLeadersRequestOps, KAFKA_0_11_0_IV0, KAFKA_2_3_IV0}
import kafka.common.OffsetAndMetadata
import kafka.controller.ReplicaAssignment
import kafka.coordinator.group.{GroupCoordinator, JoinGroupResult, LeaveGroupResult, SyncGroupResult}
import kafka.coordinator.transaction.{InitProducerIdResult, TransactionCoordinator}
import kafka.log.AppendOrigin
import kafka.message.ZStdCompressionCodec
import kafka.network.RequestChannel
import kafka.security.authorizer.AuthorizerUtils
import kafka.server.QuotaFactory.{QuotaManagers, UnboundedQuota}
import kafka.utils.Implicits._
import kafka.utils.{CoreUtils, Logging}
import org.apache.kafka.clients.admin.AlterConfigOp.OpType
import org.apache.kafka.clients.admin.{AlterConfigOp, ConfigEntry}
import org.apache.kafka.common.acl.AclOperation._
import org.apache.kafka.common.acl.{AclBinding, AclOperation}
import org.apache.kafka.common.config.ConfigResource
import org.apache.kafka.common.errors._
import org.apache.kafka.common.internals.Topic.{GROUP_METADATA_TOPIC_NAME, TRANSACTION_STATE_TOPIC_NAME, isInternal}
import org.apache.kafka.common.internals.{FatalExitError, Topic}
import org.apache.kafka.common.message.AlterConfigsResponseData.AlterConfigsResourceResponse
import org.apache.kafka.common.message.AlterPartitionReassignmentsResponseData.{ReassignablePartitionResponse, ReassignableTopicResponse}
import org.apache.kafka.common.message.CreateAclsResponseData.AclCreationResult
import org.apache.kafka.common.message.CreatePartitionsResponseData.CreatePartitionsTopicResult
import org.apache.kafka.common.message.CreateTopicsRequestData.CreatableTopic
import org.apache.kafka.common.message.CreateTopicsResponseData.{CreatableTopicResult, CreatableTopicResultCollection}
import org.apache.kafka.common.message.DeleteGroupsResponseData.{DeletableGroupResult, DeletableGroupResultCollection}
import org.apache.kafka.common.message.DeleteRecordsResponseData.{DeleteRecordsPartitionResult, DeleteRecordsTopicResult}
import org.apache.kafka.common.message.DeleteTopicsResponseData.{DeletableTopicResult, DeletableTopicResultCollection}
import org.apache.kafka.common.message.ElectLeadersResponseData.{PartitionResult, ReplicaElectionResult}
import org.apache.kafka.common.message.LeaveGroupResponseData.MemberResponse
import org.apache.kafka.common.message.ListOffsetsRequestData.ListOffsetsPartition
import org.apache.kafka.common.message.ListOffsetsResponseData.{ListOffsetsPartitionResponse, ListOffsetsTopicResponse}
import org.apache.kafka.common.message.MetadataResponseData.{MetadataResponsePartition, MetadataResponseTopic}
import org.apache.kafka.common.message.OffsetForLeaderEpochRequestData.OffsetForLeaderTopic
import org.apache.kafka.common.message.OffsetForLeaderEpochResponseData.{EpochEndOffset, OffsetForLeaderTopicResult, OffsetForLeaderTopicResultCollection}
import org.apache.kafka.common.message.{AddOffsetsToTxnResponseData, AlterClientQuotasResponseData, AlterConfigsResponseData, AlterPartitionReassignmentsResponseData, AlterReplicaLogDirsResponseData, ApiVersionsResponseData, CreateAclsResponseData, CreatePartitionsResponseData, CreateTopicsResponseData, DeleteAclsResponseData, DeleteGroupsResponseData, DeleteRecordsResponseData, DeleteTopicsResponseData, DescribeAclsResponseData, DescribeClientQuotasResponseData, DescribeClusterResponseData, DescribeConfigsResponseData, DescribeGroupsResponseData, DescribeLogDirsResponseData, DescribeProducersResponseData, EndTxnResponseData, ExpireDelegationTokenResponseData, FindCoordinatorResponseData, HeartbeatResponseData, InitProducerIdResponseData, JoinGroupResponseData, LeaveGroupResponseData, ListGroupsResponseData, ListOffsetsResponseData, ListPartitionReassignmentsResponseData, OffsetCommitRequestData, OffsetCommitResponseData, OffsetDeleteResponseData, OffsetForLeaderEpochResponseData, RenewDelegationTokenResponseData, SaslAuthenticateResponseData, SaslHandshakeResponseData, StopReplicaResponseData, SyncGroupResponseData, UpdateMetadataResponseData}
import org.apache.kafka.common.metrics.Metrics
import org.apache.kafka.common.network.{ClientInformation, ListenerName, Send}
import org.apache.kafka.common.protocol.{ApiKeys, Errors}
import org.apache.kafka.common.record._
import org.apache.kafka.common.replica.ClientMetadata
import org.apache.kafka.common.replica.ClientMetadata.DefaultClientMetadata
import org.apache.kafka.common.requests.FindCoordinatorRequest.CoordinatorType
import org.apache.kafka.common.requests.ProduceResponse.PartitionResponse
import org.apache.kafka.common.requests._
import org.apache.kafka.common.resource.Resource.CLUSTER_NAME
import org.apache.kafka.common.resource.ResourceType._
import org.apache.kafka.common.resource.{Resource, ResourceType}
import org.apache.kafka.common.security.auth.{KafkaPrincipal, SecurityProtocol}
import org.apache.kafka.common.security.token.delegation.{DelegationToken, TokenInformation}
import org.apache.kafka.common.utils.{ProducerIdAndEpoch, Time}
import org.apache.kafka.common.{Node, TopicPartition, Uuid}
import org.apache.kafka.server.authorizer._

import scala.annotation.nowarn
import scala.collection.mutable.ArrayBuffer
import scala.collection.{Map, Seq, Set, immutable, mutable}
import scala.compat.java8.OptionConverters._
import scala.jdk.CollectionConverters._
import scala.util.{Failure, Success, Try}
import kafka.coordinator.group.GroupOverview
import kafka.server.metadata.ConfigRepository

/**
 * Logic to handle the various Kafka requests
 * KafkaApis 是 Kafka 最重要的源码入口
 *
 * @param requestChannel   请求通道
 * @param replicaManager   副本管理器
 * @param adminManager     主题 | 分区 | 配置等方面的管理器
 * @param groupCoordinator 消费者协调器组件
 * @param txnCoordinator   事务管理器组件
 * @param controller       控制器组件
 * @param zkClient         ZK客户端程序 Kafka依赖于该类实现与ZK交互
 * @param brokerId         broker.id参数值
 * @param config           Kafka配置类
 * @param metadataCache    元数据缓存类
 * @param metrics
 * @param authorizer
 * @param quotas           配额管理器组件
 * @param fetchManager
 * @param brokerTopicStats
 * @param clusterId
 * @param time
 * @param tokenManager
 */
class KafkaApis(val requestChannel: RequestChannel,
                val metadataSupport: MetadataSupport,
                val replicaManager: ReplicaManager,
                val groupCoordinator: GroupCoordinator,
                val txnCoordinator: TransactionCoordinator,
                val autoTopicCreationManager: AutoTopicCreationManager,
                val brokerId: Int,
                val config: KafkaConfig,
                val configRepository: ConfigRepository,
                val metadataCache: MetadataCache,
                val metrics: Metrics,
                val authorizer: Option[Authorizer],
                val quotas: QuotaManagers,
                val fetchManager: FetchManager,
                brokerTopicStats: BrokerTopicStats,
                val clusterId: String,
                time: Time,
                val tokenManager: DelegationTokenManager,
                val brokerFeatures: BrokerFeatures,
                val finalizedFeatureCache: FinalizedFeatureCache) extends ApiRequestHandler with Logging {

  metadataSupport.ensureConsistentWith(config)

  type FetchResponseStats = Map[TopicPartition, RecordConversionStats]
  this.logIdent = "[KafkaApi-%d] ".format(brokerId)
  val configHelper = new ConfigHelper(metadataCache, config, configRepository)
  private val alterAclsPurgatory = new DelayedFuturePurgatory(purgatoryName = "AlterAcls", brokerId = config.brokerId)

  val authHelper = new AuthHelper(authorizer)
  val requestHelper = new RequestHandlerHelper(requestChannel, quotas, time, logIdent)

  def close(): Unit = {
    alterAclsPurgatory.shutdown()
    info("Shutdown complete.")
  }

  private def isForwardingEnabled(request: RequestChannel.Request): Boolean = {
    metadataSupport.forwardingManager.isDefined && request.context.principalSerde.isPresent
  }

  private def maybeForwardToController(
    request: RequestChannel.Request,
    handler: RequestChannel.Request => Unit
  ): Unit = {
    def responseCallback(responseOpt: Option[AbstractResponse]): Unit = {
      responseOpt match {
        case Some(response) => requestHelper.sendForwardedResponse(request, response)
        case None =>
          info(s"The client connection will be closed due to controller responded " +
            s"unsupported version exception during $request forwarding. " +
            s"This could happen when the controller changed after the connection was established.")
          requestHelper.closeConnection(request, Collections.emptyMap())
      }
    }

    metadataSupport.maybeForward(request, handler, responseCallback)
  }

  /**
   * Top-level method that handles all requests and multiplexes to the right api
   * 总方法入口
   */
  override def handle(request: RequestChannel.Request): Unit = {
    try {
      trace(s"Handling request:${request.requestDesc(true)} from connection ${request.context.connectionId};" +
        s"securityProtocol:${request.context.securityProtocol},principal:${request.context.principal}")

        // 根据请求头信息中的apiKey字段判断属于哪类请求 然后调用相应的 handleXxx方法
        // 如果需要新增RPC协议类型 做以下3件事：
        // 1.添加新的apiKey标识请求类型
        // 2.添加新的case分支
        // 3.添加对应的 handleXxx方法
        request.header.apiKey match {
        case ApiKeys.PRODUCE => handleProduceRequest(request)
        case ApiKeys.FETCH => handleFetchRequest(request)
        case ApiKeys.LIST_OFFSETS => handleListOffsetRequest(request)
        case ApiKeys.METADATA => handleTopicMetadataRequest(request)
        case ApiKeys.LEADER_AND_ISR => handleLeaderAndIsrRequest(request)
        case ApiKeys.STOP_REPLICA => handleStopReplicaRequest(request)
        case ApiKeys.UPDATE_METADATA => handleUpdateMetadataRequest(request)
        case ApiKeys.CONTROLLED_SHUTDOWN => handleControlledShutdownRequest(request)
        case ApiKeys.OFFSET_COMMIT => handleOffsetCommitRequest(request)
        case ApiKeys.OFFSET_FETCH => handleOffsetFetchRequest(request)
        case ApiKeys.FIND_COORDINATOR => handleFindCoordinatorRequest(request)
        case ApiKeys.JOIN_GROUP => handleJoinGroupRequest(request)
        case ApiKeys.HEARTBEAT => handleHeartbeatRequest(request)
        case ApiKeys.LEAVE_GROUP => handleLeaveGroupRequest(request)
        case ApiKeys.SYNC_GROUP => handleSyncGroupRequest(request)
        case ApiKeys.DESCRIBE_GROUPS => handleDescribeGroupRequest(request)
        case ApiKeys.LIST_GROUPS => handleListGroupsRequest(request)
        case ApiKeys.SASL_HANDSHAKE => handleSaslHandshakeRequest(request)
        case ApiKeys.API_VERSIONS => handleApiVersionsRequest(request)
        case ApiKeys.CREATE_TOPICS => maybeForwardToController(request, handleCreateTopicsRequest)
        case ApiKeys.DELETE_TOPICS => maybeForwardToController(request, handleDeleteTopicsRequest)
        case ApiKeys.DELETE_RECORDS => handleDeleteRecordsRequest(request)
        case ApiKeys.INIT_PRODUCER_ID => handleInitProducerIdRequest(request)
        case ApiKeys.OFFSET_FOR_LEADER_EPOCH => handleOffsetForLeaderEpochRequest(request)
        case ApiKeys.ADD_PARTITIONS_TO_TXN => handleAddPartitionToTxnRequest(request)
        case ApiKeys.ADD_OFFSETS_TO_TXN => handleAddOffsetsToTxnRequest(request)
        case ApiKeys.END_TXN => handleEndTxnRequest(request)
        case ApiKeys.WRITE_TXN_MARKERS => handleWriteTxnMarkersRequest(request)
        case ApiKeys.TXN_OFFSET_COMMIT => handleTxnOffsetCommitRequest(request)
        case ApiKeys.DESCRIBE_ACLS => handleDescribeAcls(request)
        case ApiKeys.CREATE_ACLS => maybeForwardToController(request, handleCreateAcls)
        case ApiKeys.DELETE_ACLS => maybeForwardToController(request, handleDeleteAcls)
        case ApiKeys.ALTER_CONFIGS => maybeForwardToController(request, handleAlterConfigsRequest)
        case ApiKeys.DESCRIBE_CONFIGS => handleDescribeConfigsRequest(request)
        case ApiKeys.ALTER_REPLICA_LOG_DIRS => handleAlterReplicaLogDirsRequest(request)
        case ApiKeys.DESCRIBE_LOG_DIRS => handleDescribeLogDirsRequest(request)
        case ApiKeys.SASL_AUTHENTICATE => handleSaslAuthenticateRequest(request)
        case ApiKeys.CREATE_PARTITIONS => maybeForwardToController(request, handleCreatePartitionsRequest)
        case ApiKeys.CREATE_DELEGATION_TOKEN => maybeForwardToController(request, handleCreateTokenRequest)
        case ApiKeys.RENEW_DELEGATION_TOKEN => maybeForwardToController(request, handleRenewTokenRequest)
        case ApiKeys.EXPIRE_DELEGATION_TOKEN => maybeForwardToController(request, handleExpireTokenRequest)
        case ApiKeys.DESCRIBE_DELEGATION_TOKEN => handleDescribeTokensRequest(request)
        case ApiKeys.DELETE_GROUPS => handleDeleteGroupsRequest(request)
        case ApiKeys.ELECT_LEADERS => handleElectReplicaLeader(request)
        case ApiKeys.INCREMENTAL_ALTER_CONFIGS => maybeForwardToController(request, handleIncrementalAlterConfigsRequest)
        case ApiKeys.ALTER_PARTITION_REASSIGNMENTS => maybeForwardToController(request, handleAlterPartitionReassignmentsRequest)
        case ApiKeys.LIST_PARTITION_REASSIGNMENTS => handleListPartitionReassignmentsRequest(request)
        case ApiKeys.OFFSET_DELETE => handleOffsetDeleteRequest(request)
        case ApiKeys.DESCRIBE_CLIENT_QUOTAS => handleDescribeClientQuotasRequest(request)
        case ApiKeys.ALTER_CLIENT_QUOTAS => maybeForwardToController(request, handleAlterClientQuotasRequest)
        case ApiKeys.DESCRIBE_USER_SCRAM_CREDENTIALS => handleDescribeUserScramCredentialsRequest(request)
        case ApiKeys.ALTER_USER_SCRAM_CREDENTIALS => maybeForwardToController(request, handleAlterUserScramCredentialsRequest)
        case ApiKeys.ALTER_ISR => handleAlterIsrRequest(request)
        case ApiKeys.UPDATE_FEATURES => maybeForwardToController(request, handleUpdateFeatures)
        case ApiKeys.ENVELOPE => handleEnvelope(request)
        case ApiKeys.DESCRIBE_CLUSTER => handleDescribeCluster(request)
        case ApiKeys.DESCRIBE_PRODUCERS => handleDescribeProducersRequest(request)
        case ApiKeys.UNREGISTER_BROKER => maybeForwardToController(request, handleUnregisterBrokerRequest)

        // Handle requests that should have been sent to the KIP-500 controller.
        // Until we are ready to integrate the Raft layer, these APIs are treated as
        // unexpected and we just close the connection.
        case ApiKeys.VOTE => requestHelper.closeConnection(request, util.Collections.emptyMap())
        case ApiKeys.BEGIN_QUORUM_EPOCH => requestHelper.closeConnection(request, util.Collections.emptyMap())
        case ApiKeys.END_QUORUM_EPOCH => requestHelper.closeConnection(request, util.Collections.emptyMap())
        case ApiKeys.DESCRIBE_QUORUM => requestHelper.closeConnection(request, util.Collections.emptyMap())
        case ApiKeys.FETCH_SNAPSHOT => requestHelper.closeConnection(request, util.Collections.emptyMap())
        case ApiKeys.BROKER_REGISTRATION => requestHelper.closeConnection(request, util.Collections.emptyMap())
        case ApiKeys.BROKER_HEARTBEAT => requestHelper.closeConnection(request, util.Collections.emptyMap())
      }
    } catch {
      case e: FatalExitError => throw e // 如果是严重错误 抛出异常
      case e: Throwable => requestHelper.handleError(request, e)  // 普通异常 记录下错误日志
    } finally {
      // try to complete delayed action. In order to avoid conflicting locking, the actions to complete delayed requests
      // are kept in a queue. We add the logic to check the ReplicaManager queue at the end of KafkaApis.handle() and the
      // expiration thread for certain delayed operations (e.g. DelayedJoin)
      replicaManager.tryCompleteActions()
      // The local completion time may be set while processing the request. Only record it if it's unset.
      if (request.apiLocalCompleteTimeNanos < 0)
        request.apiLocalCompleteTimeNanos = time.nanoseconds
    }
  }

  def handleLeaderAndIsrRequest(request: RequestChannel.Request): Unit = {
    val zkSupport = metadataSupport.requireZkOrThrow(KafkaApis.shouldNeverReceive(request))
    // ensureTopicExists is only for client facing requests
    // We can't have the ensureTopicExists check here since the controller sends it as an advisory to all brokers so they
    // stop serving data to clients for the topic being deleted
    val correlationId = request.header.correlationId
    val leaderAndIsrRequest = request.body[LeaderAndIsrRequest]

    authHelper.authorizeClusterOperation(request, CLUSTER_ACTION)
    if (isBrokerEpochStale(zkSupport, leaderAndIsrRequest.brokerEpoch)) {
      // When the broker restarts very quickly, it is possible for this broker to receive request intended
      // for its previous generation so the broker should skip the stale request.
      info("Received LeaderAndIsr request with broker epoch " +
        s"${leaderAndIsrRequest.brokerEpoch} smaller than the current broker epoch ${zkSupport.controller.brokerEpoch}")
      requestHelper.sendResponseExemptThrottle(request, leaderAndIsrRequest.getErrorResponse(0, Errors.STALE_BROKER_EPOCH.exception))
    } else {
      val response = replicaManager.becomeLeaderOrFollower(correlationId, leaderAndIsrRequest,
        RequestHandlerHelper.onLeadershipChange(groupCoordinator, txnCoordinator, _, _))
      requestHelper.sendResponseExemptThrottle(request, response)
    }
  }

  def handleStopReplicaRequest(request: RequestChannel.Request): Unit = {
    val zkSupport = metadataSupport.requireZkOrThrow(KafkaApis.shouldNeverReceive(request))
    // ensureTopicExists is only for client facing requests
    // We can't have the ensureTopicExists check here since the controller sends it as an advisory to all brokers so they
    // stop serving data to clients for the topic being deleted
    val stopReplicaRequest = request.body[StopReplicaRequest]
    authHelper.authorizeClusterOperation(request, CLUSTER_ACTION)
    if (isBrokerEpochStale(zkSupport, stopReplicaRequest.brokerEpoch)) {
      // When the broker restarts very quickly, it is possible for this broker to receive request intended
      // for its previous generation so the broker should skip the stale request.
      info("Received StopReplica request with broker epoch " +
        s"${stopReplicaRequest.brokerEpoch} smaller than the current broker epoch ${zkSupport.controller.brokerEpoch}")
      requestHelper.sendResponseExemptThrottle(request, new StopReplicaResponse(
        new StopReplicaResponseData().setErrorCode(Errors.STALE_BROKER_EPOCH.code)))
    } else {
      val partitionStates = stopReplicaRequest.partitionStates().asScala
      val (result, error) = replicaManager.stopReplicas(
        request.context.correlationId,
        stopReplicaRequest.controllerId,
        stopReplicaRequest.controllerEpoch,
        stopReplicaRequest.brokerEpoch,
        partitionStates)
      // Clear the coordinator caches in case we were the leader. In the case of a reassignment, we
      // cannot rely on the LeaderAndIsr API for this since it is only sent to active replicas.
      result.forKeyValue { (topicPartition, error) =>
        if (error == Errors.NONE) {
          if (topicPartition.topic == GROUP_METADATA_TOPIC_NAME
              && partitionStates(topicPartition).deletePartition) {
            groupCoordinator.onResignation(topicPartition.partition)
          } else if (topicPartition.topic == TRANSACTION_STATE_TOPIC_NAME
                     && partitionStates(topicPartition).deletePartition) {
            val partitionState = partitionStates(topicPartition)
            val leaderEpoch = if (partitionState.leaderEpoch >= 0)
                Some(partitionState.leaderEpoch)
            else
              None
            txnCoordinator.onResignation(topicPartition.partition, coordinatorEpoch = leaderEpoch)
          }
        }
      }

      def toStopReplicaPartition(tp: TopicPartition, error: Errors) =
        new StopReplicaResponseData.StopReplicaPartitionError()
          .setTopicName(tp.topic)
          .setPartitionIndex(tp.partition)
          .setErrorCode(error.code)

      requestHelper.sendResponseExemptThrottle(request, new StopReplicaResponse(new StopReplicaResponseData()
        .setErrorCode(error.code)
        .setPartitionErrors(result.map {
          case (tp, error) => toStopReplicaPartition(tp, error)
        }.toBuffer.asJava)))
    }

    CoreUtils.swallow(replicaManager.replicaFetcherManager.shutdownIdleFetcherThreads(), this)
  }

  def handleUpdateMetadataRequest(request: RequestChannel.Request): Unit = {
    val zkSupport = metadataSupport.requireZkOrThrow(KafkaApis.shouldNeverReceive(request))
    val correlationId = request.header.correlationId
    val updateMetadataRequest = request.body[UpdateMetadataRequest]

    authHelper.authorizeClusterOperation(request, CLUSTER_ACTION)
    if (isBrokerEpochStale(zkSupport, updateMetadataRequest.brokerEpoch)) {
      // When the broker restarts very quickly, it is possible for this broker to receive request intended
      // for its previous generation so the broker should skip the stale request.
      info("Received update metadata request with broker epoch " +
        s"${updateMetadataRequest.brokerEpoch} smaller than the current broker epoch ${zkSupport.controller.brokerEpoch}")
      requestHelper.sendResponseExemptThrottle(request,
        new UpdateMetadataResponse(new UpdateMetadataResponseData().setErrorCode(Errors.STALE_BROKER_EPOCH.code)))
    } else {
      val deletedPartitions = replicaManager.maybeUpdateMetadataCache(correlationId, updateMetadataRequest)
      if (deletedPartitions.nonEmpty)
        groupCoordinator.handleDeletedPartitions(deletedPartitions)

      if (zkSupport.adminManager.hasDelayedTopicOperations) {
        updateMetadataRequest.partitionStates.forEach { partitionState =>
          zkSupport.adminManager.tryCompleteDelayedTopicOperations(partitionState.topicName)
        }
      }
      quotas.clientQuotaCallback.foreach { callback =>
        if (callback.updateClusterMetadata(metadataCache.getClusterMetadata(clusterId, request.context.listenerName))) {
          quotas.fetch.updateQuotaMetricConfigs()
          quotas.produce.updateQuotaMetricConfigs()
          quotas.request.updateQuotaMetricConfigs()
          quotas.controllerMutation.updateQuotaMetricConfigs()
        }
      }
      if (replicaManager.hasDelayedElectionOperations) {
        updateMetadataRequest.partitionStates.forEach { partitionState =>
          val tp = new TopicPartition(partitionState.topicName, partitionState.partitionIndex)
          replicaManager.tryCompleteElection(TopicPartitionOperationKey(tp))
        }
      }
      requestHelper.sendResponseExemptThrottle(request, new UpdateMetadataResponse(
        new UpdateMetadataResponseData().setErrorCode(Errors.NONE.code)))
    }
  }

  def handleControlledShutdownRequest(request: RequestChannel.Request): Unit = {
    val zkSupport = metadataSupport.requireZkOrThrow(KafkaApis.shouldNeverReceive(request))
    // ensureTopicExists is only for client facing requests
    // We can't have the ensureTopicExists check here since the controller sends it as an advisory to all brokers so they
    // stop serving data to clients for the topic being deleted
    val controlledShutdownRequest = request.body[ControlledShutdownRequest]
    authHelper.authorizeClusterOperation(request, CLUSTER_ACTION)

    def controlledShutdownCallback(controlledShutdownResult: Try[Set[TopicPartition]]): Unit = {
      val response = controlledShutdownResult match {
        case Success(partitionsRemaining) =>
         ControlledShutdownResponse.prepareResponse(Errors.NONE, partitionsRemaining.asJava)

        case Failure(throwable) =>
          controlledShutdownRequest.getErrorResponse(throwable)
      }
      requestHelper.sendResponseExemptThrottle(request, response)
    }
<<<<<<< HEAD

    controller.controlledShutdown(controlledShutdownRequest.data.brokerId, controlledShutdownRequest.data.brokerEpoch, controlledShutdownCallback)
=======
    zkSupport.controller.controlledShutdown(controlledShutdownRequest.data.brokerId, controlledShutdownRequest.data.brokerEpoch, controlledShutdownCallback)
>>>>>>> 2294d104
  }

  /**
   * Handle an offset commit request
   */
  def handleOffsetCommitRequest(request: RequestChannel.Request): Unit = {
    val header = request.header
    val offsetCommitRequest = request.body[OffsetCommitRequest]

    val unauthorizedTopicErrors = mutable.Map[TopicPartition, Errors]()
    val nonExistingTopicErrors = mutable.Map[TopicPartition, Errors]()

    // the callback for sending an offset commit response
    def sendResponseCallback(commitStatus: Map[TopicPartition, Errors]): Unit = {
      val combinedCommitStatus = commitStatus ++ unauthorizedTopicErrors ++ nonExistingTopicErrors
      if (isDebugEnabled)
        combinedCommitStatus.forKeyValue { (topicPartition, error) =>
          if (error != Errors.NONE) {
            debug(s"Offset commit request with correlation id ${header.correlationId} from client ${header.clientId} " +
              s"on partition $topicPartition failed due to ${error.exceptionName}")
          }
        }
      requestHelper.sendResponseMaybeThrottle(request, requestThrottleMs =>
        new OffsetCommitResponse(requestThrottleMs, combinedCommitStatus.asJava))
    }

    // reject the request if not authorized to the group
    if (!authHelper.authorize(request.context, READ, GROUP, offsetCommitRequest.data.groupId)) {
      val error = Errors.GROUP_AUTHORIZATION_FAILED
      val responseTopicList = OffsetCommitRequest.getErrorResponseTopics(
        offsetCommitRequest.data.topics,
        error)

      requestHelper.sendResponseMaybeThrottle(request, requestThrottleMs => new OffsetCommitResponse(
        new OffsetCommitResponseData()
            .setTopics(responseTopicList)
            .setThrottleTimeMs(requestThrottleMs)
      ))
    } else if (offsetCommitRequest.data.groupInstanceId != null && config.interBrokerProtocolVersion < KAFKA_2_3_IV0) {
      // Only enable static membership when IBP >= 2.3, because it is not safe for the broker to use the static member logic
      // until we are sure that all brokers support it. If static group being loaded by an older coordinator, it will discard
      // the group.instance.id field, so static members could accidentally become "dynamic", which leads to wrong states.
      val errorMap = new mutable.HashMap[TopicPartition, Errors]
      for (topicData <- offsetCommitRequest.data.topics.asScala) {
        for (partitionData <- topicData.partitions.asScala) {
          val topicPartition = new TopicPartition(topicData.name, partitionData.partitionIndex)
          errorMap += topicPartition -> Errors.UNSUPPORTED_VERSION
        }
      }
      sendResponseCallback(errorMap.toMap)
    } else {
      val authorizedTopicRequestInfoBldr = immutable.Map.newBuilder[TopicPartition, OffsetCommitRequestData.OffsetCommitRequestPartition]

      val topics = offsetCommitRequest.data.topics.asScala
      val authorizedTopics = authHelper.filterByAuthorized(request.context, READ, TOPIC, topics)(_.name)
      for (topicData <- topics) {
        for (partitionData <- topicData.partitions.asScala) {
          val topicPartition = new TopicPartition(topicData.name, partitionData.partitionIndex)
          if (!authorizedTopics.contains(topicData.name))
            unauthorizedTopicErrors += (topicPartition -> Errors.TOPIC_AUTHORIZATION_FAILED)
          else if (!metadataCache.contains(topicPartition))
            nonExistingTopicErrors += (topicPartition -> Errors.UNKNOWN_TOPIC_OR_PARTITION)
          else
            authorizedTopicRequestInfoBldr += (topicPartition -> partitionData)
        }
      }

      val authorizedTopicRequestInfo = authorizedTopicRequestInfoBldr.result()

      if (authorizedTopicRequestInfo.isEmpty)
        sendResponseCallback(Map.empty)
      else if (header.apiVersion == 0) {
        // for version 0 always store offsets to ZK
        val zkSupport = metadataSupport.requireZkOrThrow(KafkaApis.unsupported("Version 0 offset commit requests"))
        val responseInfo = authorizedTopicRequestInfo.map {
          case (topicPartition, partitionData) =>
            try {
              if (partitionData.committedMetadata() != null
                && partitionData.committedMetadata().length > config.offsetMetadataMaxSize)
                (topicPartition, Errors.OFFSET_METADATA_TOO_LARGE)
              else {
                zkSupport.zkClient.setOrCreateConsumerOffset(
                  offsetCommitRequest.data.groupId,
                  topicPartition,
                  partitionData.committedOffset)
                (topicPartition, Errors.NONE)
              }
            } catch {
              case e: Throwable => (topicPartition, Errors.forException(e))
            }
        }
        sendResponseCallback(responseInfo)
      } else {
        // for version 1 and beyond store offsets in offset manager

        // "default" expiration timestamp is now + retention (and retention may be overridden if v2)
        // expire timestamp is computed differently for v1 and v2.
        //   - If v1 and no explicit commit timestamp is provided we treat it the same as v5.
        //   - If v1 and explicit retention time is provided we calculate expiration timestamp based on that
        //   - If v2/v3/v4 (no explicit commit timestamp) we treat it the same as v5.
        //   - For v5 and beyond there is no per partition expiration timestamp, so this field is no longer in effect
        val currentTimestamp = time.milliseconds
        val partitionData = authorizedTopicRequestInfo.map { case (k, partitionData) =>
          val metadata = if (partitionData.committedMetadata == null)
            OffsetAndMetadata.NoMetadata
          else
            partitionData.committedMetadata

          val leaderEpochOpt = if (partitionData.committedLeaderEpoch == RecordBatch.NO_PARTITION_LEADER_EPOCH)
            Optional.empty[Integer]
          else
            Optional.of[Integer](partitionData.committedLeaderEpoch)

          k -> new OffsetAndMetadata(
            offset = partitionData.committedOffset,
            leaderEpoch = leaderEpochOpt,
            metadata = metadata,
            commitTimestamp = partitionData.commitTimestamp match {
              case OffsetCommitRequest.DEFAULT_TIMESTAMP => currentTimestamp
              case customTimestamp => customTimestamp
            },
            expireTimestamp = offsetCommitRequest.data.retentionTimeMs match {
              case OffsetCommitRequest.DEFAULT_RETENTION_TIME => None
              case retentionTime => Some(currentTimestamp + retentionTime)
            }
          )
        }

        // call coordinator to handle commit offset
        groupCoordinator.handleCommitOffsets(
          offsetCommitRequest.data.groupId,
          offsetCommitRequest.data.memberId,
          Option(offsetCommitRequest.data.groupInstanceId),
          offsetCommitRequest.data.generationId,
          partitionData,
          sendResponseCallback)
      }
    }
  }

  /**
   * Handle a produce request
   */
  def handleProduceRequest(request: RequestChannel.Request): Unit = {
    val produceRequest = request.body[ProduceRequest]
    val requestSize = request.sizeInBytes

    if (RequestUtils.hasTransactionalRecords(produceRequest)) {
      val isAuthorizedTransactional = produceRequest.transactionalId != null &&
        authHelper.authorize(request.context, WRITE, TRANSACTIONAL_ID, produceRequest.transactionalId)
      if (!isAuthorizedTransactional) {
        requestHelper.sendErrorResponseMaybeThrottle(request, Errors.TRANSACTIONAL_ID_AUTHORIZATION_FAILED.exception)
        return
      }
    }

    val unauthorizedTopicResponses = mutable.Map[TopicPartition, PartitionResponse]()
    val nonExistingTopicResponses = mutable.Map[TopicPartition, PartitionResponse]()
    val invalidRequestResponses = mutable.Map[TopicPartition, PartitionResponse]()
    val authorizedRequestInfo = mutable.Map[TopicPartition, MemoryRecords]()
    // cache the result to avoid redundant authorization calls
    val authorizedTopics = authHelper.filterByAuthorized(request.context, WRITE, TOPIC,
      produceRequest.data().topicData().asScala)(_.name())

    produceRequest.data.topicData.forEach(topic => topic.partitionData.forEach { partition =>
      val topicPartition = new TopicPartition(topic.name, partition.index)
      // This caller assumes the type is MemoryRecords and that is true on current serialization
      // We cast the type to avoid causing big change to code base.
      // https://issues.apache.org/jira/browse/KAFKA-10698
      val memoryRecords = partition.records.asInstanceOf[MemoryRecords]
      if (!authorizedTopics.contains(topicPartition.topic))
        unauthorizedTopicResponses += topicPartition -> new PartitionResponse(Errors.TOPIC_AUTHORIZATION_FAILED)
      else if (!metadataCache.contains(topicPartition))
        nonExistingTopicResponses += topicPartition -> new PartitionResponse(Errors.UNKNOWN_TOPIC_OR_PARTITION)
      else
        try {
          ProduceRequest.validateRecords(request.header.apiVersion, memoryRecords)
          authorizedRequestInfo += (topicPartition -> memoryRecords)
        } catch {
          case e: ApiException =>
            invalidRequestResponses += topicPartition -> new PartitionResponse(Errors.forException(e))
        }
    })

    /**
     * the callback for sending a produce response
     * 回调函数
     * The construction of ProduceResponse is able to accept auto-generated protocol data so
     * KafkaApis#handleProduceRequest should apply auto-generated protocol to avoid extra conversion.
     * https://issues.apache.org/jira/browse/KAFKA-10730
     *
     * @param responseStatus 每个分区对应的结果
     */
    @nowarn("cat=deprecation")
    def sendResponseCallback(responseStatus: Map[TopicPartition, PartitionResponse]): Unit = {
      val mergedResponseStatus = responseStatus ++ unauthorizedTopicResponses ++ nonExistingTopicResponses ++ invalidRequestResponses
      var errorInResponse = false

      mergedResponseStatus.forKeyValue { (topicPartition, status) =>
        if (status.error != Errors.NONE) {
          errorInResponse = true
          debug("Produce request with correlation id %d from client %s on partition %s failed due to %s".format(
            request.header.correlationId,
            request.header.clientId,
            topicPartition,
            status.error.exceptionName))
        }
      }

      // Record both bandwidth and request quota-specific values and throttle by muting the channel if any of the quotas
      // have been violated. If both quotas have been violated, use the max throttle time between the two quotas. Note
      // that the request quota is not enforced if acks == 0.
      val timeMs = time.milliseconds()
      val bandwidthThrottleTimeMs = quotas.produce.maybeRecordAndGetThrottleTimeMs(request, requestSize, timeMs)
      val requestThrottleTimeMs =
        if (produceRequest.acks == 0) 0
        else quotas.request.maybeRecordAndGetThrottleTimeMs(request, timeMs)
      val maxThrottleTimeMs = Math.max(bandwidthThrottleTimeMs, requestThrottleTimeMs)
      if (maxThrottleTimeMs > 0) {
        request.apiThrottleTimeMs = maxThrottleTimeMs
        if (bandwidthThrottleTimeMs > requestThrottleTimeMs) {
          quotas.produce.throttle(request, bandwidthThrottleTimeMs, requestChannel.sendResponse)
        } else {
          quotas.request.throttle(request, requestThrottleTimeMs, requestChannel.sendResponse)
        }
      }

      // Send the response immediately. In case of throttling, the channel has already been muted.
      if (produceRequest.acks == 0) {
        // no operation needed if producer request.required.acks = 0; however, if there is any error in handling
        // the request, since no response is expected by the producer, the server will close socket server so that
        // the producer client will know that some error has happened and will refresh its metadata
        if (errorInResponse) {
          val exceptionsSummary = mergedResponseStatus.map { case (topicPartition, status) =>
            topicPartition -> status.error.exceptionName
          }.mkString(", ")
          info(
            s"Closing connection due to error during produce request with correlation id ${request.header.correlationId} " +
              s"from client id ${request.header.clientId} with ack=0\n" +
              s"Topic and partition to exceptions: $exceptionsSummary"
          )
          requestHelper.closeConnection(request, new ProduceResponse(mergedResponseStatus.asJava).errorCounts)
        } else {
          // Note that although request throttling is exempt for acks == 0, the channel may be throttled due to
          // bandwidth quota violation.
          requestHelper.sendNoOpResponseExemptThrottle(request)
        }
      } else {
        // 处理完的结果放入RequestChannel
        requestHelper.sendResponse(request, Some(new ProduceResponse(mergedResponseStatus.asJava, maxThrottleTimeMs)), None)
      }
    }

    def processingStatsCallback(processingStats: FetchResponseStats): Unit = {
      processingStats.forKeyValue { (tp, info) =>
        updateRecordConversionStats(request, tp, info)
      }
    }

    if (authorizedRequestInfo.isEmpty)
      sendResponseCallback(Map.empty)
    else {
      val internalTopicsAllowed = request.header.clientId == AdminUtils.AdminClientId

      // call the replica manager to append messages to the replicas
      // 调用副本状态机将消息写入副本中 在Kafka中 Leader和Follower都是Replica 只不过有的Replica是Leader 有的Replica是Follower
      replicaManager.appendRecords(
        timeout = produceRequest.timeout.toLong,
        requiredAcks = produceRequest.acks,
        internalTopicsAllowed = internalTopicsAllowed,
        origin = AppendOrigin.Client,
        entriesPerPartition = authorizedRequestInfo,
        responseCallback = sendResponseCallback,
        recordConversionStatsCallback = processingStatsCallback)

      // if the request is put into the purgatory, it will have a held reference and hence cannot be garbage collected;
      // hence we clear its data here in order to let GC reclaim its memory since it is already appended to log
      produceRequest.clearPartitionRecords()
    }
  }

  /**
   * Handle a fetch request
   */
  def handleFetchRequest(request: RequestChannel.Request): Unit = {
    val versionId = request.header.apiVersion
    val clientId = request.header.clientId
    val fetchRequest = request.body[FetchRequest]
    val fetchContext = fetchManager.newContext(
      fetchRequest.metadata,
      fetchRequest.fetchData,
      fetchRequest.toForget,
      fetchRequest.isFromFollower)

    val clientMetadata: Option[ClientMetadata] = if (versionId >= 11) {
      // Fetch API version 11 added preferred replica logic
      Some(new DefaultClientMetadata(
        fetchRequest.rackId,
        clientId,
        request.context.clientAddress,
        request.context.principal,
        request.context.listenerName.value))
    } else {
      None
    }

    def errorResponse[T >: MemoryRecords <: BaseRecords](error: Errors): FetchResponse.PartitionData[T] = {
      new FetchResponse.PartitionData[T](error, FetchResponse.INVALID_HIGHWATERMARK, FetchResponse.INVALID_LAST_STABLE_OFFSET,
        FetchResponse.INVALID_LOG_START_OFFSET, null, MemoryRecords.EMPTY)
    }

    val erroneous = mutable.ArrayBuffer[(TopicPartition, FetchResponse.PartitionData[Records])]()
    val interesting = mutable.ArrayBuffer[(TopicPartition, FetchRequest.PartitionData)]()
    if (fetchRequest.isFromFollower) {
      // The follower must have ClusterAction on ClusterResource in order to fetch partition data.
      if (authHelper.authorize(request.context, CLUSTER_ACTION, CLUSTER, CLUSTER_NAME)) {
        fetchContext.foreachPartition { (topicPartition, data) =>
          if (!metadataCache.contains(topicPartition))
            erroneous += topicPartition -> errorResponse(Errors.UNKNOWN_TOPIC_OR_PARTITION)
          else
            interesting += (topicPartition -> data)
        }
      } else {
        fetchContext.foreachPartition { (part, _) =>
          erroneous += part -> errorResponse(Errors.TOPIC_AUTHORIZATION_FAILED)
        }
      }
    } else {
      // Regular Kafka consumers need READ permission on each partition they are fetching.
      val partitionDatas = new mutable.ArrayBuffer[(TopicPartition, FetchRequest.PartitionData)]
      fetchContext.foreachPartition { (topicPartition, partitionData) =>
        partitionDatas += topicPartition -> partitionData
      }
      val authorizedTopics = authHelper.filterByAuthorized(request.context, READ, TOPIC, partitionDatas)(_._1.topic)
      partitionDatas.foreach { case (topicPartition, data) =>
        if (!authorizedTopics.contains(topicPartition.topic))
          erroneous += topicPartition -> errorResponse(Errors.TOPIC_AUTHORIZATION_FAILED)
        else if (!metadataCache.contains(topicPartition))
          erroneous += topicPartition -> errorResponse(Errors.UNKNOWN_TOPIC_OR_PARTITION)
        else
          interesting += (topicPartition -> data)
      }
    }

    def maybeDownConvertStorageError(error: Errors): Errors = {
      // If consumer sends FetchRequest V5 or earlier, the client library is not guaranteed to recognize the error code
      // for KafkaStorageException. In this case the client library will translate KafkaStorageException to
      // UnknownServerException which is not retriable. We can ensure that consumer will update metadata and retry
      // by converting the KafkaStorageException to NotLeaderOrFollowerException in the response if FetchRequest version <= 5
      if (error == Errors.KAFKA_STORAGE_ERROR && versionId <= 5) {
        Errors.NOT_LEADER_OR_FOLLOWER
      } else {
        error
      }
    }

    def maybeConvertFetchedData(tp: TopicPartition,
                                partitionData: FetchResponse.PartitionData[Records]): FetchResponse.PartitionData[BaseRecords] = {
      val logConfig = replicaManager.getLogConfig(tp)

      if (logConfig.exists(_.compressionType == ZStdCompressionCodec.name) && versionId < 10) {
        trace(s"Fetching messages is disabled for ZStandard compressed partition $tp. Sending unsupported version response to $clientId.")
        errorResponse(Errors.UNSUPPORTED_COMPRESSION_TYPE)
      } else {
        // Down-conversion of the fetched records is needed when the stored magic version is
        // greater than that supported by the client (as indicated by the fetch request version). If the
        // configured magic version for the topic is less than or equal to that supported by the version of the
        // fetch request, we skip the iteration through the records in order to check the magic version since we
        // know it must be supported. However, if the magic version is changed from a higher version back to a
        // lower version, this check will no longer be valid and we will fail to down-convert the messages
        // which were written in the new format prior to the version downgrade.
        val unconvertedRecords = partitionData.records
        val downConvertMagic =
          logConfig.map(_.messageFormatVersion.recordVersion.value).flatMap { magic =>
            if (magic > RecordBatch.MAGIC_VALUE_V0 && versionId <= 1 && !unconvertedRecords.hasCompatibleMagic(RecordBatch.MAGIC_VALUE_V0))
              Some(RecordBatch.MAGIC_VALUE_V0)
            else if (magic > RecordBatch.MAGIC_VALUE_V1 && versionId <= 3 && !unconvertedRecords.hasCompatibleMagic(RecordBatch.MAGIC_VALUE_V1))
              Some(RecordBatch.MAGIC_VALUE_V1)
            else
              None
          }

        downConvertMagic match {
          case Some(magic) =>
            // For fetch requests from clients, check if down-conversion is disabled for the particular partition
            if (!fetchRequest.isFromFollower && !logConfig.forall(_.messageDownConversionEnable)) {
              trace(s"Conversion to message format ${downConvertMagic.get} is disabled for partition $tp. Sending unsupported version response to $clientId.")
              errorResponse(Errors.UNSUPPORTED_VERSION)
            } else {
              try {
                trace(s"Down converting records from partition $tp to message format version $magic for fetch request from $clientId")
                // Because down-conversion is extremely memory intensive, we want to try and delay the down-conversion as much
                // as possible. With KIP-283, we have the ability to lazily down-convert in a chunked manner. The lazy, chunked
                // down-conversion always guarantees that at least one batch of messages is down-converted and sent out to the
                // client.
                val error = maybeDownConvertStorageError(partitionData.error)
                new FetchResponse.PartitionData[BaseRecords](error, partitionData.highWatermark,
                  partitionData.lastStableOffset, partitionData.logStartOffset,
                  partitionData.preferredReadReplica, partitionData.abortedTransactions,
                  new LazyDownConversionRecords(tp, unconvertedRecords, magic, fetchContext.getFetchOffset(tp).get, time))
              } catch {
                case e: UnsupportedCompressionTypeException =>
                  trace("Received unsupported compression type error during down-conversion", e)
                  errorResponse(Errors.UNSUPPORTED_COMPRESSION_TYPE)
              }
            }
          case None =>
            val error = maybeDownConvertStorageError(partitionData.error)
            new FetchResponse.PartitionData[BaseRecords](error,
              partitionData.highWatermark,
              partitionData.lastStableOffset,
              partitionData.logStartOffset,
              partitionData.preferredReadReplica,
              partitionData.abortedTransactions,
              partitionData.divergingEpoch,
              unconvertedRecords)
        }
      }
    }

    // the callback for process a fetch response, invoked before throttling
    def processResponseCallback(responsePartitionData: Seq[(TopicPartition, FetchPartitionData)]): Unit = {
      val partitions = new util.LinkedHashMap[TopicPartition, FetchResponse.PartitionData[Records]]
      val reassigningPartitions = mutable.Set[TopicPartition]()
      responsePartitionData.foreach { case (tp, data) =>
        val abortedTransactions = data.abortedTransactions.map(_.asJava).orNull
        val lastStableOffset = data.lastStableOffset.getOrElse(FetchResponse.INVALID_LAST_STABLE_OFFSET)
        if (data.isReassignmentFetch)
          reassigningPartitions.add(tp)
        val error = maybeDownConvertStorageError(data.error)
        partitions.put(tp, new FetchResponse.PartitionData(
          error,
          data.highWatermark,
          lastStableOffset,
          data.logStartOffset,
          data.preferredReadReplica.map(int2Integer).asJava,
          abortedTransactions,
          data.divergingEpoch.asJava,
          data.records))
      }
      erroneous.foreach { case (tp, data) => partitions.put(tp, data) }

      var unconvertedFetchResponse: FetchResponse[Records] = null

      def createResponse(throttleTimeMs: Int): FetchResponse[BaseRecords] = {
        // Down-convert messages for each partition if required
        val convertedData = new util.LinkedHashMap[TopicPartition, FetchResponse.PartitionData[BaseRecords]]
        unconvertedFetchResponse.responseData.forEach { (tp, unconvertedPartitionData) =>
          if (unconvertedPartitionData.error != Errors.NONE)
            debug(s"Fetch request with correlation id ${request.header.correlationId} from client $clientId " +
              s"on partition $tp failed due to ${unconvertedPartitionData.error.exceptionName}")
          convertedData.put(tp, maybeConvertFetchedData(tp, unconvertedPartitionData))
        }

        // Prepare fetch response from converted data
        val response = new FetchResponse(unconvertedFetchResponse.error, convertedData, throttleTimeMs,
          unconvertedFetchResponse.sessionId)
        // record the bytes out metrics only when the response is being sent
        response.responseData.forEach { (tp, data) =>
          brokerTopicStats.updateBytesOut(tp.topic, fetchRequest.isFromFollower, reassigningPartitions.contains(tp), data.records.sizeInBytes)
        }
        response
      }

      def updateConversionStats(send: Send): Unit = {
        send match {
          case send: MultiRecordsSend if send.recordConversionStats != null =>
            send.recordConversionStats.asScala.toMap.foreach {
              case (tp, stats) => updateRecordConversionStats(request, tp, stats)
            }
          case _ =>
        }
      }

      if (fetchRequest.isFromFollower) {
        // We've already evaluated against the quota and are good to go. Just need to record it now.
        unconvertedFetchResponse = fetchContext.updateAndGenerateResponseData(partitions)
        val responseSize = KafkaApis.sizeOfThrottledPartitions(versionId, unconvertedFetchResponse, quotas.leader)
        quotas.leader.record(responseSize)
        trace(s"Sending Fetch response with partitions.size=${unconvertedFetchResponse.responseData.size}, " +
          s"metadata=${unconvertedFetchResponse.sessionId}")
        requestHelper.sendResponseExemptThrottle(request, createResponse(0), Some(updateConversionStats))
      } else {
        // Fetch size used to determine throttle time is calculated before any down conversions.
        // This may be slightly different from the actual response size. But since down conversions
        // result in data being loaded into memory, we should do this only when we are not going to throttle.
        //
        // Record both bandwidth and request quota-specific values and throttle by muting the channel if any of the
        // quotas have been violated. If both quotas have been violated, use the max throttle time between the two
        // quotas. When throttled, we unrecord the recorded bandwidth quota value
        val responseSize = fetchContext.getResponseSize(partitions, versionId)
        val timeMs = time.milliseconds()
        val requestThrottleTimeMs = quotas.request.maybeRecordAndGetThrottleTimeMs(request, timeMs)
        val bandwidthThrottleTimeMs = quotas.fetch.maybeRecordAndGetThrottleTimeMs(request, responseSize, timeMs)

        val maxThrottleTimeMs = math.max(bandwidthThrottleTimeMs, requestThrottleTimeMs)
        if (maxThrottleTimeMs > 0) {
          request.apiThrottleTimeMs = maxThrottleTimeMs
          // Even if we need to throttle for request quota violation, we should "unrecord" the already recorded value
          // from the fetch quota because we are going to return an empty response.
          quotas.fetch.unrecordQuotaSensor(request, responseSize, timeMs)
          if (bandwidthThrottleTimeMs > requestThrottleTimeMs) {
            quotas.fetch.throttle(request, bandwidthThrottleTimeMs, requestChannel.sendResponse)
          } else {
            quotas.request.throttle(request, requestThrottleTimeMs, requestChannel.sendResponse)
          }
          // If throttling is required, return an empty response.
          unconvertedFetchResponse = fetchContext.getThrottledResponse(maxThrottleTimeMs)
        } else {
          // Get the actual response. This will update the fetch context.
          unconvertedFetchResponse = fetchContext.updateAndGenerateResponseData(partitions)
          trace(s"Sending Fetch response with partitions.size=$responseSize, metadata=${unconvertedFetchResponse.sessionId}")
        }

        // Send the response immediately.
        requestHelper.sendResponse(request, Some(createResponse(maxThrottleTimeMs)), Some(updateConversionStats))
      }
    }

    // for fetch from consumer, cap fetchMaxBytes to the maximum bytes that could be fetched without being throttled given
    // no bytes were recorded in the recent quota window
    // trying to fetch more bytes would result in a guaranteed throttling potentially blocking consumer progress
    val maxQuotaWindowBytes = if (fetchRequest.isFromFollower)
      Int.MaxValue
    else
      quotas.fetch.getMaxValueInQuotaWindow(request.session, clientId).toInt

    val fetchMaxBytes = Math.min(Math.min(fetchRequest.maxBytes, config.fetchMaxBytes), maxQuotaWindowBytes)
    val fetchMinBytes = Math.min(fetchRequest.minBytes, fetchMaxBytes)
    if (interesting.isEmpty)
      processResponseCallback(Seq.empty)
    else {  // Leader本地进行消息拉取
      // 1. 首先会尝试从本地磁盘文件中读取指定offset之后的数据
      // 2. 如果能读取到直接返回就可以了
      // 3. 是否更新一下HW | ISR
      // 4. 如果读取不到任何新的数据 此时需要采用时间轮机制 延迟执行Fetch
      // 5. 如果这个Leader分区有新的数据写入 此时可以唤醒时间轮中等待的FetchRequest来执行数据拉取
      // call the replica manager to fetch messages from the local replica
      replicaManager.fetchMessages(
        fetchRequest.maxWait.toLong,
        fetchRequest.replicaId,
        fetchMinBytes,
        fetchMaxBytes,
        versionId <= 2,
        interesting,
        replicationQuota(fetchRequest),
        processResponseCallback,
        fetchRequest.isolationLevel,
        clientMetadata)
    }
  }

  def replicationQuota(fetchRequest: FetchRequest): ReplicaQuota =
    if (fetchRequest.isFromFollower) quotas.leader else UnboundedQuota

  def handleListOffsetRequest(request: RequestChannel.Request): Unit = {
    val version = request.header.apiVersion

    val topics = if (version == 0)
      handleListOffsetRequestV0(request)
    else
      handleListOffsetRequestV1AndAbove(request)

    requestHelper.sendResponseMaybeThrottle(request, requestThrottleMs => new ListOffsetsResponse(new ListOffsetsResponseData()
      .setThrottleTimeMs(requestThrottleMs)
      .setTopics(topics.asJava)))
  }

  private def handleListOffsetRequestV0(request : RequestChannel.Request) : List[ListOffsetsTopicResponse] = {
    val correlationId = request.header.correlationId
    val clientId = request.header.clientId
    val offsetRequest = request.body[ListOffsetsRequest]

    val (authorizedRequestInfo, unauthorizedRequestInfo) = authHelper.partitionSeqByAuthorized(request.context,
        DESCRIBE, TOPIC, offsetRequest.topics.asScala.toSeq)(_.name)

    val unauthorizedResponseStatus = unauthorizedRequestInfo.map(topic =>
      new ListOffsetsTopicResponse()
        .setName(topic.name)
        .setPartitions(topic.partitions.asScala.map(partition =>
          new ListOffsetsPartitionResponse()
            .setPartitionIndex(partition.partitionIndex)
            .setErrorCode(Errors.TOPIC_AUTHORIZATION_FAILED.code)).asJava)
    )

    val responseTopics = authorizedRequestInfo.map { topic =>
      val responsePartitions = topic.partitions.asScala.map { partition =>
        val topicPartition = new TopicPartition(topic.name, partition.partitionIndex)

        try {
          val offsets = replicaManager.legacyFetchOffsetsForTimestamp(
            topicPartition = topicPartition,
            timestamp = partition.timestamp,
            maxNumOffsets = partition.maxNumOffsets,
            isFromConsumer = offsetRequest.replicaId == ListOffsetsRequest.CONSUMER_REPLICA_ID,
            fetchOnlyFromLeader = offsetRequest.replicaId != ListOffsetsRequest.DEBUGGING_REPLICA_ID)
          new ListOffsetsPartitionResponse()
            .setPartitionIndex(partition.partitionIndex)
            .setErrorCode(Errors.NONE.code)
            .setOldStyleOffsets(offsets.map(JLong.valueOf).asJava)
        } catch {
          // NOTE: UnknownTopicOrPartitionException and NotLeaderOrFollowerException are special cases since these error messages
          // are typically transient and there is no value in logging the entire stack trace for the same
          case e @ (_ : UnknownTopicOrPartitionException |
                    _ : NotLeaderOrFollowerException |
                    _ : KafkaStorageException) =>
            debug("Offset request with correlation id %d from client %s on partition %s failed due to %s".format(
              correlationId, clientId, topicPartition, e.getMessage))
            new ListOffsetsPartitionResponse()
              .setPartitionIndex(partition.partitionIndex)
              .setErrorCode(Errors.forException(e).code)
          case e: Throwable =>
            error("Error while responding to offset request", e)
            new ListOffsetsPartitionResponse()
              .setPartitionIndex(partition.partitionIndex)
              .setErrorCode(Errors.forException(e).code)
        }
      }
      new ListOffsetsTopicResponse().setName(topic.name).setPartitions(responsePartitions.asJava)
    }
    (responseTopics ++ unauthorizedResponseStatus).toList
  }

  private def handleListOffsetRequestV1AndAbove(request : RequestChannel.Request): List[ListOffsetsTopicResponse] = {
    val correlationId = request.header.correlationId
    val clientId = request.header.clientId
    val offsetRequest = request.body[ListOffsetsRequest]
    val version = request.header.apiVersion

    def buildErrorResponse(e: Errors, partition: ListOffsetsPartition): ListOffsetsPartitionResponse = {
      new ListOffsetsPartitionResponse()
        .setPartitionIndex(partition.partitionIndex)
        .setErrorCode(e.code)
        .setTimestamp(ListOffsetsResponse.UNKNOWN_TIMESTAMP)
        .setOffset(ListOffsetsResponse.UNKNOWN_OFFSET)
    }

    val (authorizedRequestInfo, unauthorizedRequestInfo) = authHelper.partitionSeqByAuthorized(request.context,
        DESCRIBE, TOPIC, offsetRequest.topics.asScala.toSeq)(_.name)

    val unauthorizedResponseStatus = unauthorizedRequestInfo.map(topic =>
      new ListOffsetsTopicResponse()
        .setName(topic.name)
        .setPartitions(topic.partitions.asScala.map(partition =>
          buildErrorResponse(Errors.TOPIC_AUTHORIZATION_FAILED, partition)).asJava)
    )

    val responseTopics = authorizedRequestInfo.map { topic =>
      val responsePartitions = topic.partitions.asScala.map { partition =>
        val topicPartition = new TopicPartition(topic.name, partition.partitionIndex)
        if (offsetRequest.duplicatePartitions.contains(topicPartition)) {
          debug(s"OffsetRequest with correlation id $correlationId from client $clientId on partition $topicPartition " +
            s"failed because the partition is duplicated in the request.")
          buildErrorResponse(Errors.INVALID_REQUEST, partition)
        } else {
          try {
            val fetchOnlyFromLeader = offsetRequest.replicaId != ListOffsetsRequest.DEBUGGING_REPLICA_ID
            val isClientRequest = offsetRequest.replicaId == ListOffsetsRequest.CONSUMER_REPLICA_ID
            val isolationLevelOpt = if (isClientRequest)
              Some(offsetRequest.isolationLevel)
            else
              None

            val foundOpt = replicaManager.fetchOffsetForTimestamp(topicPartition,
              partition.timestamp,
              isolationLevelOpt,
              if (partition.currentLeaderEpoch == ListOffsetsResponse.UNKNOWN_EPOCH) Optional.empty() else Optional.of(partition.currentLeaderEpoch),
              fetchOnlyFromLeader)

            val response = foundOpt match {
              case Some(found) =>
                val partitionResponse = new ListOffsetsPartitionResponse()
                  .setPartitionIndex(partition.partitionIndex)
                  .setErrorCode(Errors.NONE.code)
                  .setTimestamp(found.timestamp)
                  .setOffset(found.offset)
                if (found.leaderEpoch.isPresent && version >= 4)
                  partitionResponse.setLeaderEpoch(found.leaderEpoch.get)
                partitionResponse
              case None =>
                buildErrorResponse(Errors.NONE, partition)
            }
            response
          } catch {
            // NOTE: These exceptions are special cases since these error messages are typically transient or the client
            // would have received a clear exception and there is no value in logging the entire stack trace for the same
            case e @ (_ : UnknownTopicOrPartitionException |
                      _ : NotLeaderOrFollowerException |
                      _ : UnknownLeaderEpochException |
                      _ : FencedLeaderEpochException |
                      _ : KafkaStorageException |
                      _ : UnsupportedForMessageFormatException) =>
              debug(s"Offset request with correlation id $correlationId from client $clientId on " +
                s"partition $topicPartition failed due to ${e.getMessage}")
              buildErrorResponse(Errors.forException(e), partition)

            // Only V5 and newer ListOffset calls should get OFFSET_NOT_AVAILABLE
            case e: OffsetNotAvailableException =>
              if (request.header.apiVersion >= 5) {
                buildErrorResponse(Errors.forException(e), partition)
              } else {
                buildErrorResponse(Errors.LEADER_NOT_AVAILABLE, partition)
              }

            case e: Throwable =>
              error("Error while responding to offset request", e)
              buildErrorResponse(Errors.forException(e), partition)
          }
        }
      }
      new ListOffsetsTopicResponse().setName(topic.name).setPartitions(responsePartitions.asJava)
    }
    (responseTopics ++ unauthorizedResponseStatus).toList
  }

  private def metadataResponseTopic(error: Errors,
                                    topic: String,
                                    isInternal: Boolean,
                                    partitionData: util.List[MetadataResponsePartition]): MetadataResponseTopic = {
    new MetadataResponseTopic()
      .setErrorCode(error.code)
      .setName(topic)
      .setIsInternal(isInternal)
      .setPartitions(partitionData)
  }

  private def getTopicMetadata(
    request: RequestChannel.Request,
    fetchAllTopics: Boolean,
    allowAutoTopicCreation: Boolean,
    topics: Set[String],
    listenerName: ListenerName,
    errorUnavailableEndpoints: Boolean,
    errorUnavailableListeners: Boolean
  ): Seq[MetadataResponseTopic] = {
    val topicResponses = metadataCache.getTopicMetadata(topics, listenerName,
      errorUnavailableEndpoints, errorUnavailableListeners)

    if (topics.isEmpty || topicResponses.size == topics.size || fetchAllTopics) {
      topicResponses
    } else {
      val nonExistingTopics = topics.diff(topicResponses.map(_.name).toSet)
      val nonExistingTopicResponses = if (allowAutoTopicCreation) {
        val controllerMutationQuota = quotas.controllerMutation.newPermissiveQuotaFor(request)
        autoTopicCreationManager.createTopics(nonExistingTopics, controllerMutationQuota)
      } else {
        nonExistingTopics.map { topic =>
          val error = try {
            Topic.validate(topic)
            Errors.UNKNOWN_TOPIC_OR_PARTITION
          } catch {
            case _: InvalidTopicException =>
              Errors.INVALID_TOPIC_EXCEPTION
          }

          metadataResponseTopic(
            error,
            topic,
            Topic.isInternal(topic),
            util.Collections.emptyList()
          )
        }
      }

      topicResponses ++ nonExistingTopicResponses
    }
  }

  def handleTopicMetadataRequest(request: RequestChannel.Request): Unit = {
    val metadataRequest = request.body[MetadataRequest]
    val requestVersion = request.header.apiVersion

    val topics = if (metadataRequest.isAllTopics)
      metadataCache.getAllTopics()
    else
      metadataRequest.topics.asScala.toSet

    val authorizedForDescribeTopics = authHelper.filterByAuthorized(request.context, DESCRIBE, TOPIC,
      topics, logIfDenied = !metadataRequest.isAllTopics)(identity)
    var (authorizedTopics, unauthorizedForDescribeTopics) = topics.partition(authorizedForDescribeTopics.contains)
    var unauthorizedForCreateTopics = Set[String]()

    if (authorizedTopics.nonEmpty) {
      val nonExistingTopics = metadataCache.getNonExistingTopics(authorizedTopics)
      if (metadataRequest.allowAutoTopicCreation && config.autoCreateTopicsEnable && nonExistingTopics.nonEmpty) {
        if (!authHelper.authorize(request.context, CREATE, CLUSTER, CLUSTER_NAME, logIfDenied = false)) {
          val authorizedForCreateTopics = authHelper.filterByAuthorized(request.context, CREATE, TOPIC,
            nonExistingTopics)(identity)
          unauthorizedForCreateTopics = nonExistingTopics.diff(authorizedForCreateTopics)
          authorizedTopics = authorizedTopics.diff(unauthorizedForCreateTopics)
        }
      }
    }

    val unauthorizedForCreateTopicMetadata = unauthorizedForCreateTopics.map(topic =>
      metadataResponseTopic(Errors.TOPIC_AUTHORIZATION_FAILED, topic, isInternal(topic), util.Collections.emptyList()))

    // do not disclose the existence of topics unauthorized for Describe, so we've not even checked if they exist or not
    val unauthorizedForDescribeTopicMetadata =
    // In case of all topics, don't include topics unauthorized for Describe
      if ((requestVersion == 0 && (metadataRequest.topics == null || metadataRequest.topics.isEmpty)) || metadataRequest.isAllTopics)
        Set.empty[MetadataResponseTopic]
      else
        unauthorizedForDescribeTopics.map(topic =>
          metadataResponseTopic(Errors.TOPIC_AUTHORIZATION_FAILED, topic, false, util.Collections.emptyList()))

    // In version 0, we returned an error when brokers with replicas were unavailable,
    // while in higher versions we simply don't include the broker in the returned broker list
    val errorUnavailableEndpoints = requestVersion == 0
    // In versions 5 and below, we returned LEADER_NOT_AVAILABLE if a matching listener was not found on the leader.
    // From version 6 onwards, we return LISTENER_NOT_FOUND to enable diagnosis of configuration errors.
    val errorUnavailableListeners = requestVersion >= 6

    val allowAutoCreation = config.autoCreateTopicsEnable && metadataRequest.allowAutoTopicCreation && !metadataRequest.isAllTopics
    val topicMetadata = getTopicMetadata(request, metadataRequest.isAllTopics, allowAutoCreation, authorizedTopics,
      request.context.listenerName, errorUnavailableEndpoints, errorUnavailableListeners)

    var clusterAuthorizedOperations = Int.MinValue // Default value in the schema
    if (requestVersion >= 8) {
      // get cluster authorized operations
      if (requestVersion <= 10) {
        if (metadataRequest.data.includeClusterAuthorizedOperations) {
          if (authHelper.authorize(request.context, DESCRIBE, CLUSTER, CLUSTER_NAME))
            clusterAuthorizedOperations = authHelper.authorizedOperations(request, Resource.CLUSTER)
          else
            clusterAuthorizedOperations = 0
        }
      }

      // get topic authorized operations
      if (metadataRequest.data.includeTopicAuthorizedOperations) {
        def setTopicAuthorizedOperations(topicMetadata: Seq[MetadataResponseTopic]): Unit = {
          topicMetadata.foreach { topicData =>
            topicData.setTopicAuthorizedOperations(authHelper.authorizedOperations(request, new Resource(ResourceType.TOPIC, topicData.name)))
          }
        }
        setTopicAuthorizedOperations(topicMetadata)
      }
    }

    val completeTopicMetadata = topicMetadata ++ unauthorizedForCreateTopicMetadata ++ unauthorizedForDescribeTopicMetadata

    val brokers = metadataCache.getAliveBrokers

    trace("Sending topic metadata %s and brokers %s for correlation id %d to client %s".format(completeTopicMetadata.mkString(","),
      brokers.mkString(","), request.header.correlationId, request.header.clientId))

    requestHelper.sendResponseMaybeThrottle(request, requestThrottleMs =>
       MetadataResponse.prepareResponse(
         requestVersion,
         requestThrottleMs,
         brokers.flatMap(_.endpoints.get(request.context.listenerName.value())).toList.asJava,
         clusterId,
         metadataCache.getControllerId.getOrElse(MetadataResponse.NO_CONTROLLER_ID),
         completeTopicMetadata.asJava,
         clusterAuthorizedOperations
      ))
  }

  /**
   * Handle an offset fetch request
   */
  def handleOffsetFetchRequest(request: RequestChannel.Request): Unit = {
    val header = request.header
    val offsetFetchRequest = request.body[OffsetFetchRequest]

    def partitionByAuthorized(seq: Seq[TopicPartition]): (Seq[TopicPartition], Seq[TopicPartition]) =
      authHelper.partitionSeqByAuthorized(request.context, DESCRIBE, TOPIC, seq)(_.topic)

    def createResponse(requestThrottleMs: Int): AbstractResponse = {
      val offsetFetchResponse =
        // reject the request if not authorized to the group
        if (!authHelper.authorize(request.context, DESCRIBE, GROUP, offsetFetchRequest.groupId))
          offsetFetchRequest.getErrorResponse(requestThrottleMs, Errors.GROUP_AUTHORIZATION_FAILED)
        else {
          if (header.apiVersion == 0) {
            val zkSupport = metadataSupport.requireZkOrThrow(KafkaApis.unsupported("Version 0 offset fetch requests"))
            val (authorizedPartitions, unauthorizedPartitions) = partitionByAuthorized(
              offsetFetchRequest.partitions.asScala)

            // version 0 reads offsets from ZK
            val authorizedPartitionData = authorizedPartitions.map { topicPartition =>
              try {
                if (!metadataCache.contains(topicPartition))
                  (topicPartition, OffsetFetchResponse.UNKNOWN_PARTITION)
                else {
                  val payloadOpt = zkSupport.zkClient.getConsumerOffset(offsetFetchRequest.groupId, topicPartition)
                  payloadOpt match {
                    case Some(payload) =>
                      (topicPartition, new OffsetFetchResponse.PartitionData(payload.toLong,
                        Optional.empty(), OffsetFetchResponse.NO_METADATA, Errors.NONE))
                    case None =>
                      (topicPartition, OffsetFetchResponse.UNKNOWN_PARTITION)
                  }
                }
              } catch {
                case e: Throwable =>
                  (topicPartition, new OffsetFetchResponse.PartitionData(OffsetFetchResponse.INVALID_OFFSET,
                    Optional.empty(), OffsetFetchResponse.NO_METADATA, Errors.forException(e)))
              }
            }.toMap

            val unauthorizedPartitionData = unauthorizedPartitions.map(_ -> OffsetFetchResponse.UNAUTHORIZED_PARTITION).toMap
            new OffsetFetchResponse(requestThrottleMs, Errors.NONE, (authorizedPartitionData ++ unauthorizedPartitionData).asJava)
          } else {
            // versions 1 and above read offsets from Kafka
            if (offsetFetchRequest.isAllPartitions) {
              val (error, allPartitionData) = groupCoordinator.handleFetchOffsets(offsetFetchRequest.groupId, offsetFetchRequest.requireStable)
              if (error != Errors.NONE)
                offsetFetchRequest.getErrorResponse(requestThrottleMs, error)
              else {
                // clients are not allowed to see offsets for topics that are not authorized for Describe
                val (authorizedPartitionData, _) = authHelper.partitionMapByAuthorized(request.context,
                  DESCRIBE, TOPIC, allPartitionData)(_.topic)
                new OffsetFetchResponse(requestThrottleMs, Errors.NONE, authorizedPartitionData.asJava)
              }
            } else {
              val (authorizedPartitions, unauthorizedPartitions) = partitionByAuthorized(
                offsetFetchRequest.partitions.asScala)
              val (error, authorizedPartitionData) = groupCoordinator.handleFetchOffsets(offsetFetchRequest.groupId,
                offsetFetchRequest.requireStable, Some(authorizedPartitions))
              if (error != Errors.NONE)
                offsetFetchRequest.getErrorResponse(requestThrottleMs, error)
              else {
                val unauthorizedPartitionData = unauthorizedPartitions.map(_ -> OffsetFetchResponse.UNAUTHORIZED_PARTITION).toMap
                new OffsetFetchResponse(requestThrottleMs, Errors.NONE, (authorizedPartitionData ++ unauthorizedPartitionData).asJava)
              }
            }
          }
        }

      trace(s"Sending offset fetch response $offsetFetchResponse for correlation id ${header.correlationId} to client ${header.clientId}.")
      offsetFetchResponse
    }

    requestHelper.sendResponseMaybeThrottle(request, createResponse)
  }

  def handleFindCoordinatorRequest(request: RequestChannel.Request): Unit = {
    val findCoordinatorRequest = request.body[FindCoordinatorRequest]

    if (findCoordinatorRequest.data.keyType == CoordinatorType.GROUP.id &&
        !authHelper.authorize(request.context, DESCRIBE, GROUP, findCoordinatorRequest.data.key))
      requestHelper.sendErrorResponseMaybeThrottle(request, Errors.GROUP_AUTHORIZATION_FAILED.exception)
    else if (findCoordinatorRequest.data.keyType == CoordinatorType.TRANSACTION.id &&
        !authHelper.authorize(request.context, DESCRIBE, TRANSACTIONAL_ID, findCoordinatorRequest.data.key))
      requestHelper.sendErrorResponseMaybeThrottle(request, Errors.TRANSACTIONAL_ID_AUTHORIZATION_FAILED.exception)
    else {
      val (partition, internalTopicName) = CoordinatorType.forId(findCoordinatorRequest.data.keyType) match {
        case CoordinatorType.GROUP =>
          (groupCoordinator.partitionFor(findCoordinatorRequest.data.key), GROUP_METADATA_TOPIC_NAME)

        case CoordinatorType.TRANSACTION =>
          (txnCoordinator.partitionFor(findCoordinatorRequest.data.key), TRANSACTION_STATE_TOPIC_NAME)
      }

      val topicMetadata = metadataCache.getTopicMetadata(Set(internalTopicName), request.context.listenerName)
      def createFindCoordinatorResponse(error: Errors,
                                        node: Node,
                                        requestThrottleMs: Int): FindCoordinatorResponse = {
        new FindCoordinatorResponse(
          new FindCoordinatorResponseData()
            .setErrorCode(error.code)
            .setErrorMessage(error.message())
            .setNodeId(node.id)
            .setHost(node.host)
            .setPort(node.port)
            .setThrottleTimeMs(requestThrottleMs))
      }

<<<<<<< HEAD
      def createResponse(requestThrottleMs: Int): AbstractResponse = {
        def createFindCoordinatorResponse(error: Errors, node: Node): FindCoordinatorResponse = {
          new FindCoordinatorResponse(
              new FindCoordinatorResponseData()
                .setErrorCode(error.code)
                .setErrorMessage(error.message)
                .setNodeId(node.id)
                .setHost(node.host)
                .setPort(node.port)
                .setThrottleTimeMs(requestThrottleMs))
        }

        val responseBody = if (topicMetadata.errorCode != Errors.NONE.code) {
          createFindCoordinatorResponse(Errors.COORDINATOR_NOT_AVAILABLE, Node.noNode)
        } else {
          val coordinatorEndpoint = topicMetadata.partitions.asScala
            .find(_.partitionIndex == partition)
            .filter(_.leaderId != MetadataResponse.NO_LEADER_ID)
            .flatMap(metadata => metadataCache.getAliveBroker(metadata.leaderId))
            .flatMap(_.getNode(request.context.listenerName))
            .filterNot(_.isEmpty)

          coordinatorEndpoint match {
            case Some(endpoint) =>
              createFindCoordinatorResponse(Errors.NONE, endpoint)
            case _ =>
              createFindCoordinatorResponse(Errors.COORDINATOR_NOT_AVAILABLE, Node.noNode)
=======
      if (topicMetadata.headOption.isEmpty) {
        val controllerMutationQuota = quotas.controllerMutation.newPermissiveQuotaFor(request)
        autoTopicCreationManager.createTopics(Seq(internalTopicName).toSet, controllerMutationQuota)
        requestHelper.sendResponseMaybeThrottle(request, requestThrottleMs => createFindCoordinatorResponse(
          Errors.COORDINATOR_NOT_AVAILABLE, Node.noNode, requestThrottleMs))
      } else {
        def createResponse(requestThrottleMs: Int): AbstractResponse = {
          val responseBody = if (topicMetadata.head.errorCode != Errors.NONE.code) {
            createFindCoordinatorResponse(Errors.COORDINATOR_NOT_AVAILABLE, Node.noNode, requestThrottleMs)
          } else {
            val coordinatorEndpoint = topicMetadata.head.partitions.asScala
              .find(_.partitionIndex == partition)
              .filter(_.leaderId != MetadataResponse.NO_LEADER_ID)
              .flatMap(metadata => metadataCache.getAliveBroker(metadata.leaderId))
              .flatMap(_.endpoints.get(request.context.listenerName.value()))
              .filterNot(_.isEmpty)

            coordinatorEndpoint match {
              case Some(endpoint) =>
                createFindCoordinatorResponse(Errors.NONE, endpoint, requestThrottleMs)
              case _ =>
                createFindCoordinatorResponse(Errors.COORDINATOR_NOT_AVAILABLE, Node.noNode, requestThrottleMs)
            }
>>>>>>> 2294d104
          }
          trace("Sending FindCoordinator response %s for correlation id %d to client %s."
            .format(responseBody, request.header.correlationId, request.header.clientId))
          responseBody
        }
        requestHelper.sendResponseMaybeThrottle(request, createResponse)
      }
    }
  }

  def handleDescribeGroupRequest(request: RequestChannel.Request): Unit = {

    def sendResponseCallback(describeGroupsResponseData: DescribeGroupsResponseData): Unit = {
      def createResponse(requestThrottleMs: Int): AbstractResponse = {
        describeGroupsResponseData.setThrottleTimeMs(requestThrottleMs)
        new DescribeGroupsResponse(describeGroupsResponseData)
      }
      requestHelper.sendResponseMaybeThrottle(request, createResponse)
    }

    val describeRequest = request.body[DescribeGroupsRequest]
    val describeGroupsResponseData = new DescribeGroupsResponseData()

    describeRequest.data.groups.forEach { groupId =>
      if (!authHelper.authorize(request.context, DESCRIBE, GROUP, groupId)) {
        describeGroupsResponseData.groups.add(DescribeGroupsResponse.forError(groupId, Errors.GROUP_AUTHORIZATION_FAILED))
      } else {
        val (error, summary) = groupCoordinator.handleDescribeGroup(groupId)
        val members = summary.members.map { member =>
          new DescribeGroupsResponseData.DescribedGroupMember()
            .setMemberId(member.memberId)
            .setGroupInstanceId(member.groupInstanceId.orNull)
            .setClientId(member.clientId)
            .setClientHost(member.clientHost)
            .setMemberAssignment(member.assignment)
            .setMemberMetadata(member.metadata)
        }

        val describedGroup = new DescribeGroupsResponseData.DescribedGroup()
          .setErrorCode(error.code)
          .setGroupId(groupId)
          .setGroupState(summary.state)
          .setProtocolType(summary.protocolType)
          .setProtocolData(summary.protocol)
          .setMembers(members.asJava)

        if (request.header.apiVersion >= 3) {
          if (error == Errors.NONE && describeRequest.data.includeAuthorizedOperations) {
            describedGroup.setAuthorizedOperations(authHelper.authorizedOperations(request, new Resource(ResourceType.GROUP, groupId)))
          }
        }

        describeGroupsResponseData.groups.add(describedGroup)
      }
    }

    sendResponseCallback(describeGroupsResponseData)
  }

  def handleListGroupsRequest(request: RequestChannel.Request): Unit = {
    val listGroupsRequest = request.body[ListGroupsRequest]
    val states = if (listGroupsRequest.data.statesFilter == null)
    // Handle a null array the same as empty
      immutable.Set[String]()
    else
      listGroupsRequest.data.statesFilter.asScala.toSet

    def createResponse(throttleMs: Int, groups: List[GroupOverview], error: Errors): AbstractResponse = {
       new ListGroupsResponse(new ListGroupsResponseData()
            .setErrorCode(error.code)
            .setGroups(groups.map { group =>
                val listedGroup = new ListGroupsResponseData.ListedGroup()
                  .setGroupId(group.groupId)
                  .setProtocolType(group.protocolType)
                  .setGroupState(group.state.toString)
                listedGroup
            }.asJava)
            .setThrottleTimeMs(throttleMs)
        )
    }

    // 调用GroupCoordinator的handleListGroups方法获取所有消费者组的信息
    val (error, groups) = groupCoordinator.handleListGroups(states)
    // 权限校验 Client是否具备CLUSTER资源的DESCRIBE权限
    if (authHelper.authorize(request.context, DESCRIBE, CLUSTER, CLUSTER_NAME))
    // With describe cluster access all groups are returned. We keep this alternative for backward compatibility.
    // 如果具备权限 直接将拿到的消费者组信息封装到Response中进行发送
    // 找出Clients对哪些Group有GROUP资源的DESCRIBE权限 返回这些Group信息
      requestHelper.sendResponseMaybeThrottle(request, requestThrottleMs =>
        createResponse(requestThrottleMs, groups, error))
    else {
      val filteredGroups = groups.filter(group => authHelper.authorize(request.context, DESCRIBE, GROUP, group.groupId))
      requestHelper.sendResponseMaybeThrottle(request, requestThrottleMs =>
        createResponse(requestThrottleMs, filteredGroups, error))
    }
  }

  def handleJoinGroupRequest(request: RequestChannel.Request): Unit = {
    val joinGroupRequest = request.body[JoinGroupRequest]

    // the callback for sending a join-group response
    def sendResponseCallback(joinResult: JoinGroupResult): Unit = {
      def createResponse(requestThrottleMs: Int): AbstractResponse = {
        val protocolName = if (request.context.apiVersion() >= 7)
          joinResult.protocolName.orNull
        else
          joinResult.protocolName.getOrElse(GroupCoordinator.NoProtocol)

        val responseBody = new JoinGroupResponse(
          new JoinGroupResponseData()
            .setThrottleTimeMs(requestThrottleMs)
            .setErrorCode(joinResult.error.code)
            .setGenerationId(joinResult.generationId)
            .setProtocolType(joinResult.protocolType.orNull)
            .setProtocolName(protocolName)
            .setLeader(joinResult.leaderId)
            .setMemberId(joinResult.memberId)
            .setMembers(joinResult.members.asJava)
        )

        trace("Sending join group response %s for correlation id %d to client %s."
          .format(responseBody, request.header.correlationId, request.header.clientId))
        responseBody
      }
      requestHelper.sendResponseMaybeThrottle(request, createResponse)
    }

    if (joinGroupRequest.data.groupInstanceId != null && config.interBrokerProtocolVersion < KAFKA_2_3_IV0) {
      // Only enable static membership when IBP >= 2.3, because it is not safe for the broker to use the static member logic
      // until we are sure that all brokers support it. If static group being loaded by an older coordinator, it will discard
      // the group.instance.id field, so static members could accidentally become "dynamic", which leads to wrong states.
      sendResponseCallback(JoinGroupResult(JoinGroupRequest.UNKNOWN_MEMBER_ID, Errors.UNSUPPORTED_VERSION))
    } else if (!authHelper.authorize(request.context, READ, GROUP, joinGroupRequest.data.groupId)) {
      sendResponseCallback(JoinGroupResult(JoinGroupRequest.UNKNOWN_MEMBER_ID, Errors.GROUP_AUTHORIZATION_FAILED))
    } else {
      val groupInstanceId = Option(joinGroupRequest.data.groupInstanceId)

      // Only return MEMBER_ID_REQUIRED error if joinGroupRequest version is >= 4
      // and groupInstanceId is configured to unknown.
      val requireKnownMemberId = joinGroupRequest.version >= 4 && groupInstanceId.isEmpty

      // let the coordinator handle join-group
      val protocols = joinGroupRequest.data.protocols.valuesList.asScala.map(protocol =>
        (protocol.name, protocol.metadata)).toList

      groupCoordinator.handleJoinGroup(
        joinGroupRequest.data.groupId,
        joinGroupRequest.data.memberId,
        groupInstanceId,
        requireKnownMemberId,
        request.header.clientId,
        request.context.clientAddress.toString,
        joinGroupRequest.data.rebalanceTimeoutMs,
        joinGroupRequest.data.sessionTimeoutMs,
        joinGroupRequest.data.protocolType,
        protocols,
        sendResponseCallback)
    }
  }

  def handleSyncGroupRequest(request: RequestChannel.Request): Unit = {
    val syncGroupRequest = request.body[SyncGroupRequest]

    def sendResponseCallback(syncGroupResult: SyncGroupResult): Unit = {
      requestHelper.sendResponseMaybeThrottle(request, requestThrottleMs =>
        new SyncGroupResponse(
          new SyncGroupResponseData()
            .setErrorCode(syncGroupResult.error.code)
            .setProtocolType(syncGroupResult.protocolType.orNull)
            .setProtocolName(syncGroupResult.protocolName.orNull)
            .setAssignment(syncGroupResult.memberAssignment)
            .setThrottleTimeMs(requestThrottleMs)
        ))
    }

    if (syncGroupRequest.data.groupInstanceId != null && config.interBrokerProtocolVersion < KAFKA_2_3_IV0) {
      // Only enable static membership when IBP >= 2.3, because it is not safe for the broker to use the static member logic
      // until we are sure that all brokers support it. If static group being loaded by an older coordinator, it will discard
      // the group.instance.id field, so static members could accidentally become "dynamic", which leads to wrong states.
      sendResponseCallback(SyncGroupResult(Errors.UNSUPPORTED_VERSION))
    } else if (!syncGroupRequest.areMandatoryProtocolTypeAndNamePresent()) {
      // Starting from version 5, ProtocolType and ProtocolName fields are mandatory.
      sendResponseCallback(SyncGroupResult(Errors.INCONSISTENT_GROUP_PROTOCOL))
    } else if (!authHelper.authorize(request.context, READ, GROUP, syncGroupRequest.data.groupId)) {
      sendResponseCallback(SyncGroupResult(Errors.GROUP_AUTHORIZATION_FAILED))
    } else {
      val assignmentMap = immutable.Map.newBuilder[String, Array[Byte]]
      syncGroupRequest.data.assignments.forEach { assignment =>
        assignmentMap += (assignment.memberId -> assignment.assignment)
      }

      groupCoordinator.handleSyncGroup(
        syncGroupRequest.data.groupId,
        syncGroupRequest.data.generationId,
        syncGroupRequest.data.memberId,
        Option(syncGroupRequest.data.protocolType),
        Option(syncGroupRequest.data.protocolName),
        Option(syncGroupRequest.data.groupInstanceId),
        assignmentMap.result(),
        sendResponseCallback
      )
    }
  }

  def handleDeleteGroupsRequest(request: RequestChannel.Request): Unit = {
    val deleteGroupsRequest = request.body[DeleteGroupsRequest]
    val groups = deleteGroupsRequest.data.groupsNames.asScala.distinct

    val (authorizedGroups, unauthorizedGroups) = authHelper.partitionSeqByAuthorized(request.context, DELETE, GROUP,
      groups)(identity)

    val groupDeletionResult = groupCoordinator.handleDeleteGroups(authorizedGroups.toSet) ++
      unauthorizedGroups.map(_ -> Errors.GROUP_AUTHORIZATION_FAILED)

    requestHelper.sendResponseMaybeThrottle(request, requestThrottleMs => {
      val deletionCollections = new DeletableGroupResultCollection()
      groupDeletionResult.forKeyValue { (groupId, error) =>
        deletionCollections.add(new DeletableGroupResult()
          .setGroupId(groupId)
          .setErrorCode(error.code)
        )
      }

      new DeleteGroupsResponse(new DeleteGroupsResponseData()
        .setResults(deletionCollections)
        .setThrottleTimeMs(requestThrottleMs)
      )
    })
  }

  def handleHeartbeatRequest(request: RequestChannel.Request): Unit = {
    val heartbeatRequest = request.body[HeartbeatRequest]

    // the callback for sending a heartbeat response
    def sendResponseCallback(error: Errors): Unit = {
      def createResponse(requestThrottleMs: Int): AbstractResponse = {
        val response = new HeartbeatResponse(
          new HeartbeatResponseData()
            .setThrottleTimeMs(requestThrottleMs)
            .setErrorCode(error.code))
        trace("Sending heartbeat response %s for correlation id %d to client %s."
          .format(response, request.header.correlationId, request.header.clientId))
        response
      }
      requestHelper.sendResponseMaybeThrottle(request, createResponse)
    }

    if (heartbeatRequest.data.groupInstanceId != null && config.interBrokerProtocolVersion < KAFKA_2_3_IV0) {
      // Only enable static membership when IBP >= 2.3, because it is not safe for the broker to use the static member logic
      // until we are sure that all brokers support it. If static group being loaded by an older coordinator, it will discard
      // the group.instance.id field, so static members could accidentally become "dynamic", which leads to wrong states.
      sendResponseCallback(Errors.UNSUPPORTED_VERSION)
    } else if (!authHelper.authorize(request.context, READ, GROUP, heartbeatRequest.data.groupId)) {
      requestHelper.sendResponseMaybeThrottle(request, requestThrottleMs =>
        new HeartbeatResponse(
            new HeartbeatResponseData()
              .setThrottleTimeMs(requestThrottleMs)
              .setErrorCode(Errors.GROUP_AUTHORIZATION_FAILED.code)))
    } else {
      // let the coordinator to handle heartbeat
      groupCoordinator.handleHeartbeat(
        heartbeatRequest.data.groupId,
        heartbeatRequest.data.memberId,
        Option(heartbeatRequest.data.groupInstanceId),
        heartbeatRequest.data.generationId,
        sendResponseCallback)
    }
  }

  def handleLeaveGroupRequest(request: RequestChannel.Request): Unit = {
    val leaveGroupRequest = request.body[LeaveGroupRequest]

    val members = leaveGroupRequest.members.asScala.toList

    if (!authHelper.authorize(request.context, READ, GROUP, leaveGroupRequest.data.groupId)) {
      requestHelper.sendResponseMaybeThrottle(request, requestThrottleMs => {
        new LeaveGroupResponse(new LeaveGroupResponseData()
          .setThrottleTimeMs(requestThrottleMs)
          .setErrorCode(Errors.GROUP_AUTHORIZATION_FAILED.code)
        )
      })
    } else {
      def sendResponseCallback(leaveGroupResult: LeaveGroupResult): Unit = {
        val memberResponses = leaveGroupResult.memberResponses.map(
          leaveGroupResult =>
            new MemberResponse()
              .setErrorCode(leaveGroupResult.error.code)
              .setMemberId(leaveGroupResult.memberId)
              .setGroupInstanceId(leaveGroupResult.groupInstanceId.orNull)
        )

        def createResponse(requestThrottleMs: Int): AbstractResponse = {
          new LeaveGroupResponse(
            memberResponses.asJava,
            leaveGroupResult.topLevelError,
            requestThrottleMs,
            leaveGroupRequest.version)
        }
        requestHelper.sendResponseMaybeThrottle(request, createResponse)
      }

      groupCoordinator.handleLeaveGroup(
        leaveGroupRequest.data.groupId,
        members,
        sendResponseCallback)
    }
  }

  def handleSaslHandshakeRequest(request: RequestChannel.Request): Unit = {
    val responseData = new SaslHandshakeResponseData().setErrorCode(Errors.ILLEGAL_SASL_STATE.code)
    requestHelper.sendResponseMaybeThrottle(request, _ => new SaslHandshakeResponse(responseData))
  }

  def handleSaslAuthenticateRequest(request: RequestChannel.Request): Unit = {
    val responseData = new SaslAuthenticateResponseData()
      .setErrorCode(Errors.ILLEGAL_SASL_STATE.code)
      .setErrorMessage("SaslAuthenticate request received after successful authentication")
    requestHelper.sendResponseMaybeThrottle(request, _ => new SaslAuthenticateResponse(responseData))
  }

  def handleApiVersionsRequest(request: RequestChannel.Request): Unit = {
    // Note that broker returns its full list of supported ApiKeys and versions regardless of current
    // authentication state (e.g., before SASL authentication on an SASL listener, do note that no
    // Kafka protocol requests may take place on an SSL listener before the SSL handshake is finished).
    // If this is considered to leak information about the broker version a workaround is to use SSL
    // with client authentication which is performed at an earlier stage of the connection where the
    // ApiVersionRequest is not available.
    def createResponseCallback(requestThrottleMs: Int): ApiVersionsResponse = {
      val apiVersionRequest = request.body[ApiVersionsRequest]
      if (apiVersionRequest.hasUnsupportedRequestVersion)
        apiVersionRequest.getErrorResponse(requestThrottleMs, Errors.UNSUPPORTED_VERSION.exception)
      else if (!apiVersionRequest.isValid)
        apiVersionRequest.getErrorResponse(requestThrottleMs, Errors.INVALID_REQUEST.exception)
      else {
        val supportedFeatures = brokerFeatures.supportedFeatures
        val finalizedFeaturesOpt = finalizedFeatureCache.get
        val controllerApiVersions = metadataSupport.forwardingManager.flatMap(_.controllerApiVersions)

        val apiVersionsResponse =
          finalizedFeaturesOpt match {
            case Some(finalizedFeatures) => ApiVersion.apiVersionsResponse(
              requestThrottleMs,
              config.interBrokerProtocolVersion.recordVersion.value,
              supportedFeatures,
              finalizedFeatures.features,
              finalizedFeatures.epoch,
              controllerApiVersions)
            case None => ApiVersion.apiVersionsResponse(
              requestThrottleMs,
              config.interBrokerProtocolVersion.recordVersion.value,
              supportedFeatures,
              controllerApiVersions)
          }
        if (request.context.fromPrivilegedListener) {
          apiVersionsResponse.data.apiKeys().add(
            new ApiVersionsResponseData.ApiVersion()
              .setApiKey(ApiKeys.ENVELOPE.id)
              .setMinVersion(ApiKeys.ENVELOPE.oldestVersion())
              .setMaxVersion(ApiKeys.ENVELOPE.latestVersion())
          )
        }
        apiVersionsResponse
      }
    }
    requestHelper.sendResponseMaybeThrottle(request, createResponseCallback)
  }

  def handleCreateTopicsRequest(request: RequestChannel.Request): Unit = {
    val zkSupport = metadataSupport.requireZkOrThrow(KafkaApis.shouldAlwaysForward(request))
    val controllerMutationQuota = quotas.controllerMutation.newQuotaFor(request, strictSinceVersion = 6)

    def sendResponseCallback(results: CreatableTopicResultCollection): Unit = {
      def createResponse(requestThrottleMs: Int): AbstractResponse = {
        val responseData = new CreateTopicsResponseData()
          .setThrottleTimeMs(requestThrottleMs)
          .setTopics(results)
        val responseBody = new CreateTopicsResponse(responseData)
        trace(s"Sending create topics response $responseData for correlation id " +
          s"${request.header.correlationId} to client ${request.header.clientId}.")
        responseBody
      }
      requestHelper.sendResponseMaybeThrottleWithControllerQuota(controllerMutationQuota, request, createResponse)
    }

    val createTopicsRequest = request.body[CreateTopicsRequest]
    val results = new CreatableTopicResultCollection(createTopicsRequest.data.topics.size)
    if (!zkSupport.controller.isActive) {
      createTopicsRequest.data.topics.forEach { topic =>
        results.add(new CreatableTopicResult().setName(topic.name)
          .setErrorCode(Errors.NOT_CONTROLLER.code))
      }
      sendResponseCallback(results)
    } else {
      createTopicsRequest.data.topics.forEach { topic =>
        results.add(new CreatableTopicResult().setName(topic.name))
      }
      // 是否具有CLUSTER资源的create权限
      val hasClusterAuthorization = authHelper.authorize(request.context, CREATE, CLUSTER, CLUSTER_NAME,
        logIfDenied = false)
      val topics = createTopicsRequest.data.topics.asScala.map(_.name)
      // 如果有CLUSTER的create权限则创建Topic 否则还需要判断是否具有TOPIC的create权限
      val authorizedTopics =
        if (hasClusterAuthorization) topics.toSet
      // 是否具有TOPIC资源的DESCRIBE_CONFIGS权限
        else authHelper.filterByAuthorized(request.context, CREATE, TOPIC, topics)(identity)
      val authorizedForDescribeConfigs = authHelper.filterByAuthorized(request.context, DESCRIBE_CONFIGS, TOPIC,
        topics, logIfDenied = false)(identity).map(name => name -> results.find(name)).toMap

      results.forEach { topic =>
        if (results.findAll(topic.name).size > 1) {
          topic.setErrorCode(Errors.INVALID_REQUEST.code)
          topic.setErrorMessage("Found multiple entries for this topic.")
        } else if (!authorizedTopics.contains(topic.name)) {
          // 如果不具备CLUSTER资源的create权限或TOPIC资源的create权限 认证失败
          topic.setErrorCode(Errors.TOPIC_AUTHORIZATION_FAILED.code)
          topic.setErrorMessage("Authorization failed.")
        }
        if (!authorizedForDescribeConfigs.contains(topic.name)) {
          // 如果不具备TOPIC资源的DESCRIBE_CONFIGS权限 设置主题配置错误码
          topic.setTopicConfigErrorCode(Errors.TOPIC_AUTHORIZATION_FAILED.code)
        }
      }
      val toCreate = mutable.Map[String, CreatableTopic]()
      createTopicsRequest.data.topics.forEach { topic =>
        if (results.find(topic.name).errorCode == Errors.NONE.code) {
          toCreate += topic.name -> topic
        }
      }

      def handleCreateTopicsResults(errors: Map[String, ApiError]): Unit = {
        errors.foreach { case (topicName, error) =>
          val result = results.find(topicName)
          result.setErrorCode(error.error.code)
            .setErrorMessage(error.message)
          // Reset any configs in the response if Create failed
          if (error != ApiError.NONE) {
            result.setConfigs(List.empty.asJava)
              .setNumPartitions(-1)
              .setReplicationFactor(-1)
              .setTopicConfigErrorCode(Errors.NONE.code)
          }
        }
        sendResponseCallback(results)
      }
<<<<<<< HEAD

      adminManager.createTopics(
=======
      zkSupport.adminManager.createTopics(
>>>>>>> 2294d104
        createTopicsRequest.data.timeoutMs,
        createTopicsRequest.data.validateOnly,
        toCreate,
        authorizedForDescribeConfigs,
        controllerMutationQuota,
        handleCreateTopicsResults)
    }
  }

  def handleCreatePartitionsRequest(request: RequestChannel.Request): Unit = {
    val zkSupport = metadataSupport.requireZkOrThrow(KafkaApis.shouldAlwaysForward(request))
    val createPartitionsRequest = request.body[CreatePartitionsRequest]
    val controllerMutationQuota = quotas.controllerMutation.newQuotaFor(request, strictSinceVersion = 3)

    def sendResponseCallback(results: Map[String, ApiError]): Unit = {
      def createResponse(requestThrottleMs: Int): AbstractResponse = {
        val createPartitionsResults = results.map {
          case (topic, error) => new CreatePartitionsTopicResult()
            .setName(topic)
            .setErrorCode(error.error.code)
            .setErrorMessage(error.message)
        }.toSeq
        val responseBody = new CreatePartitionsResponse(new CreatePartitionsResponseData()
          .setThrottleTimeMs(requestThrottleMs)
          .setResults(createPartitionsResults.asJava))
        trace(s"Sending create partitions response $responseBody for correlation id ${request.header.correlationId} to " +
          s"client ${request.header.clientId}.")
        responseBody
      }
      requestHelper.sendResponseMaybeThrottleWithControllerQuota(controllerMutationQuota, request, createResponse)
    }

    if (!zkSupport.controller.isActive) {
      val result = createPartitionsRequest.data.topics.asScala.map { topic =>
        (topic.name, new ApiError(Errors.NOT_CONTROLLER, null))
      }.toMap
      sendResponseCallback(result)
    } else {
      // Special handling to add duplicate topics to the response
      val topics = createPartitionsRequest.data.topics.asScala.toSeq
      val dupes = topics.groupBy(_.name)
        .filter { _._2.size > 1 }
        .keySet
      val notDuped = topics.filterNot(topic => dupes.contains(topic.name))
      val (authorized, unauthorized) = authHelper.partitionSeqByAuthorized(request.context, ALTER, TOPIC,
        notDuped)(_.name)

      val (queuedForDeletion, valid) = authorized.partition { topic =>
        zkSupport.controller.topicDeletionManager.isTopicQueuedUpForDeletion(topic.name)
      }

      val errors = dupes.map(_ -> new ApiError(Errors.INVALID_REQUEST, "Duplicate topic in request.")) ++
        unauthorized.map(_.name -> new ApiError(Errors.TOPIC_AUTHORIZATION_FAILED, "The topic authorization is failed.")) ++
        queuedForDeletion.map(_.name -> new ApiError(Errors.INVALID_TOPIC_EXCEPTION, "The topic is queued for deletion."))

      zkSupport.adminManager.createPartitions(
        createPartitionsRequest.data.timeoutMs,
        valid,
        createPartitionsRequest.data.validateOnly,
        controllerMutationQuota,
        result => sendResponseCallback(result ++ errors))
    }
  }

  def handleDeleteTopicsRequest(request: RequestChannel.Request): Unit = {
    val zkSupport = metadataSupport.requireZkOrThrow(KafkaApis.shouldAlwaysForward(request))
    val controllerMutationQuota = quotas.controllerMutation.newQuotaFor(request, strictSinceVersion = 5)

    def sendResponseCallback(results: DeletableTopicResultCollection): Unit = {
      def createResponse(requestThrottleMs: Int): AbstractResponse = {
        val responseData = new DeleteTopicsResponseData()
          .setThrottleTimeMs(requestThrottleMs)
          .setResponses(results)
        val responseBody = new DeleteTopicsResponse(responseData)
        trace(s"Sending delete topics response $responseBody for correlation id ${request.header.correlationId} to client ${request.header.clientId}.")
        responseBody
      }
      requestHelper.sendResponseMaybeThrottleWithControllerQuota(controllerMutationQuota, request, createResponse)
    }

    val deleteTopicRequest = request.body[DeleteTopicsRequest]
    val results = new DeletableTopicResultCollection(deleteTopicRequest.data.topicNames.size)
    val toDelete = mutable.Set[String]()
    if (!zkSupport.controller.isActive) {
      deleteTopicRequest.topics().forEach { topic =>
        results.add(new DeletableTopicResult()
          .setName(topic.name())
          .setTopicId(topic.topicId())
          .setErrorCode(Errors.NOT_CONTROLLER.code))
      }
      sendResponseCallback(results)
    } else if (!config.deleteTopicEnable) {
      val error = if (request.context.apiVersion < 3) Errors.INVALID_REQUEST else Errors.TOPIC_DELETION_DISABLED
      deleteTopicRequest.topics().forEach { topic =>
        results.add(new DeletableTopicResult()
          .setName(topic.name())
          .setTopicId(topic.topicId())
          .setErrorCode(error.code))
      }
      sendResponseCallback(results)
    } else {
      val topicIdsFromRequest = deleteTopicRequest.topicIds().asScala.filter(topicId => topicId != Uuid.ZERO_UUID).toSet
      deleteTopicRequest.topics().forEach { topic =>
        if (topic.name() != null && topic.topicId() != Uuid.ZERO_UUID)
          throw new InvalidRequestException("Topic name and topic ID can not both be specified.")
        val name = if (topic.topicId() == Uuid.ZERO_UUID) topic.name()
        else zkSupport.controller.controllerContext.topicNames.getOrElse(topic.topicId(), null)
        results.add(new DeletableTopicResult()
          .setName(name)
          .setTopicId(topic.topicId()))
      }
      val authorizedDescribeTopics = authHelper.filterByAuthorized(request.context, DESCRIBE, TOPIC,
        results.asScala.filter(result => result.name() != null))(_.name)
      val authorizedDeleteTopics = authHelper.filterByAuthorized(request.context, DELETE, TOPIC,
        results.asScala.filter(result => result.name() != null))(_.name)
      results.forEach { topic =>
        val unresolvedTopicId = !(topic.topicId() == Uuid.ZERO_UUID) && topic.name() == null
         if (!config.usesTopicId && topicIdsFromRequest.contains(topic.topicId)) {
           topic.setErrorCode(Errors.UNSUPPORTED_VERSION.code)
           topic.setErrorMessage("Topic IDs are not supported on the server.")
         } else if (unresolvedTopicId)
             topic.setErrorCode(Errors.UNKNOWN_TOPIC_ID.code)
         else if (topicIdsFromRequest.contains(topic.topicId) && !authorizedDescribeTopics(topic.name))
           topic.setErrorCode(Errors.UNKNOWN_TOPIC_ID.code)
         else if (!authorizedDeleteTopics.contains(topic.name))
           topic.setErrorCode(Errors.TOPIC_AUTHORIZATION_FAILED.code)
         else if (!metadataCache.contains(topic.name))
           topic.setErrorCode(Errors.UNKNOWN_TOPIC_OR_PARTITION.code)
         else
           toDelete += topic.name
      }
      // If no authorized topics return immediately
      if (toDelete.isEmpty)
        sendResponseCallback(results)
      else {
        def handleDeleteTopicsResults(errors: Map[String, Errors]): Unit = {
          errors.foreach {
            case (topicName, error) =>
              results.find(topicName)
                .setErrorCode(error.code)
          }
          sendResponseCallback(results)
        }

        zkSupport.adminManager.deleteTopics(
          deleteTopicRequest.data.timeoutMs,
          toDelete,
          controllerMutationQuota,
          handleDeleteTopicsResults
        )
      }
    }
  }

  def handleDeleteRecordsRequest(request: RequestChannel.Request): Unit = {
    val deleteRecordsRequest = request.body[DeleteRecordsRequest]

    val unauthorizedTopicResponses = mutable.Map[TopicPartition, DeleteRecordsPartitionResult]()
    val nonExistingTopicResponses = mutable.Map[TopicPartition, DeleteRecordsPartitionResult]()
    val authorizedForDeleteTopicOffsets = mutable.Map[TopicPartition, Long]()

    val topics = deleteRecordsRequest.data.topics.asScala
    val authorizedTopics = authHelper.filterByAuthorized(request.context, DELETE, TOPIC, topics)(_.name)
    val deleteTopicPartitions = topics.flatMap { deleteTopic =>
      deleteTopic.partitions.asScala.map { deletePartition =>
        new TopicPartition(deleteTopic.name, deletePartition.partitionIndex) -> deletePartition.offset
      }
    }
    for ((topicPartition, offset) <- deleteTopicPartitions) {
      if (!authorizedTopics.contains(topicPartition.topic))
        unauthorizedTopicResponses += topicPartition -> new DeleteRecordsPartitionResult()
          .setLowWatermark(DeleteRecordsResponse.INVALID_LOW_WATERMARK)
          .setErrorCode(Errors.TOPIC_AUTHORIZATION_FAILED.code)
      else if (!metadataCache.contains(topicPartition))
        nonExistingTopicResponses += topicPartition -> new DeleteRecordsPartitionResult()
          .setLowWatermark(DeleteRecordsResponse.INVALID_LOW_WATERMARK)
          .setErrorCode(Errors.UNKNOWN_TOPIC_OR_PARTITION.code)
      else
        authorizedForDeleteTopicOffsets += (topicPartition -> offset)
    }

    // the callback for sending a DeleteRecordsResponse
    def sendResponseCallback(authorizedTopicResponses: Map[TopicPartition, DeleteRecordsPartitionResult]): Unit = {
      val mergedResponseStatus = authorizedTopicResponses ++ unauthorizedTopicResponses ++ nonExistingTopicResponses
      mergedResponseStatus.forKeyValue { (topicPartition, status) =>
        if (status.errorCode != Errors.NONE.code) {
          debug("DeleteRecordsRequest with correlation id %d from client %s on partition %s failed due to %s".format(
            request.header.correlationId,
            request.header.clientId,
            topicPartition,
            Errors.forCode(status.errorCode).exceptionName))
        }
      }

      requestHelper.sendResponseMaybeThrottle(request, requestThrottleMs =>
        new DeleteRecordsResponse(new DeleteRecordsResponseData()
          .setThrottleTimeMs(requestThrottleMs)
          .setTopics(new DeleteRecordsResponseData.DeleteRecordsTopicResultCollection(mergedResponseStatus.groupBy(_._1.topic).map { case (topic, partitionMap) => {
            new DeleteRecordsTopicResult()
              .setName(topic)
              .setPartitions(new DeleteRecordsResponseData.DeleteRecordsPartitionResultCollection(partitionMap.map { case (topicPartition, partitionResult) => {
                new DeleteRecordsPartitionResult().setPartitionIndex(topicPartition.partition)
                  .setLowWatermark(partitionResult.lowWatermark)
                  .setErrorCode(partitionResult.errorCode)
              }
              }.toList.asJava.iterator()))
          }
          }.toList.asJava.iterator()))))
    }

    if (authorizedForDeleteTopicOffsets.isEmpty)
      sendResponseCallback(Map.empty)
    else {
      // call the replica manager to append messages to the replicas
      replicaManager.deleteRecords(
        deleteRecordsRequest.data.timeoutMs.toLong,
        authorizedForDeleteTopicOffsets,
        sendResponseCallback)
    }
  }

  def handleInitProducerIdRequest(request: RequestChannel.Request): Unit = {
    val initProducerIdRequest = request.body[InitProducerIdRequest]
    val transactionalId = initProducerIdRequest.data.transactionalId

    if (transactionalId != null) {
      if (!authHelper.authorize(request.context, WRITE, TRANSACTIONAL_ID, transactionalId)) {
        requestHelper.sendErrorResponseMaybeThrottle(request, Errors.TRANSACTIONAL_ID_AUTHORIZATION_FAILED.exception)
        return
      }
    } else if (!authHelper.authorize(request.context, IDEMPOTENT_WRITE, CLUSTER, CLUSTER_NAME, true, false)
        && !authHelper.authorizeByResourceType(request.context, AclOperation.WRITE, ResourceType.TOPIC)) {
      requestHelper.sendErrorResponseMaybeThrottle(request, Errors.CLUSTER_AUTHORIZATION_FAILED.exception)
      return
    }

    def sendResponseCallback(result: InitProducerIdResult): Unit = {
      def createResponse(requestThrottleMs: Int): AbstractResponse = {
        val finalError =
          if (initProducerIdRequest.version < 4 && result.error == Errors.PRODUCER_FENCED) {
            // For older clients, they could not understand the new PRODUCER_FENCED error code,
            // so we need to return the INVALID_PRODUCER_EPOCH to have the same client handling logic.
            Errors.INVALID_PRODUCER_EPOCH
          } else {
            result.error
          }
        val responseData = new InitProducerIdResponseData()
          .setProducerId(result.producerId)
          .setProducerEpoch(result.producerEpoch)
          .setThrottleTimeMs(requestThrottleMs)
          .setErrorCode(finalError.code)
        val responseBody = new InitProducerIdResponse(responseData)
        trace(s"Completed $transactionalId's InitProducerIdRequest with result $result from client ${request.header.clientId}.")
        responseBody
      }
      requestHelper.sendResponseMaybeThrottle(request, createResponse)
    }

    val producerIdAndEpoch = (initProducerIdRequest.data.producerId, initProducerIdRequest.data.producerEpoch) match {
      case (RecordBatch.NO_PRODUCER_ID, RecordBatch.NO_PRODUCER_EPOCH) => Right(None)
      case (RecordBatch.NO_PRODUCER_ID, _) | (_, RecordBatch.NO_PRODUCER_EPOCH) => Left(Errors.INVALID_REQUEST)
      case (_, _) => Right(Some(new ProducerIdAndEpoch(initProducerIdRequest.data.producerId, initProducerIdRequest.data.producerEpoch)))
    }

    producerIdAndEpoch match {
      case Right(producerIdAndEpoch) => txnCoordinator.handleInitProducerId(transactionalId, initProducerIdRequest.data.transactionTimeoutMs,
        producerIdAndEpoch, sendResponseCallback)
      case Left(error) => requestHelper.sendErrorResponseMaybeThrottle(request, error.exception)
    }
  }

  def handleEndTxnRequest(request: RequestChannel.Request): Unit = {
    ensureInterBrokerVersion(KAFKA_0_11_0_IV0)
    val endTxnRequest = request.body[EndTxnRequest]
    val transactionalId = endTxnRequest.data.transactionalId

    if (authHelper.authorize(request.context, WRITE, TRANSACTIONAL_ID, transactionalId)) {
      def sendResponseCallback(error: Errors): Unit = {
        def createResponse(requestThrottleMs: Int): AbstractResponse = {
          val finalError =
            if (endTxnRequest.version < 2 && error == Errors.PRODUCER_FENCED) {
              // For older clients, they could not understand the new PRODUCER_FENCED error code,
              // so we need to return the INVALID_PRODUCER_EPOCH to have the same client handling logic.
              Errors.INVALID_PRODUCER_EPOCH
            } else {
              error
            }
          val responseBody = new EndTxnResponse(new EndTxnResponseData()
            .setErrorCode(finalError.code)
            .setThrottleTimeMs(requestThrottleMs))
          trace(s"Completed ${endTxnRequest.data.transactionalId}'s EndTxnRequest " +
            s"with committed: ${endTxnRequest.data.committed}, " +
            s"errors: $error from client ${request.header.clientId}.")
          responseBody
        }
        requestHelper.sendResponseMaybeThrottle(request, createResponse)
      }

      txnCoordinator.handleEndTransaction(endTxnRequest.data.transactionalId,
        endTxnRequest.data.producerId,
        endTxnRequest.data.producerEpoch,
        endTxnRequest.result(),
        sendResponseCallback)
    } else
      requestHelper.sendResponseMaybeThrottle(request, requestThrottleMs =>
        new EndTxnResponse(new EndTxnResponseData()
          .setErrorCode(Errors.TRANSACTIONAL_ID_AUTHORIZATION_FAILED.code)
          .setThrottleTimeMs(requestThrottleMs))
      )
  }

  def handleWriteTxnMarkersRequest(request: RequestChannel.Request): Unit = {
    ensureInterBrokerVersion(KAFKA_0_11_0_IV0)
    authHelper.authorizeClusterOperation(request, CLUSTER_ACTION)
    val writeTxnMarkersRequest = request.body[WriteTxnMarkersRequest]
    val errors = new ConcurrentHashMap[java.lang.Long, util.Map[TopicPartition, Errors]]()
    val markers = writeTxnMarkersRequest.markers
    val numAppends = new AtomicInteger(markers.size)

    if (numAppends.get == 0) {
      requestHelper.sendResponseExemptThrottle(request, new WriteTxnMarkersResponse(errors))
      return
    }

    def updateErrors(producerId: Long, currentErrors: ConcurrentHashMap[TopicPartition, Errors]): Unit = {
      val previousErrors = errors.putIfAbsent(producerId, currentErrors)
      if (previousErrors != null)
        previousErrors.putAll(currentErrors)
    }

    /**
      * This is the call back invoked when a log append of transaction markers succeeds. This can be called multiple
      * times when handling a single WriteTxnMarkersRequest because there is one append per TransactionMarker in the
      * request, so there could be multiple appends of markers to the log. The final response will be sent only
      * after all appends have returned.
      */
    def maybeSendResponseCallback(producerId: Long, result: TransactionResult)(responseStatus: Map[TopicPartition, PartitionResponse]): Unit = {
      trace(s"End transaction marker append for producer id $producerId completed with status: $responseStatus")
      val currentErrors = new ConcurrentHashMap[TopicPartition, Errors](responseStatus.map { case (k, v) => k -> v.error }.asJava)
      updateErrors(producerId, currentErrors)
      val successfulOffsetsPartitions = responseStatus.filter { case (topicPartition, partitionResponse) =>
        topicPartition.topic == GROUP_METADATA_TOPIC_NAME && partitionResponse.error == Errors.NONE
      }.keys

      if (successfulOffsetsPartitions.nonEmpty) {
        // as soon as the end transaction marker has been written for a transactional offset commit,
        // call to the group coordinator to materialize the offsets into the cache
        try {
          groupCoordinator.scheduleHandleTxnCompletion(producerId, successfulOffsetsPartitions, result)
        } catch {
          case e: Exception =>
            error(s"Received an exception while trying to update the offsets cache on transaction marker append", e)
            val updatedErrors = new ConcurrentHashMap[TopicPartition, Errors]()
            successfulOffsetsPartitions.foreach(updatedErrors.put(_, Errors.UNKNOWN_SERVER_ERROR))
            updateErrors(producerId, updatedErrors)
        }
      }

      if (numAppends.decrementAndGet() == 0)
        requestHelper.sendResponseExemptThrottle(request, new WriteTxnMarkersResponse(errors))
    }

    // TODO: The current append API makes doing separate writes per producerId a little easier, but it would
    // be nice to have only one append to the log. This requires pushing the building of the control records
    // into Log so that we only append those having a valid producer epoch, and exposing a new appendControlRecord
    // API in ReplicaManager. For now, we've done the simpler approach
    var skippedMarkers = 0
    for (marker <- markers.asScala) {
      val producerId = marker.producerId
      val partitionsWithCompatibleMessageFormat = new mutable.ArrayBuffer[TopicPartition]

      val currentErrors = new ConcurrentHashMap[TopicPartition, Errors]()
      marker.partitions.forEach { partition =>
        replicaManager.getMagic(partition) match {
          case Some(magic) =>
            if (magic < RecordBatch.MAGIC_VALUE_V2)
              currentErrors.put(partition, Errors.UNSUPPORTED_FOR_MESSAGE_FORMAT)
            else
              partitionsWithCompatibleMessageFormat += partition
          case None =>
            currentErrors.put(partition, Errors.UNKNOWN_TOPIC_OR_PARTITION)
        }
      }

      if (!currentErrors.isEmpty)
        updateErrors(producerId, currentErrors)

      if (partitionsWithCompatibleMessageFormat.isEmpty) {
        numAppends.decrementAndGet()
        skippedMarkers += 1
      } else {
        val controlRecords = partitionsWithCompatibleMessageFormat.map { partition =>
          val controlRecordType = marker.transactionResult match {
            case TransactionResult.COMMIT => ControlRecordType.COMMIT
            case TransactionResult.ABORT => ControlRecordType.ABORT
          }
          val endTxnMarker = new EndTransactionMarker(controlRecordType, marker.coordinatorEpoch)
          partition -> MemoryRecords.withEndTransactionMarker(producerId, marker.producerEpoch, endTxnMarker)
        }.toMap

        replicaManager.appendRecords(
          timeout = config.requestTimeoutMs.toLong,
          requiredAcks = -1,
          internalTopicsAllowed = true,
          origin = AppendOrigin.Coordinator,
          entriesPerPartition = controlRecords,
          responseCallback = maybeSendResponseCallback(producerId, marker.transactionResult))
      }
    }

    // No log appends were written as all partitions had incorrect log format
    // so we need to send the error response
    if (skippedMarkers == markers.size)
      requestHelper.sendResponseExemptThrottle(request, new WriteTxnMarkersResponse(errors))
  }

  def ensureInterBrokerVersion(version: ApiVersion): Unit = {
    if (config.interBrokerProtocolVersion < version)
      throw new UnsupportedVersionException(s"inter.broker.protocol.version: ${config.interBrokerProtocolVersion.version} is less than the required version: ${version.version}")
  }

  def handleAddPartitionToTxnRequest(request: RequestChannel.Request): Unit = {
    ensureInterBrokerVersion(KAFKA_0_11_0_IV0)
    val addPartitionsToTxnRequest = request.body[AddPartitionsToTxnRequest]
    val transactionalId = addPartitionsToTxnRequest.data.transactionalId
    val partitionsToAdd = addPartitionsToTxnRequest.partitions.asScala
    if (!authHelper.authorize(request.context, WRITE, TRANSACTIONAL_ID, transactionalId))
      requestHelper.sendResponseMaybeThrottle(request, requestThrottleMs =>
        addPartitionsToTxnRequest.getErrorResponse(requestThrottleMs, Errors.TRANSACTIONAL_ID_AUTHORIZATION_FAILED.exception))
    else {
      val unauthorizedTopicErrors = mutable.Map[TopicPartition, Errors]()
      val nonExistingTopicErrors = mutable.Map[TopicPartition, Errors]()
      val authorizedPartitions = mutable.Set[TopicPartition]()

      val authorizedTopics = authHelper.filterByAuthorized(request.context, WRITE, TOPIC,
        partitionsToAdd.filterNot(tp => Topic.isInternal(tp.topic)))(_.topic)
      for (topicPartition <- partitionsToAdd) {
        if (!authorizedTopics.contains(topicPartition.topic))
          unauthorizedTopicErrors += topicPartition -> Errors.TOPIC_AUTHORIZATION_FAILED
        else if (!metadataCache.contains(topicPartition))
          nonExistingTopicErrors += topicPartition -> Errors.UNKNOWN_TOPIC_OR_PARTITION
        else
          authorizedPartitions.add(topicPartition)
      }

      if (unauthorizedTopicErrors.nonEmpty || nonExistingTopicErrors.nonEmpty) {
        // Any failed partition check causes the entire request to fail. We send the appropriate error codes for the
        // partitions which failed, and an 'OPERATION_NOT_ATTEMPTED' error code for the partitions which succeeded
        // the authorization check to indicate that they were not added to the transaction.
        val partitionErrors = unauthorizedTopicErrors ++ nonExistingTopicErrors ++
          authorizedPartitions.map(_ -> Errors.OPERATION_NOT_ATTEMPTED)
        requestHelper.sendResponseMaybeThrottle(request, requestThrottleMs =>
          new AddPartitionsToTxnResponse(requestThrottleMs, partitionErrors.asJava))
      } else {
        def sendResponseCallback(error: Errors): Unit = {
          def createResponse(requestThrottleMs: Int): AbstractResponse = {
            val finalError =
              if (addPartitionsToTxnRequest.version < 2 && error == Errors.PRODUCER_FENCED) {
                // For older clients, they could not understand the new PRODUCER_FENCED error code,
                // so we need to return the old INVALID_PRODUCER_EPOCH to have the same client handling logic.
                Errors.INVALID_PRODUCER_EPOCH
              } else {
                error
              }

            val responseBody: AddPartitionsToTxnResponse = new AddPartitionsToTxnResponse(requestThrottleMs,
              partitionsToAdd.map { tp => (tp, finalError) }.toMap.asJava)
            trace(s"Completed $transactionalId's AddPartitionsToTxnRequest with partitions $partitionsToAdd: errors: $error from client ${request.header.clientId}")
            responseBody
          }


          requestHelper.sendResponseMaybeThrottle(request, createResponse)
        }

        txnCoordinator.handleAddPartitionsToTransaction(transactionalId,
          addPartitionsToTxnRequest.data.producerId,
          addPartitionsToTxnRequest.data.producerEpoch,
          authorizedPartitions,
          sendResponseCallback)
      }
    }
  }

  def handleAddOffsetsToTxnRequest(request: RequestChannel.Request): Unit = {
    ensureInterBrokerVersion(KAFKA_0_11_0_IV0)
    val addOffsetsToTxnRequest = request.body[AddOffsetsToTxnRequest]
    val transactionalId = addOffsetsToTxnRequest.data.transactionalId
    val groupId = addOffsetsToTxnRequest.data.groupId
    val offsetTopicPartition = new TopicPartition(GROUP_METADATA_TOPIC_NAME, groupCoordinator.partitionFor(groupId))

    if (!authHelper.authorize(request.context, WRITE, TRANSACTIONAL_ID, transactionalId))
      requestHelper.sendResponseMaybeThrottle(request, requestThrottleMs =>
        new AddOffsetsToTxnResponse(new AddOffsetsToTxnResponseData()
          .setErrorCode(Errors.TRANSACTIONAL_ID_AUTHORIZATION_FAILED.code)
          .setThrottleTimeMs(requestThrottleMs)))
    else if (!authHelper.authorize(request.context, READ, GROUP, groupId))
      requestHelper.sendResponseMaybeThrottle(request, requestThrottleMs =>
        new AddOffsetsToTxnResponse(new AddOffsetsToTxnResponseData()
          .setErrorCode(Errors.GROUP_AUTHORIZATION_FAILED.code)
          .setThrottleTimeMs(requestThrottleMs))
      )
    else {
      def sendResponseCallback(error: Errors): Unit = {
        def createResponse(requestThrottleMs: Int): AbstractResponse = {
          val finalError =
            if (addOffsetsToTxnRequest.version < 2 && error == Errors.PRODUCER_FENCED) {
              // For older clients, they could not understand the new PRODUCER_FENCED error code,
              // so we need to return the old INVALID_PRODUCER_EPOCH to have the same client handling logic.
              Errors.INVALID_PRODUCER_EPOCH
            } else {
              error
            }

          val responseBody: AddOffsetsToTxnResponse = new AddOffsetsToTxnResponse(
            new AddOffsetsToTxnResponseData()
              .setErrorCode(finalError.code)
              .setThrottleTimeMs(requestThrottleMs))
          trace(s"Completed $transactionalId's AddOffsetsToTxnRequest for group $groupId on partition " +
            s"$offsetTopicPartition: errors: $error from client ${request.header.clientId}")
          responseBody
        }
        requestHelper.sendResponseMaybeThrottle(request, createResponse)
      }

      txnCoordinator.handleAddPartitionsToTransaction(transactionalId,
        addOffsetsToTxnRequest.data.producerId,
        addOffsetsToTxnRequest.data.producerEpoch,
        Set(offsetTopicPartition),
        sendResponseCallback)
    }
  }

  def handleTxnOffsetCommitRequest(request: RequestChannel.Request): Unit = {
    ensureInterBrokerVersion(KAFKA_0_11_0_IV0)
    val header = request.header
    val txnOffsetCommitRequest = request.body[TxnOffsetCommitRequest]

    // authorize for the transactionalId and the consumer group. Note that we skip producerId authorization
    // since it is implied by transactionalId authorization
    if (!authHelper.authorize(request.context, WRITE, TRANSACTIONAL_ID, txnOffsetCommitRequest.data.transactionalId))
      requestHelper.sendErrorResponseMaybeThrottle(request, Errors.TRANSACTIONAL_ID_AUTHORIZATION_FAILED.exception)
    else if (!authHelper.authorize(request.context, READ, GROUP, txnOffsetCommitRequest.data.groupId))
      requestHelper.sendErrorResponseMaybeThrottle(request, Errors.GROUP_AUTHORIZATION_FAILED.exception)
    else {
      val unauthorizedTopicErrors = mutable.Map[TopicPartition, Errors]()
      val nonExistingTopicErrors = mutable.Map[TopicPartition, Errors]()
      val authorizedTopicCommittedOffsets = mutable.Map[TopicPartition, TxnOffsetCommitRequest.CommittedOffset]()
      val committedOffsets = txnOffsetCommitRequest.offsets.asScala
      val authorizedTopics = authHelper.filterByAuthorized(request.context, READ, TOPIC, committedOffsets)(_._1.topic)

      for ((topicPartition, commitedOffset) <- committedOffsets) {
        if (!authorizedTopics.contains(topicPartition.topic))
          unauthorizedTopicErrors += topicPartition -> Errors.TOPIC_AUTHORIZATION_FAILED
        else if (!metadataCache.contains(topicPartition))
          nonExistingTopicErrors += topicPartition -> Errors.UNKNOWN_TOPIC_OR_PARTITION
        else
          authorizedTopicCommittedOffsets += (topicPartition -> commitedOffset)
      }

      // the callback for sending an offset commit response
      def sendResponseCallback(authorizedTopicErrors: Map[TopicPartition, Errors]): Unit = {
        val combinedCommitStatus = mutable.Map() ++= authorizedTopicErrors ++= unauthorizedTopicErrors ++= nonExistingTopicErrors
        if (isDebugEnabled)
          combinedCommitStatus.forKeyValue { (topicPartition, error) =>
            if (error != Errors.NONE) {
              debug(s"TxnOffsetCommit with correlation id ${header.correlationId} from client ${header.clientId} " +
                s"on partition $topicPartition failed due to ${error.exceptionName}")
            }
          }

        // We need to replace COORDINATOR_LOAD_IN_PROGRESS with COORDINATOR_NOT_AVAILABLE
        // for older producer client from 0.11 to prior 2.0, which could potentially crash due
        // to unexpected loading error. This bug is fixed later by KAFKA-7296. Clients using
        // txn commit protocol >= 2 (version 2.3 and onwards) are guaranteed to have
        // the fix to check for the loading error.
        if (txnOffsetCommitRequest.version < 2) {
          combinedCommitStatus ++= combinedCommitStatus.collect {
            case (tp, error) if error == Errors.COORDINATOR_LOAD_IN_PROGRESS => tp -> Errors.COORDINATOR_NOT_AVAILABLE
          }
        }

        requestHelper.sendResponseMaybeThrottle(request, requestThrottleMs =>
          new TxnOffsetCommitResponse(requestThrottleMs, combinedCommitStatus.asJava))
      }

      if (authorizedTopicCommittedOffsets.isEmpty)
        sendResponseCallback(Map.empty)
      else {
        val offsetMetadata = convertTxnOffsets(authorizedTopicCommittedOffsets.toMap)
        groupCoordinator.handleTxnCommitOffsets(
          txnOffsetCommitRequest.data.groupId,
          txnOffsetCommitRequest.data.producerId,
          txnOffsetCommitRequest.data.producerEpoch,
          txnOffsetCommitRequest.data.memberId,
          Option(txnOffsetCommitRequest.data.groupInstanceId),
          txnOffsetCommitRequest.data.generationId,
          offsetMetadata,
          sendResponseCallback)
      }
    }
  }

  private def convertTxnOffsets(offsetsMap: immutable.Map[TopicPartition, TxnOffsetCommitRequest.CommittedOffset]): immutable.Map[TopicPartition, OffsetAndMetadata] = {
    val currentTimestamp = time.milliseconds
    offsetsMap.map { case (topicPartition, partitionData) =>
      val metadata = if (partitionData.metadata == null) OffsetAndMetadata.NoMetadata else partitionData.metadata
      topicPartition -> new OffsetAndMetadata(
        offset = partitionData.offset,
        leaderEpoch = partitionData.leaderEpoch,
        metadata = metadata,
        commitTimestamp = currentTimestamp,
        expireTimestamp = None)
    }
  }

  def handleDescribeAcls(request: RequestChannel.Request): Unit = {
    authHelper.authorizeClusterOperation(request, DESCRIBE)
    val describeAclsRequest = request.body[DescribeAclsRequest]
    authorizer match {
      case None =>
        requestHelper.sendResponseMaybeThrottle(request, requestThrottleMs =>
          new DescribeAclsResponse(new DescribeAclsResponseData()
            .setErrorCode(Errors.SECURITY_DISABLED.code)
            .setErrorMessage("No Authorizer is configured on the broker")
            .setThrottleTimeMs(requestThrottleMs),
          describeAclsRequest.version))
      case Some(auth) =>
        val filter = describeAclsRequest.filter
        val returnedAcls = new util.HashSet[AclBinding]()
        auth.acls(filter).forEach(returnedAcls.add)
        requestHelper.sendResponseMaybeThrottle(request, requestThrottleMs =>
          new DescribeAclsResponse(new DescribeAclsResponseData()
            .setThrottleTimeMs(requestThrottleMs)
            .setResources(DescribeAclsResponse.aclsResources(returnedAcls)),
          describeAclsRequest.version))
    }
  }

  def handleCreateAcls(request: RequestChannel.Request): Unit = {
    metadataSupport.requireZkOrThrow(KafkaApis.shouldAlwaysForward(request))
    authHelper.authorizeClusterOperation(request, ALTER)
    val createAclsRequest = request.body[CreateAclsRequest]

    authorizer match {
      case None => requestHelper.sendResponseMaybeThrottle(request, requestThrottleMs =>
        createAclsRequest.getErrorResponse(requestThrottleMs,
          new SecurityDisabledException("No Authorizer is configured on the broker.")))
      case Some(auth) =>
        val allBindings = createAclsRequest.aclCreations.asScala.map(CreateAclsRequest.aclBinding)
        val errorResults = mutable.Map[AclBinding, AclCreateResult]()
        val validBindings = new ArrayBuffer[AclBinding]
        allBindings.foreach { acl =>
          val resource = acl.pattern
          val throwable = if (resource.resourceType == ResourceType.CLUSTER && !AuthorizerUtils.isClusterResource(resource.name))
              new InvalidRequestException("The only valid name for the CLUSTER resource is " + CLUSTER_NAME)
          else if (resource.name.isEmpty)
            new InvalidRequestException("Invalid empty resource name")
          else
            null
          if (throwable != null) {
            debug(s"Failed to add acl $acl to $resource", throwable)
            errorResults(acl) = new AclCreateResult(throwable)
          } else
            validBindings += acl
        }

        val createResults = auth.createAcls(request.context, validBindings.asJava).asScala.map(_.toCompletableFuture)

        def sendResponseCallback(): Unit = {
          val aclCreationResults = allBindings.map { acl =>
            val result = errorResults.getOrElse(acl, createResults(validBindings.indexOf(acl)).get)
            val creationResult = new AclCreationResult()
            result.exception.asScala.foreach { throwable =>
              val apiError = ApiError.fromThrowable(throwable)
              creationResult
                .setErrorCode(apiError.error.code)
                .setErrorMessage(apiError.message)
            }
            creationResult
          }
          requestHelper.sendResponseMaybeThrottle(request, requestThrottleMs =>
            new CreateAclsResponse(new CreateAclsResponseData()
              .setThrottleTimeMs(requestThrottleMs)
              .setResults(aclCreationResults.asJava)))
        }

        alterAclsPurgatory.tryCompleteElseWatch(config.connectionsMaxIdleMs, createResults, sendResponseCallback)
    }
  }

  def handleDeleteAcls(request: RequestChannel.Request): Unit = {
    metadataSupport.requireZkOrThrow(KafkaApis.shouldAlwaysForward(request))
    authHelper.authorizeClusterOperation(request, ALTER)
    val deleteAclsRequest = request.body[DeleteAclsRequest]
    authorizer match {
      case None =>
        requestHelper.sendResponseMaybeThrottle(request, requestThrottleMs =>
          deleteAclsRequest.getErrorResponse(requestThrottleMs,
            new SecurityDisabledException("No Authorizer is configured on the broker.")))
      case Some(auth) =>

        val deleteResults = auth.deleteAcls(request.context, deleteAclsRequest.filters)
          .asScala.map(_.toCompletableFuture).toList

        def sendResponseCallback(): Unit = {
          val filterResults = deleteResults.map(_.get).map(DeleteAclsResponse.filterResult).asJava
          requestHelper.sendResponseMaybeThrottle(request, requestThrottleMs =>
            new DeleteAclsResponse(
              new DeleteAclsResponseData()
                .setThrottleTimeMs(requestThrottleMs)
                .setFilterResults(filterResults),
              deleteAclsRequest.version))
        }

        alterAclsPurgatory.tryCompleteElseWatch(config.connectionsMaxIdleMs, deleteResults, sendResponseCallback)
    }
  }

  def handleOffsetForLeaderEpochRequest(request: RequestChannel.Request): Unit = {
    val offsetForLeaderEpoch = request.body[OffsetsForLeaderEpochRequest]
    val topics = offsetForLeaderEpoch.data.topics.asScala.toSeq

    // The OffsetsForLeaderEpoch API was initially only used for inter-broker communication and required
    // cluster permission. With KIP-320, the consumer now also uses this API to check for log truncation
    // following a leader change, so we also allow topic describe permission.
    val (authorizedTopics, unauthorizedTopics) =
      if (authHelper.authorize(request.context, CLUSTER_ACTION, CLUSTER, CLUSTER_NAME, logIfDenied = false))
        (topics, Seq.empty[OffsetForLeaderTopic])
      else authHelper.partitionSeqByAuthorized(request.context, DESCRIBE, TOPIC, topics)(_.topic)

    val endOffsetsForAuthorizedPartitions = replicaManager.lastOffsetForLeaderEpoch(authorizedTopics)
    val endOffsetsForUnauthorizedPartitions = unauthorizedTopics.map { offsetForLeaderTopic =>
      val partitions = offsetForLeaderTopic.partitions.asScala.map { offsetForLeaderPartition =>
        new EpochEndOffset()
          .setPartition(offsetForLeaderPartition.partition)
          .setErrorCode(Errors.TOPIC_AUTHORIZATION_FAILED.code)
      }

      new OffsetForLeaderTopicResult()
        .setTopic(offsetForLeaderTopic.topic)
        .setPartitions(partitions.toList.asJava)
    }

    val endOffsetsForAllTopics = new OffsetForLeaderTopicResultCollection(
      (endOffsetsForAuthorizedPartitions ++ endOffsetsForUnauthorizedPartitions).asJava.iterator
    )

    requestHelper.sendResponseMaybeThrottle(request, requestThrottleMs =>
      new OffsetsForLeaderEpochResponse(new OffsetForLeaderEpochResponseData()
        .setThrottleTimeMs(requestThrottleMs)
        .setTopics(endOffsetsForAllTopics)))
  }

  def handleAlterConfigsRequest(request: RequestChannel.Request): Unit = {
    val zkSupport = metadataSupport.requireZkOrThrow(KafkaApis.shouldAlwaysForward(request))
    val alterConfigsRequest = request.body[AlterConfigsRequest]
    val (authorizedResources, unauthorizedResources) = alterConfigsRequest.configs.asScala.toMap.partition { case (resource, _) =>
      resource.`type` match {
        case ConfigResource.Type.BROKER_LOGGER =>
          throw new InvalidRequestException(s"AlterConfigs is deprecated and does not support the resource type ${ConfigResource.Type.BROKER_LOGGER}")
        case ConfigResource.Type.BROKER =>
          authHelper.authorize(request.context, ALTER_CONFIGS, CLUSTER, CLUSTER_NAME)
        case ConfigResource.Type.TOPIC =>
          authHelper.authorize(request.context, ALTER_CONFIGS, TOPIC, resource.name)
        case rt => throw new InvalidRequestException(s"Unexpected resource type $rt")
      }
    }
    val authorizedResult = zkSupport.adminManager.alterConfigs(authorizedResources, alterConfigsRequest.validateOnly)
    val unauthorizedResult = unauthorizedResources.keys.map { resource =>
      resource -> configsAuthorizationApiError(resource)
    }

    def responseCallback(requestThrottleMs: Int): AlterConfigsResponse = {
      val data = new AlterConfigsResponseData()
        .setThrottleTimeMs(requestThrottleMs)
      (authorizedResult ++ unauthorizedResult).foreach { case (resource, error) =>
        data.responses().add(new AlterConfigsResourceResponse()
          .setErrorCode(error.error.code)
          .setErrorMessage(error.message)
          .setResourceName(resource.name)
          .setResourceType(resource.`type`.id))
      }
      new AlterConfigsResponse(data)
    }
    requestHelper.sendResponseMaybeThrottle(request, responseCallback)
  }

  def handleAlterPartitionReassignmentsRequest(request: RequestChannel.Request): Unit = {
    val zkSupport = metadataSupport.requireZkOrThrow(KafkaApis.shouldAlwaysForward(request))
    authHelper.authorizeClusterOperation(request, ALTER)
    val alterPartitionReassignmentsRequest = request.body[AlterPartitionReassignmentsRequest]

    def sendResponseCallback(result: Either[Map[TopicPartition, ApiError], ApiError]): Unit = {
      val responseData = result match {
        case Right(topLevelError) =>
          new AlterPartitionReassignmentsResponseData().setErrorMessage(topLevelError.message).setErrorCode(topLevelError.error.code)

        case Left(assignments) =>
          val topicResponses = assignments.groupBy(_._1.topic).map {
            case (topic, reassignmentsByTp) =>
              val partitionResponses = reassignmentsByTp.map {
                case (topicPartition, error) =>
                  new ReassignablePartitionResponse().setPartitionIndex(topicPartition.partition)
                    .setErrorCode(error.error.code).setErrorMessage(error.message)
              }
              new ReassignableTopicResponse().setName(topic).setPartitions(partitionResponses.toList.asJava)
          }
          new AlterPartitionReassignmentsResponseData().setResponses(topicResponses.toList.asJava)
      }

      requestHelper.sendResponseMaybeThrottle(request, requestThrottleMs =>
        new AlterPartitionReassignmentsResponse(responseData.setThrottleTimeMs(requestThrottleMs))
      )
    }

    val reassignments = alterPartitionReassignmentsRequest.data.topics.asScala.flatMap {
      reassignableTopic => reassignableTopic.partitions.asScala.map {
        reassignablePartition =>
          val tp = new TopicPartition(reassignableTopic.name, reassignablePartition.partitionIndex)
          if (reassignablePartition.replicas == null)
            tp -> None // revert call
          else
            tp -> Some(reassignablePartition.replicas.asScala.map(_.toInt))
      }
    }.toMap

    zkSupport.controller.alterPartitionReassignments(reassignments, sendResponseCallback)
  }

  def handleListPartitionReassignmentsRequest(request: RequestChannel.Request): Unit = {
    val zkSupport = metadataSupport.requireZkOrThrow(KafkaApis.notYetSupported(request))
    authHelper.authorizeClusterOperation(request, DESCRIBE)
    val listPartitionReassignmentsRequest = request.body[ListPartitionReassignmentsRequest]

    def sendResponseCallback(result: Either[Map[TopicPartition, ReplicaAssignment], ApiError]): Unit = {
      val responseData = result match {
        case Right(error) => new ListPartitionReassignmentsResponseData().setErrorMessage(error.message).setErrorCode(error.error.code)

        case Left(assignments) =>
          val topicReassignments = assignments.groupBy(_._1.topic).map {
            case (topic, reassignmentsByTp) =>
              val partitionReassignments = reassignmentsByTp.map {
                case (topicPartition, assignment) =>
                  new ListPartitionReassignmentsResponseData.OngoingPartitionReassignment()
                    .setPartitionIndex(topicPartition.partition)
                    .setAddingReplicas(assignment.addingReplicas.toList.asJava.asInstanceOf[java.util.List[java.lang.Integer]])
                    .setRemovingReplicas(assignment.removingReplicas.toList.asJava.asInstanceOf[java.util.List[java.lang.Integer]])
                    .setReplicas(assignment.replicas.toList.asJava.asInstanceOf[java.util.List[java.lang.Integer]])
              }.toList

              new ListPartitionReassignmentsResponseData.OngoingTopicReassignment().setName(topic)
                .setPartitions(partitionReassignments.asJava)
          }.toList

          new ListPartitionReassignmentsResponseData().setTopics(topicReassignments.asJava)
      }

      requestHelper.sendResponseMaybeThrottle(request, requestThrottleMs =>
        new ListPartitionReassignmentsResponse(responseData.setThrottleTimeMs(requestThrottleMs))
      )
    }

    val partitionsOpt = listPartitionReassignmentsRequest.data.topics match {
      case topics: Any =>
        Some(topics.iterator().asScala.flatMap { topic =>
          topic.partitionIndexes.iterator().asScala
            .map { tp => new TopicPartition(topic.name(), tp) }
        }.toSet)
      case _ => None
    }

    zkSupport.controller.listPartitionReassignments(partitionsOpt, sendResponseCallback)
  }

  private def configsAuthorizationApiError(resource: ConfigResource): ApiError = {
    val error = resource.`type` match {
      case ConfigResource.Type.BROKER | ConfigResource.Type.BROKER_LOGGER => Errors.CLUSTER_AUTHORIZATION_FAILED
      case ConfigResource.Type.TOPIC => Errors.TOPIC_AUTHORIZATION_FAILED
      case rt => throw new InvalidRequestException(s"Unexpected resource type $rt for resource ${resource.name}")
    }
    new ApiError(error, null)
  }

  def handleIncrementalAlterConfigsRequest(request: RequestChannel.Request): Unit = {
    val zkSupport = metadataSupport.requireZkOrThrow(KafkaApis.shouldAlwaysForward(request))
    val alterConfigsRequest = request.body[IncrementalAlterConfigsRequest]

    val configs = alterConfigsRequest.data.resources.iterator.asScala.map { alterConfigResource =>
      val configResource = new ConfigResource(ConfigResource.Type.forId(alterConfigResource.resourceType),
        alterConfigResource.resourceName)
      configResource -> alterConfigResource.configs.iterator.asScala.map {
        alterConfig => new AlterConfigOp(new ConfigEntry(alterConfig.name, alterConfig.value),
          OpType.forId(alterConfig.configOperation))
      }.toBuffer
    }.toMap

    val (authorizedResources, unauthorizedResources) = configs.partition { case (resource, _) =>
      resource.`type` match {
        case ConfigResource.Type.BROKER | ConfigResource.Type.BROKER_LOGGER =>
          authHelper.authorize(request.context, ALTER_CONFIGS, CLUSTER, CLUSTER_NAME)
        case ConfigResource.Type.TOPIC =>
          authHelper.authorize(request.context, ALTER_CONFIGS, TOPIC, resource.name)
        case rt => throw new InvalidRequestException(s"Unexpected resource type $rt")
      }
    }

    val authorizedResult = zkSupport.adminManager.incrementalAlterConfigs(authorizedResources, alterConfigsRequest.data.validateOnly)
    val unauthorizedResult = unauthorizedResources.keys.map { resource =>
      resource -> configsAuthorizationApiError(resource)
    }

    requestHelper.sendResponseMaybeThrottle(request, requestThrottleMs => new IncrementalAlterConfigsResponse(
      requestThrottleMs, (authorizedResult ++ unauthorizedResult).asJava))
  }

  def handleDescribeConfigsRequest(request: RequestChannel.Request): Unit = {
    val describeConfigsRequest = request.body[DescribeConfigsRequest]
    val (authorizedResources, unauthorizedResources) = describeConfigsRequest.data.resources.asScala.partition { resource =>
      ConfigResource.Type.forId(resource.resourceType) match {
        case ConfigResource.Type.BROKER | ConfigResource.Type.BROKER_LOGGER =>
          authHelper.authorize(request.context, DESCRIBE_CONFIGS, CLUSTER, CLUSTER_NAME)
        case ConfigResource.Type.TOPIC =>
          authHelper.authorize(request.context, DESCRIBE_CONFIGS, TOPIC, resource.resourceName)
        case rt => throw new InvalidRequestException(s"Unexpected resource type $rt for resource ${resource.resourceName}")
      }
    }
    val authorizedConfigs = configHelper.describeConfigs(authorizedResources.toList, describeConfigsRequest.data.includeSynonyms, describeConfigsRequest.data.includeDocumentation)
    val unauthorizedConfigs = unauthorizedResources.map { resource =>
      val error = ConfigResource.Type.forId(resource.resourceType) match {
        case ConfigResource.Type.BROKER | ConfigResource.Type.BROKER_LOGGER => Errors.CLUSTER_AUTHORIZATION_FAILED
        case ConfigResource.Type.TOPIC => Errors.TOPIC_AUTHORIZATION_FAILED
        case rt => throw new InvalidRequestException(s"Unexpected resource type $rt for resource ${resource.resourceName}")
      }
      new DescribeConfigsResponseData.DescribeConfigsResult().setErrorCode(error.code)
        .setErrorMessage(error.message)
        .setConfigs(Collections.emptyList[DescribeConfigsResponseData.DescribeConfigsResourceResult])
        .setResourceName(resource.resourceName)
        .setResourceType(resource.resourceType)
    }

    requestHelper.sendResponseMaybeThrottle(request, requestThrottleMs =>
      new DescribeConfigsResponse(new DescribeConfigsResponseData().setThrottleTimeMs(requestThrottleMs)
        .setResults((authorizedConfigs ++ unauthorizedConfigs).asJava)))
  }

  def handleAlterReplicaLogDirsRequest(request: RequestChannel.Request): Unit = {
    val alterReplicaDirsRequest = request.body[AlterReplicaLogDirsRequest]
    if (authHelper.authorize(request.context, ALTER, CLUSTER, CLUSTER_NAME)) {
      val result = replicaManager.alterReplicaLogDirs(alterReplicaDirsRequest.partitionDirs.asScala)
      requestHelper.sendResponseMaybeThrottle(request, requestThrottleMs =>
        new AlterReplicaLogDirsResponse(new AlterReplicaLogDirsResponseData()
          .setResults(result.groupBy(_._1.topic).map {
            case (topic, errors) => new AlterReplicaLogDirsResponseData.AlterReplicaLogDirTopicResult()
              .setTopicName(topic)
              .setPartitions(errors.map {
                case (tp, error) => new AlterReplicaLogDirsResponseData.AlterReplicaLogDirPartitionResult()
                  .setPartitionIndex(tp.partition)
                  .setErrorCode(error.code)
              }.toList.asJava)
          }.toList.asJava)
          .setThrottleTimeMs(requestThrottleMs)))
    } else {
      requestHelper.sendResponseMaybeThrottle(request, requestThrottleMs =>
        alterReplicaDirsRequest.getErrorResponse(requestThrottleMs, Errors.CLUSTER_AUTHORIZATION_FAILED.exception))
    }
  }

  def handleDescribeLogDirsRequest(request: RequestChannel.Request): Unit = {
    val describeLogDirsDirRequest = request.body[DescribeLogDirsRequest]
    val logDirInfos = {
      if (authHelper.authorize(request.context, DESCRIBE, CLUSTER, CLUSTER_NAME)) {
        val partitions =
          if (describeLogDirsDirRequest.isAllTopicPartitions)
            replicaManager.logManager.allLogs.map(_.topicPartition).toSet
          else
            describeLogDirsDirRequest.data.topics.asScala.flatMap(
              logDirTopic => logDirTopic.partitionIndex.asScala.map(partitionIndex =>
                new TopicPartition(logDirTopic.topic, partitionIndex))).toSet

        replicaManager.describeLogDirs(partitions)
      } else {
        List.empty[DescribeLogDirsResponseData.DescribeLogDirsResult]
      }
    }
    requestHelper.sendResponseMaybeThrottle(request, throttleTimeMs => new DescribeLogDirsResponse(new DescribeLogDirsResponseData()
      .setThrottleTimeMs(throttleTimeMs)
      .setResults(logDirInfos.asJava)))
  }

  def handleCreateTokenRequest(request: RequestChannel.Request): Unit = {
    metadataSupport.requireZkOrThrow(KafkaApis.shouldAlwaysForward(request))
    val createTokenRequest = request.body[CreateDelegationTokenRequest]

    // the callback for sending a create token response
    def sendResponseCallback(createResult: CreateTokenResult): Unit = {
      trace(s"Sending create token response for correlation id ${request.header.correlationId} " +
        s"to client ${request.header.clientId}.")
      requestHelper.sendResponseMaybeThrottle(request, requestThrottleMs =>
        CreateDelegationTokenResponse.prepareResponse(requestThrottleMs, createResult.error, request.context.principal, createResult.issueTimestamp,
          createResult.expiryTimestamp, createResult.maxTimestamp, createResult.tokenId, ByteBuffer.wrap(createResult.hmac)))
    }

    if (!allowTokenRequests(request))
      requestHelper.sendResponseMaybeThrottle(request, requestThrottleMs =>
        CreateDelegationTokenResponse.prepareResponse(requestThrottleMs, Errors.DELEGATION_TOKEN_REQUEST_NOT_ALLOWED, request.context.principal))
    else {
      val renewerList = createTokenRequest.data.renewers.asScala.toList.map(entry =>
        new KafkaPrincipal(entry.principalType, entry.principalName))

      if (renewerList.exists(principal => principal.getPrincipalType != KafkaPrincipal.USER_TYPE)) {
        requestHelper.sendResponseMaybeThrottle(request, requestThrottleMs =>
          CreateDelegationTokenResponse.prepareResponse(requestThrottleMs, Errors.INVALID_PRINCIPAL_TYPE, request.context.principal))
      }
      else {
        tokenManager.createToken(
          request.context.principal,
          renewerList,
          createTokenRequest.data.maxLifetimeMs,
          sendResponseCallback
        )
      }
    }
  }

  def handleRenewTokenRequest(request: RequestChannel.Request): Unit = {
    metadataSupport.requireZkOrThrow(KafkaApis.shouldAlwaysForward(request))
    val renewTokenRequest = request.body[RenewDelegationTokenRequest]

    // the callback for sending a renew token response
    def sendResponseCallback(error: Errors, expiryTimestamp: Long): Unit = {
      trace("Sending renew token response for correlation id %d to client %s."
        .format(request.header.correlationId, request.header.clientId))
      requestHelper.sendResponseMaybeThrottle(request, requestThrottleMs =>
        new RenewDelegationTokenResponse(
             new RenewDelegationTokenResponseData()
               .setThrottleTimeMs(requestThrottleMs)
               .setErrorCode(error.code)
               .setExpiryTimestampMs(expiryTimestamp)))
    }

    if (!allowTokenRequests(request))
      sendResponseCallback(Errors.DELEGATION_TOKEN_REQUEST_NOT_ALLOWED, DelegationTokenManager.ErrorTimestamp)
    else {
      tokenManager.renewToken(
        request.context.principal,
        ByteBuffer.wrap(renewTokenRequest.data.hmac),
        renewTokenRequest.data.renewPeriodMs,
        sendResponseCallback
      )
    }
  }

  def handleExpireTokenRequest(request: RequestChannel.Request): Unit = {
    metadataSupport.requireZkOrThrow(KafkaApis.shouldAlwaysForward(request))
    val expireTokenRequest = request.body[ExpireDelegationTokenRequest]

    // the callback for sending a expire token response
    def sendResponseCallback(error: Errors, expiryTimestamp: Long): Unit = {
      trace("Sending expire token response for correlation id %d to client %s."
        .format(request.header.correlationId, request.header.clientId))
      requestHelper.sendResponseMaybeThrottle(request, requestThrottleMs =>
        new ExpireDelegationTokenResponse(
            new ExpireDelegationTokenResponseData()
              .setThrottleTimeMs(requestThrottleMs)
              .setErrorCode(error.code)
              .setExpiryTimestampMs(expiryTimestamp)))
    }

    if (!allowTokenRequests(request))
      sendResponseCallback(Errors.DELEGATION_TOKEN_REQUEST_NOT_ALLOWED, DelegationTokenManager.ErrorTimestamp)
    else {
      tokenManager.expireToken(
        request.context.principal,
        expireTokenRequest.hmac(),
        expireTokenRequest.expiryTimePeriod(),
        sendResponseCallback
      )
    }
  }

  def handleDescribeTokensRequest(request: RequestChannel.Request): Unit = {
    val describeTokenRequest = request.body[DescribeDelegationTokenRequest]

    // the callback for sending a describe token response
    def sendResponseCallback(error: Errors, tokenDetails: List[DelegationToken]): Unit = {
      requestHelper.sendResponseMaybeThrottle(request, requestThrottleMs =>
        new DescribeDelegationTokenResponse(requestThrottleMs, error, tokenDetails.asJava))
      trace("Sending describe token response for correlation id %d to client %s."
        .format(request.header.correlationId, request.header.clientId))
    }

    if (!allowTokenRequests(request))
      sendResponseCallback(Errors.DELEGATION_TOKEN_REQUEST_NOT_ALLOWED, List.empty)
    else if (!config.tokenAuthEnabled)
      sendResponseCallback(Errors.DELEGATION_TOKEN_AUTH_DISABLED, List.empty)
    else {
      val requestPrincipal = request.context.principal

      if (describeTokenRequest.ownersListEmpty()) {
        sendResponseCallback(Errors.NONE, List())
      }
      else {
        val owners = if (describeTokenRequest.data.owners == null)
          None
        else
          Some(describeTokenRequest.data.owners.asScala.map(p => new KafkaPrincipal(p.principalType(), p.principalName)).toList)
        def authorizeToken(tokenId: String) = authHelper.authorize(request.context, DESCRIBE, DELEGATION_TOKEN, tokenId)
        def eligible(token: TokenInformation) = DelegationTokenManager.filterToken(requestPrincipal, owners, token, authorizeToken)
        val tokens = tokenManager.getTokens(eligible)
        sendResponseCallback(Errors.NONE, tokens)
      }
    }
  }

  def allowTokenRequests(request: RequestChannel.Request): Boolean = {
    val protocol = request.context.securityProtocol
    if (request.context.principal.tokenAuthenticated ||
      protocol == SecurityProtocol.PLAINTEXT ||
      // disallow requests from 1-way SSL
      (protocol == SecurityProtocol.SSL && request.context.principal == KafkaPrincipal.ANONYMOUS))
      false
    else
      true
  }

  def handleElectReplicaLeader(request: RequestChannel.Request): Unit = {
    val zkSupport = metadataSupport.requireZkOrThrow(KafkaApis.notYetSupported(request))

    val electionRequest = request.body[ElectLeadersRequest]

    def sendResponseCallback(
      error: ApiError
    )(
      results: Map[TopicPartition, ApiError]
    ): Unit = {
      requestHelper.sendResponseMaybeThrottle(request, requestThrottleMs => {
        val adjustedResults = if (electionRequest.data.topicPartitions == null) {
          /* When performing elections across all of the partitions we should only return
           * partitions for which there was an eleciton or resulted in an error. In other
           * words, partitions that didn't need election because they ready have the correct
           * leader are not returned to the client.
           */
          results.filter { case (_, error) =>
            error.error != Errors.ELECTION_NOT_NEEDED
          }
        } else results

        val electionResults = new util.ArrayList[ReplicaElectionResult]()
        adjustedResults
          .groupBy { case (tp, _) => tp.topic }
          .forKeyValue { (topic, ps) =>
            val electionResult = new ReplicaElectionResult()

            electionResult.setTopic(topic)
            ps.forKeyValue { (topicPartition, error) =>
              val partitionResult = new PartitionResult()
              partitionResult.setPartitionId(topicPartition.partition)
              partitionResult.setErrorCode(error.error.code)
              partitionResult.setErrorMessage(error.message)
              electionResult.partitionResult.add(partitionResult)
            }

            electionResults.add(electionResult)
          }

        new ElectLeadersResponse(
          requestThrottleMs,
          error.error.code,
          electionResults,
          electionRequest.version
        )
      })
    }

    if (!authHelper.authorize(request.context, ALTER, CLUSTER, CLUSTER_NAME)) {
      val error = new ApiError(Errors.CLUSTER_AUTHORIZATION_FAILED, null)
      val partitionErrors: Map[TopicPartition, ApiError] =
        electionRequest.topicPartitions.iterator.map(partition => partition -> error).toMap

      sendResponseCallback(error)(partitionErrors)
    } else {
      val partitions = if (electionRequest.data.topicPartitions == null) {
        metadataCache.getAllPartitions()
      } else {
        electionRequest.topicPartitions
      }

      replicaManager.electLeaders(
        zkSupport.controller,
        partitions,
        electionRequest.electionType,
        sendResponseCallback(ApiError.NONE),
        electionRequest.data.timeoutMs
      )
    }
  }

  def handleOffsetDeleteRequest(request: RequestChannel.Request): Unit = {
    val offsetDeleteRequest = request.body[OffsetDeleteRequest]
    val groupId = offsetDeleteRequest.data.groupId

    if (authHelper.authorize(request.context, DELETE, GROUP, groupId)) {
      val topics = offsetDeleteRequest.data.topics.asScala
      val authorizedTopics = authHelper.filterByAuthorized(request.context, READ, TOPIC, topics)(_.name)

      val topicPartitionErrors = mutable.Map[TopicPartition, Errors]()
      val topicPartitions = mutable.ArrayBuffer[TopicPartition]()

      for (topic <- topics) {
        for (partition <- topic.partitions.asScala) {
          val tp = new TopicPartition(topic.name, partition.partitionIndex)
          if (!authorizedTopics.contains(topic.name))
            topicPartitionErrors(tp) = Errors.TOPIC_AUTHORIZATION_FAILED
          else if (!metadataCache.contains(tp))
            topicPartitionErrors(tp) = Errors.UNKNOWN_TOPIC_OR_PARTITION
          else
            topicPartitions += tp
        }
      }

      val (groupError, authorizedTopicPartitionsErrors) = groupCoordinator.handleDeleteOffsets(
        groupId, topicPartitions)

      topicPartitionErrors ++= authorizedTopicPartitionsErrors

      requestHelper.sendResponseMaybeThrottle(request, requestThrottleMs => {
        if (groupError != Errors.NONE)
          offsetDeleteRequest.getErrorResponse(requestThrottleMs, groupError)
        else {
          val topics = new OffsetDeleteResponseData.OffsetDeleteResponseTopicCollection
          topicPartitionErrors.groupBy(_._1.topic).forKeyValue { (topic, topicPartitions) =>
            val partitions = new OffsetDeleteResponseData.OffsetDeleteResponsePartitionCollection
            topicPartitions.forKeyValue { (topicPartition, error) =>
              partitions.add(
                new OffsetDeleteResponseData.OffsetDeleteResponsePartition()
                  .setPartitionIndex(topicPartition.partition)
                  .setErrorCode(error.code)
              )
            }
            topics.add(new OffsetDeleteResponseData.OffsetDeleteResponseTopic()
              .setName(topic)
              .setPartitions(partitions))
          }

          new OffsetDeleteResponse(new OffsetDeleteResponseData()
            .setTopics(topics)
            .setThrottleTimeMs(requestThrottleMs))
        }
      })
    } else {
      requestHelper.sendResponseMaybeThrottle(request, requestThrottleMs =>
        offsetDeleteRequest.getErrorResponse(requestThrottleMs, Errors.GROUP_AUTHORIZATION_FAILED))
    }
  }

  def handleDescribeClientQuotasRequest(request: RequestChannel.Request): Unit = {
    val zkSupport = metadataSupport.requireZkOrThrow(KafkaApis.notYetSupported(request))
    val describeClientQuotasRequest = request.body[DescribeClientQuotasRequest]

    if (authHelper.authorize(request.context, DESCRIBE_CONFIGS, CLUSTER, CLUSTER_NAME)) {
      val result = zkSupport.adminManager.describeClientQuotas(describeClientQuotasRequest.filter)

      val entriesData = result.iterator.map { case (quotaEntity, quotaValues) =>
        val entityData = quotaEntity.entries.asScala.iterator.map { case (entityType, entityName) =>
          new DescribeClientQuotasResponseData.EntityData()
            .setEntityType(entityType)
            .setEntityName(entityName)
        }.toBuffer

        val valueData = quotaValues.iterator.map { case (key, value) =>
          new DescribeClientQuotasResponseData.ValueData()
            .setKey(key)
            .setValue(value)
        }.toBuffer

        new DescribeClientQuotasResponseData.EntryData()
          .setEntity(entityData.asJava)
          .setValues(valueData.asJava)
      }.toBuffer

      requestHelper.sendResponseMaybeThrottle(request, requestThrottleMs =>
        new DescribeClientQuotasResponse(new DescribeClientQuotasResponseData()
          .setThrottleTimeMs(requestThrottleMs)
          .setEntries(entriesData.asJava)))
    } else {
      requestHelper.sendResponseMaybeThrottle(request, requestThrottleMs =>
        describeClientQuotasRequest.getErrorResponse(requestThrottleMs, Errors.CLUSTER_AUTHORIZATION_FAILED.exception))
    }
  }

  def handleAlterClientQuotasRequest(request: RequestChannel.Request): Unit = {
    val zkSupport = metadataSupport.requireZkOrThrow(KafkaApis.shouldAlwaysForward(request))
    val alterClientQuotasRequest = request.body[AlterClientQuotasRequest]

    if (authHelper.authorize(request.context, ALTER_CONFIGS, CLUSTER, CLUSTER_NAME)) {
      val result = zkSupport.adminManager.alterClientQuotas(alterClientQuotasRequest.entries.asScala,
        alterClientQuotasRequest.validateOnly)

      val entriesData = result.iterator.map { case (quotaEntity, apiError) =>
        val entityData = quotaEntity.entries.asScala.iterator.map { case (key, value) =>
          new AlterClientQuotasResponseData.EntityData()
            .setEntityType(key)
            .setEntityName(value)
        }.toBuffer

        new AlterClientQuotasResponseData.EntryData()
          .setErrorCode(apiError.error.code)
          .setErrorMessage(apiError.message)
          .setEntity(entityData.asJava)
      }.toBuffer

      requestHelper.sendResponseMaybeThrottle(request, requestThrottleMs =>
        new AlterClientQuotasResponse(new AlterClientQuotasResponseData()
          .setThrottleTimeMs(requestThrottleMs)
          .setEntries(entriesData.asJava)))
    } else {
      requestHelper.sendResponseMaybeThrottle(request, requestThrottleMs =>
        alterClientQuotasRequest.getErrorResponse(requestThrottleMs, Errors.CLUSTER_AUTHORIZATION_FAILED.exception))
    }
  }

  def handleDescribeUserScramCredentialsRequest(request: RequestChannel.Request): Unit = {
    val zkSupport = metadataSupport.requireZkOrThrow(KafkaApis.notYetSupported(request))
    val describeUserScramCredentialsRequest = request.body[DescribeUserScramCredentialsRequest]

    if (authHelper.authorize(request.context, DESCRIBE, CLUSTER, CLUSTER_NAME)) {
      val result = zkSupport.adminManager.describeUserScramCredentials(
        Option(describeUserScramCredentialsRequest.data.users).map(_.asScala.map(_.name).toList))
      requestHelper.sendResponseMaybeThrottle(request, requestThrottleMs =>
        new DescribeUserScramCredentialsResponse(result.setThrottleTimeMs(requestThrottleMs)))
    } else {
      requestHelper.sendResponseMaybeThrottle(request, requestThrottleMs =>
        describeUserScramCredentialsRequest.getErrorResponse(requestThrottleMs, Errors.CLUSTER_AUTHORIZATION_FAILED.exception))
    }
  }

  def handleAlterUserScramCredentialsRequest(request: RequestChannel.Request): Unit = {
    val zkSupport = metadataSupport.requireZkOrThrow(KafkaApis.shouldAlwaysForward(request))
    val alterUserScramCredentialsRequest = request.body[AlterUserScramCredentialsRequest]

    if (!zkSupport.controller.isActive) {
      requestHelper.sendResponseMaybeThrottle(request, requestThrottleMs =>
        alterUserScramCredentialsRequest.getErrorResponse(requestThrottleMs, Errors.NOT_CONTROLLER.exception))
    } else if (authHelper.authorize(request.context, ALTER, CLUSTER, CLUSTER_NAME)) {
      val result = zkSupport.adminManager.alterUserScramCredentials(
        alterUserScramCredentialsRequest.data.upsertions().asScala, alterUserScramCredentialsRequest.data.deletions().asScala)
      requestHelper.sendResponseMaybeThrottle(request, requestThrottleMs =>
        new AlterUserScramCredentialsResponse(result.setThrottleTimeMs(requestThrottleMs)))
    } else {
      requestHelper.sendResponseMaybeThrottle(request, requestThrottleMs =>
        alterUserScramCredentialsRequest.getErrorResponse(requestThrottleMs, Errors.CLUSTER_AUTHORIZATION_FAILED.exception))
    }
  }

  def handleAlterIsrRequest(request: RequestChannel.Request): Unit = {
    val zkSupport = metadataSupport.requireZkOrThrow(KafkaApis.shouldNeverReceive(request))
    val alterIsrRequest = request.body[AlterIsrRequest]
    authHelper.authorizeClusterOperation(request, CLUSTER_ACTION)

    if (!zkSupport.controller.isActive)
      requestHelper.sendResponseExemptThrottle(request, alterIsrRequest.getErrorResponse(
        AbstractResponse.DEFAULT_THROTTLE_TIME, Errors.NOT_CONTROLLER.exception))
    else
      zkSupport.controller.alterIsrs(alterIsrRequest.data, alterIsrResp =>
        requestHelper.sendResponseExemptThrottle(request, new AlterIsrResponse(alterIsrResp))
      )
  }

  def handleUpdateFeatures(request: RequestChannel.Request): Unit = {
    val zkSupport = metadataSupport.requireZkOrThrow(KafkaApis.shouldAlwaysForward(request))
    val updateFeaturesRequest = request.body[UpdateFeaturesRequest]

    def sendResponseCallback(errors: Either[ApiError, Map[String, ApiError]]): Unit = {
      def createResponse(throttleTimeMs: Int): UpdateFeaturesResponse = {
        errors match {
          case Left(topLevelError) =>
            UpdateFeaturesResponse.createWithErrors(
              topLevelError,
              Collections.emptyMap(),
              throttleTimeMs)
          case Right(featureUpdateErrors) =>
            UpdateFeaturesResponse.createWithErrors(
              ApiError.NONE,
              featureUpdateErrors.asJava,
              throttleTimeMs)
        }
      }
      requestHelper.sendResponseMaybeThrottle(request, requestThrottleMs => createResponse(requestThrottleMs))
    }

    if (!authHelper.authorize(request.context, ALTER, CLUSTER, CLUSTER_NAME)) {
      sendResponseCallback(Left(new ApiError(Errors.CLUSTER_AUTHORIZATION_FAILED)))
    } else if (!zkSupport.controller.isActive) {
      sendResponseCallback(Left(new ApiError(Errors.NOT_CONTROLLER)))
    } else if (!config.isFeatureVersioningSupported) {
      sendResponseCallback(Left(new ApiError(Errors.INVALID_REQUEST, "Feature versioning system is disabled.")))
    } else {
      zkSupport.controller.updateFeatures(updateFeaturesRequest, sendResponseCallback)
    }
  }

  def handleDescribeCluster(request: RequestChannel.Request): Unit = {
    val describeClusterRequest = request.body[DescribeClusterRequest]

    var clusterAuthorizedOperations = Int.MinValue // Default value in the schema
    // get cluster authorized operations
    if (describeClusterRequest.data.includeClusterAuthorizedOperations) {
      if (authHelper.authorize(request.context, DESCRIBE, CLUSTER, CLUSTER_NAME))
        clusterAuthorizedOperations = authHelper.authorizedOperations(request, Resource.CLUSTER)
      else
        clusterAuthorizedOperations = 0
    }

    val brokers = metadataCache.getAliveBrokers
    val controllerId = metadataCache.getControllerId.getOrElse(MetadataResponse.NO_CONTROLLER_ID)

    requestHelper.sendResponseMaybeThrottle(request, requestThrottleMs => {
      val data = new DescribeClusterResponseData()
        .setThrottleTimeMs(requestThrottleMs)
        .setClusterId(clusterId)
        .setControllerId(controllerId)
        .setClusterAuthorizedOperations(clusterAuthorizedOperations);


      brokers.flatMap(_.endpoints.get(request.context.listenerName.value())).foreach { broker =>
        data.brokers.add(new DescribeClusterResponseData.DescribeClusterBroker()
          .setBrokerId(broker.id)
          .setHost(broker.host)
          .setPort(broker.port)
          .setRack(broker.rack))
      }

      new DescribeClusterResponse(data)
    })
  }

  def handleEnvelope(request: RequestChannel.Request): Unit = {
    val zkSupport = metadataSupport.requireZkOrThrow(KafkaApis.shouldNeverReceive(request))
    val envelope = request.body[EnvelopeRequest]

    // If forwarding is not yet enabled or this request has been received on an invalid endpoint,
    // then we treat the request as unparsable and close the connection.
    if (!isForwardingEnabled(request)) {
      info(s"Closing connection ${request.context.connectionId} because it sent an `Envelope` " +
        "request even though forwarding has not been enabled")
      requestHelper.closeConnection(request, Collections.emptyMap())
      return
    } else if (!request.context.fromPrivilegedListener) {
      info(s"Closing connection ${request.context.connectionId} from listener ${request.context.listenerName} " +
        s"because it sent an `Envelope` request, which is only accepted on the inter-broker listener " +
        s"${config.interBrokerListenerName}.")
      requestHelper.closeConnection(request, Collections.emptyMap())
      return
    } else if (!authHelper.authorize(request.context, CLUSTER_ACTION, CLUSTER, CLUSTER_NAME)) {
      requestHelper.sendErrorResponseMaybeThrottle(request, new ClusterAuthorizationException(
        s"Principal ${request.context.principal} does not have required CLUSTER_ACTION for envelope"))
      return
    } else if (!zkSupport.controller.isActive) {
      requestHelper.sendErrorResponseMaybeThrottle(request, new NotControllerException(
        s"Broker $brokerId is not the active controller"))
      return
    }

    val forwardedPrincipal = parseForwardedPrincipal(request.context, envelope.requestPrincipal)
    val forwardedClientAddress = parseForwardedClientAddress(envelope.clientAddress)

    val forwardedRequestBuffer = envelope.requestData.duplicate()
    val forwardedRequestHeader = parseForwardedRequestHeader(forwardedRequestBuffer)

    val forwardedApi = forwardedRequestHeader.apiKey
    if (!forwardedApi.forwardable) {
      throw new InvalidRequestException(s"API $forwardedApi is not enabled or is not eligible for forwarding")
    }

    val forwardedContext = new RequestContext(
      forwardedRequestHeader,
      request.context.connectionId,
      forwardedClientAddress,
      forwardedPrincipal,
      request.context.listenerName,
      request.context.securityProtocol,
      ClientInformation.EMPTY,
      request.context.fromPrivilegedListener
    )

    val forwardedRequest = parseForwardedRequest(request, forwardedContext, forwardedRequestBuffer)
    handle(forwardedRequest)
  }

  private def parseForwardedClientAddress(
    address: Array[Byte]
  ): InetAddress = {
    try {
      InetAddress.getByAddress(address)
    } catch {
      case e: UnknownHostException =>
        throw new InvalidRequestException("Failed to parse client address from envelope", e)
    }
  }

  private def parseForwardedRequest(
    envelope: RequestChannel.Request,
    forwardedContext: RequestContext,
    buffer: ByteBuffer
  ): RequestChannel.Request = {
    try {
      new RequestChannel.Request(
        processor = envelope.processor,
        context = forwardedContext,
        startTimeNanos = envelope.startTimeNanos,
        envelope.memoryPool,
        buffer,
        requestChannel.metrics,
        Some(envelope)
      )
    } catch {
      case e: InvalidRequestException =>
        // We use UNSUPPORTED_VERSION if the embedded request cannot be parsed.
        // The purpose is to disambiguate structural errors in the envelope request
        // itself, such as an invalid client address.
        throw new UnsupportedVersionException(s"Failed to parse forwarded request " +
          s"with header ${forwardedContext.header}", e)
    }
  }

  private def parseForwardedRequestHeader(
    buffer: ByteBuffer
  ): RequestHeader = {
    try {
      RequestHeader.parse(buffer)
    } catch {
      case e: InvalidRequestException =>
        // We use UNSUPPORTED_VERSION if the embedded request cannot be parsed.
        // The purpose is to disambiguate structural errors in the envelope request
        // itself, such as an invalid client address.
        throw new UnsupportedVersionException("Failed to parse request header from envelope", e)
    }
  }

  private def parseForwardedPrincipal(
    envelopeContext: RequestContext,
    principalBytes: Array[Byte]
  ): KafkaPrincipal = {
    envelopeContext.principalSerde.asScala match {
      case Some(serde) =>
        try {
          serde.deserialize(principalBytes)
        } catch {
          case e: Exception =>
            throw new PrincipalDeserializationException("Failed to deserialize client principal from envelope", e)
        }

      case None =>
        throw new PrincipalDeserializationException("Could not deserialize principal since " +
          "no `KafkaPrincipalSerde` has been defined")
    }
  }

  def handleDescribeProducersRequest(request: RequestChannel.Request): Unit = {
    val describeProducersRequest = request.body[DescribeProducersRequest]

    def partitionError(topicPartition: TopicPartition, error: Errors): DescribeProducersResponseData.PartitionResponse = {
      new DescribeProducersResponseData.PartitionResponse()
        .setPartitionIndex(topicPartition.partition)
        .setErrorCode(error.code)
    }

    val response = new DescribeProducersResponseData()
    describeProducersRequest.data.topics.forEach { topicRequest =>
      val topicResponse = new DescribeProducersResponseData.TopicResponse()
        .setName(topicRequest.name)
      val topicError = if (!authHelper.authorize(request.context, READ, TOPIC, topicRequest.name))
        Some(Errors.TOPIC_AUTHORIZATION_FAILED)
      else if (!metadataCache.contains(topicRequest.name))
        Some(Errors.UNKNOWN_TOPIC_OR_PARTITION)
      else
        None

      topicRequest.partitionIndexes.forEach { partitionId =>
        val topicPartition = new TopicPartition(topicRequest.name, partitionId)
        val partitionResponse = topicError match {
          case Some(error) => partitionError(topicPartition, error)
          case None => replicaManager.activeProducerState(topicPartition)
        }
        topicResponse.partitions.add(partitionResponse)
      }

      response.topics.add(topicResponse)
    }

    requestHelper.sendResponseMaybeThrottle(request, requestThrottleMs =>
      new DescribeProducersResponse(response.setThrottleTimeMs(requestThrottleMs)))
  }

  def handleUnregisterBrokerRequest(request: RequestChannel.Request): Unit = {
    // This function will not be called when in self-managed quorum mode, since the
    // UNREGISTER_BROKER API is marked as forwardable and we will always have a forwarding
    // manager.
    throw new UnsupportedVersionException("The broker unregistration API is not available when using " +
      "Apache ZooKeeper mode.")
  }

  private def updateRecordConversionStats(request: RequestChannel.Request,
                                          tp: TopicPartition,
                                          conversionStats: RecordConversionStats): Unit = {
    val conversionCount = conversionStats.numRecordsConverted
    if (conversionCount > 0) {
      request.header.apiKey match {
        case ApiKeys.PRODUCE =>
          brokerTopicStats.topicStats(tp.topic).produceMessageConversionsRate.mark(conversionCount)
          brokerTopicStats.allTopicsStats.produceMessageConversionsRate.mark(conversionCount)
        case ApiKeys.FETCH =>
          brokerTopicStats.topicStats(tp.topic).fetchMessageConversionsRate.mark(conversionCount)
          brokerTopicStats.allTopicsStats.fetchMessageConversionsRate.mark(conversionCount)
        case _ =>
          throw new IllegalStateException("Message conversion info is recorded only for Produce/Fetch requests")
      }
      request.messageConversionsTimeNanos = conversionStats.conversionTimeNanos
    }
    request.temporaryMemoryBytes = conversionStats.temporaryMemoryBytes
  }

  private def isBrokerEpochStale(zkSupport: ZkSupport, brokerEpochInRequest: Long): Boolean = {
    // Broker epoch in LeaderAndIsr/UpdateMetadata/StopReplica request is unknown
    // if the controller hasn't been upgraded to use KIP-380
    if (brokerEpochInRequest == AbstractControlRequest.UNKNOWN_BROKER_EPOCH) false
    else {
      // brokerEpochInRequest > controller.brokerEpoch is possible in rare scenarios where the controller gets notified
      // about the new broker epoch and sends a control request with this epoch before the broker learns about it
      brokerEpochInRequest < zkSupport.controller.brokerEpoch
    }
  }
}

object KafkaApis {
  // Traffic from both in-sync and out of sync replicas are accounted for in replication quota to ensure total replication
  // traffic doesn't exceed quota.
  private[server] def sizeOfThrottledPartitions(versionId: Short,
                                                unconvertedResponse: FetchResponse[Records],
                                                quota: ReplicationQuotaManager): Int = {
    FetchResponse.sizeOf(versionId, unconvertedResponse.responseData.entrySet
      .iterator.asScala.filter(element => quota.isThrottled(element.getKey)).asJava)
  }

  // visible for testing
  private[server] def shouldNeverReceive(request: RequestChannel.Request): Exception = {
    new UnsupportedVersionException(s"Should never receive when using a Raft-based metadata quorum: ${request.header.apiKey()}")
  }

  // visible for testing
  private[server] def shouldAlwaysForward(request: RequestChannel.Request): Exception = {
    new UnsupportedVersionException(s"Should always be forwarded to the Active Controller when using a Raft-based metadata quorum: ${request.header.apiKey}")
  }

  private def unsupported(text: String): Exception = {
    new UnsupportedVersionException(s"Unsupported when using a Raft-based metadata quorum: $text")
  }

  private def notYetSupported(request: RequestChannel.Request): Exception = {
    notYetSupported(request.header.apiKey().toString)
  }

  private def notYetSupported(text: String): Exception = {
    new UnsupportedVersionException(s"Not yet supported when using a Raft-based metadata quorum: $text")
  }
}<|MERGE_RESOLUTION|>--- conflicted
+++ resolved
@@ -409,12 +409,7 @@
       }
       requestHelper.sendResponseExemptThrottle(request, response)
     }
-<<<<<<< HEAD
-
-    controller.controlledShutdown(controlledShutdownRequest.data.brokerId, controlledShutdownRequest.data.brokerEpoch, controlledShutdownCallback)
-=======
     zkSupport.controller.controlledShutdown(controlledShutdownRequest.data.brokerId, controlledShutdownRequest.data.brokerEpoch, controlledShutdownCallback)
->>>>>>> 2294d104
   }
 
   /**
@@ -1385,35 +1380,6 @@
             .setThrottleTimeMs(requestThrottleMs))
       }
 
-<<<<<<< HEAD
-      def createResponse(requestThrottleMs: Int): AbstractResponse = {
-        def createFindCoordinatorResponse(error: Errors, node: Node): FindCoordinatorResponse = {
-          new FindCoordinatorResponse(
-              new FindCoordinatorResponseData()
-                .setErrorCode(error.code)
-                .setErrorMessage(error.message)
-                .setNodeId(node.id)
-                .setHost(node.host)
-                .setPort(node.port)
-                .setThrottleTimeMs(requestThrottleMs))
-        }
-
-        val responseBody = if (topicMetadata.errorCode != Errors.NONE.code) {
-          createFindCoordinatorResponse(Errors.COORDINATOR_NOT_AVAILABLE, Node.noNode)
-        } else {
-          val coordinatorEndpoint = topicMetadata.partitions.asScala
-            .find(_.partitionIndex == partition)
-            .filter(_.leaderId != MetadataResponse.NO_LEADER_ID)
-            .flatMap(metadata => metadataCache.getAliveBroker(metadata.leaderId))
-            .flatMap(_.getNode(request.context.listenerName))
-            .filterNot(_.isEmpty)
-
-          coordinatorEndpoint match {
-            case Some(endpoint) =>
-              createFindCoordinatorResponse(Errors.NONE, endpoint)
-            case _ =>
-              createFindCoordinatorResponse(Errors.COORDINATOR_NOT_AVAILABLE, Node.noNode)
-=======
       if (topicMetadata.headOption.isEmpty) {
         val controllerMutationQuota = quotas.controllerMutation.newPermissiveQuotaFor(request)
         autoTopicCreationManager.createTopics(Seq(internalTopicName).toSet, controllerMutationQuota)
@@ -1437,7 +1403,6 @@
               case _ =>
                 createFindCoordinatorResponse(Errors.COORDINATOR_NOT_AVAILABLE, Node.noNode, requestThrottleMs)
             }
->>>>>>> 2294d104
           }
           trace("Sending FindCoordinator response %s for correlation id %d to client %s."
             .format(responseBody, request.header.correlationId, request.header.clientId))
@@ -1882,12 +1847,7 @@
         }
         sendResponseCallback(results)
       }
-<<<<<<< HEAD
-
-      adminManager.createTopics(
-=======
       zkSupport.adminManager.createTopics(
->>>>>>> 2294d104
         createTopicsRequest.data.timeoutMs,
         createTopicsRequest.data.validateOnly,
         toCreate,
