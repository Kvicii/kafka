/**
 * Licensed to the Apache Software Foundation (ASF) under one or more
 * contributor license agreements.  See the NOTICE file distributed with
 * this work for additional information regarding copyright ownership.
 * The ASF licenses this file to You under the Apache License, Version 2.0
 * (the "License"); you may not use this file except in compliance with
 * the License.  You may obtain a copy of the License at
 *
 * http://www.apache.org/licenses/LICENSE-2.0
 *
 * Unless required by applicable law or agreed to in writing, software
 * distributed under the License is distributed on an "AS IS" BASIS,
 * WITHOUT WARRANTIES OR CONDITIONS OF ANY KIND, either express or implied.
 * See the License for the specific language governing permissions and
 * limitations under the License.
 */

package kafka.server

import java.lang.{Long => JLong}
import java.net.{InetAddress, UnknownHostException}
import java.nio.ByteBuffer
import java.util
import java.util.{Collections, Optional}
import java.util.concurrent.ConcurrentHashMap
import java.util.concurrent.atomic.AtomicInteger
import kafka.admin.{AdminUtils, RackAwareMode}
import kafka.api.{ApiVersion, ElectLeadersRequestOps, KAFKA_0_11_0_IV0, KAFKA_2_3_IV0}
import kafka.common.OffsetAndMetadata
import kafka.controller.{KafkaController, ReplicaAssignment}
import kafka.coordinator.group.{GroupCoordinator, JoinGroupResult, LeaveGroupResult, SyncGroupResult}
import kafka.coordinator.transaction.{InitProducerIdResult, TransactionCoordinator}
import kafka.log.AppendOrigin
import kafka.message.ZStdCompressionCodec
import kafka.network.RequestChannel
import kafka.security.authorizer.AuthorizerUtils
import kafka.server.QuotaFactory.{QuotaManagers, UnboundedQuota}
import kafka.utils.{CoreUtils, Logging}
import kafka.utils.Implicits._
import kafka.zk.{AdminZkClient, KafkaZkClient}
import org.apache.kafka.clients.admin.{AlterConfigOp, ConfigEntry}
import org.apache.kafka.clients.admin.AlterConfigOp.OpType
import org.apache.kafka.common.acl.{AclBinding, AclOperation}
import org.apache.kafka.common.acl.AclOperation._
import org.apache.kafka.common.config.ConfigResource
import org.apache.kafka.common.errors._
import org.apache.kafka.common.internals.{FatalExitError, Topic}
import org.apache.kafka.common.internals.Topic.{GROUP_METADATA_TOPIC_NAME, TRANSACTION_STATE_TOPIC_NAME, isInternal}
import org.apache.kafka.common.message.CreateTopicsRequestData.CreatableTopic
import org.apache.kafka.common.message.CreatePartitionsResponseData.CreatePartitionsTopicResult
import org.apache.kafka.common.message.{AddOffsetsToTxnResponseData, AlterClientQuotasResponseData, AlterConfigsResponseData, AlterPartitionReassignmentsResponseData, AlterReplicaLogDirsResponseData, ApiVersionsResponseData, CreateAclsResponseData, CreatePartitionsResponseData, CreateTopicsResponseData, DeleteAclsResponseData, DeleteGroupsResponseData, DeleteRecordsResponseData, DeleteTopicsResponseData, DescribeAclsResponseData, DescribeClientQuotasResponseData, DescribeConfigsResponseData, DescribeGroupsResponseData, DescribeLogDirsResponseData, EndTxnResponseData, ExpireDelegationTokenResponseData, FindCoordinatorResponseData, HeartbeatResponseData, InitProducerIdResponseData, JoinGroupResponseData, LeaveGroupResponseData, ListGroupsResponseData, ListOffsetsResponseData, ListPartitionReassignmentsResponseData, MetadataResponseData, OffsetCommitRequestData, OffsetCommitResponseData, OffsetDeleteResponseData, OffsetForLeaderEpochResponseData, RenewDelegationTokenResponseData, SaslAuthenticateResponseData, SaslHandshakeResponseData, StopReplicaResponseData, SyncGroupResponseData, UpdateMetadataResponseData}
import org.apache.kafka.common.message.CreateTopicsResponseData.{CreatableTopicResult, CreatableTopicResultCollection}
import org.apache.kafka.common.message.DeleteGroupsResponseData.{DeletableGroupResult, DeletableGroupResultCollection}
import org.apache.kafka.common.message.AlterPartitionReassignmentsResponseData.{ReassignablePartitionResponse, ReassignableTopicResponse}
import org.apache.kafka.common.message.CreateAclsResponseData.AclCreationResult
import org.apache.kafka.common.message.DeleteTopicsResponseData.{DeletableTopicResult, DeletableTopicResultCollection}
import org.apache.kafka.common.message.DeleteRecordsResponseData.{DeleteRecordsPartitionResult, DeleteRecordsTopicResult}
import org.apache.kafka.common.message.ElectLeadersResponseData.PartitionResult
import org.apache.kafka.common.message.ElectLeadersResponseData.ReplicaElectionResult
import org.apache.kafka.common.message.LeaveGroupResponseData.MemberResponse
import org.apache.kafka.common.message.ListOffsetsRequestData.ListOffsetsPartition
import org.apache.kafka.common.message.ListOffsetsResponseData.{ListOffsetsPartitionResponse, ListOffsetsTopicResponse}
import org.apache.kafka.common.message.OffsetForLeaderEpochRequestData.OffsetForLeaderTopic
import org.apache.kafka.common.message.OffsetForLeaderEpochResponseData.{EpochEndOffset, OffsetForLeaderTopicResult, OffsetForLeaderTopicResultCollection}
import org.apache.kafka.common.metrics.Metrics
import org.apache.kafka.common.network.{ClientInformation, ListenerName, Send}
import org.apache.kafka.common.protocol.{ApiKeys, Errors}
import org.apache.kafka.common.record._
import org.apache.kafka.common.replica.ClientMetadata
import org.apache.kafka.common.replica.ClientMetadata.DefaultClientMetadata
import org.apache.kafka.common.requests.FindCoordinatorRequest.CoordinatorType
import org.apache.kafka.common.requests.ProduceResponse.PartitionResponse
import org.apache.kafka.common.requests._
import org.apache.kafka.common.resource.Resource.CLUSTER_NAME
import org.apache.kafka.common.resource.ResourceType._
import org.apache.kafka.common.resource.{Resource, ResourceType}
import org.apache.kafka.common.security.auth.{KafkaPrincipal, SecurityProtocol}
import org.apache.kafka.common.security.token.delegation.{DelegationToken, TokenInformation}
import org.apache.kafka.common.utils.{ProducerIdAndEpoch, Time}
import org.apache.kafka.common.{Node, TopicPartition}
import org.apache.kafka.common.message.AlterConfigsResponseData.AlterConfigsResourceResponse
import org.apache.kafka.common.message.MetadataResponseData.{MetadataResponsePartition, MetadataResponseTopic}
import org.apache.kafka.server.authorizer._

import scala.compat.java8.OptionConverters._
import scala.jdk.CollectionConverters._
import scala.collection.mutable.ArrayBuffer
import scala.collection.{Map, Seq, Set, immutable, mutable}
import scala.util.{Failure, Success, Try}
import kafka.coordinator.group.GroupOverview

import scala.annotation.nowarn

/**
 * Logic to handle the various Kafka requests
 * KafkaApis 是 Kafka 最重要的源码入口
 *
 * @param requestChannel   请求通道
 * @param replicaManager   副本管理器
 * @param adminManager     主题 | 分区 | 配置等方面的管理器
 * @param groupCoordinator 消费者协调器组件
 * @param txnCoordinator   事务管理器组件
 * @param controller       控制器组件
 * @param zkClient         ZK客户端程序 Kafka依赖于该类实现与ZK交互
 * @param brokerId         broker.id参数值
 * @param config           Kafka配置类
 * @param metadataCache    元数据缓存类
 * @param metrics
 * @param authorizer
 * @param quotas           配额管理器组件
 * @param fetchManager
 * @param brokerTopicStats
 * @param clusterId
 * @param time
 * @param tokenManager
 */
class KafkaApis(val requestChannel: RequestChannel,
                val replicaManager: ReplicaManager,
                val adminManager: ZkAdminManager,
                val groupCoordinator: GroupCoordinator,
                val txnCoordinator: TransactionCoordinator,
                val controller: KafkaController,
                val forwardingManager: ForwardingManager,
                val zkClient: KafkaZkClient,
                val brokerId: Int,
                val config: KafkaConfig,
                val metadataCache: MetadataCache,
                val metrics: Metrics,
                val authorizer: Option[Authorizer],
                val quotas: QuotaManagers,
                val fetchManager: FetchManager,
                brokerTopicStats: BrokerTopicStats,
                val clusterId: String,
                time: Time,
                val tokenManager: DelegationTokenManager,
                val brokerFeatures: BrokerFeatures,
                val finalizedFeatureCache: FinalizedFeatureCache) extends ApiRequestHandler with Logging {

  type FetchResponseStats = Map[TopicPartition, RecordConversionStats]
  this.logIdent = "[KafkaApi-%d] ".format(brokerId)
  val adminZkClient = new AdminZkClient(zkClient)
  private val alterAclsPurgatory = new DelayedFuturePurgatory(purgatoryName = "AlterAcls", brokerId = config.brokerId)

  val authHelper = new AuthHelper(authorizer)
  val requestHelper = new RequestHandlerHelper(requestChannel, quotas, time, logIdent)

  def close(): Unit = {
    alterAclsPurgatory.shutdown()
    info("Shutdown complete.")
  }

<<<<<<< HEAD
  private def maybeHandleInvalidEnvelope(
                                          envelope: RequestChannel.Request,
                                          forwardedApiKey: ApiKeys
                                        ): Boolean = {
    def sendEnvelopeError(error: Errors): Unit = {
      sendErrorResponseMaybeThrottle(envelope, error.exception)
    }

    if (!config.metadataQuorumEnabled || !envelope.context.fromPrivilegedListener) {
      // If the designated forwarding request is not coming from a privileged listener, or
      // forwarding is not enabled yet, we would not handle the request.
      closeConnection(envelope, Collections.emptyMap())
      true
    } else if (!authorize(envelope.context, CLUSTER_ACTION, CLUSTER, CLUSTER_NAME)) {
      // Forwarding request must have CLUSTER_ACTION authorization to reduce the risk of impersonation.
      sendEnvelopeError(Errors.CLUSTER_AUTHORIZATION_FAILED)
      true
    } else if (!forwardedApiKey.forwardable) {
      sendEnvelopeError(Errors.INVALID_REQUEST)
      true
    } else if (!controller.isActive) {
      sendEnvelopeError(Errors.NOT_CONTROLLER)
      true
    } else {
      false
    }
  }

=======
>>>>>>> 4126cfd0
  private def isForwardingEnabled(request: RequestChannel.Request): Boolean = {
    config.metadataQuorumEnabled && request.context.principalSerde.isPresent
  }

<<<<<<< HEAD
  private def maybeForward(
                            request: RequestChannel.Request,
                            handler: RequestChannel.Request => Unit
                          ): Unit = {
    def responseCallback(response: AbstractResponse): Unit = {
      sendForwardedResponse(request, response)
=======
  private def maybeForwardToController(
    request: RequestChannel.Request,
    handler: RequestChannel.Request => Unit
  ): Unit = {
    def responseCallback(responseOpt: Option[AbstractResponse]): Unit = {
      responseOpt match {
        case Some(response) => requestHelper.sendForwardedResponse(request, response)
        case None =>
          info(s"The client connection will be closed due to controller responded " +
            s"unsupported version exception during $request forwarding. " +
            s"This could happen when the controller changed after the connection was established.")
          requestHelper.closeConnection(request, Collections.emptyMap())
      }
>>>>>>> 4126cfd0
    }

    if (!request.isForwarded && !controller.isActive && isForwardingEnabled(request)) {
      forwardingManager.forwardRequest(request, responseCallback)
    } else {
      // When the KIP-500 mode is off or the principal serde is undefined, forwarding is not supported,
      // therefore requests are handled directly.
      handler(request)
    }
  }

  /**
   * Top-level method that handles all requests and multiplexes to the right api
   * 总方法入口
   */
  override def handle(request: RequestChannel.Request): Unit = {
    try {
      trace(s"Handling request:${request.requestDesc(true)} from connection ${request.context.connectionId};" +
        s"securityProtocol:${request.context.securityProtocol},principal:${request.context.principal}")
<<<<<<< HEAD
      // 根据请求头信息中的apiKey字段判断属于哪类请求 然后调用相应的 handleXxx方法
      // 如果需要新增RPC协议类型 做以下3件事：
      // 1.添加新的apiKey标识请求类型
      // 2.添加新的case分支
      // 3.添加对应的 handleXxx方法
      val handled = request.envelope.exists { envelope =>
        maybeHandleInvalidEnvelope(envelope, request.header.apiKey)
      }

      if (!handled) {
        request.header.apiKey match {
          case ApiKeys.PRODUCE => handleProduceRequest(request)
          case ApiKeys.FETCH => handleFetchRequest(request)
          case ApiKeys.LIST_OFFSETS => handleListOffsetRequest(request)
          case ApiKeys.METADATA => handleTopicMetadataRequest(request)
          case ApiKeys.LEADER_AND_ISR => handleLeaderAndIsrRequest(request)
          case ApiKeys.STOP_REPLICA => handleStopReplicaRequest(request)
          case ApiKeys.UPDATE_METADATA => handleUpdateMetadataRequest(request)
          case ApiKeys.CONTROLLED_SHUTDOWN => handleControlledShutdownRequest(request)
          case ApiKeys.OFFSET_COMMIT => handleOffsetCommitRequest(request)
          case ApiKeys.OFFSET_FETCH => handleOffsetFetchRequest(request)
          case ApiKeys.FIND_COORDINATOR => handleFindCoordinatorRequest(request)
          case ApiKeys.JOIN_GROUP => handleJoinGroupRequest(request)
          case ApiKeys.HEARTBEAT => handleHeartbeatRequest(request)
          case ApiKeys.LEAVE_GROUP => handleLeaveGroupRequest(request)
          case ApiKeys.SYNC_GROUP => handleSyncGroupRequest(request)
          case ApiKeys.DESCRIBE_GROUPS => handleDescribeGroupRequest(request)
          case ApiKeys.LIST_GROUPS => handleListGroupsRequest(request)
          case ApiKeys.SASL_HANDSHAKE => handleSaslHandshakeRequest(request)
          case ApiKeys.API_VERSIONS => handleApiVersionsRequest(request)
          case ApiKeys.CREATE_TOPICS => maybeForward(request, handleCreateTopicsRequest)
          case ApiKeys.DELETE_TOPICS => maybeForward(request, handleDeleteTopicsRequest)
          case ApiKeys.DELETE_RECORDS => handleDeleteRecordsRequest(request)
          case ApiKeys.INIT_PRODUCER_ID => handleInitProducerIdRequest(request)
          case ApiKeys.OFFSET_FOR_LEADER_EPOCH => handleOffsetForLeaderEpochRequest(request)
          case ApiKeys.ADD_PARTITIONS_TO_TXN => handleAddPartitionToTxnRequest(request)
          case ApiKeys.ADD_OFFSETS_TO_TXN => handleAddOffsetsToTxnRequest(request)
          case ApiKeys.END_TXN => handleEndTxnRequest(request)
          case ApiKeys.WRITE_TXN_MARKERS => handleWriteTxnMarkersRequest(request)
          case ApiKeys.TXN_OFFSET_COMMIT => handleTxnOffsetCommitRequest(request)
          case ApiKeys.DESCRIBE_ACLS => handleDescribeAcls(request)
          case ApiKeys.CREATE_ACLS => maybeForward(request, handleCreateAcls)
          case ApiKeys.DELETE_ACLS => maybeForward(request, handleDeleteAcls)
          case ApiKeys.ALTER_CONFIGS => maybeForward(request, handleAlterConfigsRequest)
          case ApiKeys.DESCRIBE_CONFIGS => handleDescribeConfigsRequest(request)
          case ApiKeys.ALTER_REPLICA_LOG_DIRS => handleAlterReplicaLogDirsRequest(request)
          case ApiKeys.DESCRIBE_LOG_DIRS => handleDescribeLogDirsRequest(request)
          case ApiKeys.SASL_AUTHENTICATE => handleSaslAuthenticateRequest(request)
          case ApiKeys.CREATE_PARTITIONS => maybeForward(request, handleCreatePartitionsRequest)
          case ApiKeys.CREATE_DELEGATION_TOKEN => maybeForward(request, handleCreateTokenRequest)
          case ApiKeys.RENEW_DELEGATION_TOKEN => maybeForward(request, handleRenewTokenRequest)
          case ApiKeys.EXPIRE_DELEGATION_TOKEN => maybeForward(request, handleExpireTokenRequest)
          case ApiKeys.DESCRIBE_DELEGATION_TOKEN => handleDescribeTokensRequest(request)
          case ApiKeys.DELETE_GROUPS => handleDeleteGroupsRequest(request)
          case ApiKeys.ELECT_LEADERS => handleElectReplicaLeader(request)
          case ApiKeys.INCREMENTAL_ALTER_CONFIGS => maybeForward(request, handleIncrementalAlterConfigsRequest)
          case ApiKeys.ALTER_PARTITION_REASSIGNMENTS => maybeForward(request, handleAlterPartitionReassignmentsRequest)
          case ApiKeys.LIST_PARTITION_REASSIGNMENTS => handleListPartitionReassignmentsRequest(request)
          case ApiKeys.OFFSET_DELETE => handleOffsetDeleteRequest(request)
          case ApiKeys.DESCRIBE_CLIENT_QUOTAS => handleDescribeClientQuotasRequest(request)
          case ApiKeys.ALTER_CLIENT_QUOTAS => maybeForward(request, handleAlterClientQuotasRequest)
          case ApiKeys.DESCRIBE_USER_SCRAM_CREDENTIALS => handleDescribeUserScramCredentialsRequest(request)
          case ApiKeys.ALTER_USER_SCRAM_CREDENTIALS => maybeForward(request, handleAlterUserScramCredentialsRequest)
          case ApiKeys.ALTER_ISR => handleAlterIsrRequest(request)
          case ApiKeys.UPDATE_FEATURES => maybeForward(request, handleUpdateFeatures)
          case ApiKeys.ENVELOPE => throw new IllegalStateException(
            "Envelope request should not be handled directly in top level API")

          // Until we are ready to integrate the Raft layer, these APIs are treated as
          // unexpected and we just close the connection.
          case ApiKeys.VOTE => closeConnection(request, util.Collections.emptyMap())
          case ApiKeys.BEGIN_QUORUM_EPOCH => closeConnection(request, util.Collections.emptyMap())
          case ApiKeys.END_QUORUM_EPOCH => closeConnection(request, util.Collections.emptyMap())
          case ApiKeys.DESCRIBE_QUORUM => closeConnection(request, util.Collections.emptyMap())
          case ApiKeys.FETCH_SNAPSHOT => closeConnection(request, util.Collections.emptyMap())
        }
      }
    } catch {
      case e: FatalExitError => throw e // 如果是严重错误 抛出异常
      case e: Throwable => handleError(request, e) // 普通异常 记录下错误日志
=======

      request.header.apiKey match {
        case ApiKeys.PRODUCE => handleProduceRequest(request)
        case ApiKeys.FETCH => handleFetchRequest(request)
        case ApiKeys.LIST_OFFSETS => handleListOffsetRequest(request)
        case ApiKeys.METADATA => handleTopicMetadataRequest(request)
        case ApiKeys.LEADER_AND_ISR => handleLeaderAndIsrRequest(request)
        case ApiKeys.STOP_REPLICA => handleStopReplicaRequest(request)
        case ApiKeys.UPDATE_METADATA => handleUpdateMetadataRequest(request)
        case ApiKeys.CONTROLLED_SHUTDOWN => handleControlledShutdownRequest(request)
        case ApiKeys.OFFSET_COMMIT => handleOffsetCommitRequest(request)
        case ApiKeys.OFFSET_FETCH => handleOffsetFetchRequest(request)
        case ApiKeys.FIND_COORDINATOR => handleFindCoordinatorRequest(request)
        case ApiKeys.JOIN_GROUP => handleJoinGroupRequest(request)
        case ApiKeys.HEARTBEAT => handleHeartbeatRequest(request)
        case ApiKeys.LEAVE_GROUP => handleLeaveGroupRequest(request)
        case ApiKeys.SYNC_GROUP => handleSyncGroupRequest(request)
        case ApiKeys.DESCRIBE_GROUPS => handleDescribeGroupRequest(request)
        case ApiKeys.LIST_GROUPS => handleListGroupsRequest(request)
        case ApiKeys.SASL_HANDSHAKE => handleSaslHandshakeRequest(request)
        case ApiKeys.API_VERSIONS => handleApiVersionsRequest(request)
        case ApiKeys.CREATE_TOPICS => maybeForwardToController(request, handleCreateTopicsRequest)
        case ApiKeys.DELETE_TOPICS => maybeForwardToController(request, handleDeleteTopicsRequest)
        case ApiKeys.DELETE_RECORDS => handleDeleteRecordsRequest(request)
        case ApiKeys.INIT_PRODUCER_ID => handleInitProducerIdRequest(request)
        case ApiKeys.OFFSET_FOR_LEADER_EPOCH => handleOffsetForLeaderEpochRequest(request)
        case ApiKeys.ADD_PARTITIONS_TO_TXN => handleAddPartitionToTxnRequest(request)
        case ApiKeys.ADD_OFFSETS_TO_TXN => handleAddOffsetsToTxnRequest(request)
        case ApiKeys.END_TXN => handleEndTxnRequest(request)
        case ApiKeys.WRITE_TXN_MARKERS => handleWriteTxnMarkersRequest(request)
        case ApiKeys.TXN_OFFSET_COMMIT => handleTxnOffsetCommitRequest(request)
        case ApiKeys.DESCRIBE_ACLS => handleDescribeAcls(request)
        case ApiKeys.CREATE_ACLS => maybeForwardToController(request, handleCreateAcls)
        case ApiKeys.DELETE_ACLS => maybeForwardToController(request, handleDeleteAcls)
        case ApiKeys.ALTER_CONFIGS => maybeForwardToController(request, handleAlterConfigsRequest)
        case ApiKeys.DESCRIBE_CONFIGS => handleDescribeConfigsRequest(request)
        case ApiKeys.ALTER_REPLICA_LOG_DIRS => handleAlterReplicaLogDirsRequest(request)
        case ApiKeys.DESCRIBE_LOG_DIRS => handleDescribeLogDirsRequest(request)
        case ApiKeys.SASL_AUTHENTICATE => handleSaslAuthenticateRequest(request)
        case ApiKeys.CREATE_PARTITIONS => maybeForwardToController(request, handleCreatePartitionsRequest)
        case ApiKeys.CREATE_DELEGATION_TOKEN => maybeForwardToController(request, handleCreateTokenRequest)
        case ApiKeys.RENEW_DELEGATION_TOKEN => maybeForwardToController(request, handleRenewTokenRequest)
        case ApiKeys.EXPIRE_DELEGATION_TOKEN => maybeForwardToController(request, handleExpireTokenRequest)
        case ApiKeys.DESCRIBE_DELEGATION_TOKEN => handleDescribeTokensRequest(request)
        case ApiKeys.DELETE_GROUPS => handleDeleteGroupsRequest(request)
        case ApiKeys.ELECT_LEADERS => handleElectReplicaLeader(request)
        case ApiKeys.INCREMENTAL_ALTER_CONFIGS => maybeForwardToController(request, handleIncrementalAlterConfigsRequest)
        case ApiKeys.ALTER_PARTITION_REASSIGNMENTS => maybeForwardToController(request, handleAlterPartitionReassignmentsRequest)
        case ApiKeys.LIST_PARTITION_REASSIGNMENTS => handleListPartitionReassignmentsRequest(request)
        case ApiKeys.OFFSET_DELETE => handleOffsetDeleteRequest(request)
        case ApiKeys.DESCRIBE_CLIENT_QUOTAS => handleDescribeClientQuotasRequest(request)
        case ApiKeys.ALTER_CLIENT_QUOTAS => maybeForwardToController(request, handleAlterClientQuotasRequest)
        case ApiKeys.DESCRIBE_USER_SCRAM_CREDENTIALS => handleDescribeUserScramCredentialsRequest(request)
        case ApiKeys.ALTER_USER_SCRAM_CREDENTIALS => maybeForwardToController(request, handleAlterUserScramCredentialsRequest)
        case ApiKeys.ALTER_ISR => handleAlterIsrRequest(request)
        case ApiKeys.UPDATE_FEATURES => maybeForwardToController(request, handleUpdateFeatures)
        case ApiKeys.ENVELOPE => handleEnvelope(request)

        // Until we are ready to integrate the Raft layer, these APIs are treated as
        // unexpected and we just close the connection.
        case ApiKeys.VOTE => requestHelper.closeConnection(request, util.Collections.emptyMap())
        case ApiKeys.BEGIN_QUORUM_EPOCH => requestHelper.closeConnection(request, util.Collections.emptyMap())
        case ApiKeys.END_QUORUM_EPOCH => requestHelper.closeConnection(request, util.Collections.emptyMap())
        case ApiKeys.DESCRIBE_QUORUM => requestHelper.closeConnection(request, util.Collections.emptyMap())
        case ApiKeys.FETCH_SNAPSHOT => requestHelper.closeConnection(request, util.Collections.emptyMap())

      }
    } catch {
      case e: FatalExitError => throw e
      case e: Throwable => requestHelper.handleError(request, e)
>>>>>>> 4126cfd0
    } finally {
      // try to complete delayed action. In order to avoid conflicting locking, the actions to complete delayed requests
      // are kept in a queue. We add the logic to check the ReplicaManager queue at the end of KafkaApis.handle() and the
      // expiration thread for certain delayed operations (e.g. DelayedJoin)
      replicaManager.tryCompleteActions()
      // The local completion time may be set while processing the request. Only record it if it's unset.
      if (request.apiLocalCompleteTimeNanos < 0)
        request.apiLocalCompleteTimeNanos = time.nanoseconds
    }
  }

  def handleLeaderAndIsrRequest(request: RequestChannel.Request): Unit = {
    // ensureTopicExists is only for client facing requests
    // We can't have the ensureTopicExists check here since the controller sends it as an advisory to all brokers so they
    // stop serving data to clients for the topic being deleted
    val correlationId = request.header.correlationId
    val leaderAndIsrRequest = request.body[LeaderAndIsrRequest]

    authHelper.authorizeClusterOperation(request, CLUSTER_ACTION)
    if (isBrokerEpochStale(leaderAndIsrRequest.brokerEpoch)) {
      // When the broker restarts very quickly, it is possible for this broker to receive request intended
      // for its previous generation so the broker should skip the stale request.
      info("Received LeaderAndIsr request with broker epoch " +
        s"${leaderAndIsrRequest.brokerEpoch} smaller than the current broker epoch ${controller.brokerEpoch}")
      requestHelper.sendResponseExemptThrottle(request, leaderAndIsrRequest.getErrorResponse(0, Errors.STALE_BROKER_EPOCH.exception))
    } else {
      val response = replicaManager.becomeLeaderOrFollower(correlationId, leaderAndIsrRequest,
        RequestHandlerHelper.onLeadershipChange(groupCoordinator, txnCoordinator, _, _))
      requestHelper.sendResponseExemptThrottle(request, response)
    }
  }

  def handleStopReplicaRequest(request: RequestChannel.Request): Unit = {
    // ensureTopicExists is only for client facing requests
    // We can't have the ensureTopicExists check here since the controller sends it as an advisory to all brokers so they
    // stop serving data to clients for the topic being deleted
    val stopReplicaRequest = request.body[StopReplicaRequest]
    authHelper.authorizeClusterOperation(request, CLUSTER_ACTION)
    if (isBrokerEpochStale(stopReplicaRequest.brokerEpoch)) {
      // When the broker restarts very quickly, it is possible for this broker to receive request intended
      // for its previous generation so the broker should skip the stale request.
      info("Received StopReplica request with broker epoch " +
        s"${stopReplicaRequest.brokerEpoch} smaller than the current broker epoch ${controller.brokerEpoch}")
      requestHelper.sendResponseExemptThrottle(request, new StopReplicaResponse(
        new StopReplicaResponseData().setErrorCode(Errors.STALE_BROKER_EPOCH.code)))
    } else {
      val partitionStates = stopReplicaRequest.partitionStates().asScala
      val (result, error) = replicaManager.stopReplicas(
        request.context.correlationId,
        stopReplicaRequest.controllerId,
        stopReplicaRequest.controllerEpoch,
        stopReplicaRequest.brokerEpoch,
        partitionStates)
      // Clear the coordinator caches in case we were the leader. In the case of a reassignment, we
      // cannot rely on the LeaderAndIsr API for this since it is only sent to active replicas.
      result.forKeyValue { (topicPartition, error) =>
        if (error == Errors.NONE) {
          if (topicPartition.topic == GROUP_METADATA_TOPIC_NAME
            && partitionStates(topicPartition).deletePartition) {
            groupCoordinator.onResignation(topicPartition.partition)
          } else if (topicPartition.topic == TRANSACTION_STATE_TOPIC_NAME
            && partitionStates(topicPartition).deletePartition) {
            val partitionState = partitionStates(topicPartition)
            val leaderEpoch = if (partitionState.leaderEpoch >= 0)
              Some(partitionState.leaderEpoch)
            else
              None
            txnCoordinator.onResignation(topicPartition.partition, coordinatorEpoch = leaderEpoch)
          }
        }
      }

      def toStopReplicaPartition(tp: TopicPartition, error: Errors) =
        new StopReplicaResponseData.StopReplicaPartitionError()
          .setTopicName(tp.topic)
          .setPartitionIndex(tp.partition)
          .setErrorCode(error.code)

      requestHelper.sendResponseExemptThrottle(request, new StopReplicaResponse(new StopReplicaResponseData()
        .setErrorCode(error.code)
        .setPartitionErrors(result.map {
          case (tp, error) => toStopReplicaPartition(tp, error)
        }.toBuffer.asJava)))
    }

    CoreUtils.swallow(replicaManager.replicaFetcherManager.shutdownIdleFetcherThreads(), this)
  }

  def handleUpdateMetadataRequest(request: RequestChannel.Request): Unit = {
    val correlationId = request.header.correlationId
    val updateMetadataRequest = request.body[UpdateMetadataRequest]

    authHelper.authorizeClusterOperation(request, CLUSTER_ACTION)
    if (isBrokerEpochStale(updateMetadataRequest.brokerEpoch)) {
      // When the broker restarts very quickly, it is possible for this broker to receive request intended
      // for its previous generation so the broker should skip the stale request.
      info("Received update metadata request with broker epoch " +
        s"${updateMetadataRequest.brokerEpoch} smaller than the current broker epoch ${controller.brokerEpoch}")
      requestHelper.sendResponseExemptThrottle(request,
        new UpdateMetadataResponse(new UpdateMetadataResponseData().setErrorCode(Errors.STALE_BROKER_EPOCH.code)))
    } else {
      val deletedPartitions = replicaManager.maybeUpdateMetadataCache(correlationId, updateMetadataRequest)
      if (deletedPartitions.nonEmpty)
        groupCoordinator.handleDeletedPartitions(deletedPartitions)

      if (adminManager.hasDelayedTopicOperations) {
        updateMetadataRequest.partitionStates.forEach { partitionState =>
          adminManager.tryCompleteDelayedTopicOperations(partitionState.topicName)
        }
      }
      quotas.clientQuotaCallback.foreach { callback =>
        if (callback.updateClusterMetadata(metadataCache.getClusterMetadata(clusterId, request.context.listenerName))) {
          quotas.fetch.updateQuotaMetricConfigs()
          quotas.produce.updateQuotaMetricConfigs()
          quotas.request.updateQuotaMetricConfigs()
          quotas.controllerMutation.updateQuotaMetricConfigs()
        }
      }
      if (replicaManager.hasDelayedElectionOperations) {
        updateMetadataRequest.partitionStates.forEach { partitionState =>
          val tp = new TopicPartition(partitionState.topicName, partitionState.partitionIndex)
          replicaManager.tryCompleteElection(TopicPartitionOperationKey(tp))
        }
      }
      requestHelper.sendResponseExemptThrottle(request, new UpdateMetadataResponse(
        new UpdateMetadataResponseData().setErrorCode(Errors.NONE.code)))
    }
  }

  def handleControlledShutdownRequest(request: RequestChannel.Request): Unit = {
    // ensureTopicExists is only for client facing requests
    // We can't have the ensureTopicExists check here since the controller sends it as an advisory to all brokers so they
    // stop serving data to clients for the topic being deleted
    val controlledShutdownRequest = request.body[ControlledShutdownRequest]
    authHelper.authorizeClusterOperation(request, CLUSTER_ACTION)

    def controlledShutdownCallback(controlledShutdownResult: Try[Set[TopicPartition]]): Unit = {
      val response = controlledShutdownResult match {
        case Success(partitionsRemaining) =>
          ControlledShutdownResponse.prepareResponse(Errors.NONE, partitionsRemaining.asJava)

        case Failure(throwable) =>
          controlledShutdownRequest.getErrorResponse(throwable)
      }
      requestHelper.sendResponseExemptThrottle(request, response)
    }

    controller.controlledShutdown(controlledShutdownRequest.data.brokerId, controlledShutdownRequest.data.brokerEpoch, controlledShutdownCallback)
  }

  /**
   * Handle an offset commit request
   */
  def handleOffsetCommitRequest(request: RequestChannel.Request): Unit = {
    val header = request.header
    val offsetCommitRequest = request.body[OffsetCommitRequest]

    val unauthorizedTopicErrors = mutable.Map[TopicPartition, Errors]()
    val nonExistingTopicErrors = mutable.Map[TopicPartition, Errors]()

    // the callback for sending an offset commit response
    def sendResponseCallback(commitStatus: Map[TopicPartition, Errors]): Unit = {
      val combinedCommitStatus = commitStatus ++ unauthorizedTopicErrors ++ nonExistingTopicErrors
      if (isDebugEnabled)
        combinedCommitStatus.forKeyValue { (topicPartition, error) =>
          if (error != Errors.NONE) {
            debug(s"Offset commit request with correlation id ${header.correlationId} from client ${header.clientId} " +
              s"on partition $topicPartition failed due to ${error.exceptionName}")
          }
        }
      requestHelper.sendResponseMaybeThrottle(request, requestThrottleMs =>
        new OffsetCommitResponse(requestThrottleMs, combinedCommitStatus.asJava))
    }

    // reject the request if not authorized to the group
    if (!authHelper.authorize(request.context, READ, GROUP, offsetCommitRequest.data.groupId)) {
      val error = Errors.GROUP_AUTHORIZATION_FAILED
      val responseTopicList = OffsetCommitRequest.getErrorResponseTopics(
        offsetCommitRequest.data.topics,
        error)

      requestHelper.sendResponseMaybeThrottle(request, requestThrottleMs => new OffsetCommitResponse(
        new OffsetCommitResponseData()
          .setTopics(responseTopicList)
          .setThrottleTimeMs(requestThrottleMs)
      ))
    } else if (offsetCommitRequest.data.groupInstanceId != null && config.interBrokerProtocolVersion < KAFKA_2_3_IV0) {
      // Only enable static membership when IBP >= 2.3, because it is not safe for the broker to use the static member logic
      // until we are sure that all brokers support it. If static group being loaded by an older coordinator, it will discard
      // the group.instance.id field, so static members could accidentally become "dynamic", which leads to wrong states.
      val errorMap = new mutable.HashMap[TopicPartition, Errors]
      for (topicData <- offsetCommitRequest.data.topics.asScala) {
        for (partitionData <- topicData.partitions.asScala) {
          val topicPartition = new TopicPartition(topicData.name, partitionData.partitionIndex)
          errorMap += topicPartition -> Errors.UNSUPPORTED_VERSION
        }
      }
      sendResponseCallback(errorMap.toMap)
    } else {
      val authorizedTopicRequestInfoBldr = immutable.Map.newBuilder[TopicPartition, OffsetCommitRequestData.OffsetCommitRequestPartition]

      val topics = offsetCommitRequest.data.topics.asScala
      val authorizedTopics = authHelper.filterByAuthorized(request.context, READ, TOPIC, topics)(_.name)
      for (topicData <- topics) {
        for (partitionData <- topicData.partitions.asScala) {
          val topicPartition = new TopicPartition(topicData.name, partitionData.partitionIndex)
          if (!authorizedTopics.contains(topicData.name))
            unauthorizedTopicErrors += (topicPartition -> Errors.TOPIC_AUTHORIZATION_FAILED)
          else if (!metadataCache.contains(topicPartition))
            nonExistingTopicErrors += (topicPartition -> Errors.UNKNOWN_TOPIC_OR_PARTITION)
          else
            authorizedTopicRequestInfoBldr += (topicPartition -> partitionData)
        }
      }

      val authorizedTopicRequestInfo = authorizedTopicRequestInfoBldr.result()

      if (authorizedTopicRequestInfo.isEmpty)
        sendResponseCallback(Map.empty)
      else if (header.apiVersion == 0) {
        // for version 0 always store offsets to ZK
        val responseInfo = authorizedTopicRequestInfo.map {
          case (topicPartition, partitionData) =>
            try {
              if (partitionData.committedMetadata() != null
                && partitionData.committedMetadata().length > config.offsetMetadataMaxSize)
                (topicPartition, Errors.OFFSET_METADATA_TOO_LARGE)
              else {
                zkClient.setOrCreateConsumerOffset(
                  offsetCommitRequest.data.groupId,
                  topicPartition,
                  partitionData.committedOffset)
                (topicPartition, Errors.NONE)
              }
            } catch {
              case e: Throwable => (topicPartition, Errors.forException(e))
            }
        }
        sendResponseCallback(responseInfo)
      } else {
        // for version 1 and beyond store offsets in offset manager

        // "default" expiration timestamp is now + retention (and retention may be overridden if v2)
        // expire timestamp is computed differently for v1 and v2.
        //   - If v1 and no explicit commit timestamp is provided we treat it the same as v5.
        //   - If v1 and explicit retention time is provided we calculate expiration timestamp based on that
        //   - If v2/v3/v4 (no explicit commit timestamp) we treat it the same as v5.
        //   - For v5 and beyond there is no per partition expiration timestamp, so this field is no longer in effect
        val currentTimestamp = time.milliseconds
        val partitionData = authorizedTopicRequestInfo.map { case (k, partitionData) =>
          val metadata = if (partitionData.committedMetadata == null)
            OffsetAndMetadata.NoMetadata
          else
            partitionData.committedMetadata

          val leaderEpochOpt = if (partitionData.committedLeaderEpoch == RecordBatch.NO_PARTITION_LEADER_EPOCH)
            Optional.empty[Integer]
          else
            Optional.of[Integer](partitionData.committedLeaderEpoch)

          k -> new OffsetAndMetadata(
            offset = partitionData.committedOffset,
            leaderEpoch = leaderEpochOpt,
            metadata = metadata,
            commitTimestamp = partitionData.commitTimestamp match {
              case OffsetCommitRequest.DEFAULT_TIMESTAMP => currentTimestamp
              case customTimestamp => customTimestamp
            },
            expireTimestamp = offsetCommitRequest.data.retentionTimeMs match {
              case OffsetCommitRequest.DEFAULT_RETENTION_TIME => None
              case retentionTime => Some(currentTimestamp + retentionTime)
            }
          )
        }

        // call coordinator to handle commit offset
        groupCoordinator.handleCommitOffsets(
          offsetCommitRequest.data.groupId,
          offsetCommitRequest.data.memberId,
          Option(offsetCommitRequest.data.groupInstanceId),
          offsetCommitRequest.data.generationId,
          partitionData,
          sendResponseCallback)
      }
    }
  }

  /**
   * Handle a produce request
   */
  def handleProduceRequest(request: RequestChannel.Request): Unit = {
    val produceRequest = request.body[ProduceRequest]
    val requestSize = request.sizeInBytes

    if (RequestUtils.hasTransactionalRecords(produceRequest)) {
      val isAuthorizedTransactional = produceRequest.transactionalId != null &&
        authHelper.authorize(request.context, WRITE, TRANSACTIONAL_ID, produceRequest.transactionalId)
      if (!isAuthorizedTransactional) {
        requestHelper.sendErrorResponseMaybeThrottle(request, Errors.TRANSACTIONAL_ID_AUTHORIZATION_FAILED.exception)
        return
      }
    }

    val unauthorizedTopicResponses = mutable.Map[TopicPartition, PartitionResponse]()
    val nonExistingTopicResponses = mutable.Map[TopicPartition, PartitionResponse]()
    val invalidRequestResponses = mutable.Map[TopicPartition, PartitionResponse]()
    val authorizedRequestInfo = mutable.Map[TopicPartition, MemoryRecords]()
    // cache the result to avoid redundant authorization calls
    val authorizedTopics = authHelper.filterByAuthorized(request.context, WRITE, TOPIC,
      produceRequest.data().topicData().asScala)(_.name())

    produceRequest.data.topicData.forEach(topic => topic.partitionData.forEach { partition =>
      val topicPartition = new TopicPartition(topic.name, partition.index)
      // This caller assumes the type is MemoryRecords and that is true on current serialization
      // We cast the type to avoid causing big change to code base.
      // https://issues.apache.org/jira/browse/KAFKA-10698
      val memoryRecords = partition.records.asInstanceOf[MemoryRecords]
      if (!authorizedTopics.contains(topicPartition.topic))
        unauthorizedTopicResponses += topicPartition -> new PartitionResponse(Errors.TOPIC_AUTHORIZATION_FAILED)
      else if (!metadataCache.contains(topicPartition))
        nonExistingTopicResponses += topicPartition -> new PartitionResponse(Errors.UNKNOWN_TOPIC_OR_PARTITION)
      else
        try {
          ProduceRequest.validateRecords(request.header.apiVersion, memoryRecords)
          authorizedRequestInfo += (topicPartition -> memoryRecords)
        } catch {
          case e: ApiException =>
            invalidRequestResponses += topicPartition -> new PartitionResponse(Errors.forException(e))
        }
    })

    // the callback for sending a produce response
    // The construction of ProduceResponse is able to accept auto-generated protocol data so
    // KafkaApis#handleProduceRequest should apply auto-generated protocol to avoid extra conversion.
    // https://issues.apache.org/jira/browse/KAFKA-10730
    @nowarn("cat=deprecation")
    def sendResponseCallback(responseStatus: Map[TopicPartition, PartitionResponse]): Unit = {
      val mergedResponseStatus = responseStatus ++ unauthorizedTopicResponses ++ nonExistingTopicResponses ++ invalidRequestResponses
      var errorInResponse = false

      mergedResponseStatus.forKeyValue { (topicPartition, status) =>
        if (status.error != Errors.NONE) {
          errorInResponse = true
          debug("Produce request with correlation id %d from client %s on partition %s failed due to %s".format(
            request.header.correlationId,
            request.header.clientId,
            topicPartition,
            status.error.exceptionName))
        }
      }

      // Record both bandwidth and request quota-specific values and throttle by muting the channel if any of the quotas
      // have been violated. If both quotas have been violated, use the max throttle time between the two quotas. Note
      // that the request quota is not enforced if acks == 0.
      val timeMs = time.milliseconds()
      val bandwidthThrottleTimeMs = quotas.produce.maybeRecordAndGetThrottleTimeMs(request, requestSize, timeMs)
      val requestThrottleTimeMs =
        if (produceRequest.acks == 0) 0
        else quotas.request.maybeRecordAndGetThrottleTimeMs(request, timeMs)
      val maxThrottleTimeMs = Math.max(bandwidthThrottleTimeMs, requestThrottleTimeMs)
      if (maxThrottleTimeMs > 0) {
        request.apiThrottleTimeMs = maxThrottleTimeMs
        if (bandwidthThrottleTimeMs > requestThrottleTimeMs) {
          quotas.produce.throttle(request, bandwidthThrottleTimeMs, requestChannel.sendResponse)
        } else {
          quotas.request.throttle(request, requestThrottleTimeMs, requestChannel.sendResponse)
        }
      }

      // Send the response immediately. In case of throttling, the channel has already been muted.
      if (produceRequest.acks == 0) {
        // no operation needed if producer request.required.acks = 0; however, if there is any error in handling
        // the request, since no response is expected by the producer, the server will close socket server so that
        // the producer client will know that some error has happened and will refresh its metadata
        if (errorInResponse) {
          val exceptionsSummary = mergedResponseStatus.map { case (topicPartition, status) =>
            topicPartition -> status.error.exceptionName
          }.mkString(", ")
          info(
            s"Closing connection due to error during produce request with correlation id ${request.header.correlationId} " +
              s"from client id ${request.header.clientId} with ack=0\n" +
              s"Topic and partition to exceptions: $exceptionsSummary"
          )
          requestHelper.closeConnection(request, new ProduceResponse(mergedResponseStatus.asJava).errorCounts)
        } else {
          // Note that although request throttling is exempt for acks == 0, the channel may be throttled due to
          // bandwidth quota violation.
          requestHelper.sendNoOpResponseExemptThrottle(request)
        }
      } else {
        requestHelper.sendResponse(request, Some(new ProduceResponse(mergedResponseStatus.asJava, maxThrottleTimeMs)), None)
      }
    }

    def processingStatsCallback(processingStats: FetchResponseStats): Unit = {
      processingStats.forKeyValue { (tp, info) =>
        updateRecordConversionStats(request, tp, info)
      }
    }

    if (authorizedRequestInfo.isEmpty)
      sendResponseCallback(Map.empty)
    else {
      val internalTopicsAllowed = request.header.clientId == AdminUtils.AdminClientId

      // call the replica manager to append messages to the replicas
      replicaManager.appendRecords(
        timeout = produceRequest.timeout.toLong,
        requiredAcks = produceRequest.acks,
        internalTopicsAllowed = internalTopicsAllowed,
        origin = AppendOrigin.Client,
        entriesPerPartition = authorizedRequestInfo,
        responseCallback = sendResponseCallback,
        recordConversionStatsCallback = processingStatsCallback)

      // if the request is put into the purgatory, it will have a held reference and hence cannot be garbage collected;
      // hence we clear its data here in order to let GC reclaim its memory since it is already appended to log
      produceRequest.clearPartitionRecords()
    }
  }

  /**
   * Handle a fetch request
   */
  def handleFetchRequest(request: RequestChannel.Request): Unit = {
    val versionId = request.header.apiVersion
    val clientId = request.header.clientId
    val fetchRequest = request.body[FetchRequest]
    val fetchContext = fetchManager.newContext(
      fetchRequest.metadata,
      fetchRequest.fetchData,
      fetchRequest.toForget,
      fetchRequest.isFromFollower)

    val clientMetadata: Option[ClientMetadata] = if (versionId >= 11) {
      // Fetch API version 11 added preferred replica logic
      Some(new DefaultClientMetadata(
        fetchRequest.rackId,
        clientId,
        request.context.clientAddress,
        request.context.principal,
        request.context.listenerName.value))
    } else {
      None
    }

    def errorResponse[T >: MemoryRecords <: BaseRecords](error: Errors): FetchResponse.PartitionData[T] = {
      new FetchResponse.PartitionData[T](error, FetchResponse.INVALID_HIGHWATERMARK, FetchResponse.INVALID_LAST_STABLE_OFFSET,
        FetchResponse.INVALID_LOG_START_OFFSET, null, MemoryRecords.EMPTY)
    }

    val erroneous = mutable.ArrayBuffer[(TopicPartition, FetchResponse.PartitionData[Records])]()
    val interesting = mutable.ArrayBuffer[(TopicPartition, FetchRequest.PartitionData)]()
    if (fetchRequest.isFromFollower) {
      // The follower must have ClusterAction on ClusterResource in order to fetch partition data.
      if (authHelper.authorize(request.context, CLUSTER_ACTION, CLUSTER, CLUSTER_NAME)) {
        fetchContext.foreachPartition { (topicPartition, data) =>
          if (!metadataCache.contains(topicPartition))
            erroneous += topicPartition -> errorResponse(Errors.UNKNOWN_TOPIC_OR_PARTITION)
          else
            interesting += (topicPartition -> data)
        }
      } else {
        fetchContext.foreachPartition { (part, _) =>
          erroneous += part -> errorResponse(Errors.TOPIC_AUTHORIZATION_FAILED)
        }
      }
    } else {
      // Regular Kafka consumers need READ permission on each partition they are fetching.
      val partitionDatas = new mutable.ArrayBuffer[(TopicPartition, FetchRequest.PartitionData)]
      fetchContext.foreachPartition { (topicPartition, partitionData) =>
        partitionDatas += topicPartition -> partitionData
      }
      val authorizedTopics = authHelper.filterByAuthorized(request.context, READ, TOPIC, partitionDatas)(_._1.topic)
      partitionDatas.foreach { case (topicPartition, data) =>
        if (!authorizedTopics.contains(topicPartition.topic))
          erroneous += topicPartition -> errorResponse(Errors.TOPIC_AUTHORIZATION_FAILED)
        else if (!metadataCache.contains(topicPartition))
          erroneous += topicPartition -> errorResponse(Errors.UNKNOWN_TOPIC_OR_PARTITION)
        else
          interesting += (topicPartition -> data)
      }
    }

    def maybeDownConvertStorageError(error: Errors, version: Short): Errors = {
      // If consumer sends FetchRequest V5 or earlier, the client library is not guaranteed to recognize the error code
      // for KafkaStorageException. In this case the client library will translate KafkaStorageException to
      // UnknownServerException which is not retriable. We can ensure that consumer will update metadata and retry
      // by converting the KafkaStorageException to NotLeaderOrFollowerException in the response if FetchRequest version <= 5
      if (error == Errors.KAFKA_STORAGE_ERROR && versionId <= 5) {
        Errors.NOT_LEADER_OR_FOLLOWER
      } else {
        error
      }
    }

    def maybeConvertFetchedData(tp: TopicPartition,
                                partitionData: FetchResponse.PartitionData[Records]): FetchResponse.PartitionData[BaseRecords] = {
      val logConfig = replicaManager.getLogConfig(tp)

      if (logConfig.exists(_.compressionType == ZStdCompressionCodec.name) && versionId < 10) {
        trace(s"Fetching messages is disabled for ZStandard compressed partition $tp. Sending unsupported version response to $clientId.")
        errorResponse(Errors.UNSUPPORTED_COMPRESSION_TYPE)
      } else {
        // Down-conversion of the fetched records is needed when the stored magic version is
        // greater than that supported by the client (as indicated by the fetch request version). If the
        // configured magic version for the topic is less than or equal to that supported by the version of the
        // fetch request, we skip the iteration through the records in order to check the magic version since we
        // know it must be supported. However, if the magic version is changed from a higher version back to a
        // lower version, this check will no longer be valid and we will fail to down-convert the messages
        // which were written in the new format prior to the version downgrade.
        val unconvertedRecords = partitionData.records
        val downConvertMagic =
          logConfig.map(_.messageFormatVersion.recordVersion.value).flatMap { magic =>
            if (magic > RecordBatch.MAGIC_VALUE_V0 && versionId <= 1 && !unconvertedRecords.hasCompatibleMagic(RecordBatch.MAGIC_VALUE_V0))
              Some(RecordBatch.MAGIC_VALUE_V0)
            else if (magic > RecordBatch.MAGIC_VALUE_V1 && versionId <= 3 && !unconvertedRecords.hasCompatibleMagic(RecordBatch.MAGIC_VALUE_V1))
              Some(RecordBatch.MAGIC_VALUE_V1)
            else
              None
          }

        downConvertMagic match {
          case Some(magic) =>
            // For fetch requests from clients, check if down-conversion is disabled for the particular partition
            if (!fetchRequest.isFromFollower && !logConfig.forall(_.messageDownConversionEnable)) {
              trace(s"Conversion to message format ${downConvertMagic.get} is disabled for partition $tp. Sending unsupported version response to $clientId.")
              errorResponse(Errors.UNSUPPORTED_VERSION)
            } else {
              try {
                trace(s"Down converting records from partition $tp to message format version $magic for fetch request from $clientId")
                // Because down-conversion is extremely memory intensive, we want to try and delay the down-conversion as much
                // as possible. With KIP-283, we have the ability to lazily down-convert in a chunked manner. The lazy, chunked
                // down-conversion always guarantees that at least one batch of messages is down-converted and sent out to the
                // client.
                val error = maybeDownConvertStorageError(partitionData.error, versionId)
                new FetchResponse.PartitionData[BaseRecords](error, partitionData.highWatermark,
                  partitionData.lastStableOffset, partitionData.logStartOffset,
                  partitionData.preferredReadReplica, partitionData.abortedTransactions,
                  new LazyDownConversionRecords(tp, unconvertedRecords, magic, fetchContext.getFetchOffset(tp).get, time))
              } catch {
                case e: UnsupportedCompressionTypeException =>
                  trace("Received unsupported compression type error during down-conversion", e)
                  errorResponse(Errors.UNSUPPORTED_COMPRESSION_TYPE)
              }
            }
          case None =>
            val error = maybeDownConvertStorageError(partitionData.error, versionId)
            new FetchResponse.PartitionData[BaseRecords](error,
              partitionData.highWatermark,
              partitionData.lastStableOffset,
              partitionData.logStartOffset,
              partitionData.preferredReadReplica,
              partitionData.abortedTransactions,
              partitionData.divergingEpoch,
              unconvertedRecords)
        }
      }
    }

    // the callback for process a fetch response, invoked before throttling
    def processResponseCallback(responsePartitionData: Seq[(TopicPartition, FetchPartitionData)]): Unit = {
      val partitions = new util.LinkedHashMap[TopicPartition, FetchResponse.PartitionData[Records]]
      val reassigningPartitions = mutable.Set[TopicPartition]()
      responsePartitionData.foreach { case (tp, data) =>
        val abortedTransactions = data.abortedTransactions.map(_.asJava).orNull
        val lastStableOffset = data.lastStableOffset.getOrElse(FetchResponse.INVALID_LAST_STABLE_OFFSET)
        if (data.isReassignmentFetch)
          reassigningPartitions.add(tp)
        val error = maybeDownConvertStorageError(data.error, versionId)
        partitions.put(tp, new FetchResponse.PartitionData(
          error,
          data.highWatermark,
          lastStableOffset,
          data.logStartOffset,
          data.preferredReadReplica.map(int2Integer).asJava,
          abortedTransactions,
          data.divergingEpoch.asJava,
          data.records))
      }
      erroneous.foreach { case (tp, data) => partitions.put(tp, data) }

      var unconvertedFetchResponse: FetchResponse[Records] = null

      def createResponse(throttleTimeMs: Int): FetchResponse[BaseRecords] = {
        // Down-convert messages for each partition if required
        val convertedData = new util.LinkedHashMap[TopicPartition, FetchResponse.PartitionData[BaseRecords]]
        unconvertedFetchResponse.responseData.forEach { (tp, unconvertedPartitionData) =>
          if (unconvertedPartitionData.error != Errors.NONE)
            debug(s"Fetch request with correlation id ${request.header.correlationId} from client $clientId " +
              s"on partition $tp failed due to ${unconvertedPartitionData.error.exceptionName}")
          convertedData.put(tp, maybeConvertFetchedData(tp, unconvertedPartitionData))
        }

        // Prepare fetch response from converted data
        val response = new FetchResponse(unconvertedFetchResponse.error, convertedData, throttleTimeMs,
          unconvertedFetchResponse.sessionId)
        // record the bytes out metrics only when the response is being sent
        response.responseData.forEach { (tp, data) =>
          brokerTopicStats.updateBytesOut(tp.topic, fetchRequest.isFromFollower, reassigningPartitions.contains(tp), data.records.sizeInBytes)
        }
        response
      }

      def updateConversionStats(send: Send): Unit = {
        send match {
          case send: MultiRecordsSend if send.recordConversionStats != null =>
            send.recordConversionStats.asScala.toMap.foreach {
              case (tp, stats) => updateRecordConversionStats(request, tp, stats)
            }
          case _ =>
        }
      }

      if (fetchRequest.isFromFollower) {
        // We've already evaluated against the quota and are good to go. Just need to record it now.
        unconvertedFetchResponse = fetchContext.updateAndGenerateResponseData(partitions)
        val responseSize = KafkaApis.sizeOfThrottledPartitions(versionId, unconvertedFetchResponse, quotas.leader)
        quotas.leader.record(responseSize)
        trace(s"Sending Fetch response with partitions.size=${unconvertedFetchResponse.responseData.size}, " +
          s"metadata=${unconvertedFetchResponse.sessionId}")
        requestHelper.sendResponseExemptThrottle(request, createResponse(0), Some(updateConversionStats))
      } else {
        // Fetch size used to determine throttle time is calculated before any down conversions.
        // This may be slightly different from the actual response size. But since down conversions
        // result in data being loaded into memory, we should do this only when we are not going to throttle.
        //
        // Record both bandwidth and request quota-specific values and throttle by muting the channel if any of the
        // quotas have been violated. If both quotas have been violated, use the max throttle time between the two
        // quotas. When throttled, we unrecord the recorded bandwidth quota value
        val responseSize = fetchContext.getResponseSize(partitions, versionId)
        val timeMs = time.milliseconds()
        val requestThrottleTimeMs = quotas.request.maybeRecordAndGetThrottleTimeMs(request, timeMs)
        val bandwidthThrottleTimeMs = quotas.fetch.maybeRecordAndGetThrottleTimeMs(request, responseSize, timeMs)

        val maxThrottleTimeMs = math.max(bandwidthThrottleTimeMs, requestThrottleTimeMs)
        if (maxThrottleTimeMs > 0) {
          request.apiThrottleTimeMs = maxThrottleTimeMs
          // Even if we need to throttle for request quota violation, we should "unrecord" the already recorded value
          // from the fetch quota because we are going to return an empty response.
          quotas.fetch.unrecordQuotaSensor(request, responseSize, timeMs)
          if (bandwidthThrottleTimeMs > requestThrottleTimeMs) {
            quotas.fetch.throttle(request, bandwidthThrottleTimeMs, requestChannel.sendResponse)
          } else {
            quotas.request.throttle(request, requestThrottleTimeMs, requestChannel.sendResponse)
          }
          // If throttling is required, return an empty response.
          unconvertedFetchResponse = fetchContext.getThrottledResponse(maxThrottleTimeMs)
        } else {
          // Get the actual response. This will update the fetch context.
          unconvertedFetchResponse = fetchContext.updateAndGenerateResponseData(partitions)
          trace(s"Sending Fetch response with partitions.size=$responseSize, metadata=${unconvertedFetchResponse.sessionId}")
        }

        // Send the response immediately.
        requestHelper.sendResponse(request, Some(createResponse(maxThrottleTimeMs)), Some(updateConversionStats))
      }
    }

    // for fetch from consumer, cap fetchMaxBytes to the maximum bytes that could be fetched without being throttled given
    // no bytes were recorded in the recent quota window
    // trying to fetch more bytes would result in a guaranteed throttling potentially blocking consumer progress
    val maxQuotaWindowBytes = if (fetchRequest.isFromFollower)
      Int.MaxValue
    else
      quotas.fetch.getMaxValueInQuotaWindow(request.session, clientId).toInt

    val fetchMaxBytes = Math.min(Math.min(fetchRequest.maxBytes, config.fetchMaxBytes), maxQuotaWindowBytes)
    val fetchMinBytes = Math.min(fetchRequest.minBytes, fetchMaxBytes)
    if (interesting.isEmpty)
      processResponseCallback(Seq.empty)
    else {
      // call the replica manager to fetch messages from the local replica
      replicaManager.fetchMessages(
        fetchRequest.maxWait.toLong,
        fetchRequest.replicaId,
        fetchMinBytes,
        fetchMaxBytes,
        versionId <= 2,
        interesting,
        replicationQuota(fetchRequest),
        processResponseCallback,
        fetchRequest.isolationLevel,
        clientMetadata)
    }
  }

  def replicationQuota(fetchRequest: FetchRequest): ReplicaQuota =
    if (fetchRequest.isFromFollower) quotas.leader else UnboundedQuota

  def handleListOffsetRequest(request: RequestChannel.Request): Unit = {
    val version = request.header.apiVersion

    val topics = if (version == 0)
      handleListOffsetRequestV0(request)
    else
      handleListOffsetRequestV1AndAbove(request)

    requestHelper.sendResponseMaybeThrottle(request, requestThrottleMs => new ListOffsetsResponse(new ListOffsetsResponseData()
      .setThrottleTimeMs(requestThrottleMs)
      .setTopics(topics.asJava)))
  }

  private def handleListOffsetRequestV0(request : RequestChannel.Request) : List[ListOffsetsTopicResponse] = {
    val correlationId = request.header.correlationId
    val clientId = request.header.clientId
    val offsetRequest = request.body[ListOffsetsRequest]

<<<<<<< HEAD
    val (authorizedRequestInfo, unauthorizedRequestInfo) = partitionSeqByAuthorized(request.context,
      DESCRIBE, TOPIC, offsetRequest.topics.asScala.toSeq)(_.name)
=======
    val (authorizedRequestInfo, unauthorizedRequestInfo) = authHelper.partitionSeqByAuthorized(request.context,
        DESCRIBE, TOPIC, offsetRequest.topics.asScala.toSeq)(_.name)
>>>>>>> 4126cfd0

    val unauthorizedResponseStatus = unauthorizedRequestInfo.map(topic =>
      new ListOffsetsTopicResponse()
        .setName(topic.name)
        .setPartitions(topic.partitions.asScala.map(partition =>
          new ListOffsetsPartitionResponse()
            .setPartitionIndex(partition.partitionIndex)
            .setErrorCode(Errors.TOPIC_AUTHORIZATION_FAILED.code)).asJava)
    )

    val responseTopics = authorizedRequestInfo.map { topic =>
      val responsePartitions = topic.partitions.asScala.map { partition =>
        val topicPartition = new TopicPartition(topic.name, partition.partitionIndex)

        try {
          val offsets = replicaManager.legacyFetchOffsetsForTimestamp(
            topicPartition = topicPartition,
            timestamp = partition.timestamp,
            maxNumOffsets = partition.maxNumOffsets,
            isFromConsumer = offsetRequest.replicaId == ListOffsetsRequest.CONSUMER_REPLICA_ID,
            fetchOnlyFromLeader = offsetRequest.replicaId != ListOffsetsRequest.DEBUGGING_REPLICA_ID)
          new ListOffsetsPartitionResponse()
            .setPartitionIndex(partition.partitionIndex)
            .setErrorCode(Errors.NONE.code)
            .setOldStyleOffsets(offsets.map(JLong.valueOf).asJava)
        } catch {
          // NOTE: UnknownTopicOrPartitionException and NotLeaderOrFollowerException are special cases since these error messages
          // are typically transient and there is no value in logging the entire stack trace for the same
          case e@(_: UnknownTopicOrPartitionException |
                  _: NotLeaderOrFollowerException |
                  _: KafkaStorageException) =>
            debug("Offset request with correlation id %d from client %s on partition %s failed due to %s".format(
              correlationId, clientId, topicPartition, e.getMessage))
            new ListOffsetsPartitionResponse()
              .setPartitionIndex(partition.partitionIndex)
              .setErrorCode(Errors.forException(e).code)
          case e: Throwable =>
            error("Error while responding to offset request", e)
            new ListOffsetsPartitionResponse()
              .setPartitionIndex(partition.partitionIndex)
              .setErrorCode(Errors.forException(e).code)
        }
      }
      new ListOffsetsTopicResponse().setName(topic.name).setPartitions(responsePartitions.asJava)
    }
    (responseTopics ++ unauthorizedResponseStatus).toList
  }

  private def handleListOffsetRequestV1AndAbove(request : RequestChannel.Request): List[ListOffsetsTopicResponse] = {
    val correlationId = request.header.correlationId
    val clientId = request.header.clientId
    val offsetRequest = request.body[ListOffsetsRequest]
    val version = request.header.apiVersion

    def buildErrorResponse(e: Errors, partition: ListOffsetsPartition): ListOffsetsPartitionResponse = {
      new ListOffsetsPartitionResponse()
        .setPartitionIndex(partition.partitionIndex)
        .setErrorCode(e.code)
        .setTimestamp(ListOffsetsResponse.UNKNOWN_TIMESTAMP)
        .setOffset(ListOffsetsResponse.UNKNOWN_OFFSET)
    }

<<<<<<< HEAD
    val (authorizedRequestInfo, unauthorizedRequestInfo) = partitionSeqByAuthorized(request.context,
      DESCRIBE, TOPIC, offsetRequest.topics.asScala.toSeq)(_.name)
=======
    val (authorizedRequestInfo, unauthorizedRequestInfo) = authHelper.partitionSeqByAuthorized(request.context,
        DESCRIBE, TOPIC, offsetRequest.topics.asScala.toSeq)(_.name)
>>>>>>> 4126cfd0

    val unauthorizedResponseStatus = unauthorizedRequestInfo.map(topic =>
      new ListOffsetsTopicResponse()
        .setName(topic.name)
        .setPartitions(topic.partitions.asScala.map(partition =>
          buildErrorResponse(Errors.TOPIC_AUTHORIZATION_FAILED, partition)).asJava)
    )

    val responseTopics = authorizedRequestInfo.map { topic =>
      val responsePartitions = topic.partitions.asScala.map { partition =>
        val topicPartition = new TopicPartition(topic.name, partition.partitionIndex)
        if (offsetRequest.duplicatePartitions.contains(topicPartition)) {
          debug(s"OffsetRequest with correlation id $correlationId from client $clientId on partition $topicPartition " +
            s"failed because the partition is duplicated in the request.")
          buildErrorResponse(Errors.INVALID_REQUEST, partition)
        } else {
          try {
            val fetchOnlyFromLeader = offsetRequest.replicaId != ListOffsetsRequest.DEBUGGING_REPLICA_ID
            val isClientRequest = offsetRequest.replicaId == ListOffsetsRequest.CONSUMER_REPLICA_ID
            val isolationLevelOpt = if (isClientRequest)
              Some(offsetRequest.isolationLevel)
            else
              None

            val foundOpt = replicaManager.fetchOffsetForTimestamp(topicPartition,
              partition.timestamp,
              isolationLevelOpt,
              if (partition.currentLeaderEpoch == ListOffsetsResponse.UNKNOWN_EPOCH) Optional.empty() else Optional.of(partition.currentLeaderEpoch),
              fetchOnlyFromLeader)

            val response = foundOpt match {
              case Some(found) =>
                val partitionResponse = new ListOffsetsPartitionResponse()
                  .setPartitionIndex(partition.partitionIndex)
                  .setErrorCode(Errors.NONE.code)
                  .setTimestamp(found.timestamp)
                  .setOffset(found.offset)
                if (found.leaderEpoch.isPresent && version >= 4)
                  partitionResponse.setLeaderEpoch(found.leaderEpoch.get)
                partitionResponse
              case None =>
                buildErrorResponse(Errors.NONE, partition)
            }
            response
          } catch {
            // NOTE: These exceptions are special cases since these error messages are typically transient or the client
            // would have received a clear exception and there is no value in logging the entire stack trace for the same
            case e @ (_ : UnknownTopicOrPartitionException |
                      _ : NotLeaderOrFollowerException |
                      _ : UnknownLeaderEpochException |
                      _ : FencedLeaderEpochException |
                      _ : KafkaStorageException |
                      _ : UnsupportedForMessageFormatException) =>
              debug(s"Offset request with correlation id $correlationId from client $clientId on " +
                s"partition $topicPartition failed due to ${e.getMessage}")
              buildErrorResponse(Errors.forException(e), partition)

            // Only V5 and newer ListOffset calls should get OFFSET_NOT_AVAILABLE
            case e: OffsetNotAvailableException =>
              if (request.header.apiVersion >= 5) {
                buildErrorResponse(Errors.forException(e), partition)
              } else {
                buildErrorResponse(Errors.LEADER_NOT_AVAILABLE, partition)
              }

            case e: Throwable =>
              error("Error while responding to offset request", e)
              buildErrorResponse(Errors.forException(e), partition)
          }
        }
      }
      new ListOffsetsTopicResponse().setName(topic.name).setPartitions(responsePartitions.asJava)
    }
    (responseTopics ++ unauthorizedResponseStatus).toList
  }

  private def createTopic(topic: String,
                          numPartitions: Int,
                          replicationFactor: Int,
                          properties: util.Properties = new util.Properties()): MetadataResponseTopic = {
    try {
      adminZkClient.createTopic(topic, numPartitions, replicationFactor, properties, RackAwareMode.Safe)
      info("Auto creation of topic %s with %d partitions and replication factor %d is successful"
        .format(topic, numPartitions, replicationFactor))
      metadataResponseTopic(Errors.LEADER_NOT_AVAILABLE, topic, isInternal(topic), util.Collections.emptyList())
    } catch {
      case _: TopicExistsException => // let it go, possibly another broker created this topic
        metadataResponseTopic(Errors.LEADER_NOT_AVAILABLE, topic, isInternal(topic), util.Collections.emptyList())
      case ex: Throwable => // Catch all to prevent unhandled errors
        metadataResponseTopic(Errors.forException(ex), topic, isInternal(topic), util.Collections.emptyList())
    }
  }

  private def metadataResponseTopic(error: Errors, topic: String, isInternal: Boolean,
                                    partitionData: util.List[MetadataResponsePartition]): MetadataResponseTopic = {
    new MetadataResponseTopic()
      .setErrorCode(error.code)
      .setName(topic)
      .setIsInternal(isInternal)
      .setPartitions(partitionData)
  }

  private def createInternalTopic(topic: String): MetadataResponseTopic = {
    if (topic == null)
      throw new IllegalArgumentException("topic must not be null")

    val aliveBrokers = metadataCache.getAliveBrokers

    topic match {
      case GROUP_METADATA_TOPIC_NAME =>
        if (aliveBrokers.size < config.offsetsTopicReplicationFactor) {
          error(s"Number of alive brokers '${aliveBrokers.size}' does not meet the required replication factor " +
            s"'${config.offsetsTopicReplicationFactor}' for the offsets topic (configured via " +
            s"'${KafkaConfig.OffsetsTopicReplicationFactorProp}'). This error can be ignored if the cluster is starting up " +
            s"and not all brokers are up yet.")
          metadataResponseTopic(Errors.COORDINATOR_NOT_AVAILABLE, topic, true, util.Collections.emptyList())
        } else {
          createTopic(topic, config.offsetsTopicPartitions, config.offsetsTopicReplicationFactor.toInt,
            groupCoordinator.offsetsTopicConfigs)
        }
      case TRANSACTION_STATE_TOPIC_NAME =>
        if (aliveBrokers.size < config.transactionTopicReplicationFactor) {
          error(s"Number of alive brokers '${aliveBrokers.size}' does not meet the required replication factor " +
            s"'${config.transactionTopicReplicationFactor}' for the transactions state topic (configured via " +
            s"'${KafkaConfig.TransactionsTopicReplicationFactorProp}'). This error can be ignored if the cluster is starting up " +
            s"and not all brokers are up yet.")
          metadataResponseTopic(Errors.COORDINATOR_NOT_AVAILABLE, topic, true, util.Collections.emptyList())
        } else {
          createTopic(topic, config.transactionTopicPartitions, config.transactionTopicReplicationFactor.toInt,
            txnCoordinator.transactionTopicConfigs)
        }
      case _ => throw new IllegalArgumentException(s"Unexpected internal topic name: $topic")
    }
  }

  private def getOrCreateInternalTopic(topic: String, listenerName: ListenerName): MetadataResponseData.MetadataResponseTopic = {
    val topicMetadata = metadataCache.getTopicMetadata(Set(topic), listenerName)
    topicMetadata.headOption.getOrElse(createInternalTopic(topic))
  }

  private def getTopicMetadata(allowAutoTopicCreation: Boolean, isFetchAllMetadata: Boolean,
                               topics: Set[String], listenerName: ListenerName,
                               errorUnavailableEndpoints: Boolean,
                               errorUnavailableListeners: Boolean): Seq[MetadataResponseTopic] = {
    val topicResponses = metadataCache.getTopicMetadata(topics, listenerName,
        errorUnavailableEndpoints, errorUnavailableListeners)

    if (topics.isEmpty || topicResponses.size == topics.size) {
      topicResponses
    } else {
      val nonExistentTopics = topics.diff(topicResponses.map(_.name).toSet)
      val responsesForNonExistentTopics = nonExistentTopics.flatMap { topic =>
        if (isInternal(topic)) {
          val topicMetadata = createInternalTopic(topic)
          Some(
            if (topicMetadata.errorCode == Errors.COORDINATOR_NOT_AVAILABLE.code)
              metadataResponseTopic(Errors.INVALID_REPLICATION_FACTOR, topic, true, util.Collections.emptyList())
            else
              topicMetadata
          )
        } else if (isFetchAllMetadata) {
          // A metadata request for all topics should never result in topic auto creation, but a topic may be deleted
          // in between the creation of the topics parameter and topicResponses, so make sure to return None for this case.
          None
        } else if (allowAutoTopicCreation && config.autoCreateTopicsEnable) {
          Some(createTopic(topic, config.numPartitions, config.defaultReplicationFactor))
        } else {
          Some(metadataResponseTopic(Errors.UNKNOWN_TOPIC_OR_PARTITION, topic, false, util.Collections.emptyList()))
        }
      }

      topicResponses ++ responsesForNonExistentTopics
    }
  }

  /**
   * Handle a topic metadata request
   */
  def handleTopicMetadataRequest(request: RequestChannel.Request): Unit = {
    val metadataRequest = request.body[MetadataRequest]
    val requestVersion = request.header.apiVersion

    val topics = if (metadataRequest.isAllTopics)
      metadataCache.getAllTopics()
    else
      metadataRequest.topics.asScala.toSet

    val authorizedForDescribeTopics = authHelper.filterByAuthorized(request.context, DESCRIBE, TOPIC,
      topics, logIfDenied = !metadataRequest.isAllTopics)(identity)
    var (authorizedTopics, unauthorizedForDescribeTopics) = topics.partition(authorizedForDescribeTopics.contains)
    var unauthorizedForCreateTopics = Set[String]()

    if (authorizedTopics.nonEmpty) {
      val nonExistingTopics = metadataCache.getNonExistingTopics(authorizedTopics)
      if (metadataRequest.allowAutoTopicCreation && config.autoCreateTopicsEnable && nonExistingTopics.nonEmpty) {
        if (!authHelper.authorize(request.context, CREATE, CLUSTER, CLUSTER_NAME, logIfDenied = false)) {
          val authorizedForCreateTopics = authHelper.filterByAuthorized(request.context, CREATE, TOPIC,
            nonExistingTopics)(identity)
          unauthorizedForCreateTopics = nonExistingTopics.diff(authorizedForCreateTopics)
          authorizedTopics = authorizedTopics.diff(unauthorizedForCreateTopics)
        }
      }
    }

    val unauthorizedForCreateTopicMetadata = unauthorizedForCreateTopics.map(topic =>
      metadataResponseTopic(Errors.TOPIC_AUTHORIZATION_FAILED, topic, isInternal(topic), util.Collections.emptyList()))


    // do not disclose the existence of topics unauthorized for Describe, so we've not even checked if they exist or not
    val unauthorizedForDescribeTopicMetadata =
    // In case of all topics, don't include topics unauthorized for Describe
      if ((requestVersion == 0 && (metadataRequest.topics == null || metadataRequest.topics.isEmpty)) || metadataRequest.isAllTopics)
        Set.empty[MetadataResponseTopic]
      else
        unauthorizedForDescribeTopics.map(topic =>
          metadataResponseTopic(Errors.TOPIC_AUTHORIZATION_FAILED, topic, false, util.Collections.emptyList()))

    // In version 0, we returned an error when brokers with replicas were unavailable,
    // while in higher versions we simply don't include the broker in the returned broker list
    val errorUnavailableEndpoints = requestVersion == 0
    // In versions 5 and below, we returned LEADER_NOT_AVAILABLE if a matching listener was not found on the leader.
    // From version 6 onwards, we return LISTENER_NOT_FOUND to enable diagnosis of configuration errors.
    val errorUnavailableListeners = requestVersion >= 6
    val topicMetadata =
      if (authorizedTopics.isEmpty)
        Seq.empty[MetadataResponseTopic]
      else {
        getTopicMetadata(
          metadataRequest.allowAutoTopicCreation,
          metadataRequest.isAllTopics,
          authorizedTopics,
          request.context.listenerName,
          errorUnavailableEndpoints,
          errorUnavailableListeners
        )
      }

    var clusterAuthorizedOperations = Int.MinValue
    if (request.header.apiVersion >= 8) {
      // get cluster authorized operations
      if (metadataRequest.data.includeClusterAuthorizedOperations) {
        if (authHelper.authorize(request.context, DESCRIBE, CLUSTER, CLUSTER_NAME))
          clusterAuthorizedOperations = authHelper.authorizedOperations(request, Resource.CLUSTER)
        else
          clusterAuthorizedOperations = 0
      }

      // get topic authorized operations
      if (metadataRequest.data.includeTopicAuthorizedOperations) {
        topicMetadata.foreach { topicData =>
          topicData.setTopicAuthorizedOperations(authHelper.authorizedOperations(request, new Resource(ResourceType.TOPIC, topicData.name)))
        }
      }
    }

    val completeTopicMetadata = topicMetadata ++ unauthorizedForCreateTopicMetadata ++ unauthorizedForDescribeTopicMetadata

    val brokers = metadataCache.getAliveBrokers

    trace("Sending topic metadata %s and brokers %s for correlation id %d to client %s".format(completeTopicMetadata.mkString(","),
      brokers.mkString(","), request.header.correlationId, request.header.clientId))

    requestHelper.sendResponseMaybeThrottle(request, requestThrottleMs =>
       MetadataResponse.prepareResponse(
         requestVersion,
         requestThrottleMs,
         brokers.flatMap(_.getNode(request.context.listenerName)).asJava,
         clusterId,
         metadataCache.getControllerId.getOrElse(MetadataResponse.NO_CONTROLLER_ID),
         completeTopicMetadata.asJava,
         clusterAuthorizedOperations
      ))
  }

  /**
   * Handle an offset fetch request
   */
  def handleOffsetFetchRequest(request: RequestChannel.Request): Unit = {
    val header = request.header
    val offsetFetchRequest = request.body[OffsetFetchRequest]

    def partitionByAuthorized(seq: Seq[TopicPartition]): (Seq[TopicPartition], Seq[TopicPartition]) =
      authHelper.partitionSeqByAuthorized(request.context, DESCRIBE, TOPIC, seq)(_.topic)

    def createResponse(requestThrottleMs: Int): AbstractResponse = {
      val offsetFetchResponse =
<<<<<<< HEAD
      // reject the request if not authorized to the group
        if (!authorize(request.context, DESCRIBE, GROUP, offsetFetchRequest.groupId))
=======
        // reject the request if not authorized to the group
        if (!authHelper.authorize(request.context, DESCRIBE, GROUP, offsetFetchRequest.groupId))
>>>>>>> 4126cfd0
          offsetFetchRequest.getErrorResponse(requestThrottleMs, Errors.GROUP_AUTHORIZATION_FAILED)
        else {
          if (header.apiVersion == 0) {
            val (authorizedPartitions, unauthorizedPartitions) = partitionByAuthorized(
              offsetFetchRequest.partitions.asScala)

            // version 0 reads offsets from ZK
            val authorizedPartitionData = authorizedPartitions.map { topicPartition =>
              try {
                if (!metadataCache.contains(topicPartition))
                  (topicPartition, OffsetFetchResponse.UNKNOWN_PARTITION)
                else {
                  val payloadOpt = zkClient.getConsumerOffset(offsetFetchRequest.groupId, topicPartition)
                  payloadOpt match {
                    case Some(payload) =>
                      (topicPartition, new OffsetFetchResponse.PartitionData(payload.toLong,
                        Optional.empty(), OffsetFetchResponse.NO_METADATA, Errors.NONE))
                    case None =>
                      (topicPartition, OffsetFetchResponse.UNKNOWN_PARTITION)
                  }
                }
              } catch {
                case e: Throwable =>
                  (topicPartition, new OffsetFetchResponse.PartitionData(OffsetFetchResponse.INVALID_OFFSET,
                    Optional.empty(), OffsetFetchResponse.NO_METADATA, Errors.forException(e)))
              }
            }.toMap

            val unauthorizedPartitionData = unauthorizedPartitions.map(_ -> OffsetFetchResponse.UNAUTHORIZED_PARTITION).toMap
            new OffsetFetchResponse(requestThrottleMs, Errors.NONE, (authorizedPartitionData ++ unauthorizedPartitionData).asJava)
          } else {
            // versions 1 and above read offsets from Kafka
            if (offsetFetchRequest.isAllPartitions) {
              val (error, allPartitionData) = groupCoordinator.handleFetchOffsets(offsetFetchRequest.groupId, offsetFetchRequest.requireStable)
              if (error != Errors.NONE)
                offsetFetchRequest.getErrorResponse(requestThrottleMs, error)
              else {
                // clients are not allowed to see offsets for topics that are not authorized for Describe
                val (authorizedPartitionData, _) = authHelper.partitionMapByAuthorized(request.context,
                  DESCRIBE, TOPIC, allPartitionData)(_.topic)
                new OffsetFetchResponse(requestThrottleMs, Errors.NONE, authorizedPartitionData.asJava)
              }
            } else {
              val (authorizedPartitions, unauthorizedPartitions) = partitionByAuthorized(
                offsetFetchRequest.partitions.asScala)
              val (error, authorizedPartitionData) = groupCoordinator.handleFetchOffsets(offsetFetchRequest.groupId,
                offsetFetchRequest.requireStable, Some(authorizedPartitions))
              if (error != Errors.NONE)
                offsetFetchRequest.getErrorResponse(requestThrottleMs, error)
              else {
                val unauthorizedPartitionData = unauthorizedPartitions.map(_ -> OffsetFetchResponse.UNAUTHORIZED_PARTITION).toMap
                new OffsetFetchResponse(requestThrottleMs, Errors.NONE, (authorizedPartitionData ++ unauthorizedPartitionData).asJava)
              }
            }
          }
        }

      trace(s"Sending offset fetch response $offsetFetchResponse for correlation id ${header.correlationId} to client ${header.clientId}.")
      offsetFetchResponse
    }

    requestHelper.sendResponseMaybeThrottle(request, createResponse)
  }

  def handleFindCoordinatorRequest(request: RequestChannel.Request): Unit = {
    val findCoordinatorRequest = request.body[FindCoordinatorRequest]

    if (findCoordinatorRequest.data.keyType == CoordinatorType.GROUP.id &&
<<<<<<< HEAD
      !authorize(request.context, DESCRIBE, GROUP, findCoordinatorRequest.data.key))
      sendErrorResponseMaybeThrottle(request, Errors.GROUP_AUTHORIZATION_FAILED.exception)
    else if (findCoordinatorRequest.data.keyType == CoordinatorType.TRANSACTION.id &&
      !authorize(request.context, DESCRIBE, TRANSACTIONAL_ID, findCoordinatorRequest.data.key))
      sendErrorResponseMaybeThrottle(request, Errors.TRANSACTIONAL_ID_AUTHORIZATION_FAILED.exception)
=======
        !authHelper.authorize(request.context, DESCRIBE, GROUP, findCoordinatorRequest.data.key))
      requestHelper.sendErrorResponseMaybeThrottle(request, Errors.GROUP_AUTHORIZATION_FAILED.exception)
    else if (findCoordinatorRequest.data.keyType == CoordinatorType.TRANSACTION.id &&
        !authHelper.authorize(request.context, DESCRIBE, TRANSACTIONAL_ID, findCoordinatorRequest.data.key))
      requestHelper.sendErrorResponseMaybeThrottle(request, Errors.TRANSACTIONAL_ID_AUTHORIZATION_FAILED.exception)
>>>>>>> 4126cfd0
    else {
      // get metadata (and create the topic if necessary)
      val (partition, topicMetadata) = CoordinatorType.forId(findCoordinatorRequest.data.keyType) match {
        case CoordinatorType.GROUP =>
          val partition = groupCoordinator.partitionFor(findCoordinatorRequest.data.key)
          val metadata = getOrCreateInternalTopic(GROUP_METADATA_TOPIC_NAME, request.context.listenerName)
          (partition, metadata)

        case CoordinatorType.TRANSACTION =>
          val partition = txnCoordinator.partitionFor(findCoordinatorRequest.data.key)
          val metadata = getOrCreateInternalTopic(TRANSACTION_STATE_TOPIC_NAME, request.context.listenerName)
          (partition, metadata)

        case _ =>
          throw new InvalidRequestException("Unknown coordinator type in FindCoordinator request")
      }

      def createResponse(requestThrottleMs: Int): AbstractResponse = {
        def createFindCoordinatorResponse(error: Errors, node: Node): FindCoordinatorResponse = {
          new FindCoordinatorResponse(
            new FindCoordinatorResponseData()
              .setErrorCode(error.code)
              .setErrorMessage(error.message)
              .setNodeId(node.id)
              .setHost(node.host)
              .setPort(node.port)
              .setThrottleTimeMs(requestThrottleMs))
        }

        val responseBody = if (topicMetadata.errorCode != Errors.NONE.code) {
          createFindCoordinatorResponse(Errors.COORDINATOR_NOT_AVAILABLE, Node.noNode)
        } else {
          val coordinatorEndpoint = topicMetadata.partitions.asScala
            .find(_.partitionIndex == partition)
            .filter(_.leaderId != MetadataResponse.NO_LEADER_ID)
            .flatMap(metadata => metadataCache.getAliveBroker(metadata.leaderId))
            .flatMap(_.getNode(request.context.listenerName))
            .filterNot(_.isEmpty)

          coordinatorEndpoint match {
            case Some(endpoint) =>
              createFindCoordinatorResponse(Errors.NONE, endpoint)
            case _ =>
              createFindCoordinatorResponse(Errors.COORDINATOR_NOT_AVAILABLE, Node.noNode)
          }
        }
        trace("Sending FindCoordinator response %s for correlation id %d to client %s."
          .format(responseBody, request.header.correlationId, request.header.clientId))
        responseBody
      }
<<<<<<< HEAD

      sendResponseMaybeThrottle(request, createResponse)
=======
      requestHelper.sendResponseMaybeThrottle(request, createResponse)
>>>>>>> 4126cfd0
    }
  }

  def handleDescribeGroupRequest(request: RequestChannel.Request): Unit = {

    def sendResponseCallback(describeGroupsResponseData: DescribeGroupsResponseData): Unit = {
      def createResponse(requestThrottleMs: Int): AbstractResponse = {
        describeGroupsResponseData.setThrottleTimeMs(requestThrottleMs)
        new DescribeGroupsResponse(describeGroupsResponseData)
      }
<<<<<<< HEAD

      sendResponseMaybeThrottle(request, createResponse)
=======
      requestHelper.sendResponseMaybeThrottle(request, createResponse)
>>>>>>> 4126cfd0
    }

    val describeRequest = request.body[DescribeGroupsRequest]
    val describeGroupsResponseData = new DescribeGroupsResponseData()

    describeRequest.data.groups.forEach { groupId =>
      if (!authHelper.authorize(request.context, DESCRIBE, GROUP, groupId)) {
        describeGroupsResponseData.groups.add(DescribeGroupsResponse.forError(groupId, Errors.GROUP_AUTHORIZATION_FAILED))
      } else {
        val (error, summary) = groupCoordinator.handleDescribeGroup(groupId)
        val members = summary.members.map { member =>
          new DescribeGroupsResponseData.DescribedGroupMember()
            .setMemberId(member.memberId)
            .setGroupInstanceId(member.groupInstanceId.orNull)
            .setClientId(member.clientId)
            .setClientHost(member.clientHost)
            .setMemberAssignment(member.assignment)
            .setMemberMetadata(member.metadata)
        }

        val describedGroup = new DescribeGroupsResponseData.DescribedGroup()
          .setErrorCode(error.code)
          .setGroupId(groupId)
          .setGroupState(summary.state)
          .setProtocolType(summary.protocolType)
          .setProtocolData(summary.protocol)
          .setMembers(members.asJava)

        if (request.header.apiVersion >= 3) {
          if (error == Errors.NONE && describeRequest.data.includeAuthorizedOperations) {
            describedGroup.setAuthorizedOperations(authHelper.authorizedOperations(request, new Resource(ResourceType.GROUP, groupId)))
          }
        }

        describeGroupsResponseData.groups.add(describedGroup)
      }
    }

    sendResponseCallback(describeGroupsResponseData)
  }

  def handleListGroupsRequest(request: RequestChannel.Request): Unit = {
    val listGroupsRequest = request.body[ListGroupsRequest]
    val states = if (listGroupsRequest.data.statesFilter == null)
    // Handle a null array the same as empty
      immutable.Set[String]()
    else
      listGroupsRequest.data.statesFilter.asScala.toSet

    def createResponse(throttleMs: Int, groups: List[GroupOverview], error: Errors): AbstractResponse = {
       new ListGroupsResponse(new ListGroupsResponseData()
            .setErrorCode(error.code)
            .setGroups(groups.map { group =>
                val listedGroup = new ListGroupsResponseData.ListedGroup()
                  .setGroupId(group.groupId)
                  .setProtocolType(group.protocolType)
                  .setGroupState(group.state.toString)
                listedGroup
            }.asJava)
            .setThrottleTimeMs(throttleMs)
        )
    }

    // 调用GroupCoordinator的handleListGroups方法获取所有消费者组的信息
    val (error, groups) = groupCoordinator.handleListGroups(states)
<<<<<<< HEAD
    // 权限校验 Client是否具备CLUSTER资源的DESCRIBE权限
    if (authorize(request.context, DESCRIBE, CLUSTER, CLUSTER_NAME))
    // With describe cluster access all groups are returned. We keep this alternative for backward compatibility.
    // 如果具备权限 直接将拿到的消费者组信息封装到Response中进行发送
      sendResponseMaybeThrottle(request, requestThrottleMs => createResponse(requestThrottleMs, groups, error))
    // 找出Clients对哪些Group有GROUP资源的DESCRIBE权限 返回这些Group信息
=======
    if (authHelper.authorize(request.context, DESCRIBE, CLUSTER, CLUSTER_NAME))
      // With describe cluster access all groups are returned. We keep this alternative for backward compatibility.
      requestHelper.sendResponseMaybeThrottle(request, requestThrottleMs =>
        createResponse(requestThrottleMs, groups, error))
>>>>>>> 4126cfd0
    else {
      val filteredGroups = groups.filter(group => authHelper.authorize(request.context, DESCRIBE, GROUP, group.groupId))
      requestHelper.sendResponseMaybeThrottle(request, requestThrottleMs =>
        createResponse(requestThrottleMs, filteredGroups, error))
    }
  }

  def handleJoinGroupRequest(request: RequestChannel.Request): Unit = {
    val joinGroupRequest = request.body[JoinGroupRequest]

    // the callback for sending a join-group response
    def sendResponseCallback(joinResult: JoinGroupResult): Unit = {
      def createResponse(requestThrottleMs: Int): AbstractResponse = {
        val protocolName = if (request.context.apiVersion() >= 7)
          joinResult.protocolName.orNull
        else
          joinResult.protocolName.getOrElse(GroupCoordinator.NoProtocol)

        val responseBody = new JoinGroupResponse(
          new JoinGroupResponseData()
            .setThrottleTimeMs(requestThrottleMs)
            .setErrorCode(joinResult.error.code)
            .setGenerationId(joinResult.generationId)
            .setProtocolType(joinResult.protocolType.orNull)
            .setProtocolName(protocolName)
            .setLeader(joinResult.leaderId)
            .setMemberId(joinResult.memberId)
            .setMembers(joinResult.members.asJava)
        )

        trace("Sending join group response %s for correlation id %d to client %s."
          .format(responseBody, request.header.correlationId, request.header.clientId))
        responseBody
      }
<<<<<<< HEAD

      sendResponseMaybeThrottle(request, createResponse)
=======
      requestHelper.sendResponseMaybeThrottle(request, createResponse)
>>>>>>> 4126cfd0
    }

    if (joinGroupRequest.data.groupInstanceId != null && config.interBrokerProtocolVersion < KAFKA_2_3_IV0) {
      // Only enable static membership when IBP >= 2.3, because it is not safe for the broker to use the static member logic
      // until we are sure that all brokers support it. If static group being loaded by an older coordinator, it will discard
      // the group.instance.id field, so static members could accidentally become "dynamic", which leads to wrong states.
      sendResponseCallback(JoinGroupResult(JoinGroupRequest.UNKNOWN_MEMBER_ID, Errors.UNSUPPORTED_VERSION))
    } else if (!authHelper.authorize(request.context, READ, GROUP, joinGroupRequest.data.groupId)) {
      sendResponseCallback(JoinGroupResult(JoinGroupRequest.UNKNOWN_MEMBER_ID, Errors.GROUP_AUTHORIZATION_FAILED))
    } else {
      val groupInstanceId = Option(joinGroupRequest.data.groupInstanceId)

      // Only return MEMBER_ID_REQUIRED error if joinGroupRequest version is >= 4
      // and groupInstanceId is configured to unknown.
      val requireKnownMemberId = joinGroupRequest.version >= 4 && groupInstanceId.isEmpty

      // let the coordinator handle join-group
      val protocols = joinGroupRequest.data.protocols.valuesList.asScala.map(protocol =>
        (protocol.name, protocol.metadata)).toList

      groupCoordinator.handleJoinGroup(
        joinGroupRequest.data.groupId,
        joinGroupRequest.data.memberId,
        groupInstanceId,
        requireKnownMemberId,
        request.header.clientId,
        request.context.clientAddress.toString,
        joinGroupRequest.data.rebalanceTimeoutMs,
        joinGroupRequest.data.sessionTimeoutMs,
        joinGroupRequest.data.protocolType,
        protocols,
        sendResponseCallback)
    }
  }

  def handleSyncGroupRequest(request: RequestChannel.Request): Unit = {
    val syncGroupRequest = request.body[SyncGroupRequest]

    def sendResponseCallback(syncGroupResult: SyncGroupResult): Unit = {
      requestHelper.sendResponseMaybeThrottle(request, requestThrottleMs =>
        new SyncGroupResponse(
          new SyncGroupResponseData()
            .setErrorCode(syncGroupResult.error.code)
            .setProtocolType(syncGroupResult.protocolType.orNull)
            .setProtocolName(syncGroupResult.protocolName.orNull)
            .setAssignment(syncGroupResult.memberAssignment)
            .setThrottleTimeMs(requestThrottleMs)
        ))
    }

    if (syncGroupRequest.data.groupInstanceId != null && config.interBrokerProtocolVersion < KAFKA_2_3_IV0) {
      // Only enable static membership when IBP >= 2.3, because it is not safe for the broker to use the static member logic
      // until we are sure that all brokers support it. If static group being loaded by an older coordinator, it will discard
      // the group.instance.id field, so static members could accidentally become "dynamic", which leads to wrong states.
      sendResponseCallback(SyncGroupResult(Errors.UNSUPPORTED_VERSION))
    } else if (!syncGroupRequest.areMandatoryProtocolTypeAndNamePresent()) {
      // Starting from version 5, ProtocolType and ProtocolName fields are mandatory.
      sendResponseCallback(SyncGroupResult(Errors.INCONSISTENT_GROUP_PROTOCOL))
    } else if (!authHelper.authorize(request.context, READ, GROUP, syncGroupRequest.data.groupId)) {
      sendResponseCallback(SyncGroupResult(Errors.GROUP_AUTHORIZATION_FAILED))
    } else {
      val assignmentMap = immutable.Map.newBuilder[String, Array[Byte]]
      syncGroupRequest.data.assignments.forEach { assignment =>
        assignmentMap += (assignment.memberId -> assignment.assignment)
      }

      groupCoordinator.handleSyncGroup(
        syncGroupRequest.data.groupId,
        syncGroupRequest.data.generationId,
        syncGroupRequest.data.memberId,
        Option(syncGroupRequest.data.protocolType),
        Option(syncGroupRequest.data.protocolName),
        Option(syncGroupRequest.data.groupInstanceId),
        assignmentMap.result(),
        sendResponseCallback
      )
    }
  }

  def handleDeleteGroupsRequest(request: RequestChannel.Request): Unit = {
    val deleteGroupsRequest = request.body[DeleteGroupsRequest]
    val groups = deleteGroupsRequest.data.groupsNames.asScala.distinct

    val (authorizedGroups, unauthorizedGroups) = authHelper.partitionSeqByAuthorized(request.context, DELETE, GROUP,
      groups)(identity)

    val groupDeletionResult = groupCoordinator.handleDeleteGroups(authorizedGroups.toSet) ++
      unauthorizedGroups.map(_ -> Errors.GROUP_AUTHORIZATION_FAILED)

    requestHelper.sendResponseMaybeThrottle(request, requestThrottleMs => {
      val deletionCollections = new DeletableGroupResultCollection()
      groupDeletionResult.forKeyValue { (groupId, error) =>
        deletionCollections.add(new DeletableGroupResult()
          .setGroupId(groupId)
          .setErrorCode(error.code)
        )
      }

      new DeleteGroupsResponse(new DeleteGroupsResponseData()
        .setResults(deletionCollections)
        .setThrottleTimeMs(requestThrottleMs)
      )
    })
  }

  def handleHeartbeatRequest(request: RequestChannel.Request): Unit = {
    val heartbeatRequest = request.body[HeartbeatRequest]

    // the callback for sending a heartbeat response
    def sendResponseCallback(error: Errors): Unit = {
      def createResponse(requestThrottleMs: Int): AbstractResponse = {
        val response = new HeartbeatResponse(
          new HeartbeatResponseData()
            .setThrottleTimeMs(requestThrottleMs)
            .setErrorCode(error.code))
        trace("Sending heartbeat response %s for correlation id %d to client %s."
          .format(response, request.header.correlationId, request.header.clientId))
        response
      }
<<<<<<< HEAD

      sendResponseMaybeThrottle(request, createResponse)
=======
      requestHelper.sendResponseMaybeThrottle(request, createResponse)
>>>>>>> 4126cfd0
    }

    if (heartbeatRequest.data.groupInstanceId != null && config.interBrokerProtocolVersion < KAFKA_2_3_IV0) {
      // Only enable static membership when IBP >= 2.3, because it is not safe for the broker to use the static member logic
      // until we are sure that all brokers support it. If static group being loaded by an older coordinator, it will discard
      // the group.instance.id field, so static members could accidentally become "dynamic", which leads to wrong states.
      sendResponseCallback(Errors.UNSUPPORTED_VERSION)
    } else if (!authHelper.authorize(request.context, READ, GROUP, heartbeatRequest.data.groupId)) {
      requestHelper.sendResponseMaybeThrottle(request, requestThrottleMs =>
        new HeartbeatResponse(
          new HeartbeatResponseData()
            .setThrottleTimeMs(requestThrottleMs)
            .setErrorCode(Errors.GROUP_AUTHORIZATION_FAILED.code)))
    } else {
      // let the coordinator to handle heartbeat
      groupCoordinator.handleHeartbeat(
        heartbeatRequest.data.groupId,
        heartbeatRequest.data.memberId,
        Option(heartbeatRequest.data.groupInstanceId),
        heartbeatRequest.data.generationId,
        sendResponseCallback)
    }
  }

  def handleLeaveGroupRequest(request: RequestChannel.Request): Unit = {
    val leaveGroupRequest = request.body[LeaveGroupRequest]

    val members = leaveGroupRequest.members.asScala.toList

    if (!authHelper.authorize(request.context, READ, GROUP, leaveGroupRequest.data.groupId)) {
      requestHelper.sendResponseMaybeThrottle(request, requestThrottleMs => {
        new LeaveGroupResponse(new LeaveGroupResponseData()
          .setThrottleTimeMs(requestThrottleMs)
          .setErrorCode(Errors.GROUP_AUTHORIZATION_FAILED.code)
        )
      })
    } else {
      def sendResponseCallback(leaveGroupResult: LeaveGroupResult): Unit = {
        val memberResponses = leaveGroupResult.memberResponses.map(
          leaveGroupResult =>
            new MemberResponse()
              .setErrorCode(leaveGroupResult.error.code)
              .setMemberId(leaveGroupResult.memberId)
              .setGroupInstanceId(leaveGroupResult.groupInstanceId.orNull)
        )

        def createResponse(requestThrottleMs: Int): AbstractResponse = {
          new LeaveGroupResponse(
            memberResponses.asJava,
            leaveGroupResult.topLevelError,
            requestThrottleMs,
            leaveGroupRequest.version)
        }
<<<<<<< HEAD

        sendResponseMaybeThrottle(request, createResponse)
=======
        requestHelper.sendResponseMaybeThrottle(request, createResponse)
>>>>>>> 4126cfd0
      }

      groupCoordinator.handleLeaveGroup(
        leaveGroupRequest.data.groupId,
        members,
        sendResponseCallback)
    }
  }

  def handleSaslHandshakeRequest(request: RequestChannel.Request): Unit = {
    val responseData = new SaslHandshakeResponseData().setErrorCode(Errors.ILLEGAL_SASL_STATE.code)
    requestHelper.sendResponseMaybeThrottle(request, _ => new SaslHandshakeResponse(responseData))
  }

  def handleSaslAuthenticateRequest(request: RequestChannel.Request): Unit = {
    val responseData = new SaslAuthenticateResponseData()
      .setErrorCode(Errors.ILLEGAL_SASL_STATE.code)
      .setErrorMessage("SaslAuthenticate request received after successful authentication")
    requestHelper.sendResponseMaybeThrottle(request, _ => new SaslAuthenticateResponse(responseData))
  }

  def handleApiVersionsRequest(request: RequestChannel.Request): Unit = {
    // Note that broker returns its full list of supported ApiKeys and versions regardless of current
    // authentication state (e.g., before SASL authentication on an SASL listener, do note that no
    // Kafka protocol requests may take place on an SSL listener before the SSL handshake is finished).
    // If this is considered to leak information about the broker version a workaround is to use SSL
    // with client authentication which is performed at an earlier stage of the connection where the
    // ApiVersionRequest is not available.
    def createResponseCallback(requestThrottleMs: Int): ApiVersionsResponse = {
      val apiVersionRequest = request.body[ApiVersionsRequest]
      if (apiVersionRequest.hasUnsupportedRequestVersion)
        apiVersionRequest.getErrorResponse(requestThrottleMs, Errors.UNSUPPORTED_VERSION.exception)
      else if (!apiVersionRequest.isValid)
        apiVersionRequest.getErrorResponse(requestThrottleMs, Errors.INVALID_REQUEST.exception)
      else {
        val supportedFeatures = brokerFeatures.supportedFeatures
        val finalizedFeaturesOpt = finalizedFeatureCache.get
        val controllerApiVersions = if (isForwardingEnabled(request)) {
          forwardingManager.controllerApiVersions()
        } else {
          None
        }

        val apiVersionsResponse =
          finalizedFeaturesOpt match {
            case Some(finalizedFeatures) => ApiVersion.apiVersionsResponse(
              requestThrottleMs,
              config.interBrokerProtocolVersion.recordVersion.value,
              supportedFeatures,
              finalizedFeatures.features,
              finalizedFeatures.epoch,
              controllerApiVersions)
            case None => ApiVersion.apiVersionsResponse(
              requestThrottleMs,
              config.interBrokerProtocolVersion.recordVersion.value,
              supportedFeatures,
              controllerApiVersions)
          }
        if (request.context.fromPrivilegedListener) {
          apiVersionsResponse.data.apiKeys().add(
            new ApiVersionsResponseData.ApiVersionsResponseKey()
              .setApiKey(ApiKeys.ENVELOPE.id)
              .setMinVersion(ApiKeys.ENVELOPE.oldestVersion())
              .setMaxVersion(ApiKeys.ENVELOPE.latestVersion())
          )
        }
        apiVersionsResponse
      }
    }
<<<<<<< HEAD

    sendResponseMaybeThrottle(request, createResponseCallback)
=======
    requestHelper.sendResponseMaybeThrottle(request, createResponseCallback)
>>>>>>> 4126cfd0
  }

  def handleCreateTopicsRequest(request: RequestChannel.Request): Unit = {
    val controllerMutationQuota = quotas.controllerMutation.newQuotaFor(request, strictSinceVersion = 6)

    def sendResponseCallback(results: CreatableTopicResultCollection): Unit = {
      def createResponse(requestThrottleMs: Int): AbstractResponse = {
        val responseData = new CreateTopicsResponseData()
          .setThrottleTimeMs(requestThrottleMs)
          .setTopics(results)
        val responseBody = new CreateTopicsResponse(responseData)
        trace(s"Sending create topics response $responseData for correlation id " +
          s"${request.header.correlationId} to client ${request.header.clientId}.")
        responseBody
      }
<<<<<<< HEAD

      sendResponseMaybeThrottleWithControllerQuota(controllerMutationQuota, request, createResponse)
=======
      requestHelper.sendResponseMaybeThrottleWithControllerQuota(controllerMutationQuota, request, createResponse)
>>>>>>> 4126cfd0
    }

    val createTopicsRequest = request.body[CreateTopicsRequest]
    val results = new CreatableTopicResultCollection(createTopicsRequest.data.topics.size)
    if (!controller.isActive) {
      createTopicsRequest.data.topics.forEach { topic =>
        results.add(new CreatableTopicResult().setName(topic.name)
          .setErrorCode(Errors.NOT_CONTROLLER.code))
      }
      sendResponseCallback(results)
    } else {
      createTopicsRequest.data.topics.forEach { topic =>
        results.add(new CreatableTopicResult().setName(topic.name))
      }
<<<<<<< HEAD
      // 是否具有CLUSTER资源的create权限
      val hasClusterAuthorization = authorize(request.context, CREATE, CLUSTER, CLUSTER_NAME,
=======
      val hasClusterAuthorization = authHelper.authorize(request.context, CREATE, CLUSTER, CLUSTER_NAME,
>>>>>>> 4126cfd0
        logIfDenied = false)
      val topics = createTopicsRequest.data.topics.asScala.map(_.name)
      // 如果有CLUSTER的create权限则创建Topic 否则还需要判断是否具有TOPIC的create权限
      val authorizedTopics =
        if (hasClusterAuthorization) topics.toSet
<<<<<<< HEAD
        else filterByAuthorized(request.context, CREATE, TOPIC, topics)(identity)
      // 是否具有TOPIC资源的DESCRIBE_CONFIGS权限
      val authorizedForDescribeConfigs = filterByAuthorized(request.context, DESCRIBE_CONFIGS, TOPIC,
=======
        else authHelper.filterByAuthorized(request.context, CREATE, TOPIC, topics)(identity)
      val authorizedForDescribeConfigs = authHelper.filterByAuthorized(request.context, DESCRIBE_CONFIGS, TOPIC,
>>>>>>> 4126cfd0
        topics, logIfDenied = false)(identity).map(name => name -> results.find(name)).toMap

      results.forEach { topic =>
        if (results.findAll(topic.name).size > 1) {
          topic.setErrorCode(Errors.INVALID_REQUEST.code)
          topic.setErrorMessage("Found multiple entries for this topic.")
        } else if (!authorizedTopics.contains(topic.name)) {
          // 如果不具备CLUSTER资源的create权限或TOPIC资源的create权限 认证失败
          topic.setErrorCode(Errors.TOPIC_AUTHORIZATION_FAILED.code)
          topic.setErrorMessage("Authorization failed.")
        }
        if (!authorizedForDescribeConfigs.contains(topic.name)) {
          // 如果不具备TOPIC资源的DESCRIBE_CONFIGS权限 设置主题配置错误码
          topic.setTopicConfigErrorCode(Errors.TOPIC_AUTHORIZATION_FAILED.code)
        }
      }
      val toCreate = mutable.Map[String, CreatableTopic]()
      createTopicsRequest.data.topics.forEach { topic =>
        if (results.find(topic.name).errorCode == Errors.NONE.code) {
          toCreate += topic.name -> topic
        }
      }

      def handleCreateTopicsResults(errors: Map[String, ApiError]): Unit = {
        errors.foreach { case (topicName, error) =>
          val result = results.find(topicName)
          result.setErrorCode(error.error.code)
            .setErrorMessage(error.message)
          // Reset any configs in the response if Create failed
          if (error != ApiError.NONE) {
            result.setConfigs(List.empty.asJava)
              .setNumPartitions(-1)
              .setReplicationFactor(-1)
              .setTopicConfigErrorCode(Errors.NONE.code)
          }
        }
        sendResponseCallback(results)
      }

      adminManager.createTopics(
        createTopicsRequest.data.timeoutMs,
        createTopicsRequest.data.validateOnly,
        toCreate,
        authorizedForDescribeConfigs,
        controllerMutationQuota,
        handleCreateTopicsResults)
    }
  }

  def handleCreatePartitionsRequest(request: RequestChannel.Request): Unit = {
    val createPartitionsRequest = request.body[CreatePartitionsRequest]
    val controllerMutationQuota = quotas.controllerMutation.newQuotaFor(request, strictSinceVersion = 3)

    def sendResponseCallback(results: Map[String, ApiError]): Unit = {
      def createResponse(requestThrottleMs: Int): AbstractResponse = {
        val createPartitionsResults = results.map {
          case (topic, error) => new CreatePartitionsTopicResult()
            .setName(topic)
            .setErrorCode(error.error.code)
            .setErrorMessage(error.message)
        }.toSeq
        val responseBody = new CreatePartitionsResponse(new CreatePartitionsResponseData()
          .setThrottleTimeMs(requestThrottleMs)
          .setResults(createPartitionsResults.asJava))
        trace(s"Sending create partitions response $responseBody for correlation id ${request.header.correlationId} to " +
          s"client ${request.header.clientId}.")
        responseBody
      }
<<<<<<< HEAD

      sendResponseMaybeThrottleWithControllerQuota(controllerMutationQuota, request, createResponse)
=======
      requestHelper.sendResponseMaybeThrottleWithControllerQuota(controllerMutationQuota, request, createResponse)
>>>>>>> 4126cfd0
    }

    if (!controller.isActive) {
      val result = createPartitionsRequest.data.topics.asScala.map { topic =>
        (topic.name, new ApiError(Errors.NOT_CONTROLLER, null))
      }.toMap
      sendResponseCallback(result)
    } else {
      // Special handling to add duplicate topics to the response
      val topics = createPartitionsRequest.data.topics.asScala.toSeq
      val dupes = topics.groupBy(_.name)
        .filter {
          _._2.size > 1
        }
        .keySet
      val notDuped = topics.filterNot(topic => dupes.contains(topic.name))
      val (authorized, unauthorized) = authHelper.partitionSeqByAuthorized(request.context, ALTER, TOPIC,
        notDuped)(_.name)

      val (queuedForDeletion, valid) = authorized.partition { topic =>
        controller.topicDeletionManager.isTopicQueuedUpForDeletion(topic.name)
      }

      val errors = dupes.map(_ -> new ApiError(Errors.INVALID_REQUEST, "Duplicate topic in request.")) ++
        unauthorized.map(_.name -> new ApiError(Errors.TOPIC_AUTHORIZATION_FAILED, "The topic authorization is failed.")) ++
        queuedForDeletion.map(_.name -> new ApiError(Errors.INVALID_TOPIC_EXCEPTION, "The topic is queued for deletion."))

      adminManager.createPartitions(
        createPartitionsRequest.data.timeoutMs,
        valid,
        createPartitionsRequest.data.validateOnly,
        controllerMutationQuota,
        result => sendResponseCallback(result ++ errors))
    }
  }

  def handleDeleteTopicsRequest(request: RequestChannel.Request): Unit = {
    val controllerMutationQuota = quotas.controllerMutation.newQuotaFor(request, strictSinceVersion = 5)

    def sendResponseCallback(results: DeletableTopicResultCollection): Unit = {
      def createResponse(requestThrottleMs: Int): AbstractResponse = {
        val responseData = new DeleteTopicsResponseData()
          .setThrottleTimeMs(requestThrottleMs)
          .setResponses(results)
        val responseBody = new DeleteTopicsResponse(responseData)
        trace(s"Sending delete topics response $responseBody for correlation id ${request.header.correlationId} to client ${request.header.clientId}.")
        responseBody
      }
<<<<<<< HEAD

      sendResponseMaybeThrottleWithControllerQuota(controllerMutationQuota, request, createResponse)
=======
      requestHelper.sendResponseMaybeThrottleWithControllerQuota(controllerMutationQuota, request, createResponse)
>>>>>>> 4126cfd0
    }

    val deleteTopicRequest = request.body[DeleteTopicsRequest]
    val results = new DeletableTopicResultCollection(deleteTopicRequest.data.topicNames.size)
    val toDelete = mutable.Set[String]()
    if (!controller.isActive) {
      deleteTopicRequest.data.topicNames.forEach { topic =>
        results.add(new DeletableTopicResult()
          .setName(topic)
          .setErrorCode(Errors.NOT_CONTROLLER.code))
      }
      sendResponseCallback(results)
    } else if (!config.deleteTopicEnable) {
      val error = if (request.context.apiVersion < 3) Errors.INVALID_REQUEST else Errors.TOPIC_DELETION_DISABLED
      deleteTopicRequest.data.topicNames.forEach { topic =>
        results.add(new DeletableTopicResult()
          .setName(topic)
          .setErrorCode(error.code))
      }
      sendResponseCallback(results)
    } else {
      deleteTopicRequest.data.topicNames.forEach { topic =>
        results.add(new DeletableTopicResult()
          .setName(topic))
      }
      val authorizedTopics = authHelper.filterByAuthorized(request.context, DELETE, TOPIC,
        results.asScala)(_.name)
      results.forEach { topic =>
        if (!authorizedTopics.contains(topic.name))
          topic.setErrorCode(Errors.TOPIC_AUTHORIZATION_FAILED.code)
        else if (!metadataCache.contains(topic.name))
          topic.setErrorCode(Errors.UNKNOWN_TOPIC_OR_PARTITION.code)
        else
          toDelete += topic.name
      }
      // If no authorized topics return immediately
      if (toDelete.isEmpty)
        sendResponseCallback(results)
      else {
        def handleDeleteTopicsResults(errors: Map[String, Errors]): Unit = {
          errors.foreach {
            case (topicName, error) =>
              results.find(topicName)
                .setErrorCode(error.code)
          }
          sendResponseCallback(results)
        }

        adminManager.deleteTopics(
          deleteTopicRequest.data.timeoutMs,
          toDelete,
          controllerMutationQuota,
          handleDeleteTopicsResults
        )
      }
    }
  }

  def handleDeleteRecordsRequest(request: RequestChannel.Request): Unit = {
    val deleteRecordsRequest = request.body[DeleteRecordsRequest]

    val unauthorizedTopicResponses = mutable.Map[TopicPartition, DeleteRecordsPartitionResult]()
    val nonExistingTopicResponses = mutable.Map[TopicPartition, DeleteRecordsPartitionResult]()
    val authorizedForDeleteTopicOffsets = mutable.Map[TopicPartition, Long]()

    val topics = deleteRecordsRequest.data.topics.asScala
    val authorizedTopics = authHelper.filterByAuthorized(request.context, DELETE, TOPIC, topics)(_.name)
    val deleteTopicPartitions = topics.flatMap { deleteTopic =>
      deleteTopic.partitions.asScala.map { deletePartition =>
        new TopicPartition(deleteTopic.name, deletePartition.partitionIndex) -> deletePartition.offset
      }
    }
    for ((topicPartition, offset) <- deleteTopicPartitions) {
      if (!authorizedTopics.contains(topicPartition.topic))
        unauthorizedTopicResponses += topicPartition -> new DeleteRecordsPartitionResult()
          .setLowWatermark(DeleteRecordsResponse.INVALID_LOW_WATERMARK)
          .setErrorCode(Errors.TOPIC_AUTHORIZATION_FAILED.code)
      else if (!metadataCache.contains(topicPartition))
        nonExistingTopicResponses += topicPartition -> new DeleteRecordsPartitionResult()
          .setLowWatermark(DeleteRecordsResponse.INVALID_LOW_WATERMARK)
          .setErrorCode(Errors.UNKNOWN_TOPIC_OR_PARTITION.code)
      else
        authorizedForDeleteTopicOffsets += (topicPartition -> offset)
    }

    // the callback for sending a DeleteRecordsResponse
    def sendResponseCallback(authorizedTopicResponses: Map[TopicPartition, DeleteRecordsPartitionResult]): Unit = {
      val mergedResponseStatus = authorizedTopicResponses ++ unauthorizedTopicResponses ++ nonExistingTopicResponses
      mergedResponseStatus.forKeyValue { (topicPartition, status) =>
        if (status.errorCode != Errors.NONE.code) {
          debug("DeleteRecordsRequest with correlation id %d from client %s on partition %s failed due to %s".format(
            request.header.correlationId,
            request.header.clientId,
            topicPartition,
            Errors.forCode(status.errorCode).exceptionName))
        }
      }

      requestHelper.sendResponseMaybeThrottle(request, requestThrottleMs =>
        new DeleteRecordsResponse(new DeleteRecordsResponseData()
          .setThrottleTimeMs(requestThrottleMs)
          .setTopics(new DeleteRecordsResponseData.DeleteRecordsTopicResultCollection(mergedResponseStatus.groupBy(_._1.topic).map { case (topic, partitionMap) => {
            new DeleteRecordsTopicResult()
              .setName(topic)
              .setPartitions(new DeleteRecordsResponseData.DeleteRecordsPartitionResultCollection(partitionMap.map { case (topicPartition, partitionResult) => {
                new DeleteRecordsPartitionResult().setPartitionIndex(topicPartition.partition)
                  .setLowWatermark(partitionResult.lowWatermark)
                  .setErrorCode(partitionResult.errorCode)
              }
              }.toList.asJava.iterator()))
          }
          }.toList.asJava.iterator()))))
    }

    if (authorizedForDeleteTopicOffsets.isEmpty)
      sendResponseCallback(Map.empty)
    else {
      // call the replica manager to append messages to the replicas
      replicaManager.deleteRecords(
        deleteRecordsRequest.data.timeoutMs.toLong,
        authorizedForDeleteTopicOffsets,
        sendResponseCallback)
    }
  }

  def handleInitProducerIdRequest(request: RequestChannel.Request): Unit = {
    val initProducerIdRequest = request.body[InitProducerIdRequest]
    val transactionalId = initProducerIdRequest.data.transactionalId

    if (transactionalId != null) {
      if (!authHelper.authorize(request.context, WRITE, TRANSACTIONAL_ID, transactionalId)) {
        requestHelper.sendErrorResponseMaybeThrottle(request, Errors.TRANSACTIONAL_ID_AUTHORIZATION_FAILED.exception)
        return
      }
    } else if (!authHelper.authorize(request.context, IDEMPOTENT_WRITE, CLUSTER, CLUSTER_NAME, true, false)
        && !authHelper.authorizeByResourceType(request.context, AclOperation.WRITE, ResourceType.TOPIC)) {
      requestHelper.sendErrorResponseMaybeThrottle(request, Errors.CLUSTER_AUTHORIZATION_FAILED.exception)
      return
    }

    def sendResponseCallback(result: InitProducerIdResult): Unit = {
      def createResponse(requestThrottleMs: Int): AbstractResponse = {
        val finalError =
          if (initProducerIdRequest.version < 4 && result.error == Errors.PRODUCER_FENCED) {
            // For older clients, they could not understand the new PRODUCER_FENCED error code,
            // so we need to return the INVALID_PRODUCER_EPOCH to have the same client handling logic.
            Errors.INVALID_PRODUCER_EPOCH
          } else {
            result.error
          }
        val responseData = new InitProducerIdResponseData()
          .setProducerId(result.producerId)
          .setProducerEpoch(result.producerEpoch)
          .setThrottleTimeMs(requestThrottleMs)
          .setErrorCode(finalError.code)
        val responseBody = new InitProducerIdResponse(responseData)
        trace(s"Completed $transactionalId's InitProducerIdRequest with result $result from client ${request.header.clientId}.")
        responseBody
      }
<<<<<<< HEAD

      sendResponseMaybeThrottle(request, createResponse)
=======
      requestHelper.sendResponseMaybeThrottle(request, createResponse)
>>>>>>> 4126cfd0
    }

    val producerIdAndEpoch = (initProducerIdRequest.data.producerId, initProducerIdRequest.data.producerEpoch) match {
      case (RecordBatch.NO_PRODUCER_ID, RecordBatch.NO_PRODUCER_EPOCH) => Right(None)
      case (RecordBatch.NO_PRODUCER_ID, _) | (_, RecordBatch.NO_PRODUCER_EPOCH) => Left(Errors.INVALID_REQUEST)
      case (_, _) => Right(Some(new ProducerIdAndEpoch(initProducerIdRequest.data.producerId, initProducerIdRequest.data.producerEpoch)))
    }

    producerIdAndEpoch match {
      case Right(producerIdAndEpoch) => txnCoordinator.handleInitProducerId(transactionalId, initProducerIdRequest.data.transactionTimeoutMs,
        producerIdAndEpoch, sendResponseCallback)
      case Left(error) => requestHelper.sendErrorResponseMaybeThrottle(request, error.exception)
    }
  }

  def handleEndTxnRequest(request: RequestChannel.Request): Unit = {
    ensureInterBrokerVersion(KAFKA_0_11_0_IV0)
    val endTxnRequest = request.body[EndTxnRequest]
    val transactionalId = endTxnRequest.data.transactionalId

    if (authHelper.authorize(request.context, WRITE, TRANSACTIONAL_ID, transactionalId)) {
      def sendResponseCallback(error: Errors): Unit = {
        def createResponse(requestThrottleMs: Int): AbstractResponse = {
          val finalError =
            if (endTxnRequest.version < 2 && error == Errors.PRODUCER_FENCED) {
              // For older clients, they could not understand the new PRODUCER_FENCED error code,
              // so we need to return the INVALID_PRODUCER_EPOCH to have the same client handling logic.
              Errors.INVALID_PRODUCER_EPOCH
            } else {
              error
            }
          val responseBody = new EndTxnResponse(new EndTxnResponseData()
            .setErrorCode(finalError.code)
            .setThrottleTimeMs(requestThrottleMs))
          trace(s"Completed ${endTxnRequest.data.transactionalId}'s EndTxnRequest " +
            s"with committed: ${endTxnRequest.data.committed}, " +
            s"errors: $error from client ${request.header.clientId}.")
          responseBody
        }
<<<<<<< HEAD

        sendResponseMaybeThrottle(request, createResponse)
=======
        requestHelper.sendResponseMaybeThrottle(request, createResponse)
>>>>>>> 4126cfd0
      }

      txnCoordinator.handleEndTransaction(endTxnRequest.data.transactionalId,
        endTxnRequest.data.producerId,
        endTxnRequest.data.producerEpoch,
        endTxnRequest.result(),
        sendResponseCallback)
    } else
      requestHelper.sendResponseMaybeThrottle(request, requestThrottleMs =>
        new EndTxnResponse(new EndTxnResponseData()
          .setErrorCode(Errors.TRANSACTIONAL_ID_AUTHORIZATION_FAILED.code)
          .setThrottleTimeMs(requestThrottleMs))
      )
  }

  def handleWriteTxnMarkersRequest(request: RequestChannel.Request): Unit = {
    ensureInterBrokerVersion(KAFKA_0_11_0_IV0)
    authHelper.authorizeClusterOperation(request, CLUSTER_ACTION)
    val writeTxnMarkersRequest = request.body[WriteTxnMarkersRequest]
    val errors = new ConcurrentHashMap[java.lang.Long, util.Map[TopicPartition, Errors]]()
    val markers = writeTxnMarkersRequest.markers
    val numAppends = new AtomicInteger(markers.size)

    if (numAppends.get == 0) {
      requestHelper.sendResponseExemptThrottle(request, new WriteTxnMarkersResponse(errors))
      return
    }

    def updateErrors(producerId: Long, currentErrors: ConcurrentHashMap[TopicPartition, Errors]): Unit = {
      val previousErrors = errors.putIfAbsent(producerId, currentErrors)
      if (previousErrors != null)
        previousErrors.putAll(currentErrors)
    }

    /**
     * This is the call back invoked when a log append of transaction markers succeeds. This can be called multiple
     * times when handling a single WriteTxnMarkersRequest because there is one append per TransactionMarker in the
     * request, so there could be multiple appends of markers to the log. The final response will be sent only
     * after all appends have returned.
     */
    def maybeSendResponseCallback(producerId: Long, result: TransactionResult)(responseStatus: Map[TopicPartition, PartitionResponse]): Unit = {
      trace(s"End transaction marker append for producer id $producerId completed with status: $responseStatus")
      val currentErrors = new ConcurrentHashMap[TopicPartition, Errors](responseStatus.map { case (k, v) => k -> v.error }.asJava)
      updateErrors(producerId, currentErrors)
      val successfulOffsetsPartitions = responseStatus.filter { case (topicPartition, partitionResponse) =>
        topicPartition.topic == GROUP_METADATA_TOPIC_NAME && partitionResponse.error == Errors.NONE
      }.keys

      if (successfulOffsetsPartitions.nonEmpty) {
        // as soon as the end transaction marker has been written for a transactional offset commit,
        // call to the group coordinator to materialize the offsets into the cache
        try {
          groupCoordinator.scheduleHandleTxnCompletion(producerId, successfulOffsetsPartitions, result)
        } catch {
          case e: Exception =>
            error(s"Received an exception while trying to update the offsets cache on transaction marker append", e)
            val updatedErrors = new ConcurrentHashMap[TopicPartition, Errors]()
            successfulOffsetsPartitions.foreach(updatedErrors.put(_, Errors.UNKNOWN_SERVER_ERROR))
            updateErrors(producerId, updatedErrors)
        }
      }

      if (numAppends.decrementAndGet() == 0)
        requestHelper.sendResponseExemptThrottle(request, new WriteTxnMarkersResponse(errors))
    }

    // TODO: The current append API makes doing separate writes per producerId a little easier, but it would
    // be nice to have only one append to the log. This requires pushing the building of the control records
    // into Log so that we only append those having a valid producer epoch, and exposing a new appendControlRecord
    // API in ReplicaManager. For now, we've done the simpler approach
    var skippedMarkers = 0
    for (marker <- markers.asScala) {
      val producerId = marker.producerId
      val partitionsWithCompatibleMessageFormat = new mutable.ArrayBuffer[TopicPartition]

      val currentErrors = new ConcurrentHashMap[TopicPartition, Errors]()
      marker.partitions.forEach { partition =>
        replicaManager.getMagic(partition) match {
          case Some(magic) =>
            if (magic < RecordBatch.MAGIC_VALUE_V2)
              currentErrors.put(partition, Errors.UNSUPPORTED_FOR_MESSAGE_FORMAT)
            else
              partitionsWithCompatibleMessageFormat += partition
          case None =>
            currentErrors.put(partition, Errors.UNKNOWN_TOPIC_OR_PARTITION)
        }
      }

      if (!currentErrors.isEmpty)
        updateErrors(producerId, currentErrors)

      if (partitionsWithCompatibleMessageFormat.isEmpty) {
        numAppends.decrementAndGet()
        skippedMarkers += 1
      } else {
        val controlRecords = partitionsWithCompatibleMessageFormat.map { partition =>
          val controlRecordType = marker.transactionResult match {
            case TransactionResult.COMMIT => ControlRecordType.COMMIT
            case TransactionResult.ABORT => ControlRecordType.ABORT
          }
          val endTxnMarker = new EndTransactionMarker(controlRecordType, marker.coordinatorEpoch)
          partition -> MemoryRecords.withEndTransactionMarker(producerId, marker.producerEpoch, endTxnMarker)
        }.toMap

        replicaManager.appendRecords(
          timeout = config.requestTimeoutMs.toLong,
          requiredAcks = -1,
          internalTopicsAllowed = true,
          origin = AppendOrigin.Coordinator,
          entriesPerPartition = controlRecords,
          responseCallback = maybeSendResponseCallback(producerId, marker.transactionResult))
      }
    }

    // No log appends were written as all partitions had incorrect log format
    // so we need to send the error response
    if (skippedMarkers == markers.size)
      requestHelper.sendResponseExemptThrottle(request, new WriteTxnMarkersResponse(errors))
  }

  def ensureInterBrokerVersion(version: ApiVersion): Unit = {
    if (config.interBrokerProtocolVersion < version)
      throw new UnsupportedVersionException(s"inter.broker.protocol.version: ${config.interBrokerProtocolVersion.version} is less than the required version: ${version.version}")
  }

  def handleAddPartitionToTxnRequest(request: RequestChannel.Request): Unit = {
    ensureInterBrokerVersion(KAFKA_0_11_0_IV0)
    val addPartitionsToTxnRequest = request.body[AddPartitionsToTxnRequest]
    val transactionalId = addPartitionsToTxnRequest.data.transactionalId
    val partitionsToAdd = addPartitionsToTxnRequest.partitions.asScala
    if (!authHelper.authorize(request.context, WRITE, TRANSACTIONAL_ID, transactionalId))
      requestHelper.sendResponseMaybeThrottle(request, requestThrottleMs =>
        addPartitionsToTxnRequest.getErrorResponse(requestThrottleMs, Errors.TRANSACTIONAL_ID_AUTHORIZATION_FAILED.exception))
    else {
      val unauthorizedTopicErrors = mutable.Map[TopicPartition, Errors]()
      val nonExistingTopicErrors = mutable.Map[TopicPartition, Errors]()
      val authorizedPartitions = mutable.Set[TopicPartition]()

      val authorizedTopics = authHelper.filterByAuthorized(request.context, WRITE, TOPIC,
        partitionsToAdd.filterNot(tp => Topic.isInternal(tp.topic)))(_.topic)
      for (topicPartition <- partitionsToAdd) {
        if (!authorizedTopics.contains(topicPartition.topic))
          unauthorizedTopicErrors += topicPartition -> Errors.TOPIC_AUTHORIZATION_FAILED
        else if (!metadataCache.contains(topicPartition))
          nonExistingTopicErrors += topicPartition -> Errors.UNKNOWN_TOPIC_OR_PARTITION
        else
          authorizedPartitions.add(topicPartition)
      }

      if (unauthorizedTopicErrors.nonEmpty || nonExistingTopicErrors.nonEmpty) {
        // Any failed partition check causes the entire request to fail. We send the appropriate error codes for the
        // partitions which failed, and an 'OPERATION_NOT_ATTEMPTED' error code for the partitions which succeeded
        // the authorization check to indicate that they were not added to the transaction.
        val partitionErrors = unauthorizedTopicErrors ++ nonExistingTopicErrors ++
          authorizedPartitions.map(_ -> Errors.OPERATION_NOT_ATTEMPTED)
        requestHelper.sendResponseMaybeThrottle(request, requestThrottleMs =>
          new AddPartitionsToTxnResponse(requestThrottleMs, partitionErrors.asJava))
      } else {
        def sendResponseCallback(error: Errors): Unit = {
          def createResponse(requestThrottleMs: Int): AbstractResponse = {
            val finalError =
              if (addPartitionsToTxnRequest.version < 2 && error == Errors.PRODUCER_FENCED) {
                // For older clients, they could not understand the new PRODUCER_FENCED error code,
                // so we need to return the old INVALID_PRODUCER_EPOCH to have the same client handling logic.
                Errors.INVALID_PRODUCER_EPOCH
              } else {
                error
              }

            val responseBody: AddPartitionsToTxnResponse = new AddPartitionsToTxnResponse(requestThrottleMs,
              partitionsToAdd.map { tp => (tp, finalError) }.toMap.asJava)
            trace(s"Completed $transactionalId's AddPartitionsToTxnRequest with partitions $partitionsToAdd: errors: $error from client ${request.header.clientId}")
            responseBody
          }


          requestHelper.sendResponseMaybeThrottle(request, createResponse)
        }

        txnCoordinator.handleAddPartitionsToTransaction(transactionalId,
          addPartitionsToTxnRequest.data.producerId,
          addPartitionsToTxnRequest.data.producerEpoch,
          authorizedPartitions,
          sendResponseCallback)
      }
    }
  }

  def handleAddOffsetsToTxnRequest(request: RequestChannel.Request): Unit = {
    ensureInterBrokerVersion(KAFKA_0_11_0_IV0)
    val addOffsetsToTxnRequest = request.body[AddOffsetsToTxnRequest]
    val transactionalId = addOffsetsToTxnRequest.data.transactionalId
    val groupId = addOffsetsToTxnRequest.data.groupId
    val offsetTopicPartition = new TopicPartition(GROUP_METADATA_TOPIC_NAME, groupCoordinator.partitionFor(groupId))

    if (!authHelper.authorize(request.context, WRITE, TRANSACTIONAL_ID, transactionalId))
      requestHelper.sendResponseMaybeThrottle(request, requestThrottleMs =>
        new AddOffsetsToTxnResponse(new AddOffsetsToTxnResponseData()
          .setErrorCode(Errors.TRANSACTIONAL_ID_AUTHORIZATION_FAILED.code)
          .setThrottleTimeMs(requestThrottleMs)))
    else if (!authHelper.authorize(request.context, READ, GROUP, groupId))
      requestHelper.sendResponseMaybeThrottle(request, requestThrottleMs =>
        new AddOffsetsToTxnResponse(new AddOffsetsToTxnResponseData()
          .setErrorCode(Errors.GROUP_AUTHORIZATION_FAILED.code)
          .setThrottleTimeMs(requestThrottleMs))
      )
    else {
      def sendResponseCallback(error: Errors): Unit = {
        def createResponse(requestThrottleMs: Int): AbstractResponse = {
          val finalError =
            if (addOffsetsToTxnRequest.version < 2 && error == Errors.PRODUCER_FENCED) {
              // For older clients, they could not understand the new PRODUCER_FENCED error code,
              // so we need to return the old INVALID_PRODUCER_EPOCH to have the same client handling logic.
              Errors.INVALID_PRODUCER_EPOCH
            } else {
              error
            }

          val responseBody: AddOffsetsToTxnResponse = new AddOffsetsToTxnResponse(
            new AddOffsetsToTxnResponseData()
              .setErrorCode(finalError.code)
              .setThrottleTimeMs(requestThrottleMs))
          trace(s"Completed $transactionalId's AddOffsetsToTxnRequest for group $groupId on partition " +
            s"$offsetTopicPartition: errors: $error from client ${request.header.clientId}")
          responseBody
        }
<<<<<<< HEAD

        sendResponseMaybeThrottle(request, createResponse)
=======
        requestHelper.sendResponseMaybeThrottle(request, createResponse)
>>>>>>> 4126cfd0
      }

      txnCoordinator.handleAddPartitionsToTransaction(transactionalId,
        addOffsetsToTxnRequest.data.producerId,
        addOffsetsToTxnRequest.data.producerEpoch,
        Set(offsetTopicPartition),
        sendResponseCallback)
    }
  }

  def handleTxnOffsetCommitRequest(request: RequestChannel.Request): Unit = {
    ensureInterBrokerVersion(KAFKA_0_11_0_IV0)
    val header = request.header
    val txnOffsetCommitRequest = request.body[TxnOffsetCommitRequest]

    // authorize for the transactionalId and the consumer group. Note that we skip producerId authorization
    // since it is implied by transactionalId authorization
    if (!authHelper.authorize(request.context, WRITE, TRANSACTIONAL_ID, txnOffsetCommitRequest.data.transactionalId))
      requestHelper.sendErrorResponseMaybeThrottle(request, Errors.TRANSACTIONAL_ID_AUTHORIZATION_FAILED.exception)
    else if (!authHelper.authorize(request.context, READ, GROUP, txnOffsetCommitRequest.data.groupId))
      requestHelper.sendErrorResponseMaybeThrottle(request, Errors.GROUP_AUTHORIZATION_FAILED.exception)
    else {
      val unauthorizedTopicErrors = mutable.Map[TopicPartition, Errors]()
      val nonExistingTopicErrors = mutable.Map[TopicPartition, Errors]()
      val authorizedTopicCommittedOffsets = mutable.Map[TopicPartition, TxnOffsetCommitRequest.CommittedOffset]()
      val committedOffsets = txnOffsetCommitRequest.offsets.asScala
      val authorizedTopics = authHelper.filterByAuthorized(request.context, READ, TOPIC, committedOffsets)(_._1.topic)

      for ((topicPartition, commitedOffset) <- committedOffsets) {
        if (!authorizedTopics.contains(topicPartition.topic))
          unauthorizedTopicErrors += topicPartition -> Errors.TOPIC_AUTHORIZATION_FAILED
        else if (!metadataCache.contains(topicPartition))
          nonExistingTopicErrors += topicPartition -> Errors.UNKNOWN_TOPIC_OR_PARTITION
        else
          authorizedTopicCommittedOffsets += (topicPartition -> commitedOffset)
      }

      // the callback for sending an offset commit response
      def sendResponseCallback(authorizedTopicErrors: Map[TopicPartition, Errors]): Unit = {
        val combinedCommitStatus = mutable.Map() ++= authorizedTopicErrors ++= unauthorizedTopicErrors ++= nonExistingTopicErrors
        if (isDebugEnabled)
          combinedCommitStatus.forKeyValue { (topicPartition, error) =>
            if (error != Errors.NONE) {
              debug(s"TxnOffsetCommit with correlation id ${header.correlationId} from client ${header.clientId} " +
                s"on partition $topicPartition failed due to ${error.exceptionName}")
            }
          }

        // We need to replace COORDINATOR_LOAD_IN_PROGRESS with COORDINATOR_NOT_AVAILABLE
        // for older producer client from 0.11 to prior 2.0, which could potentially crash due
        // to unexpected loading error. This bug is fixed later by KAFKA-7296. Clients using
        // txn commit protocol >= 2 (version 2.3 and onwards) are guaranteed to have
        // the fix to check for the loading error.
        if (txnOffsetCommitRequest.version < 2) {
          combinedCommitStatus ++= combinedCommitStatus.collect {
            case (tp, error) if error == Errors.COORDINATOR_LOAD_IN_PROGRESS => tp -> Errors.COORDINATOR_NOT_AVAILABLE
          }
        }

        requestHelper.sendResponseMaybeThrottle(request, requestThrottleMs =>
          new TxnOffsetCommitResponse(requestThrottleMs, combinedCommitStatus.asJava))
      }

      if (authorizedTopicCommittedOffsets.isEmpty)
        sendResponseCallback(Map.empty)
      else {
        val offsetMetadata = convertTxnOffsets(authorizedTopicCommittedOffsets.toMap)
        groupCoordinator.handleTxnCommitOffsets(
          txnOffsetCommitRequest.data.groupId,
          txnOffsetCommitRequest.data.producerId,
          txnOffsetCommitRequest.data.producerEpoch,
          txnOffsetCommitRequest.data.memberId,
          Option(txnOffsetCommitRequest.data.groupInstanceId),
          txnOffsetCommitRequest.data.generationId,
          offsetMetadata,
          sendResponseCallback)
      }
    }
  }

  private def convertTxnOffsets(offsetsMap: immutable.Map[TopicPartition, TxnOffsetCommitRequest.CommittedOffset]): immutable.Map[TopicPartition, OffsetAndMetadata] = {
    val currentTimestamp = time.milliseconds
    offsetsMap.map { case (topicPartition, partitionData) =>
      val metadata = if (partitionData.metadata == null) OffsetAndMetadata.NoMetadata else partitionData.metadata
      topicPartition -> new OffsetAndMetadata(
        offset = partitionData.offset,
        leaderEpoch = partitionData.leaderEpoch,
        metadata = metadata,
        commitTimestamp = currentTimestamp,
        expireTimestamp = None)
    }
  }

  def handleDescribeAcls(request: RequestChannel.Request): Unit = {
    authHelper.authorizeClusterOperation(request, DESCRIBE)
    val describeAclsRequest = request.body[DescribeAclsRequest]
    authorizer match {
      case None =>
        requestHelper.sendResponseMaybeThrottle(request, requestThrottleMs =>
          new DescribeAclsResponse(new DescribeAclsResponseData()
            .setErrorCode(Errors.SECURITY_DISABLED.code)
            .setErrorMessage("No Authorizer is configured on the broker")
            .setThrottleTimeMs(requestThrottleMs),
          describeAclsRequest.version))
      case Some(auth) =>
        val filter = describeAclsRequest.filter
        val returnedAcls = new util.HashSet[AclBinding]()
        auth.acls(filter).forEach(returnedAcls.add)
        requestHelper.sendResponseMaybeThrottle(request, requestThrottleMs =>
          new DescribeAclsResponse(new DescribeAclsResponseData()
            .setThrottleTimeMs(requestThrottleMs)
            .setResources(DescribeAclsResponse.aclsResources(returnedAcls)),
          describeAclsRequest.version))
    }
  }

  def handleCreateAcls(request: RequestChannel.Request): Unit = {
    authHelper.authorizeClusterOperation(request, ALTER)
    val createAclsRequest = request.body[CreateAclsRequest]

    authorizer match {
      case None => requestHelper.sendResponseMaybeThrottle(request, requestThrottleMs =>
        createAclsRequest.getErrorResponse(requestThrottleMs,
          new SecurityDisabledException("No Authorizer is configured on the broker.")))
      case Some(auth) =>
        val allBindings = createAclsRequest.aclCreations.asScala.map(CreateAclsRequest.aclBinding)
        val errorResults = mutable.Map[AclBinding, AclCreateResult]()
        val validBindings = new ArrayBuffer[AclBinding]
        allBindings.foreach { acl =>
          val resource = acl.pattern
          val throwable = if (resource.resourceType == ResourceType.CLUSTER && !AuthorizerUtils.isClusterResource(resource.name))
            new InvalidRequestException("The only valid name for the CLUSTER resource is " + CLUSTER_NAME)
          else if (resource.name.isEmpty)
            new InvalidRequestException("Invalid empty resource name")
          else
            null
          if (throwable != null) {
            debug(s"Failed to add acl $acl to $resource", throwable)
            errorResults(acl) = new AclCreateResult(throwable)
          } else
            validBindings += acl
        }

        val createResults = auth.createAcls(request.context, validBindings.asJava).asScala.map(_.toCompletableFuture)

        def sendResponseCallback(): Unit = {
          val aclCreationResults = allBindings.map { acl =>
            val result = errorResults.getOrElse(acl, createResults(validBindings.indexOf(acl)).get)
            val creationResult = new AclCreationResult()
            result.exception.asScala.foreach { throwable =>
              val apiError = ApiError.fromThrowable(throwable)
              creationResult
                .setErrorCode(apiError.error.code)
                .setErrorMessage(apiError.message)
            }
            creationResult
          }
          requestHelper.sendResponseMaybeThrottle(request, requestThrottleMs =>
            new CreateAclsResponse(new CreateAclsResponseData()
              .setThrottleTimeMs(requestThrottleMs)
              .setResults(aclCreationResults.asJava)))
        }

        alterAclsPurgatory.tryCompleteElseWatch(config.connectionsMaxIdleMs, createResults, sendResponseCallback)
    }
  }

  def handleDeleteAcls(request: RequestChannel.Request): Unit = {
    authHelper.authorizeClusterOperation(request, ALTER)
    val deleteAclsRequest = request.body[DeleteAclsRequest]
    authorizer match {
      case None =>
        requestHelper.sendResponseMaybeThrottle(request, requestThrottleMs =>
          deleteAclsRequest.getErrorResponse(requestThrottleMs,
            new SecurityDisabledException("No Authorizer is configured on the broker.")))
      case Some(auth) =>

        val deleteResults = auth.deleteAcls(request.context, deleteAclsRequest.filters)
          .asScala.map(_.toCompletableFuture).toList

        def sendResponseCallback(): Unit = {
          val filterResults = deleteResults.map(_.get).map(DeleteAclsResponse.filterResult).asJava
          requestHelper.sendResponseMaybeThrottle(request, requestThrottleMs =>
            new DeleteAclsResponse(
              new DeleteAclsResponseData()
                .setThrottleTimeMs(requestThrottleMs)
                .setFilterResults(filterResults),
              deleteAclsRequest.version))
        }

        alterAclsPurgatory.tryCompleteElseWatch(config.connectionsMaxIdleMs, deleteResults, sendResponseCallback)
    }
  }

  def handleOffsetForLeaderEpochRequest(request: RequestChannel.Request): Unit = {
    val offsetForLeaderEpoch = request.body[OffsetsForLeaderEpochRequest]
    val topics = offsetForLeaderEpoch.data.topics.asScala.toSeq

    // The OffsetsForLeaderEpoch API was initially only used for inter-broker communication and required
    // cluster permission. With KIP-320, the consumer now also uses this API to check for log truncation
    // following a leader change, so we also allow topic describe permission.
    val (authorizedTopics, unauthorizedTopics) =
      if (authHelper.authorize(request.context, CLUSTER_ACTION, CLUSTER, CLUSTER_NAME, logIfDenied = false))
        (topics, Seq.empty[OffsetForLeaderTopic])
      else authHelper.partitionSeqByAuthorized(request.context, DESCRIBE, TOPIC, topics)(_.topic)

    val endOffsetsForAuthorizedPartitions = replicaManager.lastOffsetForLeaderEpoch(authorizedTopics)
    val endOffsetsForUnauthorizedPartitions = unauthorizedTopics.map { offsetForLeaderTopic =>
      val partitions = offsetForLeaderTopic.partitions.asScala.map { offsetForLeaderPartition =>
        new EpochEndOffset()
          .setPartition(offsetForLeaderPartition.partition)
          .setErrorCode(Errors.TOPIC_AUTHORIZATION_FAILED.code)
      }

      new OffsetForLeaderTopicResult()
        .setTopic(offsetForLeaderTopic.topic)
        .setPartitions(partitions.toList.asJava)
    }

    val endOffsetsForAllTopics = new OffsetForLeaderTopicResultCollection(
      (endOffsetsForAuthorizedPartitions ++ endOffsetsForUnauthorizedPartitions).asJava.iterator
    )

    requestHelper.sendResponseMaybeThrottle(request, requestThrottleMs =>
      new OffsetsForLeaderEpochResponse(new OffsetForLeaderEpochResponseData()
        .setThrottleTimeMs(requestThrottleMs)
        .setTopics(endOffsetsForAllTopics)))
  }

  def handleAlterConfigsRequest(request: RequestChannel.Request): Unit = {
    val alterConfigsRequest = request.body[AlterConfigsRequest]
    val (authorizedResources, unauthorizedResources) = alterConfigsRequest.configs.asScala.toMap.partition { case (resource, _) =>
      resource.`type` match {
        case ConfigResource.Type.BROKER_LOGGER =>
          throw new InvalidRequestException(s"AlterConfigs is deprecated and does not support the resource type ${ConfigResource.Type.BROKER_LOGGER}")
        case ConfigResource.Type.BROKER =>
          authHelper.authorize(request.context, ALTER_CONFIGS, CLUSTER, CLUSTER_NAME)
        case ConfigResource.Type.TOPIC =>
          authHelper.authorize(request.context, ALTER_CONFIGS, TOPIC, resource.name)
        case rt => throw new InvalidRequestException(s"Unexpected resource type $rt")
      }
    }
    val authorizedResult = adminManager.alterConfigs(authorizedResources, alterConfigsRequest.validateOnly)
    val unauthorizedResult = unauthorizedResources.keys.map { resource =>
      resource -> configsAuthorizationApiError(resource)
    }

    def responseCallback(requestThrottleMs: Int): AlterConfigsResponse = {
      val data = new AlterConfigsResponseData()
        .setThrottleTimeMs(requestThrottleMs)
      (authorizedResult ++ unauthorizedResult).foreach { case (resource, error) =>
        data.responses().add(new AlterConfigsResourceResponse()
          .setErrorCode(error.error.code)
          .setErrorMessage(error.message)
          .setResourceName(resource.name)
          .setResourceType(resource.`type`.id))
      }
      new AlterConfigsResponse(data)
    }
<<<<<<< HEAD

    sendResponseMaybeThrottle(request, responseCallback)
=======
    requestHelper.sendResponseMaybeThrottle(request, responseCallback)
>>>>>>> 4126cfd0
  }

  def handleAlterPartitionReassignmentsRequest(request: RequestChannel.Request): Unit = {
    authHelper.authorizeClusterOperation(request, ALTER)
    val alterPartitionReassignmentsRequest = request.body[AlterPartitionReassignmentsRequest]

    def sendResponseCallback(result: Either[Map[TopicPartition, ApiError], ApiError]): Unit = {
      val responseData = result match {
        case Right(topLevelError) =>
          new AlterPartitionReassignmentsResponseData().setErrorMessage(topLevelError.message).setErrorCode(topLevelError.error.code)

        case Left(assignments) =>
          val topicResponses = assignments.groupBy(_._1.topic).map {
            case (topic, reassignmentsByTp) =>
              val partitionResponses = reassignmentsByTp.map {
                case (topicPartition, error) =>
                  new ReassignablePartitionResponse().setPartitionIndex(topicPartition.partition)
                    .setErrorCode(error.error.code).setErrorMessage(error.message)
              }
              new ReassignableTopicResponse().setName(topic).setPartitions(partitionResponses.toList.asJava)
          }
          new AlterPartitionReassignmentsResponseData().setResponses(topicResponses.toList.asJava)
      }

      requestHelper.sendResponseMaybeThrottle(request, requestThrottleMs =>
        new AlterPartitionReassignmentsResponse(responseData.setThrottleTimeMs(requestThrottleMs))
      )
    }

    val reassignments = alterPartitionReassignmentsRequest.data.topics.asScala.flatMap {
      reassignableTopic => reassignableTopic.partitions.asScala.map {
        reassignablePartition =>
          val tp = new TopicPartition(reassignableTopic.name, reassignablePartition.partitionIndex)
          if (reassignablePartition.replicas == null)
            tp -> None // revert call
          else
            tp -> Some(reassignablePartition.replicas.asScala.map(_.toInt))
      }
    }.toMap

    controller.alterPartitionReassignments(reassignments, sendResponseCallback)
  }

  def handleListPartitionReassignmentsRequest(request: RequestChannel.Request): Unit = {
    authHelper.authorizeClusterOperation(request, DESCRIBE)
    val listPartitionReassignmentsRequest = request.body[ListPartitionReassignmentsRequest]

    def sendResponseCallback(result: Either[Map[TopicPartition, ReplicaAssignment], ApiError]): Unit = {
      val responseData = result match {
        case Right(error) => new ListPartitionReassignmentsResponseData().setErrorMessage(error.message).setErrorCode(error.error.code)

        case Left(assignments) =>
          val topicReassignments = assignments.groupBy(_._1.topic).map {
            case (topic, reassignmentsByTp) =>
              val partitionReassignments = reassignmentsByTp.map {
                case (topicPartition, assignment) =>
                  new ListPartitionReassignmentsResponseData.OngoingPartitionReassignment()
                    .setPartitionIndex(topicPartition.partition)
                    .setAddingReplicas(assignment.addingReplicas.toList.asJava.asInstanceOf[java.util.List[java.lang.Integer]])
                    .setRemovingReplicas(assignment.removingReplicas.toList.asJava.asInstanceOf[java.util.List[java.lang.Integer]])
                    .setReplicas(assignment.replicas.toList.asJava.asInstanceOf[java.util.List[java.lang.Integer]])
              }.toList

              new ListPartitionReassignmentsResponseData.OngoingTopicReassignment().setName(topic)
                .setPartitions(partitionReassignments.asJava)
          }.toList

          new ListPartitionReassignmentsResponseData().setTopics(topicReassignments.asJava)
      }

      requestHelper.sendResponseMaybeThrottle(request, requestThrottleMs =>
        new ListPartitionReassignmentsResponse(responseData.setThrottleTimeMs(requestThrottleMs))
      )
    }

    val partitionsOpt = listPartitionReassignmentsRequest.data.topics match {
      case topics: Any =>
        Some(topics.iterator().asScala.flatMap { topic =>
          topic.partitionIndexes.iterator().asScala
            .map { tp => new TopicPartition(topic.name(), tp) }
        }.toSet)
      case _ => None
    }

    controller.listPartitionReassignments(partitionsOpt, sendResponseCallback)
  }

  private def configsAuthorizationApiError(resource: ConfigResource): ApiError = {
    val error = resource.`type` match {
      case ConfigResource.Type.BROKER | ConfigResource.Type.BROKER_LOGGER => Errors.CLUSTER_AUTHORIZATION_FAILED
      case ConfigResource.Type.TOPIC => Errors.TOPIC_AUTHORIZATION_FAILED
      case rt => throw new InvalidRequestException(s"Unexpected resource type $rt for resource ${resource.name}")
    }
    new ApiError(error, null)
  }

  def handleIncrementalAlterConfigsRequest(request: RequestChannel.Request): Unit = {
    val alterConfigsRequest = request.body[IncrementalAlterConfigsRequest]

    val configs = alterConfigsRequest.data.resources.iterator.asScala.map { alterConfigResource =>
      val configResource = new ConfigResource(ConfigResource.Type.forId(alterConfigResource.resourceType),
        alterConfigResource.resourceName)
      configResource -> alterConfigResource.configs.iterator.asScala.map {
        alterConfig => new AlterConfigOp(new ConfigEntry(alterConfig.name, alterConfig.value),
          OpType.forId(alterConfig.configOperation))
      }.toBuffer
    }.toMap

    val (authorizedResources, unauthorizedResources) = configs.partition { case (resource, _) =>
      resource.`type` match {
        case ConfigResource.Type.BROKER | ConfigResource.Type.BROKER_LOGGER =>
          authHelper.authorize(request.context, ALTER_CONFIGS, CLUSTER, CLUSTER_NAME)
        case ConfigResource.Type.TOPIC =>
          authHelper.authorize(request.context, ALTER_CONFIGS, TOPIC, resource.name)
        case rt => throw new InvalidRequestException(s"Unexpected resource type $rt")
      }
    }

    val authorizedResult = adminManager.incrementalAlterConfigs(authorizedResources, alterConfigsRequest.data.validateOnly)
    val unauthorizedResult = unauthorizedResources.keys.map { resource =>
      resource -> configsAuthorizationApiError(resource)
    }

    requestHelper.sendResponseMaybeThrottle(request, requestThrottleMs => new IncrementalAlterConfigsResponse(
      requestThrottleMs, (authorizedResult ++ unauthorizedResult).asJava))
  }

  def handleDescribeConfigsRequest(request: RequestChannel.Request): Unit = {
    val describeConfigsRequest = request.body[DescribeConfigsRequest]
    val (authorizedResources, unauthorizedResources) = describeConfigsRequest.data.resources.asScala.partition { resource =>
      ConfigResource.Type.forId(resource.resourceType) match {
        case ConfigResource.Type.BROKER | ConfigResource.Type.BROKER_LOGGER =>
          authHelper.authorize(request.context, DESCRIBE_CONFIGS, CLUSTER, CLUSTER_NAME)
        case ConfigResource.Type.TOPIC =>
          authHelper.authorize(request.context, DESCRIBE_CONFIGS, TOPIC, resource.resourceName)
        case rt => throw new InvalidRequestException(s"Unexpected resource type $rt for resource ${resource.resourceName}")
      }
    }
    val authorizedConfigs = adminManager.describeConfigs(authorizedResources.toList, describeConfigsRequest.data.includeSynonyms, describeConfigsRequest.data.includeDocumentation)
    val unauthorizedConfigs = unauthorizedResources.map { resource =>
      val error = ConfigResource.Type.forId(resource.resourceType) match {
        case ConfigResource.Type.BROKER | ConfigResource.Type.BROKER_LOGGER => Errors.CLUSTER_AUTHORIZATION_FAILED
        case ConfigResource.Type.TOPIC => Errors.TOPIC_AUTHORIZATION_FAILED
        case rt => throw new InvalidRequestException(s"Unexpected resource type $rt for resource ${resource.resourceName}")
      }
      new DescribeConfigsResponseData.DescribeConfigsResult().setErrorCode(error.code)
        .setErrorMessage(error.message)
        .setConfigs(Collections.emptyList[DescribeConfigsResponseData.DescribeConfigsResourceResult])
        .setResourceName(resource.resourceName)
        .setResourceType(resource.resourceType)
    }

    requestHelper.sendResponseMaybeThrottle(request, requestThrottleMs =>
      new DescribeConfigsResponse(new DescribeConfigsResponseData().setThrottleTimeMs(requestThrottleMs)
        .setResults((authorizedConfigs ++ unauthorizedConfigs).asJava)))
  }

  def handleAlterReplicaLogDirsRequest(request: RequestChannel.Request): Unit = {
    val alterReplicaDirsRequest = request.body[AlterReplicaLogDirsRequest]
    if (authHelper.authorize(request.context, ALTER, CLUSTER, CLUSTER_NAME)) {
      val result = replicaManager.alterReplicaLogDirs(alterReplicaDirsRequest.partitionDirs.asScala)
      requestHelper.sendResponseMaybeThrottle(request, requestThrottleMs =>
        new AlterReplicaLogDirsResponse(new AlterReplicaLogDirsResponseData()
          .setResults(result.groupBy(_._1.topic).map {
            case (topic, errors) => new AlterReplicaLogDirsResponseData.AlterReplicaLogDirTopicResult()
              .setTopicName(topic)
              .setPartitions(errors.map {
                case (tp, error) => new AlterReplicaLogDirsResponseData.AlterReplicaLogDirPartitionResult()
                  .setPartitionIndex(tp.partition)
                  .setErrorCode(error.code)
              }.toList.asJava)
          }.toList.asJava)
          .setThrottleTimeMs(requestThrottleMs)))
    } else {
      requestHelper.sendResponseMaybeThrottle(request, requestThrottleMs =>
        alterReplicaDirsRequest.getErrorResponse(requestThrottleMs, Errors.CLUSTER_AUTHORIZATION_FAILED.exception))
    }
  }

  def handleDescribeLogDirsRequest(request: RequestChannel.Request): Unit = {
    val describeLogDirsDirRequest = request.body[DescribeLogDirsRequest]
    val logDirInfos = {
      if (authHelper.authorize(request.context, DESCRIBE, CLUSTER, CLUSTER_NAME)) {
        val partitions =
          if (describeLogDirsDirRequest.isAllTopicPartitions)
            replicaManager.logManager.allLogs.map(_.topicPartition).toSet
          else
            describeLogDirsDirRequest.data.topics.asScala.flatMap(
              logDirTopic => logDirTopic.partitionIndex.asScala.map(partitionIndex =>
                new TopicPartition(logDirTopic.topic, partitionIndex))).toSet

        replicaManager.describeLogDirs(partitions)
      } else {
        List.empty[DescribeLogDirsResponseData.DescribeLogDirsResult]
      }
    }
    requestHelper.sendResponseMaybeThrottle(request, throttleTimeMs => new DescribeLogDirsResponse(new DescribeLogDirsResponseData()
      .setThrottleTimeMs(throttleTimeMs)
      .setResults(logDirInfos.asJava)))
  }

  def handleCreateTokenRequest(request: RequestChannel.Request): Unit = {
    val createTokenRequest = request.body[CreateDelegationTokenRequest]

    // the callback for sending a create token response
    def sendResponseCallback(createResult: CreateTokenResult): Unit = {
      trace(s"Sending create token response for correlation id ${request.header.correlationId} " +
        s"to client ${request.header.clientId}.")
      requestHelper.sendResponseMaybeThrottle(request, requestThrottleMs =>
        CreateDelegationTokenResponse.prepareResponse(requestThrottleMs, createResult.error, request.context.principal, createResult.issueTimestamp,
          createResult.expiryTimestamp, createResult.maxTimestamp, createResult.tokenId, ByteBuffer.wrap(createResult.hmac)))
    }

    if (!allowTokenRequests(request))
      requestHelper.sendResponseMaybeThrottle(request, requestThrottleMs =>
        CreateDelegationTokenResponse.prepareResponse(requestThrottleMs, Errors.DELEGATION_TOKEN_REQUEST_NOT_ALLOWED, request.context.principal))
    else {
      val renewerList = createTokenRequest.data.renewers.asScala.toList.map(entry =>
        new KafkaPrincipal(entry.principalType, entry.principalName))

      if (renewerList.exists(principal => principal.getPrincipalType != KafkaPrincipal.USER_TYPE)) {
        requestHelper.sendResponseMaybeThrottle(request, requestThrottleMs =>
          CreateDelegationTokenResponse.prepareResponse(requestThrottleMs, Errors.INVALID_PRINCIPAL_TYPE, request.context.principal))
      }
      else {
        tokenManager.createToken(
          request.context.principal,
          renewerList,
          createTokenRequest.data.maxLifetimeMs,
          sendResponseCallback
        )
      }
    }
  }

  def handleRenewTokenRequest(request: RequestChannel.Request): Unit = {
    val renewTokenRequest = request.body[RenewDelegationTokenRequest]

    // the callback for sending a renew token response
    def sendResponseCallback(error: Errors, expiryTimestamp: Long): Unit = {
      trace("Sending renew token response for correlation id %d to client %s."
        .format(request.header.correlationId, request.header.clientId))
      requestHelper.sendResponseMaybeThrottle(request, requestThrottleMs =>
        new RenewDelegationTokenResponse(
          new RenewDelegationTokenResponseData()
            .setThrottleTimeMs(requestThrottleMs)
            .setErrorCode(error.code)
            .setExpiryTimestampMs(expiryTimestamp)))
    }

    if (!allowTokenRequests(request))
      sendResponseCallback(Errors.DELEGATION_TOKEN_REQUEST_NOT_ALLOWED, DelegationTokenManager.ErrorTimestamp)
    else {
      tokenManager.renewToken(
        request.context.principal,
        ByteBuffer.wrap(renewTokenRequest.data.hmac),
        renewTokenRequest.data.renewPeriodMs,
        sendResponseCallback
      )
    }
  }

  def handleExpireTokenRequest(request: RequestChannel.Request): Unit = {
    val expireTokenRequest = request.body[ExpireDelegationTokenRequest]

    // the callback for sending a expire token response
    def sendResponseCallback(error: Errors, expiryTimestamp: Long): Unit = {
      trace("Sending expire token response for correlation id %d to client %s."
        .format(request.header.correlationId, request.header.clientId))
      requestHelper.sendResponseMaybeThrottle(request, requestThrottleMs =>
        new ExpireDelegationTokenResponse(
          new ExpireDelegationTokenResponseData()
            .setThrottleTimeMs(requestThrottleMs)
            .setErrorCode(error.code)
            .setExpiryTimestampMs(expiryTimestamp)))
    }

    if (!allowTokenRequests(request))
      sendResponseCallback(Errors.DELEGATION_TOKEN_REQUEST_NOT_ALLOWED, DelegationTokenManager.ErrorTimestamp)
    else {
      tokenManager.expireToken(
        request.context.principal,
        expireTokenRequest.hmac(),
        expireTokenRequest.expiryTimePeriod(),
        sendResponseCallback
      )
    }
  }

  def handleDescribeTokensRequest(request: RequestChannel.Request): Unit = {
    val describeTokenRequest = request.body[DescribeDelegationTokenRequest]

    // the callback for sending a describe token response
    def sendResponseCallback(error: Errors, tokenDetails: List[DelegationToken]): Unit = {
      requestHelper.sendResponseMaybeThrottle(request, requestThrottleMs =>
        new DescribeDelegationTokenResponse(requestThrottleMs, error, tokenDetails.asJava))
      trace("Sending describe token response for correlation id %d to client %s."
        .format(request.header.correlationId, request.header.clientId))
    }

    if (!allowTokenRequests(request))
      sendResponseCallback(Errors.DELEGATION_TOKEN_REQUEST_NOT_ALLOWED, List.empty)
    else if (!config.tokenAuthEnabled)
      sendResponseCallback(Errors.DELEGATION_TOKEN_AUTH_DISABLED, List.empty)
    else {
      val requestPrincipal = request.context.principal

      if (describeTokenRequest.ownersListEmpty()) {
        sendResponseCallback(Errors.NONE, List())
      }
      else {
        val owners = if (describeTokenRequest.data.owners == null)
          None
        else
          Some(describeTokenRequest.data.owners.asScala.map(p => new KafkaPrincipal(p.principalType(), p.principalName)).toList)
<<<<<<< HEAD

        def authorizeToken(tokenId: String) = authorize(request.context, DESCRIBE, DELEGATION_TOKEN, tokenId)

=======
        def authorizeToken(tokenId: String) = authHelper.authorize(request.context, DESCRIBE, DELEGATION_TOKEN, tokenId)
>>>>>>> 4126cfd0
        def eligible(token: TokenInformation) = DelegationTokenManager.filterToken(requestPrincipal, owners, token, authorizeToken)

        val tokens = tokenManager.getTokens(eligible)
        sendResponseCallback(Errors.NONE, tokens)
      }
    }
  }

  def allowTokenRequests(request: RequestChannel.Request): Boolean = {
    val protocol = request.context.securityProtocol
    if (request.context.principal.tokenAuthenticated ||
      protocol == SecurityProtocol.PLAINTEXT ||
      // disallow requests from 1-way SSL
      (protocol == SecurityProtocol.SSL && request.context.principal == KafkaPrincipal.ANONYMOUS))
      false
    else
      true
  }

  def handleElectReplicaLeader(request: RequestChannel.Request): Unit = {

    val electionRequest = request.body[ElectLeadersRequest]

    def sendResponseCallback(
<<<<<<< HEAD
                              error: ApiError
                            )(
                              results: Map[TopicPartition, ApiError]
                            ): Unit = {
      sendResponseMaybeThrottle(request, requestThrottleMs => {
=======
      error: ApiError
    )(
      results: Map[TopicPartition, ApiError]
    ): Unit = {
      requestHelper.sendResponseMaybeThrottle(request, requestThrottleMs => {
>>>>>>> 4126cfd0
        val adjustedResults = if (electionRequest.data.topicPartitions == null) {
          /* When performing elections across all of the partitions we should only return
           * partitions for which there was an eleciton or resulted in an error. In other
           * words, partitions that didn't need election because they ready have the correct
           * leader are not returned to the client.
           */
          results.filter { case (_, error) =>
            error.error != Errors.ELECTION_NOT_NEEDED
          }
        } else results

        val electionResults = new util.ArrayList[ReplicaElectionResult]()
        adjustedResults
          .groupBy { case (tp, _) => tp.topic }
          .forKeyValue { (topic, ps) =>
            val electionResult = new ReplicaElectionResult()

            electionResult.setTopic(topic)
            ps.forKeyValue { (topicPartition, error) =>
              val partitionResult = new PartitionResult()
              partitionResult.setPartitionId(topicPartition.partition)
              partitionResult.setErrorCode(error.error.code)
              partitionResult.setErrorMessage(error.message)
              electionResult.partitionResult.add(partitionResult)
            }

            electionResults.add(electionResult)
          }

        new ElectLeadersResponse(
          requestThrottleMs,
          error.error.code,
          electionResults,
          electionRequest.version
        )
      })
    }

    if (!authHelper.authorize(request.context, ALTER, CLUSTER, CLUSTER_NAME)) {
      val error = new ApiError(Errors.CLUSTER_AUTHORIZATION_FAILED, null)
      val partitionErrors: Map[TopicPartition, ApiError] =
        electionRequest.topicPartitions.iterator.map(partition => partition -> error).toMap

      sendResponseCallback(error)(partitionErrors)
    } else {
      val partitions = if (electionRequest.data.topicPartitions == null) {
        metadataCache.getAllPartitions()
      } else {
        electionRequest.topicPartitions
      }

      replicaManager.electLeaders(
        controller,
        partitions,
        electionRequest.electionType,
        sendResponseCallback(ApiError.NONE),
        electionRequest.data.timeoutMs
      )
    }
  }

  def handleOffsetDeleteRequest(request: RequestChannel.Request): Unit = {
    val offsetDeleteRequest = request.body[OffsetDeleteRequest]
    val groupId = offsetDeleteRequest.data.groupId

    if (authHelper.authorize(request.context, DELETE, GROUP, groupId)) {
      val topics = offsetDeleteRequest.data.topics.asScala
      val authorizedTopics = authHelper.filterByAuthorized(request.context, READ, TOPIC, topics)(_.name)

      val topicPartitionErrors = mutable.Map[TopicPartition, Errors]()
      val topicPartitions = mutable.ArrayBuffer[TopicPartition]()

      for (topic <- topics) {
        for (partition <- topic.partitions.asScala) {
          val tp = new TopicPartition(topic.name, partition.partitionIndex)
          if (!authorizedTopics.contains(topic.name))
            topicPartitionErrors(tp) = Errors.TOPIC_AUTHORIZATION_FAILED
          else if (!metadataCache.contains(tp))
            topicPartitionErrors(tp) = Errors.UNKNOWN_TOPIC_OR_PARTITION
          else
            topicPartitions += tp
        }
      }

      val (groupError, authorizedTopicPartitionsErrors) = groupCoordinator.handleDeleteOffsets(
        groupId, topicPartitions)

      topicPartitionErrors ++= authorizedTopicPartitionsErrors

      requestHelper.sendResponseMaybeThrottle(request, requestThrottleMs => {
        if (groupError != Errors.NONE)
          offsetDeleteRequest.getErrorResponse(requestThrottleMs, groupError)
        else {
          val topics = new OffsetDeleteResponseData.OffsetDeleteResponseTopicCollection
          topicPartitionErrors.groupBy(_._1.topic).forKeyValue { (topic, topicPartitions) =>
            val partitions = new OffsetDeleteResponseData.OffsetDeleteResponsePartitionCollection
            topicPartitions.forKeyValue { (topicPartition, error) =>
              partitions.add(
                new OffsetDeleteResponseData.OffsetDeleteResponsePartition()
                  .setPartitionIndex(topicPartition.partition)
                  .setErrorCode(error.code)
              )
            }
            topics.add(new OffsetDeleteResponseData.OffsetDeleteResponseTopic()
              .setName(topic)
              .setPartitions(partitions))
          }

          new OffsetDeleteResponse(new OffsetDeleteResponseData()
            .setTopics(topics)
            .setThrottleTimeMs(requestThrottleMs))
        }
      })
    } else {
      requestHelper.sendResponseMaybeThrottle(request, requestThrottleMs =>
        offsetDeleteRequest.getErrorResponse(requestThrottleMs, Errors.GROUP_AUTHORIZATION_FAILED))
    }
  }

  def handleDescribeClientQuotasRequest(request: RequestChannel.Request): Unit = {
    val describeClientQuotasRequest = request.body[DescribeClientQuotasRequest]

    if (authHelper.authorize(request.context, DESCRIBE_CONFIGS, CLUSTER, CLUSTER_NAME)) {
      val result = adminManager.describeClientQuotas(describeClientQuotasRequest.filter)

      val entriesData = result.iterator.map { case (quotaEntity, quotaValues) =>
        val entityData = quotaEntity.entries.asScala.iterator.map { case (entityType, entityName) =>
          new DescribeClientQuotasResponseData.EntityData()
            .setEntityType(entityType)
            .setEntityName(entityName)
        }.toBuffer

        val valueData = quotaValues.iterator.map { case (key, value) =>
          new DescribeClientQuotasResponseData.ValueData()
            .setKey(key)
            .setValue(value)
        }.toBuffer

        new DescribeClientQuotasResponseData.EntryData()
          .setEntity(entityData.asJava)
          .setValues(valueData.asJava)
      }.toBuffer

      requestHelper.sendResponseMaybeThrottle(request, requestThrottleMs =>
        new DescribeClientQuotasResponse(new DescribeClientQuotasResponseData()
          .setThrottleTimeMs(requestThrottleMs)
          .setEntries(entriesData.asJava)))
    } else {
      requestHelper.sendResponseMaybeThrottle(request, requestThrottleMs =>
        describeClientQuotasRequest.getErrorResponse(requestThrottleMs, Errors.CLUSTER_AUTHORIZATION_FAILED.exception))
    }
  }

  def handleAlterClientQuotasRequest(request: RequestChannel.Request): Unit = {
    val alterClientQuotasRequest = request.body[AlterClientQuotasRequest]

    if (authHelper.authorize(request.context, ALTER_CONFIGS, CLUSTER, CLUSTER_NAME)) {
      val result = adminManager.alterClientQuotas(alterClientQuotasRequest.entries.asScala,
        alterClientQuotasRequest.validateOnly)

      val entriesData = result.iterator.map { case (quotaEntity, apiError) =>
        val entityData = quotaEntity.entries.asScala.iterator.map { case (key, value) =>
          new AlterClientQuotasResponseData.EntityData()
            .setEntityType(key)
            .setEntityName(value)
        }.toBuffer

        new AlterClientQuotasResponseData.EntryData()
          .setErrorCode(apiError.error.code)
          .setErrorMessage(apiError.message)
          .setEntity(entityData.asJava)
      }.toBuffer

      requestHelper.sendResponseMaybeThrottle(request, requestThrottleMs =>
        new AlterClientQuotasResponse(new AlterClientQuotasResponseData()
          .setThrottleTimeMs(requestThrottleMs)
          .setEntries(entriesData.asJava)))
    } else {
      requestHelper.sendResponseMaybeThrottle(request, requestThrottleMs =>
        alterClientQuotasRequest.getErrorResponse(requestThrottleMs, Errors.CLUSTER_AUTHORIZATION_FAILED.exception))
    }
  }

  def handleDescribeUserScramCredentialsRequest(request: RequestChannel.Request): Unit = {
    val describeUserScramCredentialsRequest = request.body[DescribeUserScramCredentialsRequest]

    if (authHelper.authorize(request.context, DESCRIBE, CLUSTER, CLUSTER_NAME)) {
      val result = adminManager.describeUserScramCredentials(
        Option(describeUserScramCredentialsRequest.data.users).map(_.asScala.map(_.name).toList))
      requestHelper.sendResponseMaybeThrottle(request, requestThrottleMs =>
        new DescribeUserScramCredentialsResponse(result.setThrottleTimeMs(requestThrottleMs)))
    } else {
      requestHelper.sendResponseMaybeThrottle(request, requestThrottleMs =>
        describeUserScramCredentialsRequest.getErrorResponse(requestThrottleMs, Errors.CLUSTER_AUTHORIZATION_FAILED.exception))
    }
  }

  def handleAlterUserScramCredentialsRequest(request: RequestChannel.Request): Unit = {
    val alterUserScramCredentialsRequest = request.body[AlterUserScramCredentialsRequest]

    if (!controller.isActive) {
      requestHelper.sendResponseMaybeThrottle(request, requestThrottleMs =>
        alterUserScramCredentialsRequest.getErrorResponse(requestThrottleMs, Errors.NOT_CONTROLLER.exception))
    } else if (authHelper.authorize(request.context, ALTER, CLUSTER, CLUSTER_NAME)) {
      val result = adminManager.alterUserScramCredentials(
        alterUserScramCredentialsRequest.data.upsertions().asScala, alterUserScramCredentialsRequest.data.deletions().asScala)
      requestHelper.sendResponseMaybeThrottle(request, requestThrottleMs =>
        new AlterUserScramCredentialsResponse(result.setThrottleTimeMs(requestThrottleMs)))
    } else {
      requestHelper.sendResponseMaybeThrottle(request, requestThrottleMs =>
        alterUserScramCredentialsRequest.getErrorResponse(requestThrottleMs, Errors.CLUSTER_AUTHORIZATION_FAILED.exception))
    }
  }

  def handleAlterIsrRequest(request: RequestChannel.Request): Unit = {
    val alterIsrRequest = request.body[AlterIsrRequest]
    authHelper.authorizeClusterOperation(request, CLUSTER_ACTION)

    if (!controller.isActive)
      requestHelper.sendResponseExemptThrottle(request, alterIsrRequest.getErrorResponse(
        AbstractResponse.DEFAULT_THROTTLE_TIME, Errors.NOT_CONTROLLER.exception))
    else
      controller.alterIsrs(alterIsrRequest.data, alterIsrResp =>
        requestHelper.sendResponseExemptThrottle(request, new AlterIsrResponse(alterIsrResp))
      )
  }

  def handleUpdateFeatures(request: RequestChannel.Request): Unit = {
    val updateFeaturesRequest = request.body[UpdateFeaturesRequest]

    def sendResponseCallback(errors: Either[ApiError, Map[String, ApiError]]): Unit = {
      def createResponse(throttleTimeMs: Int): UpdateFeaturesResponse = {
        errors match {
          case Left(topLevelError) =>
            UpdateFeaturesResponse.createWithErrors(
              topLevelError,
              Collections.emptyMap(),
              throttleTimeMs)
          case Right(featureUpdateErrors) =>
            UpdateFeaturesResponse.createWithErrors(
              ApiError.NONE,
              featureUpdateErrors.asJava,
              throttleTimeMs)
        }
      }
<<<<<<< HEAD

      sendResponseMaybeThrottle(request, requestThrottleMs => createResponse(requestThrottleMs))
=======
      requestHelper.sendResponseMaybeThrottle(request, requestThrottleMs => createResponse(requestThrottleMs))
>>>>>>> 4126cfd0
    }

    if (!authHelper.authorize(request.context, ALTER, CLUSTER, CLUSTER_NAME)) {
      sendResponseCallback(Left(new ApiError(Errors.CLUSTER_AUTHORIZATION_FAILED)))
    } else if (!controller.isActive) {
      sendResponseCallback(Left(new ApiError(Errors.NOT_CONTROLLER)))
    } else if (!config.isFeatureVersioningSupported) {
      sendResponseCallback(Left(new ApiError(Errors.INVALID_REQUEST, "Feature versioning system is disabled.")))
    } else {
      controller.updateFeatures(updateFeaturesRequest, sendResponseCallback)
    }
  }

<<<<<<< HEAD

  /** private package for testing
   * 做授权检验的方法
   * 目前Kafka所有的RPC请求都要求发送者(Broker或Client)必须具备特定的权限 所有请求在处理前 都需要调用 authorize 方法做权限校验 以保证请求能够被继续执行
   * 其中authorize是可插拔接口 可以通过设置Broker端参数 authorizer.class.name 指定鉴权实现类 默认是 kafka.security.authorizer.AclAuthorizer#authorize()
   *
   * @param requestContext
   * @param operation
   * @param resourceType
   * @param resourceName
   * @param logIfAllowed
   * @param logIfDenied
   * @param refCount
   * @return
   */
  private[server] def authorize(requestContext: RequestContext,
                                operation: AclOperation,
                                resourceType: ResourceType,
                                resourceName: String,
                                logIfAllowed: Boolean = true,
                                logIfDenied: Boolean = true,
                                refCount: Int = 1): Boolean = {
    authorizer.forall { authZ =>
      // 获取待鉴权的资源类型 常见的资源类型如TOPIC | GROUP | CLUSTER等
      val resource = new ResourcePattern(resourceType, resourceName, PatternType.LITERAL)
      val actions = Collections.singletonList(new Action(operation, resource, refCount, logIfAllowed, logIfDenied))
      // 返回授权结果 ALLOWED或DEFIED
      authZ.authorize(requestContext, actions).get(0) == AuthorizationResult.ALLOWED
=======
  def handleEnvelope(request: RequestChannel.Request): Unit = {
    val envelope = request.body[EnvelopeRequest]

    // If forwarding is not yet enabled or this request has been received on an invalid endpoint,
    // then we treat the request as unparsable and close the connection.
    if (!config.metadataQuorumEnabled) {
      info(s"Closing connection ${request.context.connectionId} because it sent an `Envelope` " +
        s"request, which is not accepted without enabling the internal config ${KafkaConfig.EnableMetadataQuorumProp}")
      requestHelper.closeConnection(request, Collections.emptyMap())
      return
    } else if (!request.context.fromPrivilegedListener) {
      info(s"Closing connection ${request.context.connectionId} from listener ${request.context.listenerName} " +
        s"because it sent an `Envelope` request, which is only accepted on the inter-broker listener " +
        s"${config.interBrokerListenerName}.")
      requestHelper.closeConnection(request, Collections.emptyMap())
      return
    } else if (!authHelper.authorize(request.context, CLUSTER_ACTION, CLUSTER, CLUSTER_NAME)) {
      requestHelper.sendErrorResponseMaybeThrottle(request, new ClusterAuthorizationException(
        s"Principal ${request.context.principal} does not have required CLUSTER_ACTION for envelope"))
      return
    } else if (!controller.isActive) {
      requestHelper.sendErrorResponseMaybeThrottle(request, new NotControllerException(
        s"Broker $brokerId is not the active controller"))
      return
>>>>>>> 4126cfd0
    }

    val forwardedPrincipal = parseForwardedPrincipal(request.context, envelope.requestPrincipal)
    val forwardedClientAddress = parseForwardedClientAddress(envelope.clientAddress)

    val forwardedRequestBuffer = envelope.requestData.duplicate()
    val forwardedRequestHeader = parseForwardedRequestHeader(forwardedRequestBuffer)

    val forwardedApi = forwardedRequestHeader.apiKey
    if (!forwardedApi.forwardable || !forwardedApi.isEnabled) {
      throw new InvalidRequestException(s"API $forwardedApi is not enabled or is not eligible for forwarding")
    }

    val forwardedContext = new RequestContext(
      forwardedRequestHeader,
      request.context.connectionId,
      forwardedClientAddress,
      forwardedPrincipal,
      request.context.listenerName,
      request.context.securityProtocol,
      ClientInformation.EMPTY,
      request.context.fromPrivilegedListener
    )

    val forwardedRequest = parseForwardedRequest(request, forwardedContext, forwardedRequestBuffer)
    handle(forwardedRequest)
  }

  private def parseForwardedClientAddress(
    address: Array[Byte]
  ): InetAddress = {
    try {
      InetAddress.getByAddress(address)
    } catch {
      case e: UnknownHostException =>
        throw new InvalidRequestException("Failed to parse client address from envelope", e)
    }
  }

<<<<<<< HEAD
  private def partitionSeqByAuthorized[T](requestContext: RequestContext,
                                          operation: AclOperation,
                                          resourceType: ResourceType,
                                          resources: Seq[T],
                                          logIfAllowed: Boolean = true,
                                          logIfDenied: Boolean = true)(resourceName: T => String): (Seq[T], Seq[T]) = {
    authorizer match {
      case Some(_) =>
        val authorizedResourceNames = filterByAuthorized(requestContext, operation, resourceType,
          resources, logIfAllowed, logIfDenied)(resourceName)
        resources.partition(resource => authorizedResourceNames.contains(resourceName(resource)))
      case None => (resources, Seq.empty)
=======
  private def parseForwardedRequest(
    envelope: RequestChannel.Request,
    forwardedContext: RequestContext,
    buffer: ByteBuffer
  ): RequestChannel.Request = {
    try {
      new RequestChannel.Request(
        processor = envelope.processor,
        context = forwardedContext,
        startTimeNanos = envelope.startTimeNanos,
        envelope.memoryPool,
        buffer,
        requestChannel.metrics,
        Some(envelope)
      )
    } catch {
      case e: InvalidRequestException =>
        // We use UNSUPPORTED_VERSION if the embedded request cannot be parsed.
        // The purpose is to disambiguate structural errors in the envelope request
        // itself, such as an invalid client address.
        throw new UnsupportedVersionException(s"Failed to parse forwarded request " +
          s"with header ${forwardedContext.header}", e)
>>>>>>> 4126cfd0
    }
  }

  private def parseForwardedRequestHeader(
    buffer: ByteBuffer
  ): RequestHeader = {
    try {
      RequestHeader.parse(buffer)
    } catch {
      case e: InvalidRequestException =>
        // We use UNSUPPORTED_VERSION if the embedded request cannot be parsed.
        // The purpose is to disambiguate structural errors in the envelope request
        // itself, such as an invalid client address.
        throw new UnsupportedVersionException("Failed to parse request header from envelope", e)
    }
  }

  private def parseForwardedPrincipal(
    envelopeContext: RequestContext,
    principalBytes: Array[Byte]
  ): KafkaPrincipal = {
    envelopeContext.principalSerde.asScala match {
      case Some(serde) =>
        try {
          serde.deserialize(principalBytes)
        } catch {
          case e: Exception =>
            throw new PrincipalDeserializationException("Failed to deserialize client principal from envelope", e)
        }

      case None =>
        throw new PrincipalDeserializationException("Could not deserialize principal since " +
          "no `KafkaPrincipalSerde` has been defined")
    }
  }

  private def updateRecordConversionStats(request: RequestChannel.Request,
                                          tp: TopicPartition,
                                          conversionStats: RecordConversionStats): Unit = {
    val conversionCount = conversionStats.numRecordsConverted
    if (conversionCount > 0) {
      request.header.apiKey match {
        case ApiKeys.PRODUCE =>
          brokerTopicStats.topicStats(tp.topic).produceMessageConversionsRate.mark(conversionCount)
          brokerTopicStats.allTopicsStats.produceMessageConversionsRate.mark(conversionCount)
        case ApiKeys.FETCH =>
          brokerTopicStats.topicStats(tp.topic).fetchMessageConversionsRate.mark(conversionCount)
          brokerTopicStats.allTopicsStats.fetchMessageConversionsRate.mark(conversionCount)
        case _ =>
          throw new IllegalStateException("Message conversion info is recorded only for Produce/Fetch requests")
      }
      request.messageConversionsTimeNanos = conversionStats.conversionTimeNanos
    }
    request.temporaryMemoryBytes = conversionStats.temporaryMemoryBytes
  }

<<<<<<< HEAD
  private def handleError(request: RequestChannel.Request, e: Throwable): Unit = {
    val mayThrottle = e.isInstanceOf[ClusterAuthorizationException] || !request.header.apiKey.clusterAction
    error("Error when handling request: " +
      s"clientId=${request.header.clientId}, " +
      s"correlationId=${request.header.correlationId}, " +
      s"api=${request.header.apiKey}, " +
      s"version=${request.header.apiVersion}, " +
      s"body=${request.body[AbstractRequest]}", e)
    if (mayThrottle)
      sendErrorResponseMaybeThrottle(request, e)
    else
      sendErrorResponseExemptThrottle(request, e)
  }

  private def sendForwardedResponse(
                                     request: RequestChannel.Request,
                                     response: AbstractResponse
                                   ): Unit = {
    // For forwarded requests, we take the throttle time from the broker that
    // the request was forwarded to
    val throttleTimeMs = response.throttleTimeMs()
    quotas.request.throttle(request, throttleTimeMs, requestChannel.sendResponse)
    sendResponse(request, Some(response), None)
  }

  // Throttle the channel if the request quota is enabled but has been violated. Regardless of throttling, send the
  // response immediately.
  /**
   * 发送普通类型的Response而受到限流限制的约束
   *
   * @param request
   * @param createResponse
   */
  private def sendResponseMaybeThrottle(request: RequestChannel.Request,
                                        createResponse: Int => AbstractResponse): Unit = {
    val throttleTimeMs = maybeRecordAndGetThrottleTimeMs(request)
    // Only throttle non-forwarded requests
    if (!request.isForwarded)
      quotas.request.throttle(request, throttleTimeMs, requestChannel.sendResponse)
    sendResponse(request, Some(createResponse(throttleTimeMs)), None)
  }

  /**
   * 发送携带错误信息的Response但受到限流限制的约束
   *
   * @param request
   * @param error
   */
  private def sendErrorResponseMaybeThrottle(request: RequestChannel.Request, error: Throwable): Unit = {
    val throttleTimeMs = maybeRecordAndGetThrottleTimeMs(request)
    // Only throttle non-forwarded requests or cluster authorization failures
    if (error.isInstanceOf[ClusterAuthorizationException] || !request.isForwarded)
      quotas.request.throttle(request, throttleTimeMs, requestChannel.sendResponse)
    sendErrorOrCloseConnection(request, error, throttleTimeMs)
  }

  private def maybeRecordAndGetThrottleTimeMs(request: RequestChannel.Request): Int = {
    val throttleTimeMs = quotas.request.maybeRecordAndGetThrottleTimeMs(request, time.milliseconds())
    request.apiThrottleTimeMs = throttleTimeMs
    throttleTimeMs
  }

  /**
   * 发送普通类型的Response而不受限流的限制
   *
   * Throttle the channel if the controller mutations quota or the request quota have been violated.
   * Regardless of throttling, send the response immediately.
   */
  private def sendResponseMaybeThrottleWithControllerQuota(controllerMutationQuota: ControllerMutationQuota,
                                                           request: RequestChannel.Request,
                                                           createResponse: Int => AbstractResponse): Unit = {
    val timeMs = time.milliseconds
    val controllerThrottleTimeMs = controllerMutationQuota.throttleTime
    val requestThrottleTimeMs = quotas.request.maybeRecordAndGetThrottleTimeMs(request, timeMs)
    val maxThrottleTimeMs = Math.max(controllerThrottleTimeMs, requestThrottleTimeMs)
    // Only throttle non-forwarded requests
    if (maxThrottleTimeMs > 0 && !request.isForwarded) {
      request.apiThrottleTimeMs = maxThrottleTimeMs
      if (controllerThrottleTimeMs > requestThrottleTimeMs) {
        quotas.controllerMutation.throttle(request, controllerThrottleTimeMs, requestChannel.sendResponse)
      } else {
        quotas.request.throttle(request, requestThrottleTimeMs, requestChannel.sendResponse)
      }
    }

    sendResponse(request, Some(createResponse(maxThrottleTimeMs)), None)
  }

  private def sendResponseExemptThrottle(request: RequestChannel.Request,
                                         response: AbstractResponse,
                                         onComplete: Option[Send => Unit] = None): Unit = {
    quotas.request.maybeRecordExempt(request)
    sendResponse(request, Some(response), onComplete)
  }

  /**
   * 发送携带错误信息的Response而不受限流的限制
   *
   * @param request
   * @param error
   */
  private def sendErrorResponseExemptThrottle(request: RequestChannel.Request, error: Throwable): Unit = {
    quotas.request.maybeRecordExempt(request)
    sendErrorOrCloseConnection(request, error, 0)
  }

  private def sendErrorOrCloseConnection(request: RequestChannel.Request, error: Throwable, throttleMs: Int): Unit = {
    val requestBody = request.body[AbstractRequest]
    val response = requestBody.getErrorResponse(throttleMs, error)
    if (response == null)
      closeConnection(request, requestBody.errorCounts(error))
    else
      sendResponse(request, Some(response), None)
  }

  /**
   * 发送NoopResponse类型的Response而不受通道上限流(throttling)的限制
   * NoopResponse指的是Processor线程取出该类型的Response后不进行真正的IO发送操作
   *
   * @param request
   */
  private def sendNoOpResponseExemptThrottle(request: RequestChannel.Request): Unit = {
    quotas.request.maybeRecordExempt(request)
    sendResponse(request, None, None)
  }

  private def closeConnection(request: RequestChannel.Request, errorCounts: java.util.Map[Errors, Integer]): Unit = {
    // This case is used when the request handler has encountered an error, but the client
    // does not expect a response (e.g. when produce request has acks set to 0)
    requestChannel.updateErrorMetrics(request.header.apiKey, errorCounts.asScala)
    requestChannel.sendResponse(new RequestChannel.CloseConnectionResponse(request))
  }

  /**
   * 将Request处理结果Response发送出去
   * 最底层的sendResponse方法 调用了SocketServer组件中的RequestChannel的sendResponse方法
   * RequestChannel中的sendResponse方法会把待发送的Response放入到对应的Processor线程中的Response队列中 然后交由Processor线程完成网络间数据传输
   *
   * @param request
   * @param responseOpt
   * @param onComplete
   */
  private def sendResponse(request: RequestChannel.Request,
                           responseOpt: Option[AbstractResponse],
                           onComplete: Option[Send => Unit]): Unit = {
    // Update error metrics for each error code in the response including Errors.NONE
    responseOpt.foreach(response => requestChannel.updateErrorMetrics(request.header.apiKey, response.errorCounts.asScala))

    val response = responseOpt match {
      case Some(response) =>
        new RequestChannel.SendResponse(
          request,
          request.buildResponseSend(response),
          request.responseNode(response),
          onComplete
        )
      case None =>
        new RequestChannel.NoOpResponse(request)
    }

    requestChannel.sendResponse(response)
  }

=======
>>>>>>> 4126cfd0
  private def isBrokerEpochStale(brokerEpochInRequest: Long): Boolean = {
    // Broker epoch in LeaderAndIsr/UpdateMetadata/StopReplica request is unknown
    // if the controller hasn't been upgraded to use KIP-380
    if (brokerEpochInRequest == AbstractControlRequest.UNKNOWN_BROKER_EPOCH) false
    else {
      // brokerEpochInRequest > controller.brokerEpoch is possible in rare scenarios where the controller gets notified
      // about the new broker epoch and sends a control request with this epoch before the broker learns about it
      brokerEpochInRequest < controller.brokerEpoch
    }
  }

}

object KafkaApis {
  // Traffic from both in-sync and out of sync replicas are accounted for in replication quota to ensure total replication
  // traffic doesn't exceed quota.
  private[server] def sizeOfThrottledPartitions(versionId: Short,
                                                unconvertedResponse: FetchResponse[Records],
                                                quota: ReplicationQuotaManager): Int = {
    FetchResponse.sizeOf(versionId, unconvertedResponse.responseData.entrySet
      .iterator.asScala.filter(element => quota.isThrottled(element.getKey)).asJava)
  }
}<|MERGE_RESOLUTION|>--- conflicted
+++ resolved
@@ -149,49 +149,10 @@
     info("Shutdown complete.")
   }
 
-<<<<<<< HEAD
-  private def maybeHandleInvalidEnvelope(
-                                          envelope: RequestChannel.Request,
-                                          forwardedApiKey: ApiKeys
-                                        ): Boolean = {
-    def sendEnvelopeError(error: Errors): Unit = {
-      sendErrorResponseMaybeThrottle(envelope, error.exception)
-    }
-
-    if (!config.metadataQuorumEnabled || !envelope.context.fromPrivilegedListener) {
-      // If the designated forwarding request is not coming from a privileged listener, or
-      // forwarding is not enabled yet, we would not handle the request.
-      closeConnection(envelope, Collections.emptyMap())
-      true
-    } else if (!authorize(envelope.context, CLUSTER_ACTION, CLUSTER, CLUSTER_NAME)) {
-      // Forwarding request must have CLUSTER_ACTION authorization to reduce the risk of impersonation.
-      sendEnvelopeError(Errors.CLUSTER_AUTHORIZATION_FAILED)
-      true
-    } else if (!forwardedApiKey.forwardable) {
-      sendEnvelopeError(Errors.INVALID_REQUEST)
-      true
-    } else if (!controller.isActive) {
-      sendEnvelopeError(Errors.NOT_CONTROLLER)
-      true
-    } else {
-      false
-    }
-  }
-
-=======
->>>>>>> 4126cfd0
   private def isForwardingEnabled(request: RequestChannel.Request): Boolean = {
     config.metadataQuorumEnabled && request.context.principalSerde.isPresent
   }
 
-<<<<<<< HEAD
-  private def maybeForward(
-                            request: RequestChannel.Request,
-                            handler: RequestChannel.Request => Unit
-                          ): Unit = {
-    def responseCallback(response: AbstractResponse): Unit = {
-      sendForwardedResponse(request, response)
-=======
   private def maybeForwardToController(
     request: RequestChannel.Request,
     handler: RequestChannel.Request => Unit
@@ -205,7 +166,6 @@
             s"This could happen when the controller changed after the connection was established.")
           requestHelper.closeConnection(request, Collections.emptyMap())
       }
->>>>>>> 4126cfd0
     }
 
     if (!request.isForwarded && !controller.isActive && isForwardingEnabled(request)) {
@@ -225,90 +185,13 @@
     try {
       trace(s"Handling request:${request.requestDesc(true)} from connection ${request.context.connectionId};" +
         s"securityProtocol:${request.context.securityProtocol},principal:${request.context.principal}")
-<<<<<<< HEAD
-      // 根据请求头信息中的apiKey字段判断属于哪类请求 然后调用相应的 handleXxx方法
-      // 如果需要新增RPC协议类型 做以下3件事：
-      // 1.添加新的apiKey标识请求类型
-      // 2.添加新的case分支
-      // 3.添加对应的 handleXxx方法
-      val handled = request.envelope.exists { envelope =>
-        maybeHandleInvalidEnvelope(envelope, request.header.apiKey)
-      }
-
-      if (!handled) {
+
+        // 根据请求头信息中的apiKey字段判断属于哪类请求 然后调用相应的 handleXxx方法
+        // 如果需要新增RPC协议类型 做以下3件事：
+        // 1.添加新的apiKey标识请求类型
+        // 2.添加新的case分支
+        // 3.添加对应的 handleXxx方法
         request.header.apiKey match {
-          case ApiKeys.PRODUCE => handleProduceRequest(request)
-          case ApiKeys.FETCH => handleFetchRequest(request)
-          case ApiKeys.LIST_OFFSETS => handleListOffsetRequest(request)
-          case ApiKeys.METADATA => handleTopicMetadataRequest(request)
-          case ApiKeys.LEADER_AND_ISR => handleLeaderAndIsrRequest(request)
-          case ApiKeys.STOP_REPLICA => handleStopReplicaRequest(request)
-          case ApiKeys.UPDATE_METADATA => handleUpdateMetadataRequest(request)
-          case ApiKeys.CONTROLLED_SHUTDOWN => handleControlledShutdownRequest(request)
-          case ApiKeys.OFFSET_COMMIT => handleOffsetCommitRequest(request)
-          case ApiKeys.OFFSET_FETCH => handleOffsetFetchRequest(request)
-          case ApiKeys.FIND_COORDINATOR => handleFindCoordinatorRequest(request)
-          case ApiKeys.JOIN_GROUP => handleJoinGroupRequest(request)
-          case ApiKeys.HEARTBEAT => handleHeartbeatRequest(request)
-          case ApiKeys.LEAVE_GROUP => handleLeaveGroupRequest(request)
-          case ApiKeys.SYNC_GROUP => handleSyncGroupRequest(request)
-          case ApiKeys.DESCRIBE_GROUPS => handleDescribeGroupRequest(request)
-          case ApiKeys.LIST_GROUPS => handleListGroupsRequest(request)
-          case ApiKeys.SASL_HANDSHAKE => handleSaslHandshakeRequest(request)
-          case ApiKeys.API_VERSIONS => handleApiVersionsRequest(request)
-          case ApiKeys.CREATE_TOPICS => maybeForward(request, handleCreateTopicsRequest)
-          case ApiKeys.DELETE_TOPICS => maybeForward(request, handleDeleteTopicsRequest)
-          case ApiKeys.DELETE_RECORDS => handleDeleteRecordsRequest(request)
-          case ApiKeys.INIT_PRODUCER_ID => handleInitProducerIdRequest(request)
-          case ApiKeys.OFFSET_FOR_LEADER_EPOCH => handleOffsetForLeaderEpochRequest(request)
-          case ApiKeys.ADD_PARTITIONS_TO_TXN => handleAddPartitionToTxnRequest(request)
-          case ApiKeys.ADD_OFFSETS_TO_TXN => handleAddOffsetsToTxnRequest(request)
-          case ApiKeys.END_TXN => handleEndTxnRequest(request)
-          case ApiKeys.WRITE_TXN_MARKERS => handleWriteTxnMarkersRequest(request)
-          case ApiKeys.TXN_OFFSET_COMMIT => handleTxnOffsetCommitRequest(request)
-          case ApiKeys.DESCRIBE_ACLS => handleDescribeAcls(request)
-          case ApiKeys.CREATE_ACLS => maybeForward(request, handleCreateAcls)
-          case ApiKeys.DELETE_ACLS => maybeForward(request, handleDeleteAcls)
-          case ApiKeys.ALTER_CONFIGS => maybeForward(request, handleAlterConfigsRequest)
-          case ApiKeys.DESCRIBE_CONFIGS => handleDescribeConfigsRequest(request)
-          case ApiKeys.ALTER_REPLICA_LOG_DIRS => handleAlterReplicaLogDirsRequest(request)
-          case ApiKeys.DESCRIBE_LOG_DIRS => handleDescribeLogDirsRequest(request)
-          case ApiKeys.SASL_AUTHENTICATE => handleSaslAuthenticateRequest(request)
-          case ApiKeys.CREATE_PARTITIONS => maybeForward(request, handleCreatePartitionsRequest)
-          case ApiKeys.CREATE_DELEGATION_TOKEN => maybeForward(request, handleCreateTokenRequest)
-          case ApiKeys.RENEW_DELEGATION_TOKEN => maybeForward(request, handleRenewTokenRequest)
-          case ApiKeys.EXPIRE_DELEGATION_TOKEN => maybeForward(request, handleExpireTokenRequest)
-          case ApiKeys.DESCRIBE_DELEGATION_TOKEN => handleDescribeTokensRequest(request)
-          case ApiKeys.DELETE_GROUPS => handleDeleteGroupsRequest(request)
-          case ApiKeys.ELECT_LEADERS => handleElectReplicaLeader(request)
-          case ApiKeys.INCREMENTAL_ALTER_CONFIGS => maybeForward(request, handleIncrementalAlterConfigsRequest)
-          case ApiKeys.ALTER_PARTITION_REASSIGNMENTS => maybeForward(request, handleAlterPartitionReassignmentsRequest)
-          case ApiKeys.LIST_PARTITION_REASSIGNMENTS => handleListPartitionReassignmentsRequest(request)
-          case ApiKeys.OFFSET_DELETE => handleOffsetDeleteRequest(request)
-          case ApiKeys.DESCRIBE_CLIENT_QUOTAS => handleDescribeClientQuotasRequest(request)
-          case ApiKeys.ALTER_CLIENT_QUOTAS => maybeForward(request, handleAlterClientQuotasRequest)
-          case ApiKeys.DESCRIBE_USER_SCRAM_CREDENTIALS => handleDescribeUserScramCredentialsRequest(request)
-          case ApiKeys.ALTER_USER_SCRAM_CREDENTIALS => maybeForward(request, handleAlterUserScramCredentialsRequest)
-          case ApiKeys.ALTER_ISR => handleAlterIsrRequest(request)
-          case ApiKeys.UPDATE_FEATURES => maybeForward(request, handleUpdateFeatures)
-          case ApiKeys.ENVELOPE => throw new IllegalStateException(
-            "Envelope request should not be handled directly in top level API")
-
-          // Until we are ready to integrate the Raft layer, these APIs are treated as
-          // unexpected and we just close the connection.
-          case ApiKeys.VOTE => closeConnection(request, util.Collections.emptyMap())
-          case ApiKeys.BEGIN_QUORUM_EPOCH => closeConnection(request, util.Collections.emptyMap())
-          case ApiKeys.END_QUORUM_EPOCH => closeConnection(request, util.Collections.emptyMap())
-          case ApiKeys.DESCRIBE_QUORUM => closeConnection(request, util.Collections.emptyMap())
-          case ApiKeys.FETCH_SNAPSHOT => closeConnection(request, util.Collections.emptyMap())
-        }
-      }
-    } catch {
-      case e: FatalExitError => throw e // 如果是严重错误 抛出异常
-      case e: Throwable => handleError(request, e) // 普通异常 记录下错误日志
-=======
-
-      request.header.apiKey match {
         case ApiKeys.PRODUCE => handleProduceRequest(request)
         case ApiKeys.FETCH => handleFetchRequest(request)
         case ApiKeys.LIST_OFFSETS => handleListOffsetRequest(request)
@@ -375,9 +258,8 @@
 
       }
     } catch {
-      case e: FatalExitError => throw e
-      case e: Throwable => requestHelper.handleError(request, e)
->>>>>>> 4126cfd0
+      case e: FatalExitError => throw e // 如果是严重错误 抛出异常
+      case e: Throwable => requestHelper.handleError(request, e)  // 普通异常 记录下错误日志
     } finally {
       // try to complete delayed action. In order to avoid conflicting locking, the actions to complete delayed requests
       // are kept in a queue. We add the logic to check the ReplicaManager queue at the end of KafkaApis.handle() and the
@@ -436,13 +318,13 @@
       result.forKeyValue { (topicPartition, error) =>
         if (error == Errors.NONE) {
           if (topicPartition.topic == GROUP_METADATA_TOPIC_NAME
-            && partitionStates(topicPartition).deletePartition) {
+              && partitionStates(topicPartition).deletePartition) {
             groupCoordinator.onResignation(topicPartition.partition)
           } else if (topicPartition.topic == TRANSACTION_STATE_TOPIC_NAME
-            && partitionStates(topicPartition).deletePartition) {
+                     && partitionStates(topicPartition).deletePartition) {
             val partitionState = partitionStates(topicPartition)
             val leaderEpoch = if (partitionState.leaderEpoch >= 0)
-              Some(partitionState.leaderEpoch)
+                Some(partitionState.leaderEpoch)
             else
               None
             txnCoordinator.onResignation(topicPartition.partition, coordinatorEpoch = leaderEpoch)
@@ -517,7 +399,7 @@
     def controlledShutdownCallback(controlledShutdownResult: Try[Set[TopicPartition]]): Unit = {
       val response = controlledShutdownResult match {
         case Success(partitionsRemaining) =>
-          ControlledShutdownResponse.prepareResponse(Errors.NONE, partitionsRemaining.asJava)
+         ControlledShutdownResponse.prepareResponse(Errors.NONE, partitionsRemaining.asJava)
 
         case Failure(throwable) =>
           controlledShutdownRequest.getErrorResponse(throwable)
@@ -561,8 +443,8 @@
 
       requestHelper.sendResponseMaybeThrottle(request, requestThrottleMs => new OffsetCommitResponse(
         new OffsetCommitResponseData()
-          .setTopics(responseTopicList)
-          .setThrottleTimeMs(requestThrottleMs)
+            .setTopics(responseTopicList)
+            .setThrottleTimeMs(requestThrottleMs)
       ))
     } else if (offsetCommitRequest.data.groupInstanceId != null && config.interBrokerProtocolVersion < KAFKA_2_3_IV0) {
       // Only enable static membership when IBP >= 2.3, because it is not safe for the broker to use the static member logic
@@ -1086,13 +968,8 @@
     val clientId = request.header.clientId
     val offsetRequest = request.body[ListOffsetsRequest]
 
-<<<<<<< HEAD
-    val (authorizedRequestInfo, unauthorizedRequestInfo) = partitionSeqByAuthorized(request.context,
-      DESCRIBE, TOPIC, offsetRequest.topics.asScala.toSeq)(_.name)
-=======
     val (authorizedRequestInfo, unauthorizedRequestInfo) = authHelper.partitionSeqByAuthorized(request.context,
         DESCRIBE, TOPIC, offsetRequest.topics.asScala.toSeq)(_.name)
->>>>>>> 4126cfd0
 
     val unauthorizedResponseStatus = unauthorizedRequestInfo.map(topic =>
       new ListOffsetsTopicResponse()
@@ -1121,9 +998,9 @@
         } catch {
           // NOTE: UnknownTopicOrPartitionException and NotLeaderOrFollowerException are special cases since these error messages
           // are typically transient and there is no value in logging the entire stack trace for the same
-          case e@(_: UnknownTopicOrPartitionException |
-                  _: NotLeaderOrFollowerException |
-                  _: KafkaStorageException) =>
+          case e @ (_ : UnknownTopicOrPartitionException |
+                    _ : NotLeaderOrFollowerException |
+                    _ : KafkaStorageException) =>
             debug("Offset request with correlation id %d from client %s on partition %s failed due to %s".format(
               correlationId, clientId, topicPartition, e.getMessage))
             new ListOffsetsPartitionResponse()
@@ -1155,13 +1032,8 @@
         .setOffset(ListOffsetsResponse.UNKNOWN_OFFSET)
     }
 
-<<<<<<< HEAD
-    val (authorizedRequestInfo, unauthorizedRequestInfo) = partitionSeqByAuthorized(request.context,
-      DESCRIBE, TOPIC, offsetRequest.topics.asScala.toSeq)(_.name)
-=======
     val (authorizedRequestInfo, unauthorizedRequestInfo) = authHelper.partitionSeqByAuthorized(request.context,
         DESCRIBE, TOPIC, offsetRequest.topics.asScala.toSeq)(_.name)
->>>>>>> 4126cfd0
 
     val unauthorizedResponseStatus = unauthorizedRequestInfo.map(topic =>
       new ListOffsetsTopicResponse()
@@ -1448,13 +1320,8 @@
 
     def createResponse(requestThrottleMs: Int): AbstractResponse = {
       val offsetFetchResponse =
-<<<<<<< HEAD
-      // reject the request if not authorized to the group
-        if (!authorize(request.context, DESCRIBE, GROUP, offsetFetchRequest.groupId))
-=======
         // reject the request if not authorized to the group
         if (!authHelper.authorize(request.context, DESCRIBE, GROUP, offsetFetchRequest.groupId))
->>>>>>> 4126cfd0
           offsetFetchRequest.getErrorResponse(requestThrottleMs, Errors.GROUP_AUTHORIZATION_FAILED)
         else {
           if (header.apiVersion == 0) {
@@ -1523,19 +1390,11 @@
     val findCoordinatorRequest = request.body[FindCoordinatorRequest]
 
     if (findCoordinatorRequest.data.keyType == CoordinatorType.GROUP.id &&
-<<<<<<< HEAD
-      !authorize(request.context, DESCRIBE, GROUP, findCoordinatorRequest.data.key))
-      sendErrorResponseMaybeThrottle(request, Errors.GROUP_AUTHORIZATION_FAILED.exception)
-    else if (findCoordinatorRequest.data.keyType == CoordinatorType.TRANSACTION.id &&
-      !authorize(request.context, DESCRIBE, TRANSACTIONAL_ID, findCoordinatorRequest.data.key))
-      sendErrorResponseMaybeThrottle(request, Errors.TRANSACTIONAL_ID_AUTHORIZATION_FAILED.exception)
-=======
         !authHelper.authorize(request.context, DESCRIBE, GROUP, findCoordinatorRequest.data.key))
       requestHelper.sendErrorResponseMaybeThrottle(request, Errors.GROUP_AUTHORIZATION_FAILED.exception)
     else if (findCoordinatorRequest.data.keyType == CoordinatorType.TRANSACTION.id &&
         !authHelper.authorize(request.context, DESCRIBE, TRANSACTIONAL_ID, findCoordinatorRequest.data.key))
       requestHelper.sendErrorResponseMaybeThrottle(request, Errors.TRANSACTIONAL_ID_AUTHORIZATION_FAILED.exception)
->>>>>>> 4126cfd0
     else {
       // get metadata (and create the topic if necessary)
       val (partition, topicMetadata) = CoordinatorType.forId(findCoordinatorRequest.data.keyType) match {
@@ -1556,13 +1415,13 @@
       def createResponse(requestThrottleMs: Int): AbstractResponse = {
         def createFindCoordinatorResponse(error: Errors, node: Node): FindCoordinatorResponse = {
           new FindCoordinatorResponse(
-            new FindCoordinatorResponseData()
-              .setErrorCode(error.code)
-              .setErrorMessage(error.message)
-              .setNodeId(node.id)
-              .setHost(node.host)
-              .setPort(node.port)
-              .setThrottleTimeMs(requestThrottleMs))
+              new FindCoordinatorResponseData()
+                .setErrorCode(error.code)
+                .setErrorMessage(error.message)
+                .setNodeId(node.id)
+                .setHost(node.host)
+                .setPort(node.port)
+                .setThrottleTimeMs(requestThrottleMs))
         }
 
         val responseBody = if (topicMetadata.errorCode != Errors.NONE.code) {
@@ -1586,12 +1445,7 @@
           .format(responseBody, request.header.correlationId, request.header.clientId))
         responseBody
       }
-<<<<<<< HEAD
-
-      sendResponseMaybeThrottle(request, createResponse)
-=======
       requestHelper.sendResponseMaybeThrottle(request, createResponse)
->>>>>>> 4126cfd0
     }
   }
 
@@ -1602,12 +1456,7 @@
         describeGroupsResponseData.setThrottleTimeMs(requestThrottleMs)
         new DescribeGroupsResponse(describeGroupsResponseData)
       }
-<<<<<<< HEAD
-
-      sendResponseMaybeThrottle(request, createResponse)
-=======
       requestHelper.sendResponseMaybeThrottle(request, createResponse)
->>>>>>> 4126cfd0
     }
 
     val describeRequest = request.body[DescribeGroupsRequest]
@@ -1673,19 +1522,13 @@
 
     // 调用GroupCoordinator的handleListGroups方法获取所有消费者组的信息
     val (error, groups) = groupCoordinator.handleListGroups(states)
-<<<<<<< HEAD
     // 权限校验 Client是否具备CLUSTER资源的DESCRIBE权限
-    if (authorize(request.context, DESCRIBE, CLUSTER, CLUSTER_NAME))
+    if (authHelper.authorize(request.context, DESCRIBE, CLUSTER, CLUSTER_NAME))
     // With describe cluster access all groups are returned. We keep this alternative for backward compatibility.
     // 如果具备权限 直接将拿到的消费者组信息封装到Response中进行发送
-      sendResponseMaybeThrottle(request, requestThrottleMs => createResponse(requestThrottleMs, groups, error))
     // 找出Clients对哪些Group有GROUP资源的DESCRIBE权限 返回这些Group信息
-=======
-    if (authHelper.authorize(request.context, DESCRIBE, CLUSTER, CLUSTER_NAME))
-      // With describe cluster access all groups are returned. We keep this alternative for backward compatibility.
       requestHelper.sendResponseMaybeThrottle(request, requestThrottleMs =>
         createResponse(requestThrottleMs, groups, error))
->>>>>>> 4126cfd0
     else {
       val filteredGroups = groups.filter(group => authHelper.authorize(request.context, DESCRIBE, GROUP, group.groupId))
       requestHelper.sendResponseMaybeThrottle(request, requestThrottleMs =>
@@ -1720,12 +1563,7 @@
           .format(responseBody, request.header.correlationId, request.header.clientId))
         responseBody
       }
-<<<<<<< HEAD
-
-      sendResponseMaybeThrottle(request, createResponse)
-=======
       requestHelper.sendResponseMaybeThrottle(request, createResponse)
->>>>>>> 4126cfd0
     }
 
     if (joinGroupRequest.data.groupInstanceId != null && config.interBrokerProtocolVersion < KAFKA_2_3_IV0) {
@@ -1845,12 +1683,7 @@
           .format(response, request.header.correlationId, request.header.clientId))
         response
       }
-<<<<<<< HEAD
-
-      sendResponseMaybeThrottle(request, createResponse)
-=======
       requestHelper.sendResponseMaybeThrottle(request, createResponse)
->>>>>>> 4126cfd0
     }
 
     if (heartbeatRequest.data.groupInstanceId != null && config.interBrokerProtocolVersion < KAFKA_2_3_IV0) {
@@ -1861,9 +1694,9 @@
     } else if (!authHelper.authorize(request.context, READ, GROUP, heartbeatRequest.data.groupId)) {
       requestHelper.sendResponseMaybeThrottle(request, requestThrottleMs =>
         new HeartbeatResponse(
-          new HeartbeatResponseData()
-            .setThrottleTimeMs(requestThrottleMs)
-            .setErrorCode(Errors.GROUP_AUTHORIZATION_FAILED.code)))
+            new HeartbeatResponseData()
+              .setThrottleTimeMs(requestThrottleMs)
+              .setErrorCode(Errors.GROUP_AUTHORIZATION_FAILED.code)))
     } else {
       // let the coordinator to handle heartbeat
       groupCoordinator.handleHeartbeat(
@@ -1904,12 +1737,7 @@
             requestThrottleMs,
             leaveGroupRequest.version)
         }
-<<<<<<< HEAD
-
-        sendResponseMaybeThrottle(request, createResponse)
-=======
         requestHelper.sendResponseMaybeThrottle(request, createResponse)
->>>>>>> 4126cfd0
       }
 
       groupCoordinator.handleLeaveGroup(
@@ -1979,12 +1807,7 @@
         apiVersionsResponse
       }
     }
-<<<<<<< HEAD
-
-    sendResponseMaybeThrottle(request, createResponseCallback)
-=======
     requestHelper.sendResponseMaybeThrottle(request, createResponseCallback)
->>>>>>> 4126cfd0
   }
 
   def handleCreateTopicsRequest(request: RequestChannel.Request): Unit = {
@@ -2000,12 +1823,7 @@
           s"${request.header.correlationId} to client ${request.header.clientId}.")
         responseBody
       }
-<<<<<<< HEAD
-
-      sendResponseMaybeThrottleWithControllerQuota(controllerMutationQuota, request, createResponse)
-=======
       requestHelper.sendResponseMaybeThrottleWithControllerQuota(controllerMutationQuota, request, createResponse)
->>>>>>> 4126cfd0
     }
 
     val createTopicsRequest = request.body[CreateTopicsRequest]
@@ -2020,25 +1838,16 @@
       createTopicsRequest.data.topics.forEach { topic =>
         results.add(new CreatableTopicResult().setName(topic.name))
       }
-<<<<<<< HEAD
       // 是否具有CLUSTER资源的create权限
-      val hasClusterAuthorization = authorize(request.context, CREATE, CLUSTER, CLUSTER_NAME,
-=======
       val hasClusterAuthorization = authHelper.authorize(request.context, CREATE, CLUSTER, CLUSTER_NAME,
->>>>>>> 4126cfd0
         logIfDenied = false)
       val topics = createTopicsRequest.data.topics.asScala.map(_.name)
       // 如果有CLUSTER的create权限则创建Topic 否则还需要判断是否具有TOPIC的create权限
       val authorizedTopics =
         if (hasClusterAuthorization) topics.toSet
-<<<<<<< HEAD
-        else filterByAuthorized(request.context, CREATE, TOPIC, topics)(identity)
       // 是否具有TOPIC资源的DESCRIBE_CONFIGS权限
-      val authorizedForDescribeConfigs = filterByAuthorized(request.context, DESCRIBE_CONFIGS, TOPIC,
-=======
         else authHelper.filterByAuthorized(request.context, CREATE, TOPIC, topics)(identity)
       val authorizedForDescribeConfigs = authHelper.filterByAuthorized(request.context, DESCRIBE_CONFIGS, TOPIC,
->>>>>>> 4126cfd0
         topics, logIfDenied = false)(identity).map(name => name -> results.find(name)).toMap
 
       results.forEach { topic =>
@@ -2107,12 +1916,7 @@
           s"client ${request.header.clientId}.")
         responseBody
       }
-<<<<<<< HEAD
-
-      sendResponseMaybeThrottleWithControllerQuota(controllerMutationQuota, request, createResponse)
-=======
       requestHelper.sendResponseMaybeThrottleWithControllerQuota(controllerMutationQuota, request, createResponse)
->>>>>>> 4126cfd0
     }
 
     if (!controller.isActive) {
@@ -2124,9 +1928,7 @@
       // Special handling to add duplicate topics to the response
       val topics = createPartitionsRequest.data.topics.asScala.toSeq
       val dupes = topics.groupBy(_.name)
-        .filter {
-          _._2.size > 1
-        }
+        .filter { _._2.size > 1 }
         .keySet
       val notDuped = topics.filterNot(topic => dupes.contains(topic.name))
       val (authorized, unauthorized) = authHelper.partitionSeqByAuthorized(request.context, ALTER, TOPIC,
@@ -2161,12 +1963,7 @@
         trace(s"Sending delete topics response $responseBody for correlation id ${request.header.correlationId} to client ${request.header.clientId}.")
         responseBody
       }
-<<<<<<< HEAD
-
-      sendResponseMaybeThrottleWithControllerQuota(controllerMutationQuota, request, createResponse)
-=======
       requestHelper.sendResponseMaybeThrottleWithControllerQuota(controllerMutationQuota, request, createResponse)
->>>>>>> 4126cfd0
     }
 
     val deleteTopicRequest = request.body[DeleteTopicsRequest]
@@ -2195,12 +1992,12 @@
       val authorizedTopics = authHelper.filterByAuthorized(request.context, DELETE, TOPIC,
         results.asScala)(_.name)
       results.forEach { topic =>
-        if (!authorizedTopics.contains(topic.name))
-          topic.setErrorCode(Errors.TOPIC_AUTHORIZATION_FAILED.code)
-        else if (!metadataCache.contains(topic.name))
-          topic.setErrorCode(Errors.UNKNOWN_TOPIC_OR_PARTITION.code)
-        else
-          toDelete += topic.name
+         if (!authorizedTopics.contains(topic.name))
+           topic.setErrorCode(Errors.TOPIC_AUTHORIZATION_FAILED.code)
+         else if (!metadataCache.contains(topic.name))
+           topic.setErrorCode(Errors.UNKNOWN_TOPIC_OR_PARTITION.code)
+         else
+           toDelete += topic.name
       }
       // If no authorized topics return immediately
       if (toDelete.isEmpty)
@@ -2326,12 +2123,7 @@
         trace(s"Completed $transactionalId's InitProducerIdRequest with result $result from client ${request.header.clientId}.")
         responseBody
       }
-<<<<<<< HEAD
-
-      sendResponseMaybeThrottle(request, createResponse)
-=======
       requestHelper.sendResponseMaybeThrottle(request, createResponse)
->>>>>>> 4126cfd0
     }
 
     val producerIdAndEpoch = (initProducerIdRequest.data.producerId, initProducerIdRequest.data.producerEpoch) match {
@@ -2371,12 +2163,7 @@
             s"errors: $error from client ${request.header.clientId}.")
           responseBody
         }
-<<<<<<< HEAD
-
-        sendResponseMaybeThrottle(request, createResponse)
-=======
         requestHelper.sendResponseMaybeThrottle(request, createResponse)
->>>>>>> 4126cfd0
       }
 
       txnCoordinator.handleEndTransaction(endTxnRequest.data.transactionalId,
@@ -2412,11 +2199,11 @@
     }
 
     /**
-     * This is the call back invoked when a log append of transaction markers succeeds. This can be called multiple
-     * times when handling a single WriteTxnMarkersRequest because there is one append per TransactionMarker in the
-     * request, so there could be multiple appends of markers to the log. The final response will be sent only
-     * after all appends have returned.
-     */
+      * This is the call back invoked when a log append of transaction markers succeeds. This can be called multiple
+      * times when handling a single WriteTxnMarkersRequest because there is one append per TransactionMarker in the
+      * request, so there could be multiple appends of markers to the log. The final response will be sent only
+      * after all appends have returned.
+      */
     def maybeSendResponseCallback(producerId: Long, result: TransactionResult)(responseStatus: Map[TopicPartition, PartitionResponse]): Unit = {
       trace(s"End transaction marker append for producer id $producerId completed with status: $responseStatus")
       val currentErrors = new ConcurrentHashMap[TopicPartition, Errors](responseStatus.map { case (k, v) => k -> v.error }.asJava)
@@ -2603,12 +2390,7 @@
             s"$offsetTopicPartition: errors: $error from client ${request.header.clientId}")
           responseBody
         }
-<<<<<<< HEAD
-
-        sendResponseMaybeThrottle(request, createResponse)
-=======
         requestHelper.sendResponseMaybeThrottle(request, createResponse)
->>>>>>> 4126cfd0
       }
 
       txnCoordinator.handleAddPartitionsToTransaction(transactionalId,
@@ -2868,12 +2650,7 @@
       }
       new AlterConfigsResponse(data)
     }
-<<<<<<< HEAD
-
-    sendResponseMaybeThrottle(request, responseCallback)
-=======
     requestHelper.sendResponseMaybeThrottle(request, responseCallback)
->>>>>>> 4126cfd0
   }
 
   def handleAlterPartitionReassignmentsRequest(request: RequestChannel.Request): Unit = {
@@ -3118,10 +2895,10 @@
         .format(request.header.correlationId, request.header.clientId))
       requestHelper.sendResponseMaybeThrottle(request, requestThrottleMs =>
         new RenewDelegationTokenResponse(
-          new RenewDelegationTokenResponseData()
-            .setThrottleTimeMs(requestThrottleMs)
-            .setErrorCode(error.code)
-            .setExpiryTimestampMs(expiryTimestamp)))
+             new RenewDelegationTokenResponseData()
+               .setThrottleTimeMs(requestThrottleMs)
+               .setErrorCode(error.code)
+               .setExpiryTimestampMs(expiryTimestamp)))
     }
 
     if (!allowTokenRequests(request))
@@ -3145,10 +2922,10 @@
         .format(request.header.correlationId, request.header.clientId))
       requestHelper.sendResponseMaybeThrottle(request, requestThrottleMs =>
         new ExpireDelegationTokenResponse(
-          new ExpireDelegationTokenResponseData()
-            .setThrottleTimeMs(requestThrottleMs)
-            .setErrorCode(error.code)
-            .setExpiryTimestampMs(expiryTimestamp)))
+            new ExpireDelegationTokenResponseData()
+              .setThrottleTimeMs(requestThrottleMs)
+              .setErrorCode(error.code)
+              .setExpiryTimestampMs(expiryTimestamp)))
     }
 
     if (!allowTokenRequests(request))
@@ -3189,15 +2966,8 @@
           None
         else
           Some(describeTokenRequest.data.owners.asScala.map(p => new KafkaPrincipal(p.principalType(), p.principalName)).toList)
-<<<<<<< HEAD
-
-        def authorizeToken(tokenId: String) = authorize(request.context, DESCRIBE, DELEGATION_TOKEN, tokenId)
-
-=======
         def authorizeToken(tokenId: String) = authHelper.authorize(request.context, DESCRIBE, DELEGATION_TOKEN, tokenId)
->>>>>>> 4126cfd0
         def eligible(token: TokenInformation) = DelegationTokenManager.filterToken(requestPrincipal, owners, token, authorizeToken)
-
         val tokens = tokenManager.getTokens(eligible)
         sendResponseCallback(Errors.NONE, tokens)
       }
@@ -3220,19 +2990,11 @@
     val electionRequest = request.body[ElectLeadersRequest]
 
     def sendResponseCallback(
-<<<<<<< HEAD
-                              error: ApiError
-                            )(
-                              results: Map[TopicPartition, ApiError]
-                            ): Unit = {
-      sendResponseMaybeThrottle(request, requestThrottleMs => {
-=======
       error: ApiError
     )(
       results: Map[TopicPartition, ApiError]
     ): Unit = {
       requestHelper.sendResponseMaybeThrottle(request, requestThrottleMs => {
->>>>>>> 4126cfd0
         val adjustedResults = if (electionRequest.data.topicPartitions == null) {
           /* When performing elections across all of the partitions we should only return
            * partitions for which there was an eleciton or resulted in an error. In other
@@ -3478,12 +3240,7 @@
               throttleTimeMs)
         }
       }
-<<<<<<< HEAD
-
-      sendResponseMaybeThrottle(request, requestThrottleMs => createResponse(requestThrottleMs))
-=======
       requestHelper.sendResponseMaybeThrottle(request, requestThrottleMs => createResponse(requestThrottleMs))
->>>>>>> 4126cfd0
     }
 
     if (!authHelper.authorize(request.context, ALTER, CLUSTER, CLUSTER_NAME)) {
@@ -3497,36 +3254,6 @@
     }
   }
 
-<<<<<<< HEAD
-
-  /** private package for testing
-   * 做授权检验的方法
-   * 目前Kafka所有的RPC请求都要求发送者(Broker或Client)必须具备特定的权限 所有请求在处理前 都需要调用 authorize 方法做权限校验 以保证请求能够被继续执行
-   * 其中authorize是可插拔接口 可以通过设置Broker端参数 authorizer.class.name 指定鉴权实现类 默认是 kafka.security.authorizer.AclAuthorizer#authorize()
-   *
-   * @param requestContext
-   * @param operation
-   * @param resourceType
-   * @param resourceName
-   * @param logIfAllowed
-   * @param logIfDenied
-   * @param refCount
-   * @return
-   */
-  private[server] def authorize(requestContext: RequestContext,
-                                operation: AclOperation,
-                                resourceType: ResourceType,
-                                resourceName: String,
-                                logIfAllowed: Boolean = true,
-                                logIfDenied: Boolean = true,
-                                refCount: Int = 1): Boolean = {
-    authorizer.forall { authZ =>
-      // 获取待鉴权的资源类型 常见的资源类型如TOPIC | GROUP | CLUSTER等
-      val resource = new ResourcePattern(resourceType, resourceName, PatternType.LITERAL)
-      val actions = Collections.singletonList(new Action(operation, resource, refCount, logIfAllowed, logIfDenied))
-      // 返回授权结果 ALLOWED或DEFIED
-      authZ.authorize(requestContext, actions).get(0) == AuthorizationResult.ALLOWED
-=======
   def handleEnvelope(request: RequestChannel.Request): Unit = {
     val envelope = request.body[EnvelopeRequest]
 
@@ -3551,7 +3278,6 @@
       requestHelper.sendErrorResponseMaybeThrottle(request, new NotControllerException(
         s"Broker $brokerId is not the active controller"))
       return
->>>>>>> 4126cfd0
     }
 
     val forwardedPrincipal = parseForwardedPrincipal(request.context, envelope.requestPrincipal)
@@ -3591,20 +3317,6 @@
     }
   }
 
-<<<<<<< HEAD
-  private def partitionSeqByAuthorized[T](requestContext: RequestContext,
-                                          operation: AclOperation,
-                                          resourceType: ResourceType,
-                                          resources: Seq[T],
-                                          logIfAllowed: Boolean = true,
-                                          logIfDenied: Boolean = true)(resourceName: T => String): (Seq[T], Seq[T]) = {
-    authorizer match {
-      case Some(_) =>
-        val authorizedResourceNames = filterByAuthorized(requestContext, operation, resourceType,
-          resources, logIfAllowed, logIfDenied)(resourceName)
-        resources.partition(resource => authorizedResourceNames.contains(resourceName(resource)))
-      case None => (resources, Seq.empty)
-=======
   private def parseForwardedRequest(
     envelope: RequestChannel.Request,
     forwardedContext: RequestContext,
@@ -3627,7 +3339,6 @@
         // itself, such as an invalid client address.
         throw new UnsupportedVersionException(s"Failed to parse forwarded request " +
           s"with header ${forwardedContext.header}", e)
->>>>>>> 4126cfd0
     }
   }
 
@@ -3684,172 +3395,6 @@
     request.temporaryMemoryBytes = conversionStats.temporaryMemoryBytes
   }
 
-<<<<<<< HEAD
-  private def handleError(request: RequestChannel.Request, e: Throwable): Unit = {
-    val mayThrottle = e.isInstanceOf[ClusterAuthorizationException] || !request.header.apiKey.clusterAction
-    error("Error when handling request: " +
-      s"clientId=${request.header.clientId}, " +
-      s"correlationId=${request.header.correlationId}, " +
-      s"api=${request.header.apiKey}, " +
-      s"version=${request.header.apiVersion}, " +
-      s"body=${request.body[AbstractRequest]}", e)
-    if (mayThrottle)
-      sendErrorResponseMaybeThrottle(request, e)
-    else
-      sendErrorResponseExemptThrottle(request, e)
-  }
-
-  private def sendForwardedResponse(
-                                     request: RequestChannel.Request,
-                                     response: AbstractResponse
-                                   ): Unit = {
-    // For forwarded requests, we take the throttle time from the broker that
-    // the request was forwarded to
-    val throttleTimeMs = response.throttleTimeMs()
-    quotas.request.throttle(request, throttleTimeMs, requestChannel.sendResponse)
-    sendResponse(request, Some(response), None)
-  }
-
-  // Throttle the channel if the request quota is enabled but has been violated. Regardless of throttling, send the
-  // response immediately.
-  /**
-   * 发送普通类型的Response而受到限流限制的约束
-   *
-   * @param request
-   * @param createResponse
-   */
-  private def sendResponseMaybeThrottle(request: RequestChannel.Request,
-                                        createResponse: Int => AbstractResponse): Unit = {
-    val throttleTimeMs = maybeRecordAndGetThrottleTimeMs(request)
-    // Only throttle non-forwarded requests
-    if (!request.isForwarded)
-      quotas.request.throttle(request, throttleTimeMs, requestChannel.sendResponse)
-    sendResponse(request, Some(createResponse(throttleTimeMs)), None)
-  }
-
-  /**
-   * 发送携带错误信息的Response但受到限流限制的约束
-   *
-   * @param request
-   * @param error
-   */
-  private def sendErrorResponseMaybeThrottle(request: RequestChannel.Request, error: Throwable): Unit = {
-    val throttleTimeMs = maybeRecordAndGetThrottleTimeMs(request)
-    // Only throttle non-forwarded requests or cluster authorization failures
-    if (error.isInstanceOf[ClusterAuthorizationException] || !request.isForwarded)
-      quotas.request.throttle(request, throttleTimeMs, requestChannel.sendResponse)
-    sendErrorOrCloseConnection(request, error, throttleTimeMs)
-  }
-
-  private def maybeRecordAndGetThrottleTimeMs(request: RequestChannel.Request): Int = {
-    val throttleTimeMs = quotas.request.maybeRecordAndGetThrottleTimeMs(request, time.milliseconds())
-    request.apiThrottleTimeMs = throttleTimeMs
-    throttleTimeMs
-  }
-
-  /**
-   * 发送普通类型的Response而不受限流的限制
-   *
-   * Throttle the channel if the controller mutations quota or the request quota have been violated.
-   * Regardless of throttling, send the response immediately.
-   */
-  private def sendResponseMaybeThrottleWithControllerQuota(controllerMutationQuota: ControllerMutationQuota,
-                                                           request: RequestChannel.Request,
-                                                           createResponse: Int => AbstractResponse): Unit = {
-    val timeMs = time.milliseconds
-    val controllerThrottleTimeMs = controllerMutationQuota.throttleTime
-    val requestThrottleTimeMs = quotas.request.maybeRecordAndGetThrottleTimeMs(request, timeMs)
-    val maxThrottleTimeMs = Math.max(controllerThrottleTimeMs, requestThrottleTimeMs)
-    // Only throttle non-forwarded requests
-    if (maxThrottleTimeMs > 0 && !request.isForwarded) {
-      request.apiThrottleTimeMs = maxThrottleTimeMs
-      if (controllerThrottleTimeMs > requestThrottleTimeMs) {
-        quotas.controllerMutation.throttle(request, controllerThrottleTimeMs, requestChannel.sendResponse)
-      } else {
-        quotas.request.throttle(request, requestThrottleTimeMs, requestChannel.sendResponse)
-      }
-    }
-
-    sendResponse(request, Some(createResponse(maxThrottleTimeMs)), None)
-  }
-
-  private def sendResponseExemptThrottle(request: RequestChannel.Request,
-                                         response: AbstractResponse,
-                                         onComplete: Option[Send => Unit] = None): Unit = {
-    quotas.request.maybeRecordExempt(request)
-    sendResponse(request, Some(response), onComplete)
-  }
-
-  /**
-   * 发送携带错误信息的Response而不受限流的限制
-   *
-   * @param request
-   * @param error
-   */
-  private def sendErrorResponseExemptThrottle(request: RequestChannel.Request, error: Throwable): Unit = {
-    quotas.request.maybeRecordExempt(request)
-    sendErrorOrCloseConnection(request, error, 0)
-  }
-
-  private def sendErrorOrCloseConnection(request: RequestChannel.Request, error: Throwable, throttleMs: Int): Unit = {
-    val requestBody = request.body[AbstractRequest]
-    val response = requestBody.getErrorResponse(throttleMs, error)
-    if (response == null)
-      closeConnection(request, requestBody.errorCounts(error))
-    else
-      sendResponse(request, Some(response), None)
-  }
-
-  /**
-   * 发送NoopResponse类型的Response而不受通道上限流(throttling)的限制
-   * NoopResponse指的是Processor线程取出该类型的Response后不进行真正的IO发送操作
-   *
-   * @param request
-   */
-  private def sendNoOpResponseExemptThrottle(request: RequestChannel.Request): Unit = {
-    quotas.request.maybeRecordExempt(request)
-    sendResponse(request, None, None)
-  }
-
-  private def closeConnection(request: RequestChannel.Request, errorCounts: java.util.Map[Errors, Integer]): Unit = {
-    // This case is used when the request handler has encountered an error, but the client
-    // does not expect a response (e.g. when produce request has acks set to 0)
-    requestChannel.updateErrorMetrics(request.header.apiKey, errorCounts.asScala)
-    requestChannel.sendResponse(new RequestChannel.CloseConnectionResponse(request))
-  }
-
-  /**
-   * 将Request处理结果Response发送出去
-   * 最底层的sendResponse方法 调用了SocketServer组件中的RequestChannel的sendResponse方法
-   * RequestChannel中的sendResponse方法会把待发送的Response放入到对应的Processor线程中的Response队列中 然后交由Processor线程完成网络间数据传输
-   *
-   * @param request
-   * @param responseOpt
-   * @param onComplete
-   */
-  private def sendResponse(request: RequestChannel.Request,
-                           responseOpt: Option[AbstractResponse],
-                           onComplete: Option[Send => Unit]): Unit = {
-    // Update error metrics for each error code in the response including Errors.NONE
-    responseOpt.foreach(response => requestChannel.updateErrorMetrics(request.header.apiKey, response.errorCounts.asScala))
-
-    val response = responseOpt match {
-      case Some(response) =>
-        new RequestChannel.SendResponse(
-          request,
-          request.buildResponseSend(response),
-          request.responseNode(response),
-          onComplete
-        )
-      case None =>
-        new RequestChannel.NoOpResponse(request)
-    }
-
-    requestChannel.sendResponse(response)
-  }
-
-=======
->>>>>>> 4126cfd0
   private def isBrokerEpochStale(brokerEpochInRequest: Long): Boolean = {
     // Broker epoch in LeaderAndIsr/UpdateMetadata/StopReplica request is unknown
     // if the controller hasn't been upgraded to use KIP-380
