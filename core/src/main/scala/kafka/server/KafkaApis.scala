/**
 * Licensed to the Apache Software Foundation (ASF) under one or more
 * contributor license agreements.  See the NOTICE file distributed with
 * this work for additional information regarding copyright ownership.
 * The ASF licenses this file to You under the Apache License, Version 2.0
 * (the "License"); you may not use this file except in compliance with
 * the License.  You may obtain a copy of the License at
 *
 * http://www.apache.org/licenses/LICENSE-2.0
 *
 * Unless required by applicable law or agreed to in writing, software
 * distributed under the License is distributed on an "AS IS" BASIS,
 * WITHOUT WARRANTIES OR CONDITIONS OF ANY KIND, either express or implied.
 * See the License for the specific language governing permissions and
 * limitations under the License.
 */

package kafka.server

import java.lang.{Long => JLong}
import java.nio.ByteBuffer
import java.util
import java.util.concurrent.ConcurrentHashMap
import java.util.concurrent.atomic.AtomicInteger
import java.util.{Collections, Optional}

import kafka.admin.AdminUtils
import kafka.api.{ApiVersion, ElectLeadersRequestOps, KAFKA_0_11_0_IV0, KAFKA_2_3_IV0}
import kafka.common.OffsetAndMetadata
import kafka.controller.ReplicaAssignment
import kafka.coordinator.group.{GroupCoordinator, JoinGroupResult, LeaveGroupResult, SyncGroupResult}
import kafka.coordinator.transaction.{InitProducerIdResult, TransactionCoordinator}
import kafka.log.AppendOrigin
import kafka.message.ZStdCompressionCodec
import kafka.network.RequestChannel
import kafka.security.authorizer.AuthorizerUtils
import kafka.server.QuotaFactory.{QuotaManagers, UnboundedQuota}
import kafka.utils.Implicits._
import kafka.utils.{CoreUtils, Logging}
import org.apache.kafka.clients.admin.AlterConfigOp.OpType
import org.apache.kafka.clients.admin.{AlterConfigOp, ConfigEntry}
import org.apache.kafka.common.acl.AclOperation._
import org.apache.kafka.common.acl.{AclBinding, AclOperation}
import org.apache.kafka.common.config.ConfigResource
import org.apache.kafka.common.errors._
import org.apache.kafka.common.internals.Topic.{GROUP_METADATA_TOPIC_NAME, TRANSACTION_STATE_TOPIC_NAME, isInternal}
import org.apache.kafka.common.internals.{FatalExitError, Topic}
import org.apache.kafka.common.message.AlterConfigsResponseData.AlterConfigsResourceResponse
import org.apache.kafka.common.message.AlterPartitionReassignmentsResponseData.{ReassignablePartitionResponse, ReassignableTopicResponse}
import org.apache.kafka.common.message.CreateAclsResponseData.AclCreationResult
import org.apache.kafka.common.message.CreatePartitionsResponseData.CreatePartitionsTopicResult
import org.apache.kafka.common.message.CreateTopicsRequestData.CreatableTopic
import org.apache.kafka.common.message.CreateTopicsResponseData.{CreatableTopicResult, CreatableTopicResultCollection}
import org.apache.kafka.common.message.DeleteGroupsResponseData.{DeletableGroupResult, DeletableGroupResultCollection}
import org.apache.kafka.common.message.DeleteRecordsResponseData.{DeleteRecordsPartitionResult, DeleteRecordsTopicResult}
import org.apache.kafka.common.message.DeleteTopicsResponseData.{DeletableTopicResult, DeletableTopicResultCollection}
import org.apache.kafka.common.message.ElectLeadersResponseData.{PartitionResult, ReplicaElectionResult}
import org.apache.kafka.common.message.LeaveGroupResponseData.MemberResponse
import org.apache.kafka.common.message.ListOffsetsRequestData.ListOffsetsPartition
import org.apache.kafka.common.message.ListOffsetsResponseData.{ListOffsetsPartitionResponse, ListOffsetsTopicResponse}
import org.apache.kafka.common.message.MetadataResponseData.{MetadataResponsePartition, MetadataResponseTopic}
import org.apache.kafka.common.message.OffsetForLeaderEpochRequestData.OffsetForLeaderTopic
import org.apache.kafka.common.message.OffsetForLeaderEpochResponseData.{EpochEndOffset, OffsetForLeaderTopicResult, OffsetForLeaderTopicResultCollection}
import org.apache.kafka.common.message.{AddOffsetsToTxnResponseData, AlterClientQuotasResponseData, AlterConfigsResponseData, AlterPartitionReassignmentsResponseData, AlterReplicaLogDirsResponseData, CreateAclsResponseData, CreatePartitionsResponseData, CreateTopicsResponseData, DeleteAclsResponseData, DeleteGroupsResponseData, DeleteRecordsResponseData, DeleteTopicsResponseData, DescribeAclsResponseData, DescribeClientQuotasResponseData, DescribeClusterResponseData, DescribeConfigsResponseData, DescribeGroupsResponseData, DescribeLogDirsResponseData, DescribeProducersResponseData, EndTxnResponseData, ExpireDelegationTokenResponseData, FindCoordinatorResponseData, HeartbeatResponseData, InitProducerIdResponseData, JoinGroupResponseData, LeaveGroupResponseData, ListGroupsResponseData, ListOffsetsResponseData, ListPartitionReassignmentsResponseData, OffsetCommitRequestData, OffsetCommitResponseData, OffsetDeleteResponseData, OffsetForLeaderEpochResponseData, RenewDelegationTokenResponseData, SaslAuthenticateResponseData, SaslHandshakeResponseData, StopReplicaResponseData, SyncGroupResponseData, UpdateMetadataResponseData}
import org.apache.kafka.common.metrics.Metrics
import org.apache.kafka.common.network.{ListenerName, Send}
import org.apache.kafka.common.protocol.{ApiKeys, Errors}
import org.apache.kafka.common.record._
import org.apache.kafka.common.replica.ClientMetadata
import org.apache.kafka.common.replica.ClientMetadata.DefaultClientMetadata
import org.apache.kafka.common.requests.FindCoordinatorRequest.CoordinatorType
import org.apache.kafka.common.requests.ProduceResponse.PartitionResponse
import org.apache.kafka.common.requests._
import org.apache.kafka.common.resource.Resource.CLUSTER_NAME
import org.apache.kafka.common.resource.ResourceType._
import org.apache.kafka.common.resource.{Resource, ResourceType}
import org.apache.kafka.common.security.auth.{KafkaPrincipal, SecurityProtocol}
import org.apache.kafka.common.security.token.delegation.{DelegationToken, TokenInformation}
import org.apache.kafka.common.utils.{ProducerIdAndEpoch, Time}
import org.apache.kafka.common.{Node, TopicPartition, Uuid}
import org.apache.kafka.server.authorizer._

import scala.annotation.nowarn
import scala.collection.mutable.ArrayBuffer
import scala.collection.{Map, Seq, Set, immutable, mutable}
import scala.compat.java8.OptionConverters._
import scala.jdk.CollectionConverters._
import scala.util.{Failure, Success, Try}
import kafka.coordinator.group.GroupOverview
import kafka.server.metadata.ConfigRepository

/**
 * Logic to handle the various Kafka requests
 * KafkaApis 是 Kafka 最重要的源码入口
 *
 * @param requestChannel   请求通道
 * @param replicaManager   副本管理器
 * @param adminManager     主题 | 分区 | 配置等方面的管理器
 * @param groupCoordinator 消费者协调器组件
 * @param txnCoordinator   事务管理器组件
 * @param controller       控制器组件
 * @param zkClient         ZK客户端程序 Kafka依赖于该类实现与ZK交互
 * @param brokerId         broker.id参数值
 * @param config           Kafka配置类
 * @param metadataCache    元数据缓存类
 * @param metrics
 * @param authorizer
 * @param quotas           配额管理器组件
 * @param fetchManager
 * @param brokerTopicStats
 * @param clusterId
 * @param time
 * @param tokenManager
 */
class KafkaApis(val requestChannel: RequestChannel,
                val metadataSupport: MetadataSupport,
                val replicaManager: ReplicaManager,
                val groupCoordinator: GroupCoordinator,
                val txnCoordinator: TransactionCoordinator,
                val autoTopicCreationManager: AutoTopicCreationManager,
                val brokerId: Int,
                val config: KafkaConfig,
                val configRepository: ConfigRepository,
                val metadataCache: MetadataCache,
                val metrics: Metrics,
                val authorizer: Option[Authorizer],
                val quotas: QuotaManagers,
                val fetchManager: FetchManager,
                brokerTopicStats: BrokerTopicStats,
                val clusterId: String,
                time: Time,
                val tokenManager: DelegationTokenManager,
                val apiVersionManager: ApiVersionManager) extends ApiRequestHandler with Logging {

  metadataSupport.ensureConsistentWith(config)

  type FetchResponseStats = Map[TopicPartition, RecordConversionStats]
  this.logIdent = "[KafkaApi-%d] ".format(brokerId)
  val configHelper = new ConfigHelper(metadataCache, config, configRepository)
  private val alterAclsPurgatory = new DelayedFuturePurgatory(purgatoryName = "AlterAcls", brokerId = config.brokerId)

  val authHelper = new AuthHelper(authorizer)
  val requestHelper = new RequestHandlerHelper(requestChannel, quotas, time)

  def close(): Unit = {
    alterAclsPurgatory.shutdown()
    info("Shutdown complete.")
  }

  private def isForwardingEnabled(request: RequestChannel.Request): Boolean = {
    metadataSupport.forwardingManager.isDefined && request.context.principalSerde.isPresent
  }

  private def maybeForwardToController(
    request: RequestChannel.Request,
    handler: RequestChannel.Request => Unit
  ): Unit = {
    def responseCallback(responseOpt: Option[AbstractResponse]): Unit = {
      responseOpt match {
        case Some(response) => requestHelper.sendForwardedResponse(request, response)
        case None =>
          info(s"The client connection will be closed due to controller responded " +
            s"unsupported version exception during $request forwarding. " +
            s"This could happen when the controller changed after the connection was established.")
          requestChannel.closeConnection(request, Collections.emptyMap())
      }
    }

    metadataSupport.maybeForward(request, handler, responseCallback)
  }

  /**
   * Top-level method that handles all requests and multiplexes to the right api
   * 总方法入口
   */
  override def handle(request: RequestChannel.Request): Unit = {
    try {
      trace(s"Handling request:${request.requestDesc(true)} from connection ${request.context.connectionId};" +
        s"securityProtocol:${request.context.securityProtocol},principal:${request.context.principal}")

<<<<<<< HEAD
        // 根据请求头信息中的apiKey字段判断属于哪类请求 然后调用相应的 handleXxx方法
        // 如果需要新增RPC协议类型 做以下3件事：
        // 1.添加新的apiKey标识请求类型
        // 2.添加新的case分支
        // 3.添加对应的 handleXxx方法
        request.header.apiKey match {
          // Client 与 Server通信请求的的处理
=======
      if (!apiVersionManager.isApiEnabled(request.header.apiKey)) {
        // The socket server will reject APIs which are not exposed in this scope and close the connection
        // before handing them to the request handler, so this path should not be exercised in practice
        throw new IllegalStateException(s"API ${request.header.apiKey} is not enabled")
      }

      request.header.apiKey match {
>>>>>>> a74b5eb0
        case ApiKeys.PRODUCE => handleProduceRequest(request)
          // Follower副本拉取Leader副本请求的处理
        case ApiKeys.FETCH => handleFetchRequest(request)
        case ApiKeys.LIST_OFFSETS => handleListOffsetRequest(request)
          // Topic发生变动时请求的处理
        case ApiKeys.METADATA => handleTopicMetadataRequest(request)
        case ApiKeys.LEADER_AND_ISR => handleLeaderAndIsrRequest(request)
        case ApiKeys.STOP_REPLICA => handleStopReplicaRequest(request)
          // Kafka Controller推送元数据更新请求的处理
        case ApiKeys.UPDATE_METADATA => handleUpdateMetadataRequest(request)
        case ApiKeys.CONTROLLED_SHUTDOWN => handleControlledShutdownRequest(request)
        case ApiKeys.OFFSET_COMMIT => handleOffsetCommitRequest(request)
        case ApiKeys.OFFSET_FETCH => handleOffsetFetchRequest(request)
        case ApiKeys.FIND_COORDINATOR => handleFindCoordinatorRequest(request)
        case ApiKeys.JOIN_GROUP => handleJoinGroupRequest(request)
        case ApiKeys.HEARTBEAT => handleHeartbeatRequest(request)
        case ApiKeys.LEAVE_GROUP => handleLeaveGroupRequest(request)
        case ApiKeys.SYNC_GROUP => handleSyncGroupRequest(request)
        case ApiKeys.DESCRIBE_GROUPS => handleDescribeGroupRequest(request)
        case ApiKeys.LIST_GROUPS => handleListGroupsRequest(request)
        case ApiKeys.SASL_HANDSHAKE => handleSaslHandshakeRequest(request)
        case ApiKeys.API_VERSIONS => handleApiVersionsRequest(request)
        case ApiKeys.CREATE_TOPICS => maybeForwardToController(request, handleCreateTopicsRequest)
        case ApiKeys.DELETE_TOPICS => maybeForwardToController(request, handleDeleteTopicsRequest)
        case ApiKeys.DELETE_RECORDS => handleDeleteRecordsRequest(request)
        case ApiKeys.INIT_PRODUCER_ID => handleInitProducerIdRequest(request)
        case ApiKeys.OFFSET_FOR_LEADER_EPOCH => handleOffsetForLeaderEpochRequest(request)
        case ApiKeys.ADD_PARTITIONS_TO_TXN => handleAddPartitionToTxnRequest(request)
        case ApiKeys.ADD_OFFSETS_TO_TXN => handleAddOffsetsToTxnRequest(request)
        case ApiKeys.END_TXN => handleEndTxnRequest(request)
        case ApiKeys.WRITE_TXN_MARKERS => handleWriteTxnMarkersRequest(request)
        case ApiKeys.TXN_OFFSET_COMMIT => handleTxnOffsetCommitRequest(request)
        case ApiKeys.DESCRIBE_ACLS => handleDescribeAcls(request)
        case ApiKeys.CREATE_ACLS => maybeForwardToController(request, handleCreateAcls)
        case ApiKeys.DELETE_ACLS => maybeForwardToController(request, handleDeleteAcls)
        case ApiKeys.ALTER_CONFIGS => maybeForwardToController(request, handleAlterConfigsRequest)
        case ApiKeys.DESCRIBE_CONFIGS => handleDescribeConfigsRequest(request)
        case ApiKeys.ALTER_REPLICA_LOG_DIRS => handleAlterReplicaLogDirsRequest(request)
        case ApiKeys.DESCRIBE_LOG_DIRS => handleDescribeLogDirsRequest(request)
        case ApiKeys.SASL_AUTHENTICATE => handleSaslAuthenticateRequest(request)
        case ApiKeys.CREATE_PARTITIONS => maybeForwardToController(request, handleCreatePartitionsRequest)
        case ApiKeys.CREATE_DELEGATION_TOKEN => maybeForwardToController(request, handleCreateTokenRequest)
        case ApiKeys.RENEW_DELEGATION_TOKEN => maybeForwardToController(request, handleRenewTokenRequest)
        case ApiKeys.EXPIRE_DELEGATION_TOKEN => maybeForwardToController(request, handleExpireTokenRequest)
        case ApiKeys.DESCRIBE_DELEGATION_TOKEN => handleDescribeTokensRequest(request)
        case ApiKeys.DELETE_GROUPS => handleDeleteGroupsRequest(request)
        case ApiKeys.ELECT_LEADERS => handleElectReplicaLeader(request)
        case ApiKeys.INCREMENTAL_ALTER_CONFIGS => maybeForwardToController(request, handleIncrementalAlterConfigsRequest)
        case ApiKeys.ALTER_PARTITION_REASSIGNMENTS => maybeForwardToController(request, handleAlterPartitionReassignmentsRequest)
        case ApiKeys.LIST_PARTITION_REASSIGNMENTS => handleListPartitionReassignmentsRequest(request)
        case ApiKeys.OFFSET_DELETE => handleOffsetDeleteRequest(request)
        case ApiKeys.DESCRIBE_CLIENT_QUOTAS => handleDescribeClientQuotasRequest(request)
        case ApiKeys.ALTER_CLIENT_QUOTAS => maybeForwardToController(request, handleAlterClientQuotasRequest)
        case ApiKeys.DESCRIBE_USER_SCRAM_CREDENTIALS => handleDescribeUserScramCredentialsRequest(request)
        case ApiKeys.ALTER_USER_SCRAM_CREDENTIALS => maybeForwardToController(request, handleAlterUserScramCredentialsRequest)
        case ApiKeys.ALTER_ISR => handleAlterIsrRequest(request)
        case ApiKeys.UPDATE_FEATURES => maybeForwardToController(request, handleUpdateFeatures)
        case ApiKeys.ENVELOPE => handleEnvelope(request)
        case ApiKeys.DESCRIBE_CLUSTER => handleDescribeCluster(request)
        case ApiKeys.DESCRIBE_PRODUCERS => handleDescribeProducersRequest(request)
        case ApiKeys.UNREGISTER_BROKER => maybeForwardToController(request, handleUnregisterBrokerRequest)
        case _ => throw new IllegalStateException(s"No handler for request api key ${request.header.apiKey}")
      }
    } catch {
<<<<<<< HEAD
      case e: FatalExitError => throw e // 如果是严重错误 抛出异常
      case e: Throwable => requestHelper.handleError(request, e)  // 普通异常 记录下错误日志
=======
      case e: FatalExitError => throw e
      case e: Throwable =>
        error(s"Unexpected error handling request ${request.requestDesc(true)} " +
          s"with context ${request.context}", e)
        requestHelper.handleError(request, e)
>>>>>>> a74b5eb0
    } finally {
      // try to complete delayed action. In order to avoid conflicting locking, the actions to complete delayed requests
      // are kept in a queue. We add the logic to check the ReplicaManager queue at the end of KafkaApis.handle() and the
      // expiration thread for certain delayed operations (e.g. DelayedJoin)
      replicaManager.tryCompleteActions()
      // The local completion time may be set while processing the request. Only record it if it's unset.
      if (request.apiLocalCompleteTimeNanos < 0)
        request.apiLocalCompleteTimeNanos = time.nanoseconds
    }
  }

  def handleLeaderAndIsrRequest(request: RequestChannel.Request): Unit = {
    val zkSupport = metadataSupport.requireZkOrThrow(KafkaApis.shouldNeverReceive(request))
    // ensureTopicExists is only for client facing requests
    // We can't have the ensureTopicExists check here since the controller sends it as an advisory to all brokers so they
    // stop serving data to clients for the topic being deleted
    val correlationId = request.header.correlationId
    val leaderAndIsrRequest = request.body[LeaderAndIsrRequest]

    authHelper.authorizeClusterOperation(request, CLUSTER_ACTION)
    if (isBrokerEpochStale(zkSupport, leaderAndIsrRequest.brokerEpoch)) {
      // When the broker restarts very quickly, it is possible for this broker to receive request intended
      // for its previous generation so the broker should skip the stale request.
      info("Received LeaderAndIsr request with broker epoch " +
        s"${leaderAndIsrRequest.brokerEpoch} smaller than the current broker epoch ${zkSupport.controller.brokerEpoch}")
      requestHelper.sendResponseExemptThrottle(request, leaderAndIsrRequest.getErrorResponse(0, Errors.STALE_BROKER_EPOCH.exception))
    } else {
      val response = replicaManager.becomeLeaderOrFollower(correlationId, leaderAndIsrRequest,
        RequestHandlerHelper.onLeadershipChange(groupCoordinator, txnCoordinator, _, _))
      requestHelper.sendResponseExemptThrottle(request, response)
    }
  }

  def handleStopReplicaRequest(request: RequestChannel.Request): Unit = {
    val zkSupport = metadataSupport.requireZkOrThrow(KafkaApis.shouldNeverReceive(request))
    // ensureTopicExists is only for client facing requests
    // We can't have the ensureTopicExists check here since the controller sends it as an advisory to all brokers so they
    // stop serving data to clients for the topic being deleted
    val stopReplicaRequest = request.body[StopReplicaRequest]
    authHelper.authorizeClusterOperation(request, CLUSTER_ACTION)
    if (isBrokerEpochStale(zkSupport, stopReplicaRequest.brokerEpoch)) {
      // When the broker restarts very quickly, it is possible for this broker to receive request intended
      // for its previous generation so the broker should skip the stale request.
      info("Received StopReplica request with broker epoch " +
        s"${stopReplicaRequest.brokerEpoch} smaller than the current broker epoch ${zkSupport.controller.brokerEpoch}")
      requestHelper.sendResponseExemptThrottle(request, new StopReplicaResponse(
        new StopReplicaResponseData().setErrorCode(Errors.STALE_BROKER_EPOCH.code)))
    } else {
      val partitionStates = stopReplicaRequest.partitionStates().asScala
      val (result, error) = replicaManager.stopReplicas(
        request.context.correlationId,
        stopReplicaRequest.controllerId,
        stopReplicaRequest.controllerEpoch,
        stopReplicaRequest.brokerEpoch,
        partitionStates)
      // Clear the coordinator caches in case we were the leader. In the case of a reassignment, we
      // cannot rely on the LeaderAndIsr API for this since it is only sent to active replicas.
      result.forKeyValue { (topicPartition, error) =>
        if (error == Errors.NONE) {
          if (topicPartition.topic == GROUP_METADATA_TOPIC_NAME
              && partitionStates(topicPartition).deletePartition) {
            groupCoordinator.onResignation(topicPartition.partition)
          } else if (topicPartition.topic == TRANSACTION_STATE_TOPIC_NAME
                     && partitionStates(topicPartition).deletePartition) {
            val partitionState = partitionStates(topicPartition)
            val leaderEpoch = if (partitionState.leaderEpoch >= 0)
                Some(partitionState.leaderEpoch)
            else
              None
            txnCoordinator.onResignation(topicPartition.partition, coordinatorEpoch = leaderEpoch)
          }
        }
      }

      def toStopReplicaPartition(tp: TopicPartition, error: Errors) =
        new StopReplicaResponseData.StopReplicaPartitionError()
          .setTopicName(tp.topic)
          .setPartitionIndex(tp.partition)
          .setErrorCode(error.code)

      requestHelper.sendResponseExemptThrottle(request, new StopReplicaResponse(new StopReplicaResponseData()
        .setErrorCode(error.code)
        .setPartitionErrors(result.map {
          case (tp, error) => toStopReplicaPartition(tp, error)
        }.toBuffer.asJava)))
    }

    CoreUtils.swallow(replicaManager.replicaFetcherManager.shutdownIdleFetcherThreads(), this)
  }

  def handleUpdateMetadataRequest(request: RequestChannel.Request): Unit = {
    val zkSupport = metadataSupport.requireZkOrThrow(KafkaApis.shouldNeverReceive(request))
    val correlationId = request.header.correlationId
    val updateMetadataRequest = request.body[UpdateMetadataRequest]

    authHelper.authorizeClusterOperation(request, CLUSTER_ACTION)
    if (isBrokerEpochStale(zkSupport, updateMetadataRequest.brokerEpoch)) {
      // When the broker restarts very quickly, it is possible for this broker to receive request intended
      // for its previous generation so the broker should skip the stale request.
      info("Received update metadata request with broker epoch " +
        s"${updateMetadataRequest.brokerEpoch} smaller than the current broker epoch ${zkSupport.controller.brokerEpoch}")
      requestHelper.sendResponseExemptThrottle(request,
        new UpdateMetadataResponse(new UpdateMetadataResponseData().setErrorCode(Errors.STALE_BROKER_EPOCH.code)))
    } else {
      // 更新集群元数据
      val deletedPartitions = replicaManager.maybeUpdateMetadataCache(correlationId, updateMetadataRequest)
      if (deletedPartitions.nonEmpty)
        groupCoordinator.handleDeletedPartitions(deletedPartitions)

      if (zkSupport.adminManager.hasDelayedTopicOperations) {
        updateMetadataRequest.partitionStates.forEach { partitionState =>
          zkSupport.adminManager.tryCompleteDelayedTopicOperations(partitionState.topicName)
        }
      }
      quotas.clientQuotaCallback.foreach { callback =>
        if (callback.updateClusterMetadata(metadataCache.getClusterMetadata(clusterId, request.context.listenerName))) {
          quotas.fetch.updateQuotaMetricConfigs()
          quotas.produce.updateQuotaMetricConfigs()
          quotas.request.updateQuotaMetricConfigs()
          quotas.controllerMutation.updateQuotaMetricConfigs()
        }
      }
      if (replicaManager.hasDelayedElectionOperations) {
        updateMetadataRequest.partitionStates.forEach { partitionState =>
          val tp = new TopicPartition(partitionState.topicName, partitionState.partitionIndex)
          replicaManager.tryCompleteElection(TopicPartitionOperationKey(tp))
        }
      }
      requestHelper.sendResponseExemptThrottle(request, new UpdateMetadataResponse(
        new UpdateMetadataResponseData().setErrorCode(Errors.NONE.code)))
    }
  }

  def handleControlledShutdownRequest(request: RequestChannel.Request): Unit = {
    val zkSupport = metadataSupport.requireZkOrThrow(KafkaApis.shouldNeverReceive(request))
    // ensureTopicExists is only for client facing requests
    // We can't have the ensureTopicExists check here since the controller sends it as an advisory to all brokers so they
    // stop serving data to clients for the topic being deleted
    val controlledShutdownRequest = request.body[ControlledShutdownRequest]
    authHelper.authorizeClusterOperation(request, CLUSTER_ACTION)

    def controlledShutdownCallback(controlledShutdownResult: Try[Set[TopicPartition]]): Unit = {
      val response = controlledShutdownResult match {
        case Success(partitionsRemaining) =>
         ControlledShutdownResponse.prepareResponse(Errors.NONE, partitionsRemaining.asJava)

        case Failure(throwable) =>
          controlledShutdownRequest.getErrorResponse(throwable)
      }
      requestHelper.sendResponseExemptThrottle(request, response)
    }
    zkSupport.controller.controlledShutdown(controlledShutdownRequest.data.brokerId, controlledShutdownRequest.data.brokerEpoch, controlledShutdownCallback)
  }

  /**
   * Handle an offset commit request
   */
  def handleOffsetCommitRequest(request: RequestChannel.Request): Unit = {
    val header = request.header
    val offsetCommitRequest = request.body[OffsetCommitRequest]

    val unauthorizedTopicErrors = mutable.Map[TopicPartition, Errors]()
    val nonExistingTopicErrors = mutable.Map[TopicPartition, Errors]()

    // the callback for sending an offset commit response
    def sendResponseCallback(commitStatus: Map[TopicPartition, Errors]): Unit = {
      val combinedCommitStatus = commitStatus ++ unauthorizedTopicErrors ++ nonExistingTopicErrors
      if (isDebugEnabled)
        combinedCommitStatus.forKeyValue { (topicPartition, error) =>
          if (error != Errors.NONE) {
            debug(s"Offset commit request with correlation id ${header.correlationId} from client ${header.clientId} " +
              s"on partition $topicPartition failed due to ${error.exceptionName}")
          }
        }
      requestHelper.sendResponseMaybeThrottle(request, requestThrottleMs =>
        new OffsetCommitResponse(requestThrottleMs, combinedCommitStatus.asJava))
    }

    // reject the request if not authorized to the group
    if (!authHelper.authorize(request.context, READ, GROUP, offsetCommitRequest.data.groupId)) {
      val error = Errors.GROUP_AUTHORIZATION_FAILED
      val responseTopicList = OffsetCommitRequest.getErrorResponseTopics(
        offsetCommitRequest.data.topics,
        error)

      requestHelper.sendResponseMaybeThrottle(request, requestThrottleMs => new OffsetCommitResponse(
        new OffsetCommitResponseData()
            .setTopics(responseTopicList)
            .setThrottleTimeMs(requestThrottleMs)
      ))
    } else if (offsetCommitRequest.data.groupInstanceId != null && config.interBrokerProtocolVersion < KAFKA_2_3_IV0) {
      // Only enable static membership when IBP >= 2.3, because it is not safe for the broker to use the static member logic
      // until we are sure that all brokers support it. If static group being loaded by an older coordinator, it will discard
      // the group.instance.id field, so static members could accidentally become "dynamic", which leads to wrong states.
      val errorMap = new mutable.HashMap[TopicPartition, Errors]
      for (topicData <- offsetCommitRequest.data.topics.asScala) {
        for (partitionData <- topicData.partitions.asScala) {
          val topicPartition = new TopicPartition(topicData.name, partitionData.partitionIndex)
          errorMap += topicPartition -> Errors.UNSUPPORTED_VERSION
        }
      }
      sendResponseCallback(errorMap.toMap)
    } else {
      val authorizedTopicRequestInfoBldr = immutable.Map.newBuilder[TopicPartition, OffsetCommitRequestData.OffsetCommitRequestPartition]

      val topics = offsetCommitRequest.data.topics.asScala
      val authorizedTopics = authHelper.filterByAuthorized(request.context, READ, TOPIC, topics)(_.name)
      for (topicData <- topics) {
        for (partitionData <- topicData.partitions.asScala) {
          val topicPartition = new TopicPartition(topicData.name, partitionData.partitionIndex)
          if (!authorizedTopics.contains(topicData.name))
            unauthorizedTopicErrors += (topicPartition -> Errors.TOPIC_AUTHORIZATION_FAILED)
          else if (!metadataCache.contains(topicPartition))
            nonExistingTopicErrors += (topicPartition -> Errors.UNKNOWN_TOPIC_OR_PARTITION)
          else
            authorizedTopicRequestInfoBldr += (topicPartition -> partitionData)
        }
      }

      val authorizedTopicRequestInfo = authorizedTopicRequestInfoBldr.result()

      if (authorizedTopicRequestInfo.isEmpty)
        sendResponseCallback(Map.empty)
      else if (header.apiVersion == 0) {
        // for version 0 always store offsets to ZK
        val zkSupport = metadataSupport.requireZkOrThrow(KafkaApis.unsupported("Version 0 offset commit requests"))
        val responseInfo = authorizedTopicRequestInfo.map {
          case (topicPartition, partitionData) =>
            try {
              if (partitionData.committedMetadata() != null
                && partitionData.committedMetadata().length > config.offsetMetadataMaxSize)
                (topicPartition, Errors.OFFSET_METADATA_TOO_LARGE)
              else {
                zkSupport.zkClient.setOrCreateConsumerOffset(
                  offsetCommitRequest.data.groupId,
                  topicPartition,
                  partitionData.committedOffset)
                (topicPartition, Errors.NONE)
              }
            } catch {
              case e: Throwable => (topicPartition, Errors.forException(e))
            }
        }
        sendResponseCallback(responseInfo)
      } else {
        // for version 1 and beyond store offsets in offset manager

        // "default" expiration timestamp is now + retention (and retention may be overridden if v2)
        // expire timestamp is computed differently for v1 and v2.
        //   - If v1 and no explicit commit timestamp is provided we treat it the same as v5.
        //   - If v1 and explicit retention time is provided we calculate expiration timestamp based on that
        //   - If v2/v3/v4 (no explicit commit timestamp) we treat it the same as v5.
        //   - For v5 and beyond there is no per partition expiration timestamp, so this field is no longer in effect
        val currentTimestamp = time.milliseconds
        val partitionData = authorizedTopicRequestInfo.map { case (k, partitionData) =>
          val metadata = if (partitionData.committedMetadata == null)
            OffsetAndMetadata.NoMetadata
          else
            partitionData.committedMetadata

          val leaderEpochOpt = if (partitionData.committedLeaderEpoch == RecordBatch.NO_PARTITION_LEADER_EPOCH)
            Optional.empty[Integer]
          else
            Optional.of[Integer](partitionData.committedLeaderEpoch)

          k -> new OffsetAndMetadata(
            offset = partitionData.committedOffset,
            leaderEpoch = leaderEpochOpt,
            metadata = metadata,
            commitTimestamp = partitionData.commitTimestamp match {
              case OffsetCommitRequest.DEFAULT_TIMESTAMP => currentTimestamp
              case customTimestamp => customTimestamp
            },
            expireTimestamp = offsetCommitRequest.data.retentionTimeMs match {
              case OffsetCommitRequest.DEFAULT_RETENTION_TIME => None
              case retentionTime => Some(currentTimestamp + retentionTime)
            }
          )
        }

        // call coordinator to handle commit offset
        groupCoordinator.handleCommitOffsets(
          offsetCommitRequest.data.groupId,
          offsetCommitRequest.data.memberId,
          Option(offsetCommitRequest.data.groupInstanceId),
          offsetCommitRequest.data.generationId,
          partitionData,
          sendResponseCallback)
      }
    }
  }

  /**
   * Handle a produce request
   */
  def handleProduceRequest(request: RequestChannel.Request): Unit = {
    val produceRequest = request.body[ProduceRequest]
    val requestSize = request.sizeInBytes

    if (RequestUtils.hasTransactionalRecords(produceRequest)) {
      val isAuthorizedTransactional = produceRequest.transactionalId != null &&
        authHelper.authorize(request.context, WRITE, TRANSACTIONAL_ID, produceRequest.transactionalId)
      if (!isAuthorizedTransactional) {
        requestHelper.sendErrorResponseMaybeThrottle(request, Errors.TRANSACTIONAL_ID_AUTHORIZATION_FAILED.exception)
        return
      }
    }

    val unauthorizedTopicResponses = mutable.Map[TopicPartition, PartitionResponse]()
    val nonExistingTopicResponses = mutable.Map[TopicPartition, PartitionResponse]()
    val invalidRequestResponses = mutable.Map[TopicPartition, PartitionResponse]()
    val authorizedRequestInfo = mutable.Map[TopicPartition, MemoryRecords]()
    // cache the result to avoid redundant authorization calls
    val authorizedTopics = authHelper.filterByAuthorized(request.context, WRITE, TOPIC,
      produceRequest.data().topicData().asScala)(_.name())

    produceRequest.data.topicData.forEach(topic => topic.partitionData.forEach { partition =>
      val topicPartition = new TopicPartition(topic.name, partition.index)
      // This caller assumes the type is MemoryRecords and that is true on current serialization
      // We cast the type to avoid causing big change to code base.
      // https://issues.apache.org/jira/browse/KAFKA-10698
      val memoryRecords = partition.records.asInstanceOf[MemoryRecords]
      if (!authorizedTopics.contains(topicPartition.topic))
        unauthorizedTopicResponses += topicPartition -> new PartitionResponse(Errors.TOPIC_AUTHORIZATION_FAILED)
      else if (!metadataCache.contains(topicPartition))
        nonExistingTopicResponses += topicPartition -> new PartitionResponse(Errors.UNKNOWN_TOPIC_OR_PARTITION)
      else
        try {
          ProduceRequest.validateRecords(request.header.apiVersion, memoryRecords)
          authorizedRequestInfo += (topicPartition -> memoryRecords)
        } catch {
          case e: ApiException =>
            invalidRequestResponses += topicPartition -> new PartitionResponse(Errors.forException(e))
        }
    })

    /**
     * the callback for sending a produce response
     * 回调函数
     * The construction of ProduceResponse is able to accept auto-generated protocol data so
     * KafkaApis#handleProduceRequest should apply auto-generated protocol to avoid extra conversion.
     * https://issues.apache.org/jira/browse/KAFKA-10730
     *
     * @param responseStatus 每个分区对应的结果
     */
    @nowarn("cat=deprecation")
    def sendResponseCallback(responseStatus: Map[TopicPartition, PartitionResponse]): Unit = {
      val mergedResponseStatus = responseStatus ++ unauthorizedTopicResponses ++ nonExistingTopicResponses ++ invalidRequestResponses
      var errorInResponse = false

      mergedResponseStatus.forKeyValue { (topicPartition, status) =>
        if (status.error != Errors.NONE) {
          errorInResponse = true
          debug("Produce request with correlation id %d from client %s on partition %s failed due to %s".format(
            request.header.correlationId,
            request.header.clientId,
            topicPartition,
            status.error.exceptionName))
        }
      }

      // Record both bandwidth and request quota-specific values and throttle by muting the channel if any of the quotas
      // have been violated. If both quotas have been violated, use the max throttle time between the two quotas. Note
      // that the request quota is not enforced if acks == 0.
      val timeMs = time.milliseconds()
      val bandwidthThrottleTimeMs = quotas.produce.maybeRecordAndGetThrottleTimeMs(request, requestSize, timeMs)
      val requestThrottleTimeMs =
        if (produceRequest.acks == 0) 0
        else quotas.request.maybeRecordAndGetThrottleTimeMs(request, timeMs)
      val maxThrottleTimeMs = Math.max(bandwidthThrottleTimeMs, requestThrottleTimeMs)
      if (maxThrottleTimeMs > 0) {
        request.apiThrottleTimeMs = maxThrottleTimeMs
        if (bandwidthThrottleTimeMs > requestThrottleTimeMs) {
          requestHelper.throttle(quotas.produce, request, bandwidthThrottleTimeMs)
        } else {
          requestHelper.throttle(quotas.request, request, requestThrottleTimeMs)
        }
      }

      // Send the response immediately. In case of throttling, the channel has already been muted.
      if (produceRequest.acks == 0) {
        // no operation needed if producer request.required.acks = 0; however, if there is any error in handling
        // the request, since no response is expected by the producer, the server will close socket server so that
        // the producer client will know that some error has happened and will refresh its metadata
        if (errorInResponse) {
          val exceptionsSummary = mergedResponseStatus.map { case (topicPartition, status) =>
            topicPartition -> status.error.exceptionName
          }.mkString(", ")
          info(
            s"Closing connection due to error during produce request with correlation id ${request.header.correlationId} " +
              s"from client id ${request.header.clientId} with ack=0\n" +
              s"Topic and partition to exceptions: $exceptionsSummary"
          )
          requestChannel.closeConnection(request, new ProduceResponse(mergedResponseStatus.asJava).errorCounts)
        } else {
          // Note that although request throttling is exempt for acks == 0, the channel may be throttled due to
          // bandwidth quota violation.
          requestHelper.sendNoOpResponseExemptThrottle(request)
        }
      } else {
<<<<<<< HEAD
        // 处理完的结果放入RequestChannel
        requestHelper.sendResponse(request, Some(new ProduceResponse(mergedResponseStatus.asJava, maxThrottleTimeMs)), None)
=======
        requestChannel.sendResponse(request, new ProduceResponse(mergedResponseStatus.asJava, maxThrottleTimeMs), None)
>>>>>>> a74b5eb0
      }
    }

    def processingStatsCallback(processingStats: FetchResponseStats): Unit = {
      processingStats.forKeyValue { (tp, info) =>
        updateRecordConversionStats(request, tp, info)
      }
    }

    if (authorizedRequestInfo.isEmpty)
      sendResponseCallback(Map.empty)
    else {
      val internalTopicsAllowed = request.header.clientId == AdminUtils.AdminClientId

      // call the replica manager to append messages to the replicas
      // 调用副本状态机将消息写入副本中 在Kafka中 Leader和Follower都是Replica 只不过有的Replica是Leader 有的Replica是Follower
      replicaManager.appendRecords(
        timeout = produceRequest.timeout.toLong,
        requiredAcks = produceRequest.acks,
        internalTopicsAllowed = internalTopicsAllowed,
        origin = AppendOrigin.Client,
        entriesPerPartition = authorizedRequestInfo,
        responseCallback = sendResponseCallback,
        recordConversionStatsCallback = processingStatsCallback)

      // if the request is put into the purgatory, it will have a held reference and hence cannot be garbage collected;
      // hence we clear its data here in order to let GC reclaim its memory since it is already appended to log
      produceRequest.clearPartitionRecords()
    }
  }

  /**
   * Handle a fetch request
   */
  def handleFetchRequest(request: RequestChannel.Request): Unit = {
    val versionId = request.header.apiVersion
    val clientId = request.header.clientId
    val fetchRequest = request.body[FetchRequest]
    val fetchContext = fetchManager.newContext(
      fetchRequest.metadata,
      fetchRequest.fetchData,
      fetchRequest.toForget,
      fetchRequest.isFromFollower)

    val clientMetadata: Option[ClientMetadata] = if (versionId >= 11) {
      // Fetch API version 11 added preferred replica logic
      Some(new DefaultClientMetadata(
        fetchRequest.rackId,
        clientId,
        request.context.clientAddress,
        request.context.principal,
        request.context.listenerName.value))
    } else {
      None
    }

    def errorResponse[T >: MemoryRecords <: BaseRecords](error: Errors): FetchResponse.PartitionData[T] = {
      new FetchResponse.PartitionData[T](error, FetchResponse.INVALID_HIGHWATERMARK, FetchResponse.INVALID_LAST_STABLE_OFFSET,
        FetchResponse.INVALID_LOG_START_OFFSET, null, MemoryRecords.EMPTY)
    }

    val erroneous = mutable.ArrayBuffer[(TopicPartition, FetchResponse.PartitionData[Records])]()
    val interesting = mutable.ArrayBuffer[(TopicPartition, FetchRequest.PartitionData)]()
    if (fetchRequest.isFromFollower) {
      // The follower must have ClusterAction on ClusterResource in order to fetch partition data.
      if (authHelper.authorize(request.context, CLUSTER_ACTION, CLUSTER, CLUSTER_NAME)) {
        fetchContext.foreachPartition { (topicPartition, data) =>
          if (!metadataCache.contains(topicPartition))
            erroneous += topicPartition -> errorResponse(Errors.UNKNOWN_TOPIC_OR_PARTITION)
          else
            interesting += (topicPartition -> data)
        }
      } else {
        fetchContext.foreachPartition { (part, _) =>
          erroneous += part -> errorResponse(Errors.TOPIC_AUTHORIZATION_FAILED)
        }
      }
    } else {
      // Regular Kafka consumers need READ permission on each partition they are fetching.
      val partitionDatas = new mutable.ArrayBuffer[(TopicPartition, FetchRequest.PartitionData)]
      fetchContext.foreachPartition { (topicPartition, partitionData) =>
        partitionDatas += topicPartition -> partitionData
      }
      val authorizedTopics = authHelper.filterByAuthorized(request.context, READ, TOPIC, partitionDatas)(_._1.topic)
      partitionDatas.foreach { case (topicPartition, data) =>
        if (!authorizedTopics.contains(topicPartition.topic))
          erroneous += topicPartition -> errorResponse(Errors.TOPIC_AUTHORIZATION_FAILED)
        else if (!metadataCache.contains(topicPartition))
          erroneous += topicPartition -> errorResponse(Errors.UNKNOWN_TOPIC_OR_PARTITION)
        else
          interesting += (topicPartition -> data)
      }
    }

    def maybeDownConvertStorageError(error: Errors): Errors = {
      // If consumer sends FetchRequest V5 or earlier, the client library is not guaranteed to recognize the error code
      // for KafkaStorageException. In this case the client library will translate KafkaStorageException to
      // UnknownServerException which is not retriable. We can ensure that consumer will update metadata and retry
      // by converting the KafkaStorageException to NotLeaderOrFollowerException in the response if FetchRequest version <= 5
      if (error == Errors.KAFKA_STORAGE_ERROR && versionId <= 5) {
        Errors.NOT_LEADER_OR_FOLLOWER
      } else {
        error
      }
    }

    def maybeConvertFetchedData(tp: TopicPartition,
                                partitionData: FetchResponse.PartitionData[Records]): FetchResponse.PartitionData[BaseRecords] = {
      val logConfig = replicaManager.getLogConfig(tp)

      if (logConfig.exists(_.compressionType == ZStdCompressionCodec.name) && versionId < 10) {
        trace(s"Fetching messages is disabled for ZStandard compressed partition $tp. Sending unsupported version response to $clientId.")
        errorResponse(Errors.UNSUPPORTED_COMPRESSION_TYPE)
      } else {
        // Down-conversion of the fetched records is needed when the stored magic version is
        // greater than that supported by the client (as indicated by the fetch request version). If the
        // configured magic version for the topic is less than or equal to that supported by the version of the
        // fetch request, we skip the iteration through the records in order to check the magic version since we
        // know it must be supported. However, if the magic version is changed from a higher version back to a
        // lower version, this check will no longer be valid and we will fail to down-convert the messages
        // which were written in the new format prior to the version downgrade.
        val unconvertedRecords = partitionData.records
        val downConvertMagic =
          logConfig.map(_.messageFormatVersion.recordVersion.value).flatMap { magic =>
            if (magic > RecordBatch.MAGIC_VALUE_V0 && versionId <= 1 && !unconvertedRecords.hasCompatibleMagic(RecordBatch.MAGIC_VALUE_V0))
              Some(RecordBatch.MAGIC_VALUE_V0)
            else if (magic > RecordBatch.MAGIC_VALUE_V1 && versionId <= 3 && !unconvertedRecords.hasCompatibleMagic(RecordBatch.MAGIC_VALUE_V1))
              Some(RecordBatch.MAGIC_VALUE_V1)
            else
              None
          }

        downConvertMagic match {
          case Some(magic) =>
            // For fetch requests from clients, check if down-conversion is disabled for the particular partition
            if (!fetchRequest.isFromFollower && !logConfig.forall(_.messageDownConversionEnable)) {
              trace(s"Conversion to message format ${downConvertMagic.get} is disabled for partition $tp. Sending unsupported version response to $clientId.")
              errorResponse(Errors.UNSUPPORTED_VERSION)
            } else {
              try {
                trace(s"Down converting records from partition $tp to message format version $magic for fetch request from $clientId")
                // Because down-conversion is extremely memory intensive, we want to try and delay the down-conversion as much
                // as possible. With KIP-283, we have the ability to lazily down-convert in a chunked manner. The lazy, chunked
                // down-conversion always guarantees that at least one batch of messages is down-converted and sent out to the
                // client.
                val error = maybeDownConvertStorageError(partitionData.error)
                new FetchResponse.PartitionData[BaseRecords](error, partitionData.highWatermark,
                  partitionData.lastStableOffset, partitionData.logStartOffset,
                  partitionData.preferredReadReplica, partitionData.abortedTransactions,
                  new LazyDownConversionRecords(tp, unconvertedRecords, magic, fetchContext.getFetchOffset(tp).get, time))
              } catch {
                case e: UnsupportedCompressionTypeException =>
                  trace("Received unsupported compression type error during down-conversion", e)
                  errorResponse(Errors.UNSUPPORTED_COMPRESSION_TYPE)
              }
            }
          case None =>
            val error = maybeDownConvertStorageError(partitionData.error)
            new FetchResponse.PartitionData[BaseRecords](error,
              partitionData.highWatermark,
              partitionData.lastStableOffset,
              partitionData.logStartOffset,
              partitionData.preferredReadReplica,
              partitionData.abortedTransactions,
              partitionData.divergingEpoch,
              unconvertedRecords)
        }
      }
    }

    // the callback for process a fetch response, invoked before throttling
    def processResponseCallback(responsePartitionData: Seq[(TopicPartition, FetchPartitionData)]): Unit = {
      val partitions = new util.LinkedHashMap[TopicPartition, FetchResponse.PartitionData[Records]]
      val reassigningPartitions = mutable.Set[TopicPartition]()
      responsePartitionData.foreach { case (tp, data) =>
        val abortedTransactions = data.abortedTransactions.map(_.asJava).orNull
        val lastStableOffset = data.lastStableOffset.getOrElse(FetchResponse.INVALID_LAST_STABLE_OFFSET)
        if (data.isReassignmentFetch)
          reassigningPartitions.add(tp)
        val error = maybeDownConvertStorageError(data.error)
        partitions.put(tp, new FetchResponse.PartitionData(
          error,
          data.highWatermark,
          lastStableOffset,
          data.logStartOffset,
          data.preferredReadReplica.map(int2Integer).asJava,
          abortedTransactions,
          data.divergingEpoch.asJava,
          data.records))
      }
      erroneous.foreach { case (tp, data) => partitions.put(tp, data) }

      var unconvertedFetchResponse: FetchResponse[Records] = null

      def createResponse(throttleTimeMs: Int): FetchResponse[BaseRecords] = {
        // Down-convert messages for each partition if required
        val convertedData = new util.LinkedHashMap[TopicPartition, FetchResponse.PartitionData[BaseRecords]]
        unconvertedFetchResponse.responseData.forEach { (tp, unconvertedPartitionData) =>
          if (unconvertedPartitionData.error != Errors.NONE)
            debug(s"Fetch request with correlation id ${request.header.correlationId} from client $clientId " +
              s"on partition $tp failed due to ${unconvertedPartitionData.error.exceptionName}")
          convertedData.put(tp, maybeConvertFetchedData(tp, unconvertedPartitionData))
        }

        // Prepare fetch response from converted data
        val response = new FetchResponse(unconvertedFetchResponse.error, convertedData, throttleTimeMs,
          unconvertedFetchResponse.sessionId)
        // record the bytes out metrics only when the response is being sent
        response.responseData.forEach { (tp, data) =>
          brokerTopicStats.updateBytesOut(tp.topic, fetchRequest.isFromFollower, reassigningPartitions.contains(tp), data.records.sizeInBytes)
        }
        response
      }

      def updateConversionStats(send: Send): Unit = {
        send match {
          case send: MultiRecordsSend if send.recordConversionStats != null =>
            send.recordConversionStats.asScala.toMap.foreach {
              case (tp, stats) => updateRecordConversionStats(request, tp, stats)
            }
          case _ =>
        }
      }

      if (fetchRequest.isFromFollower) {
        // We've already evaluated against the quota and are good to go. Just need to record it now.
        unconvertedFetchResponse = fetchContext.updateAndGenerateResponseData(partitions)
        val responseSize = KafkaApis.sizeOfThrottledPartitions(versionId, unconvertedFetchResponse, quotas.leader)
        quotas.leader.record(responseSize)
        trace(s"Sending Fetch response with partitions.size=${unconvertedFetchResponse.responseData.size}, " +
          s"metadata=${unconvertedFetchResponse.sessionId}")
        requestHelper.sendResponseExemptThrottle(request, createResponse(0), Some(updateConversionStats))
      } else {
        // Fetch size used to determine throttle time is calculated before any down conversions.
        // This may be slightly different from the actual response size. But since down conversions
        // result in data being loaded into memory, we should do this only when we are not going to throttle.
        //
        // Record both bandwidth and request quota-specific values and throttle by muting the channel if any of the
        // quotas have been violated. If both quotas have been violated, use the max throttle time between the two
        // quotas. When throttled, we unrecord the recorded bandwidth quota value
        val responseSize = fetchContext.getResponseSize(partitions, versionId)
        val timeMs = time.milliseconds()
        val requestThrottleTimeMs = quotas.request.maybeRecordAndGetThrottleTimeMs(request, timeMs)
        val bandwidthThrottleTimeMs = quotas.fetch.maybeRecordAndGetThrottleTimeMs(request, responseSize, timeMs)

        val maxThrottleTimeMs = math.max(bandwidthThrottleTimeMs, requestThrottleTimeMs)
        if (maxThrottleTimeMs > 0) {
          request.apiThrottleTimeMs = maxThrottleTimeMs
          // Even if we need to throttle for request quota violation, we should "unrecord" the already recorded value
          // from the fetch quota because we are going to return an empty response.
          quotas.fetch.unrecordQuotaSensor(request, responseSize, timeMs)
          if (bandwidthThrottleTimeMs > requestThrottleTimeMs) {
            requestHelper.throttle(quotas.fetch, request, bandwidthThrottleTimeMs)
          } else {
            requestHelper.throttle(quotas.request, request, requestThrottleTimeMs)
          }
          // If throttling is required, return an empty response.
          unconvertedFetchResponse = fetchContext.getThrottledResponse(maxThrottleTimeMs)
        } else {
          // Get the actual response. This will update the fetch context.
          unconvertedFetchResponse = fetchContext.updateAndGenerateResponseData(partitions)
          trace(s"Sending Fetch response with partitions.size=$responseSize, metadata=${unconvertedFetchResponse.sessionId}")
        }

        // Send the response immediately.
        requestChannel.sendResponse(request, createResponse(maxThrottleTimeMs), Some(updateConversionStats))
      }
    }

    // for fetch from consumer, cap fetchMaxBytes to the maximum bytes that could be fetched without being throttled given
    // no bytes were recorded in the recent quota window
    // trying to fetch more bytes would result in a guaranteed throttling potentially blocking consumer progress
    val maxQuotaWindowBytes = if (fetchRequest.isFromFollower)
      Int.MaxValue
    else
      quotas.fetch.getMaxValueInQuotaWindow(request.session, clientId).toInt

    val fetchMaxBytes = Math.min(Math.min(fetchRequest.maxBytes, config.fetchMaxBytes), maxQuotaWindowBytes)
    val fetchMinBytes = Math.min(fetchRequest.minBytes, fetchMaxBytes)
    if (interesting.isEmpty)
      processResponseCallback(Seq.empty)
    else {  // Leader本地进行消息拉取
      // 1. 首先会尝试从本地磁盘文件中读取指定offset之后的数据
      // 2. 如果能读取到直接返回就可以了
      // 3. 是否更新一下HW | ISR
      // 4. 如果读取不到任何新的数据 此时需要采用时间轮机制 延迟执行Fetch
      // 5. 如果这个Leader分区有新的数据写入 此时可以唤醒时间轮中等待的FetchRequest来执行数据拉取
      // call the replica manager to fetch messages from the local replica
      replicaManager.fetchMessages(
        fetchRequest.maxWait.toLong,
        fetchRequest.replicaId,
        fetchMinBytes,
        fetchMaxBytes,
        versionId <= 2,
        interesting,
        replicationQuota(fetchRequest),
        processResponseCallback,
        fetchRequest.isolationLevel,
        clientMetadata)
    }
  }

  def replicationQuota(fetchRequest: FetchRequest): ReplicaQuota =
    if (fetchRequest.isFromFollower) quotas.leader else UnboundedQuota

  def handleListOffsetRequest(request: RequestChannel.Request): Unit = {
    val version = request.header.apiVersion

    val topics = if (version == 0)
      handleListOffsetRequestV0(request)
    else
      handleListOffsetRequestV1AndAbove(request)

    requestHelper.sendResponseMaybeThrottle(request, requestThrottleMs => new ListOffsetsResponse(new ListOffsetsResponseData()
      .setThrottleTimeMs(requestThrottleMs)
      .setTopics(topics.asJava)))
  }

  private def handleListOffsetRequestV0(request : RequestChannel.Request) : List[ListOffsetsTopicResponse] = {
    val correlationId = request.header.correlationId
    val clientId = request.header.clientId
    val offsetRequest = request.body[ListOffsetsRequest]

    val (authorizedRequestInfo, unauthorizedRequestInfo) = authHelper.partitionSeqByAuthorized(request.context,
        DESCRIBE, TOPIC, offsetRequest.topics.asScala.toSeq)(_.name)

    val unauthorizedResponseStatus = unauthorizedRequestInfo.map(topic =>
      new ListOffsetsTopicResponse()
        .setName(topic.name)
        .setPartitions(topic.partitions.asScala.map(partition =>
          new ListOffsetsPartitionResponse()
            .setPartitionIndex(partition.partitionIndex)
            .setErrorCode(Errors.TOPIC_AUTHORIZATION_FAILED.code)).asJava)
    )

    val responseTopics = authorizedRequestInfo.map { topic =>
      val responsePartitions = topic.partitions.asScala.map { partition =>
        val topicPartition = new TopicPartition(topic.name, partition.partitionIndex)

        try {
          val offsets = replicaManager.legacyFetchOffsetsForTimestamp(
            topicPartition = topicPartition,
            timestamp = partition.timestamp,
            maxNumOffsets = partition.maxNumOffsets,
            isFromConsumer = offsetRequest.replicaId == ListOffsetsRequest.CONSUMER_REPLICA_ID,
            fetchOnlyFromLeader = offsetRequest.replicaId != ListOffsetsRequest.DEBUGGING_REPLICA_ID)
          new ListOffsetsPartitionResponse()
            .setPartitionIndex(partition.partitionIndex)
            .setErrorCode(Errors.NONE.code)
            .setOldStyleOffsets(offsets.map(JLong.valueOf).asJava)
        } catch {
          // NOTE: UnknownTopicOrPartitionException and NotLeaderOrFollowerException are special cases since these error messages
          // are typically transient and there is no value in logging the entire stack trace for the same
          case e @ (_ : UnknownTopicOrPartitionException |
                    _ : NotLeaderOrFollowerException |
                    _ : KafkaStorageException) =>
            debug("Offset request with correlation id %d from client %s on partition %s failed due to %s".format(
              correlationId, clientId, topicPartition, e.getMessage))
            new ListOffsetsPartitionResponse()
              .setPartitionIndex(partition.partitionIndex)
              .setErrorCode(Errors.forException(e).code)
          case e: Throwable =>
            error("Error while responding to offset request", e)
            new ListOffsetsPartitionResponse()
              .setPartitionIndex(partition.partitionIndex)
              .setErrorCode(Errors.forException(e).code)
        }
      }
      new ListOffsetsTopicResponse().setName(topic.name).setPartitions(responsePartitions.asJava)
    }
    (responseTopics ++ unauthorizedResponseStatus).toList
  }

  private def handleListOffsetRequestV1AndAbove(request : RequestChannel.Request): List[ListOffsetsTopicResponse] = {
    val correlationId = request.header.correlationId
    val clientId = request.header.clientId
    val offsetRequest = request.body[ListOffsetsRequest]
    val version = request.header.apiVersion

    def buildErrorResponse(e: Errors, partition: ListOffsetsPartition): ListOffsetsPartitionResponse = {
      new ListOffsetsPartitionResponse()
        .setPartitionIndex(partition.partitionIndex)
        .setErrorCode(e.code)
        .setTimestamp(ListOffsetsResponse.UNKNOWN_TIMESTAMP)
        .setOffset(ListOffsetsResponse.UNKNOWN_OFFSET)
    }

    val (authorizedRequestInfo, unauthorizedRequestInfo) = authHelper.partitionSeqByAuthorized(request.context,
        DESCRIBE, TOPIC, offsetRequest.topics.asScala.toSeq)(_.name)

    val unauthorizedResponseStatus = unauthorizedRequestInfo.map(topic =>
      new ListOffsetsTopicResponse()
        .setName(topic.name)
        .setPartitions(topic.partitions.asScala.map(partition =>
          buildErrorResponse(Errors.TOPIC_AUTHORIZATION_FAILED, partition)).asJava)
    )

    val responseTopics = authorizedRequestInfo.map { topic =>
      val responsePartitions = topic.partitions.asScala.map { partition =>
        val topicPartition = new TopicPartition(topic.name, partition.partitionIndex)
        if (offsetRequest.duplicatePartitions.contains(topicPartition)) {
          debug(s"OffsetRequest with correlation id $correlationId from client $clientId on partition $topicPartition " +
            s"failed because the partition is duplicated in the request.")
          buildErrorResponse(Errors.INVALID_REQUEST, partition)
        } else {
          try {
            val fetchOnlyFromLeader = offsetRequest.replicaId != ListOffsetsRequest.DEBUGGING_REPLICA_ID
            val isClientRequest = offsetRequest.replicaId == ListOffsetsRequest.CONSUMER_REPLICA_ID
            val isolationLevelOpt = if (isClientRequest)
              Some(offsetRequest.isolationLevel)
            else
              None

            val foundOpt = replicaManager.fetchOffsetForTimestamp(topicPartition,
              partition.timestamp,
              isolationLevelOpt,
              if (partition.currentLeaderEpoch == ListOffsetsResponse.UNKNOWN_EPOCH) Optional.empty() else Optional.of(partition.currentLeaderEpoch),
              fetchOnlyFromLeader)

            val response = foundOpt match {
              case Some(found) =>
                val partitionResponse = new ListOffsetsPartitionResponse()
                  .setPartitionIndex(partition.partitionIndex)
                  .setErrorCode(Errors.NONE.code)
                  .setTimestamp(found.timestamp)
                  .setOffset(found.offset)
                if (found.leaderEpoch.isPresent && version >= 4)
                  partitionResponse.setLeaderEpoch(found.leaderEpoch.get)
                partitionResponse
              case None =>
                buildErrorResponse(Errors.NONE, partition)
            }
            response
          } catch {
            // NOTE: These exceptions are special cases since these error messages are typically transient or the client
            // would have received a clear exception and there is no value in logging the entire stack trace for the same
            case e @ (_ : UnknownTopicOrPartitionException |
                      _ : NotLeaderOrFollowerException |
                      _ : UnknownLeaderEpochException |
                      _ : FencedLeaderEpochException |
                      _ : KafkaStorageException |
                      _ : UnsupportedForMessageFormatException) =>
              debug(s"Offset request with correlation id $correlationId from client $clientId on " +
                s"partition $topicPartition failed due to ${e.getMessage}")
              buildErrorResponse(Errors.forException(e), partition)

            // Only V5 and newer ListOffset calls should get OFFSET_NOT_AVAILABLE
            case e: OffsetNotAvailableException =>
              if (request.header.apiVersion >= 5) {
                buildErrorResponse(Errors.forException(e), partition)
              } else {
                buildErrorResponse(Errors.LEADER_NOT_AVAILABLE, partition)
              }

            case e: Throwable =>
              error("Error while responding to offset request", e)
              buildErrorResponse(Errors.forException(e), partition)
          }
        }
      }
      new ListOffsetsTopicResponse().setName(topic.name).setPartitions(responsePartitions.asJava)
    }
    (responseTopics ++ unauthorizedResponseStatus).toList
  }

  private def metadataResponseTopic(error: Errors,
                                    topic: String,
                                    isInternal: Boolean,
                                    partitionData: util.List[MetadataResponsePartition]): MetadataResponseTopic = {
    new MetadataResponseTopic()
      .setErrorCode(error.code)
      .setName(topic)
      .setIsInternal(isInternal)
      .setPartitions(partitionData)
  }

  private def getTopicMetadata(
    request: RequestChannel.Request,
    fetchAllTopics: Boolean,
    allowAutoTopicCreation: Boolean,
    topics: Set[String],
    listenerName: ListenerName,
    errorUnavailableEndpoints: Boolean,
    errorUnavailableListeners: Boolean
  ): Seq[MetadataResponseTopic] = {
    val topicResponses = metadataCache.getTopicMetadata(topics, listenerName,
      errorUnavailableEndpoints, errorUnavailableListeners)

    if (topics.isEmpty || topicResponses.size == topics.size || fetchAllTopics) {
      topicResponses
    } else {
      val nonExistingTopics = topics.diff(topicResponses.map(_.name).toSet)
      val nonExistingTopicResponses = if (allowAutoTopicCreation) {
        val controllerMutationQuota = quotas.controllerMutation.newPermissiveQuotaFor(request)
        autoTopicCreationManager.createTopics(nonExistingTopics, controllerMutationQuota)
      } else {
        nonExistingTopics.map { topic =>
          val error = try {
            Topic.validate(topic)
            Errors.UNKNOWN_TOPIC_OR_PARTITION
          } catch {
            case _: InvalidTopicException =>
              Errors.INVALID_TOPIC_EXCEPTION
          }

          metadataResponseTopic(
            error,
            topic,
            Topic.isInternal(topic),
            util.Collections.emptyList()
          )
        }
      }

      topicResponses ++ nonExistingTopicResponses
    }
  }

  /**
   * 获取到所有Topic元数据的方法
   *
   * @param request
   */
  def handleTopicMetadataRequest(request: RequestChannel.Request): Unit = {
    val metadataRequest = request.body[MetadataRequest]
    val requestVersion = request.header.apiVersion
    // 获取到所有的Topic
    val topics = if (metadataRequest.isAllTopics)
      metadataCache.getAllTopics()
    else
      metadataRequest.topics.asScala.toSet

    val authorizedForDescribeTopics = authHelper.filterByAuthorized(request.context, DESCRIBE, TOPIC,
      topics, logIfDenied = !metadataRequest.isAllTopics)(identity)
    var (authorizedTopics, unauthorizedForDescribeTopics) = topics.partition(authorizedForDescribeTopics.contains)
    var unauthorizedForCreateTopics = Set[String]()

    if (authorizedTopics.nonEmpty) {
      val nonExistingTopics = metadataCache.getNonExistingTopics(authorizedTopics)
      if (metadataRequest.allowAutoTopicCreation && config.autoCreateTopicsEnable && nonExistingTopics.nonEmpty) {
        if (!authHelper.authorize(request.context, CREATE, CLUSTER, CLUSTER_NAME, logIfDenied = false)) {
          val authorizedForCreateTopics = authHelper.filterByAuthorized(request.context, CREATE, TOPIC,
            nonExistingTopics)(identity)
          unauthorizedForCreateTopics = nonExistingTopics.diff(authorizedForCreateTopics)
          authorizedTopics = authorizedTopics.diff(unauthorizedForCreateTopics)
        }
      }
    }

    val unauthorizedForCreateTopicMetadata = unauthorizedForCreateTopics.map(topic =>
      metadataResponseTopic(Errors.TOPIC_AUTHORIZATION_FAILED, topic, isInternal(topic), util.Collections.emptyList()))

    // do not disclose the existence of topics unauthorized for Describe, so we've not even checked if they exist or not
    val unauthorizedForDescribeTopicMetadata =
    // In case of all topics, don't include topics unauthorized for Describe
      if ((requestVersion == 0 && (metadataRequest.topics == null || metadataRequest.topics.isEmpty)) || metadataRequest.isAllTopics)
        Set.empty[MetadataResponseTopic]
      else
        unauthorizedForDescribeTopics.map(topic =>
          metadataResponseTopic(Errors.TOPIC_AUTHORIZATION_FAILED, topic, false, util.Collections.emptyList()))

    // In version 0, we returned an error when brokers with replicas were unavailable,
    // while in higher versions we simply don't include the broker in the returned broker list
    val errorUnavailableEndpoints = requestVersion == 0
    // In versions 5 and below, we returned LEADER_NOT_AVAILABLE if a matching listener was not found on the leader.
    // From version 6 onwards, we return LISTENER_NOT_FOUND to enable diagnosis of configuration errors.
    val errorUnavailableListeners = requestVersion >= 6

    val allowAutoCreation = config.autoCreateTopicsEnable && metadataRequest.allowAutoTopicCreation && !metadataRequest.isAllTopics
    val topicMetadata = getTopicMetadata(request, metadataRequest.isAllTopics, allowAutoCreation, authorizedTopics,
      request.context.listenerName, errorUnavailableEndpoints, errorUnavailableListeners)

    var clusterAuthorizedOperations = Int.MinValue // Default value in the schema
    if (requestVersion >= 8) {
      // get cluster authorized operations
      if (requestVersion <= 10) {
        if (metadataRequest.data.includeClusterAuthorizedOperations) {
          if (authHelper.authorize(request.context, DESCRIBE, CLUSTER, CLUSTER_NAME))
            clusterAuthorizedOperations = authHelper.authorizedOperations(request, Resource.CLUSTER)
          else
            clusterAuthorizedOperations = 0
        }
      }

      // get topic authorized operations
      if (metadataRequest.data.includeTopicAuthorizedOperations) {
        def setTopicAuthorizedOperations(topicMetadata: Seq[MetadataResponseTopic]): Unit = {
          topicMetadata.foreach { topicData =>
            topicData.setTopicAuthorizedOperations(authHelper.authorizedOperations(request, new Resource(ResourceType.TOPIC, topicData.name)))
          }
        }
        setTopicAuthorizedOperations(topicMetadata)
      }
    }

    val completeTopicMetadata = topicMetadata ++ unauthorizedForCreateTopicMetadata ++ unauthorizedForDescribeTopicMetadata

    val brokers = metadataCache.getAliveBrokers

    trace("Sending topic metadata %s and brokers %s for correlation id %d to client %s".format(completeTopicMetadata.mkString(","),
      brokers.mkString(","), request.header.correlationId, request.header.clientId))

    requestHelper.sendResponseMaybeThrottle(request, requestThrottleMs =>
       MetadataResponse.prepareResponse(
         requestVersion,
         requestThrottleMs,
         brokers.flatMap(_.endpoints.get(request.context.listenerName.value())).toList.asJava,
         clusterId,
         metadataSupport.controllerId.getOrElse(MetadataResponse.NO_CONTROLLER_ID),
         completeTopicMetadata.asJava,
         clusterAuthorizedOperations
      ))
  }

  /**
   * Handle an offset fetch request
   */
  def handleOffsetFetchRequest(request: RequestChannel.Request): Unit = {
    val header = request.header
    val offsetFetchRequest = request.body[OffsetFetchRequest]

    def partitionByAuthorized(seq: Seq[TopicPartition]): (Seq[TopicPartition], Seq[TopicPartition]) =
      authHelper.partitionSeqByAuthorized(request.context, DESCRIBE, TOPIC, seq)(_.topic)

    def createResponse(requestThrottleMs: Int): AbstractResponse = {
      val offsetFetchResponse =
        // reject the request if not authorized to the group
        if (!authHelper.authorize(request.context, DESCRIBE, GROUP, offsetFetchRequest.groupId))
          offsetFetchRequest.getErrorResponse(requestThrottleMs, Errors.GROUP_AUTHORIZATION_FAILED)
        else {
          if (header.apiVersion == 0) {
            val zkSupport = metadataSupport.requireZkOrThrow(KafkaApis.unsupported("Version 0 offset fetch requests"))
            val (authorizedPartitions, unauthorizedPartitions) = partitionByAuthorized(
              offsetFetchRequest.partitions.asScala)

            // version 0 reads offsets from ZK
            val authorizedPartitionData = authorizedPartitions.map { topicPartition =>
              try {
                if (!metadataCache.contains(topicPartition))
                  (topicPartition, OffsetFetchResponse.UNKNOWN_PARTITION)
                else {
                  val payloadOpt = zkSupport.zkClient.getConsumerOffset(offsetFetchRequest.groupId, topicPartition)
                  payloadOpt match {
                    case Some(payload) =>
                      (topicPartition, new OffsetFetchResponse.PartitionData(payload.toLong,
                        Optional.empty(), OffsetFetchResponse.NO_METADATA, Errors.NONE))
                    case None =>
                      (topicPartition, OffsetFetchResponse.UNKNOWN_PARTITION)
                  }
                }
              } catch {
                case e: Throwable =>
                  (topicPartition, new OffsetFetchResponse.PartitionData(OffsetFetchResponse.INVALID_OFFSET,
                    Optional.empty(), OffsetFetchResponse.NO_METADATA, Errors.forException(e)))
              }
            }.toMap

            val unauthorizedPartitionData = unauthorizedPartitions.map(_ -> OffsetFetchResponse.UNAUTHORIZED_PARTITION).toMap
            new OffsetFetchResponse(requestThrottleMs, Errors.NONE, (authorizedPartitionData ++ unauthorizedPartitionData).asJava)
          } else {
            // versions 1 and above read offsets from Kafka
            if (offsetFetchRequest.isAllPartitions) {
              val (error, allPartitionData) = groupCoordinator.handleFetchOffsets(offsetFetchRequest.groupId, offsetFetchRequest.requireStable)
              if (error != Errors.NONE)
                offsetFetchRequest.getErrorResponse(requestThrottleMs, error)
              else {
                // clients are not allowed to see offsets for topics that are not authorized for Describe
                val (authorizedPartitionData, _) = authHelper.partitionMapByAuthorized(request.context,
                  DESCRIBE, TOPIC, allPartitionData)(_.topic)
                new OffsetFetchResponse(requestThrottleMs, Errors.NONE, authorizedPartitionData.asJava)
              }
            } else {
              val (authorizedPartitions, unauthorizedPartitions) = partitionByAuthorized(
                offsetFetchRequest.partitions.asScala)
              val (error, authorizedPartitionData) = groupCoordinator.handleFetchOffsets(offsetFetchRequest.groupId,
                offsetFetchRequest.requireStable, Some(authorizedPartitions))
              if (error != Errors.NONE)
                offsetFetchRequest.getErrorResponse(requestThrottleMs, error)
              else {
                val unauthorizedPartitionData = unauthorizedPartitions.map(_ -> OffsetFetchResponse.UNAUTHORIZED_PARTITION).toMap
                new OffsetFetchResponse(requestThrottleMs, Errors.NONE, (authorizedPartitionData ++ unauthorizedPartitionData).asJava)
              }
            }
          }
        }

      trace(s"Sending offset fetch response $offsetFetchResponse for correlation id ${header.correlationId} to client ${header.clientId}.")
      offsetFetchResponse
    }

    requestHelper.sendResponseMaybeThrottle(request, createResponse)
  }

  def handleFindCoordinatorRequest(request: RequestChannel.Request): Unit = {
    val findCoordinatorRequest = request.body[FindCoordinatorRequest]

    if (findCoordinatorRequest.data.keyType == CoordinatorType.GROUP.id &&
        !authHelper.authorize(request.context, DESCRIBE, GROUP, findCoordinatorRequest.data.key))
      requestHelper.sendErrorResponseMaybeThrottle(request, Errors.GROUP_AUTHORIZATION_FAILED.exception)
    else if (findCoordinatorRequest.data.keyType == CoordinatorType.TRANSACTION.id &&
        !authHelper.authorize(request.context, DESCRIBE, TRANSACTIONAL_ID, findCoordinatorRequest.data.key))
      requestHelper.sendErrorResponseMaybeThrottle(request, Errors.TRANSACTIONAL_ID_AUTHORIZATION_FAILED.exception)
    else {
      val (partition, internalTopicName) = CoordinatorType.forId(findCoordinatorRequest.data.keyType) match {
        case CoordinatorType.GROUP =>
          (groupCoordinator.partitionFor(findCoordinatorRequest.data.key), GROUP_METADATA_TOPIC_NAME)

        case CoordinatorType.TRANSACTION =>
          (txnCoordinator.partitionFor(findCoordinatorRequest.data.key), TRANSACTION_STATE_TOPIC_NAME)
      }

      val topicMetadata = metadataCache.getTopicMetadata(Set(internalTopicName), request.context.listenerName)
      def createFindCoordinatorResponse(error: Errors,
                                        node: Node,
                                        requestThrottleMs: Int): FindCoordinatorResponse = {
        new FindCoordinatorResponse(
          new FindCoordinatorResponseData()
            .setErrorCode(error.code)
            .setErrorMessage(error.message())
            .setNodeId(node.id)
            .setHost(node.host)
            .setPort(node.port)
            .setThrottleTimeMs(requestThrottleMs))
      }

      if (topicMetadata.headOption.isEmpty) {
        val controllerMutationQuota = quotas.controllerMutation.newPermissiveQuotaFor(request)
        autoTopicCreationManager.createTopics(Seq(internalTopicName).toSet, controllerMutationQuota)
        requestHelper.sendResponseMaybeThrottle(request, requestThrottleMs => createFindCoordinatorResponse(
          Errors.COORDINATOR_NOT_AVAILABLE, Node.noNode, requestThrottleMs))
      } else {
        def createResponse(requestThrottleMs: Int): AbstractResponse = {
          val responseBody = if (topicMetadata.head.errorCode != Errors.NONE.code) {
            createFindCoordinatorResponse(Errors.COORDINATOR_NOT_AVAILABLE, Node.noNode, requestThrottleMs)
          } else {
            val coordinatorEndpoint = topicMetadata.head.partitions.asScala
              .find(_.partitionIndex == partition)
              .filter(_.leaderId != MetadataResponse.NO_LEADER_ID)
              .flatMap(metadata => metadataCache.getAliveBroker(metadata.leaderId))
              .flatMap(_.endpoints.get(request.context.listenerName.value()))
              .filterNot(_.isEmpty)

            coordinatorEndpoint match {
              case Some(endpoint) =>
                createFindCoordinatorResponse(Errors.NONE, endpoint, requestThrottleMs)
              case _ =>
                createFindCoordinatorResponse(Errors.COORDINATOR_NOT_AVAILABLE, Node.noNode, requestThrottleMs)
            }
          }
          trace("Sending FindCoordinator response %s for correlation id %d to client %s."
            .format(responseBody, request.header.correlationId, request.header.clientId))
          responseBody
        }
        requestHelper.sendResponseMaybeThrottle(request, createResponse)
      }
    }
  }

  def handleDescribeGroupRequest(request: RequestChannel.Request): Unit = {

    def sendResponseCallback(describeGroupsResponseData: DescribeGroupsResponseData): Unit = {
      def createResponse(requestThrottleMs: Int): AbstractResponse = {
        describeGroupsResponseData.setThrottleTimeMs(requestThrottleMs)
        new DescribeGroupsResponse(describeGroupsResponseData)
      }
      requestHelper.sendResponseMaybeThrottle(request, createResponse)
    }

    val describeRequest = request.body[DescribeGroupsRequest]
    val describeGroupsResponseData = new DescribeGroupsResponseData()

    describeRequest.data.groups.forEach { groupId =>
      if (!authHelper.authorize(request.context, DESCRIBE, GROUP, groupId)) {
        describeGroupsResponseData.groups.add(DescribeGroupsResponse.forError(groupId, Errors.GROUP_AUTHORIZATION_FAILED))
      } else {
        val (error, summary) = groupCoordinator.handleDescribeGroup(groupId)
        val members = summary.members.map { member =>
          new DescribeGroupsResponseData.DescribedGroupMember()
            .setMemberId(member.memberId)
            .setGroupInstanceId(member.groupInstanceId.orNull)
            .setClientId(member.clientId)
            .setClientHost(member.clientHost)
            .setMemberAssignment(member.assignment)
            .setMemberMetadata(member.metadata)
        }

        val describedGroup = new DescribeGroupsResponseData.DescribedGroup()
          .setErrorCode(error.code)
          .setGroupId(groupId)
          .setGroupState(summary.state)
          .setProtocolType(summary.protocolType)
          .setProtocolData(summary.protocol)
          .setMembers(members.asJava)

        if (request.header.apiVersion >= 3) {
          if (error == Errors.NONE && describeRequest.data.includeAuthorizedOperations) {
            describedGroup.setAuthorizedOperations(authHelper.authorizedOperations(request, new Resource(ResourceType.GROUP, groupId)))
          }
        }

        describeGroupsResponseData.groups.add(describedGroup)
      }
    }

    sendResponseCallback(describeGroupsResponseData)
  }

  def handleListGroupsRequest(request: RequestChannel.Request): Unit = {
    val listGroupsRequest = request.body[ListGroupsRequest]
    val states = if (listGroupsRequest.data.statesFilter == null)
    // Handle a null array the same as empty
      immutable.Set[String]()
    else
      listGroupsRequest.data.statesFilter.asScala.toSet

    def createResponse(throttleMs: Int, groups: List[GroupOverview], error: Errors): AbstractResponse = {
       new ListGroupsResponse(new ListGroupsResponseData()
            .setErrorCode(error.code)
            .setGroups(groups.map { group =>
                val listedGroup = new ListGroupsResponseData.ListedGroup()
                  .setGroupId(group.groupId)
                  .setProtocolType(group.protocolType)
                  .setGroupState(group.state.toString)
                listedGroup
            }.asJava)
            .setThrottleTimeMs(throttleMs)
        )
    }

    // 调用GroupCoordinator的handleListGroups方法获取所有消费者组的信息
    val (error, groups) = groupCoordinator.handleListGroups(states)
    // 权限校验 Client是否具备CLUSTER资源的DESCRIBE权限
    if (authHelper.authorize(request.context, DESCRIBE, CLUSTER, CLUSTER_NAME))
    // With describe cluster access all groups are returned. We keep this alternative for backward compatibility.
    // 如果具备权限 直接将拿到的消费者组信息封装到Response中进行发送
    // 找出Clients对哪些Group有GROUP资源的DESCRIBE权限 返回这些Group信息
      requestHelper.sendResponseMaybeThrottle(request, requestThrottleMs =>
        createResponse(requestThrottleMs, groups, error))
    else {
      val filteredGroups = groups.filter(group => authHelper.authorize(request.context, DESCRIBE, GROUP, group.groupId))
      requestHelper.sendResponseMaybeThrottle(request, requestThrottleMs =>
        createResponse(requestThrottleMs, filteredGroups, error))
    }
  }

  def handleJoinGroupRequest(request: RequestChannel.Request): Unit = {
    val joinGroupRequest = request.body[JoinGroupRequest]

    // the callback for sending a join-group response
    def sendResponseCallback(joinResult: JoinGroupResult): Unit = {
      def createResponse(requestThrottleMs: Int): AbstractResponse = {
        val protocolName = if (request.context.apiVersion() >= 7)
          joinResult.protocolName.orNull
        else
          joinResult.protocolName.getOrElse(GroupCoordinator.NoProtocol)

        val responseBody = new JoinGroupResponse(
          new JoinGroupResponseData()
            .setThrottleTimeMs(requestThrottleMs)
            .setErrorCode(joinResult.error.code)
            .setGenerationId(joinResult.generationId)
            .setProtocolType(joinResult.protocolType.orNull)
            .setProtocolName(protocolName)
            .setLeader(joinResult.leaderId)
            .setMemberId(joinResult.memberId)
            .setMembers(joinResult.members.asJava)
        )

        trace("Sending join group response %s for correlation id %d to client %s."
          .format(responseBody, request.header.correlationId, request.header.clientId))
        responseBody
      }
      requestHelper.sendResponseMaybeThrottle(request, createResponse)
    }

    if (joinGroupRequest.data.groupInstanceId != null && config.interBrokerProtocolVersion < KAFKA_2_3_IV0) {
      // Only enable static membership when IBP >= 2.3, because it is not safe for the broker to use the static member logic
      // until we are sure that all brokers support it. If static group being loaded by an older coordinator, it will discard
      // the group.instance.id field, so static members could accidentally become "dynamic", which leads to wrong states.
      sendResponseCallback(JoinGroupResult(JoinGroupRequest.UNKNOWN_MEMBER_ID, Errors.UNSUPPORTED_VERSION))
    } else if (!authHelper.authorize(request.context, READ, GROUP, joinGroupRequest.data.groupId)) {
      sendResponseCallback(JoinGroupResult(JoinGroupRequest.UNKNOWN_MEMBER_ID, Errors.GROUP_AUTHORIZATION_FAILED))
    } else {
      val groupInstanceId = Option(joinGroupRequest.data.groupInstanceId)

      // Only return MEMBER_ID_REQUIRED error if joinGroupRequest version is >= 4
      // and groupInstanceId is configured to unknown.
      val requireKnownMemberId = joinGroupRequest.version >= 4 && groupInstanceId.isEmpty

      // let the coordinator handle join-group
      val protocols = joinGroupRequest.data.protocols.valuesList.asScala.map(protocol =>
        (protocol.name, protocol.metadata)).toList

      groupCoordinator.handleJoinGroup(
        joinGroupRequest.data.groupId,
        joinGroupRequest.data.memberId,
        groupInstanceId,
        requireKnownMemberId,
        request.header.clientId,
        request.context.clientAddress.toString,
        joinGroupRequest.data.rebalanceTimeoutMs,
        joinGroupRequest.data.sessionTimeoutMs,
        joinGroupRequest.data.protocolType,
        protocols,
        sendResponseCallback)
    }
  }

  def handleSyncGroupRequest(request: RequestChannel.Request): Unit = {
    val syncGroupRequest = request.body[SyncGroupRequest]

    def sendResponseCallback(syncGroupResult: SyncGroupResult): Unit = {
      requestHelper.sendResponseMaybeThrottle(request, requestThrottleMs =>
        new SyncGroupResponse(
          new SyncGroupResponseData()
            .setErrorCode(syncGroupResult.error.code)
            .setProtocolType(syncGroupResult.protocolType.orNull)
            .setProtocolName(syncGroupResult.protocolName.orNull)
            .setAssignment(syncGroupResult.memberAssignment)
            .setThrottleTimeMs(requestThrottleMs)
        ))
    }

    if (syncGroupRequest.data.groupInstanceId != null && config.interBrokerProtocolVersion < KAFKA_2_3_IV0) {
      // Only enable static membership when IBP >= 2.3, because it is not safe for the broker to use the static member logic
      // until we are sure that all brokers support it. If static group being loaded by an older coordinator, it will discard
      // the group.instance.id field, so static members could accidentally become "dynamic", which leads to wrong states.
      sendResponseCallback(SyncGroupResult(Errors.UNSUPPORTED_VERSION))
    } else if (!syncGroupRequest.areMandatoryProtocolTypeAndNamePresent()) {
      // Starting from version 5, ProtocolType and ProtocolName fields are mandatory.
      sendResponseCallback(SyncGroupResult(Errors.INCONSISTENT_GROUP_PROTOCOL))
    } else if (!authHelper.authorize(request.context, READ, GROUP, syncGroupRequest.data.groupId)) {
      sendResponseCallback(SyncGroupResult(Errors.GROUP_AUTHORIZATION_FAILED))
    } else {
      val assignmentMap = immutable.Map.newBuilder[String, Array[Byte]]
      syncGroupRequest.data.assignments.forEach { assignment =>
        assignmentMap += (assignment.memberId -> assignment.assignment)
      }

      groupCoordinator.handleSyncGroup(
        syncGroupRequest.data.groupId,
        syncGroupRequest.data.generationId,
        syncGroupRequest.data.memberId,
        Option(syncGroupRequest.data.protocolType),
        Option(syncGroupRequest.data.protocolName),
        Option(syncGroupRequest.data.groupInstanceId),
        assignmentMap.result(),
        sendResponseCallback
      )
    }
  }

  def handleDeleteGroupsRequest(request: RequestChannel.Request): Unit = {
    val deleteGroupsRequest = request.body[DeleteGroupsRequest]
    val groups = deleteGroupsRequest.data.groupsNames.asScala.distinct

    val (authorizedGroups, unauthorizedGroups) = authHelper.partitionSeqByAuthorized(request.context, DELETE, GROUP,
      groups)(identity)

    val groupDeletionResult = groupCoordinator.handleDeleteGroups(authorizedGroups.toSet) ++
      unauthorizedGroups.map(_ -> Errors.GROUP_AUTHORIZATION_FAILED)

    requestHelper.sendResponseMaybeThrottle(request, requestThrottleMs => {
      val deletionCollections = new DeletableGroupResultCollection()
      groupDeletionResult.forKeyValue { (groupId, error) =>
        deletionCollections.add(new DeletableGroupResult()
          .setGroupId(groupId)
          .setErrorCode(error.code)
        )
      }

      new DeleteGroupsResponse(new DeleteGroupsResponseData()
        .setResults(deletionCollections)
        .setThrottleTimeMs(requestThrottleMs)
      )
    })
  }

  def handleHeartbeatRequest(request: RequestChannel.Request): Unit = {
    val heartbeatRequest = request.body[HeartbeatRequest]

    // the callback for sending a heartbeat response
    def sendResponseCallback(error: Errors): Unit = {
      def createResponse(requestThrottleMs: Int): AbstractResponse = {
        val response = new HeartbeatResponse(
          new HeartbeatResponseData()
            .setThrottleTimeMs(requestThrottleMs)
            .setErrorCode(error.code))
        trace("Sending heartbeat response %s for correlation id %d to client %s."
          .format(response, request.header.correlationId, request.header.clientId))
        response
      }
      requestHelper.sendResponseMaybeThrottle(request, createResponse)
    }

    if (heartbeatRequest.data.groupInstanceId != null && config.interBrokerProtocolVersion < KAFKA_2_3_IV0) {
      // Only enable static membership when IBP >= 2.3, because it is not safe for the broker to use the static member logic
      // until we are sure that all brokers support it. If static group being loaded by an older coordinator, it will discard
      // the group.instance.id field, so static members could accidentally become "dynamic", which leads to wrong states.
      sendResponseCallback(Errors.UNSUPPORTED_VERSION)
    } else if (!authHelper.authorize(request.context, READ, GROUP, heartbeatRequest.data.groupId)) {
      requestHelper.sendResponseMaybeThrottle(request, requestThrottleMs =>
        new HeartbeatResponse(
            new HeartbeatResponseData()
              .setThrottleTimeMs(requestThrottleMs)
              .setErrorCode(Errors.GROUP_AUTHORIZATION_FAILED.code)))
    } else {
      // let the coordinator to handle heartbeat
      groupCoordinator.handleHeartbeat(
        heartbeatRequest.data.groupId,
        heartbeatRequest.data.memberId,
        Option(heartbeatRequest.data.groupInstanceId),
        heartbeatRequest.data.generationId,
        sendResponseCallback)
    }
  }

  def handleLeaveGroupRequest(request: RequestChannel.Request): Unit = {
    val leaveGroupRequest = request.body[LeaveGroupRequest]

    val members = leaveGroupRequest.members.asScala.toList

    if (!authHelper.authorize(request.context, READ, GROUP, leaveGroupRequest.data.groupId)) {
      requestHelper.sendResponseMaybeThrottle(request, requestThrottleMs => {
        new LeaveGroupResponse(new LeaveGroupResponseData()
          .setThrottleTimeMs(requestThrottleMs)
          .setErrorCode(Errors.GROUP_AUTHORIZATION_FAILED.code)
        )
      })
    } else {
      def sendResponseCallback(leaveGroupResult: LeaveGroupResult): Unit = {
        val memberResponses = leaveGroupResult.memberResponses.map(
          leaveGroupResult =>
            new MemberResponse()
              .setErrorCode(leaveGroupResult.error.code)
              .setMemberId(leaveGroupResult.memberId)
              .setGroupInstanceId(leaveGroupResult.groupInstanceId.orNull)
        )

        def createResponse(requestThrottleMs: Int): AbstractResponse = {
          new LeaveGroupResponse(
            memberResponses.asJava,
            leaveGroupResult.topLevelError,
            requestThrottleMs,
            leaveGroupRequest.version)
        }
        requestHelper.sendResponseMaybeThrottle(request, createResponse)
      }

      groupCoordinator.handleLeaveGroup(
        leaveGroupRequest.data.groupId,
        members,
        sendResponseCallback)
    }
  }

  def handleSaslHandshakeRequest(request: RequestChannel.Request): Unit = {
    val responseData = new SaslHandshakeResponseData().setErrorCode(Errors.ILLEGAL_SASL_STATE.code)
    requestHelper.sendResponseMaybeThrottle(request, _ => new SaslHandshakeResponse(responseData))
  }

  def handleSaslAuthenticateRequest(request: RequestChannel.Request): Unit = {
    val responseData = new SaslAuthenticateResponseData()
      .setErrorCode(Errors.ILLEGAL_SASL_STATE.code)
      .setErrorMessage("SaslAuthenticate request received after successful authentication")
    requestHelper.sendResponseMaybeThrottle(request, _ => new SaslAuthenticateResponse(responseData))
  }

  def handleApiVersionsRequest(request: RequestChannel.Request): Unit = {
    // Note that broker returns its full list of supported ApiKeys and versions regardless of current
    // authentication state (e.g., before SASL authentication on an SASL listener, do note that no
    // Kafka protocol requests may take place on an SSL listener before the SSL handshake is finished).
    // If this is considered to leak information about the broker version a workaround is to use SSL
    // with client authentication which is performed at an earlier stage of the connection where the
    // ApiVersionRequest is not available.
    def createResponseCallback(requestThrottleMs: Int): ApiVersionsResponse = {
      val apiVersionRequest = request.body[ApiVersionsRequest]
      if (apiVersionRequest.hasUnsupportedRequestVersion) {
        apiVersionRequest.getErrorResponse(requestThrottleMs, Errors.UNSUPPORTED_VERSION.exception)
      } else if (!apiVersionRequest.isValid) {
        apiVersionRequest.getErrorResponse(requestThrottleMs, Errors.INVALID_REQUEST.exception)
      } else {
        apiVersionManager.apiVersionResponse(requestThrottleMs)
      }
    }
    requestHelper.sendResponseMaybeThrottle(request, createResponseCallback)
  }

  def handleCreateTopicsRequest(request: RequestChannel.Request): Unit = {
    val zkSupport = metadataSupport.requireZkOrThrow(KafkaApis.shouldAlwaysForward(request))
    val controllerMutationQuota = quotas.controllerMutation.newQuotaFor(request, strictSinceVersion = 6)

    def sendResponseCallback(results: CreatableTopicResultCollection): Unit = {
      def createResponse(requestThrottleMs: Int): AbstractResponse = {
        val responseData = new CreateTopicsResponseData()
          .setThrottleTimeMs(requestThrottleMs)
          .setTopics(results)
        val responseBody = new CreateTopicsResponse(responseData)
        trace(s"Sending create topics response $responseData for correlation id " +
          s"${request.header.correlationId} to client ${request.header.clientId}.")
        responseBody
      }
      requestHelper.sendResponseMaybeThrottleWithControllerQuota(controllerMutationQuota, request, createResponse)
    }

    val createTopicsRequest = request.body[CreateTopicsRequest]
    val results = new CreatableTopicResultCollection(createTopicsRequest.data.topics.size)
    if (!zkSupport.controller.isActive) {
      createTopicsRequest.data.topics.forEach { topic =>
        results.add(new CreatableTopicResult().setName(topic.name)
          .setErrorCode(Errors.NOT_CONTROLLER.code))
      }
      sendResponseCallback(results)
    } else {
      createTopicsRequest.data.topics.forEach { topic =>
        results.add(new CreatableTopicResult().setName(topic.name))
      }
      // 是否具有CLUSTER资源的create权限
      val hasClusterAuthorization = authHelper.authorize(request.context, CREATE, CLUSTER, CLUSTER_NAME,
        logIfDenied = false)
      val topics = createTopicsRequest.data.topics.asScala.map(_.name)
      // 如果有CLUSTER的create权限则创建Topic 否则还需要判断是否具有TOPIC的create权限
      val authorizedTopics =
        if (hasClusterAuthorization) topics.toSet
      // 是否具有TOPIC资源的DESCRIBE_CONFIGS权限
        else authHelper.filterByAuthorized(request.context, CREATE, TOPIC, topics)(identity)
      val authorizedForDescribeConfigs = authHelper.filterByAuthorized(request.context, DESCRIBE_CONFIGS, TOPIC,
        topics, logIfDenied = false)(identity).map(name => name -> results.find(name)).toMap

      results.forEach { topic =>
        if (results.findAll(topic.name).size > 1) {
          topic.setErrorCode(Errors.INVALID_REQUEST.code)
          topic.setErrorMessage("Found multiple entries for this topic.")
        } else if (!authorizedTopics.contains(topic.name)) {
          // 如果不具备CLUSTER资源的create权限或TOPIC资源的create权限 认证失败
          topic.setErrorCode(Errors.TOPIC_AUTHORIZATION_FAILED.code)
          topic.setErrorMessage("Authorization failed.")
        }
        if (!authorizedForDescribeConfigs.contains(topic.name)) {
          // 如果不具备TOPIC资源的DESCRIBE_CONFIGS权限 设置主题配置错误码
          topic.setTopicConfigErrorCode(Errors.TOPIC_AUTHORIZATION_FAILED.code)
        }
      }
      val toCreate = mutable.Map[String, CreatableTopic]()
      createTopicsRequest.data.topics.forEach { topic =>
        if (results.find(topic.name).errorCode == Errors.NONE.code) {
          toCreate += topic.name -> topic
        }
      }

      def handleCreateTopicsResults(errors: Map[String, ApiError]): Unit = {
        errors.foreach { case (topicName, error) =>
          val result = results.find(topicName)
          result.setErrorCode(error.error.code)
            .setErrorMessage(error.message)
          // Reset any configs in the response if Create failed
          if (error != ApiError.NONE) {
            result.setConfigs(List.empty.asJava)
              .setNumPartitions(-1)
              .setReplicationFactor(-1)
              .setTopicConfigErrorCode(Errors.NONE.code)
          }
        }
        sendResponseCallback(results)
      }
      zkSupport.adminManager.createTopics(
        createTopicsRequest.data.timeoutMs,
        createTopicsRequest.data.validateOnly,
        toCreate,
        authorizedForDescribeConfigs,
        controllerMutationQuota,
        handleCreateTopicsResults)
    }
  }

  def handleCreatePartitionsRequest(request: RequestChannel.Request): Unit = {
    val zkSupport = metadataSupport.requireZkOrThrow(KafkaApis.shouldAlwaysForward(request))
    val createPartitionsRequest = request.body[CreatePartitionsRequest]
    val controllerMutationQuota = quotas.controllerMutation.newQuotaFor(request, strictSinceVersion = 3)

    def sendResponseCallback(results: Map[String, ApiError]): Unit = {
      def createResponse(requestThrottleMs: Int): AbstractResponse = {
        val createPartitionsResults = results.map {
          case (topic, error) => new CreatePartitionsTopicResult()
            .setName(topic)
            .setErrorCode(error.error.code)
            .setErrorMessage(error.message)
        }.toSeq
        val responseBody = new CreatePartitionsResponse(new CreatePartitionsResponseData()
          .setThrottleTimeMs(requestThrottleMs)
          .setResults(createPartitionsResults.asJava))
        trace(s"Sending create partitions response $responseBody for correlation id ${request.header.correlationId} to " +
          s"client ${request.header.clientId}.")
        responseBody
      }
      requestHelper.sendResponseMaybeThrottleWithControllerQuota(controllerMutationQuota, request, createResponse)
    }

    if (!zkSupport.controller.isActive) {
      val result = createPartitionsRequest.data.topics.asScala.map { topic =>
        (topic.name, new ApiError(Errors.NOT_CONTROLLER, null))
      }.toMap
      sendResponseCallback(result)
    } else {
      // Special handling to add duplicate topics to the response
      val topics = createPartitionsRequest.data.topics.asScala.toSeq
      val dupes = topics.groupBy(_.name)
        .filter { _._2.size > 1 }
        .keySet
      val notDuped = topics.filterNot(topic => dupes.contains(topic.name))
      val (authorized, unauthorized) = authHelper.partitionSeqByAuthorized(request.context, ALTER, TOPIC,
        notDuped)(_.name)

      val (queuedForDeletion, valid) = authorized.partition { topic =>
        zkSupport.controller.topicDeletionManager.isTopicQueuedUpForDeletion(topic.name)
      }

      val errors = dupes.map(_ -> new ApiError(Errors.INVALID_REQUEST, "Duplicate topic in request.")) ++
        unauthorized.map(_.name -> new ApiError(Errors.TOPIC_AUTHORIZATION_FAILED, "The topic authorization is failed.")) ++
        queuedForDeletion.map(_.name -> new ApiError(Errors.INVALID_TOPIC_EXCEPTION, "The topic is queued for deletion."))

      zkSupport.adminManager.createPartitions(
        createPartitionsRequest.data.timeoutMs,
        valid,
        createPartitionsRequest.data.validateOnly,
        controllerMutationQuota,
        result => sendResponseCallback(result ++ errors))
    }
  }

  def handleDeleteTopicsRequest(request: RequestChannel.Request): Unit = {
    val zkSupport = metadataSupport.requireZkOrThrow(KafkaApis.shouldAlwaysForward(request))
    val controllerMutationQuota = quotas.controllerMutation.newQuotaFor(request, strictSinceVersion = 5)

    def sendResponseCallback(results: DeletableTopicResultCollection): Unit = {
      def createResponse(requestThrottleMs: Int): AbstractResponse = {
        val responseData = new DeleteTopicsResponseData()
          .setThrottleTimeMs(requestThrottleMs)
          .setResponses(results)
        val responseBody = new DeleteTopicsResponse(responseData)
        trace(s"Sending delete topics response $responseBody for correlation id ${request.header.correlationId} to client ${request.header.clientId}.")
        responseBody
      }
      requestHelper.sendResponseMaybeThrottleWithControllerQuota(controllerMutationQuota, request, createResponse)
    }

    val deleteTopicRequest = request.body[DeleteTopicsRequest]
    val results = new DeletableTopicResultCollection(deleteTopicRequest.data.topicNames.size)
    val toDelete = mutable.Set[String]()
    if (!zkSupport.controller.isActive) {
      deleteTopicRequest.topics().forEach { topic =>
        results.add(new DeletableTopicResult()
          .setName(topic.name())
          .setTopicId(topic.topicId())
          .setErrorCode(Errors.NOT_CONTROLLER.code))
      }
      sendResponseCallback(results)
    } else if (!config.deleteTopicEnable) {
      val error = if (request.context.apiVersion < 3) Errors.INVALID_REQUEST else Errors.TOPIC_DELETION_DISABLED
      deleteTopicRequest.topics().forEach { topic =>
        results.add(new DeletableTopicResult()
          .setName(topic.name())
          .setTopicId(topic.topicId())
          .setErrorCode(error.code))
      }
      sendResponseCallback(results)
    } else {
      val topicIdsFromRequest = deleteTopicRequest.topicIds().asScala.filter(topicId => topicId != Uuid.ZERO_UUID).toSet
      deleteTopicRequest.topics().forEach { topic =>
        if (topic.name() != null && topic.topicId() != Uuid.ZERO_UUID)
          throw new InvalidRequestException("Topic name and topic ID can not both be specified.")
        val name = if (topic.topicId() == Uuid.ZERO_UUID) topic.name()
        else zkSupport.controller.controllerContext.topicNames.getOrElse(topic.topicId(), null)
        results.add(new DeletableTopicResult()
          .setName(name)
          .setTopicId(topic.topicId()))
      }
      val authorizedDescribeTopics = authHelper.filterByAuthorized(request.context, DESCRIBE, TOPIC,
        results.asScala.filter(result => result.name() != null))(_.name)
      val authorizedDeleteTopics = authHelper.filterByAuthorized(request.context, DELETE, TOPIC,
        results.asScala.filter(result => result.name() != null))(_.name)
      results.forEach { topic =>
        val unresolvedTopicId = !(topic.topicId() == Uuid.ZERO_UUID) && topic.name() == null
         if (!config.usesTopicId && topicIdsFromRequest.contains(topic.topicId)) {
           topic.setErrorCode(Errors.UNSUPPORTED_VERSION.code)
           topic.setErrorMessage("Topic IDs are not supported on the server.")
         } else if (unresolvedTopicId)
             topic.setErrorCode(Errors.UNKNOWN_TOPIC_ID.code)
         else if (topicIdsFromRequest.contains(topic.topicId) && !authorizedDescribeTopics(topic.name))
           topic.setErrorCode(Errors.UNKNOWN_TOPIC_ID.code)
         else if (!authorizedDeleteTopics.contains(topic.name))
           topic.setErrorCode(Errors.TOPIC_AUTHORIZATION_FAILED.code)
         else if (!metadataCache.contains(topic.name))
           topic.setErrorCode(Errors.UNKNOWN_TOPIC_OR_PARTITION.code)
         else
           toDelete += topic.name
      }
      // If no authorized topics return immediately
      if (toDelete.isEmpty)
        sendResponseCallback(results)
      else {
        def handleDeleteTopicsResults(errors: Map[String, Errors]): Unit = {
          errors.foreach {
            case (topicName, error) =>
              results.find(topicName)
                .setErrorCode(error.code)
          }
          sendResponseCallback(results)
        }

        zkSupport.adminManager.deleteTopics(
          deleteTopicRequest.data.timeoutMs,
          toDelete,
          controllerMutationQuota,
          handleDeleteTopicsResults
        )
      }
    }
  }

  def handleDeleteRecordsRequest(request: RequestChannel.Request): Unit = {
    val deleteRecordsRequest = request.body[DeleteRecordsRequest]

    val unauthorizedTopicResponses = mutable.Map[TopicPartition, DeleteRecordsPartitionResult]()
    val nonExistingTopicResponses = mutable.Map[TopicPartition, DeleteRecordsPartitionResult]()
    val authorizedForDeleteTopicOffsets = mutable.Map[TopicPartition, Long]()

    val topics = deleteRecordsRequest.data.topics.asScala
    val authorizedTopics = authHelper.filterByAuthorized(request.context, DELETE, TOPIC, topics)(_.name)
    val deleteTopicPartitions = topics.flatMap { deleteTopic =>
      deleteTopic.partitions.asScala.map { deletePartition =>
        new TopicPartition(deleteTopic.name, deletePartition.partitionIndex) -> deletePartition.offset
      }
    }
    for ((topicPartition, offset) <- deleteTopicPartitions) {
      if (!authorizedTopics.contains(topicPartition.topic))
        unauthorizedTopicResponses += topicPartition -> new DeleteRecordsPartitionResult()
          .setLowWatermark(DeleteRecordsResponse.INVALID_LOW_WATERMARK)
          .setErrorCode(Errors.TOPIC_AUTHORIZATION_FAILED.code)
      else if (!metadataCache.contains(topicPartition))
        nonExistingTopicResponses += topicPartition -> new DeleteRecordsPartitionResult()
          .setLowWatermark(DeleteRecordsResponse.INVALID_LOW_WATERMARK)
          .setErrorCode(Errors.UNKNOWN_TOPIC_OR_PARTITION.code)
      else
        authorizedForDeleteTopicOffsets += (topicPartition -> offset)
    }

    // the callback for sending a DeleteRecordsResponse
    def sendResponseCallback(authorizedTopicResponses: Map[TopicPartition, DeleteRecordsPartitionResult]): Unit = {
      val mergedResponseStatus = authorizedTopicResponses ++ unauthorizedTopicResponses ++ nonExistingTopicResponses
      mergedResponseStatus.forKeyValue { (topicPartition, status) =>
        if (status.errorCode != Errors.NONE.code) {
          debug("DeleteRecordsRequest with correlation id %d from client %s on partition %s failed due to %s".format(
            request.header.correlationId,
            request.header.clientId,
            topicPartition,
            Errors.forCode(status.errorCode).exceptionName))
        }
      }

      requestHelper.sendResponseMaybeThrottle(request, requestThrottleMs =>
        new DeleteRecordsResponse(new DeleteRecordsResponseData()
          .setThrottleTimeMs(requestThrottleMs)
          .setTopics(new DeleteRecordsResponseData.DeleteRecordsTopicResultCollection(mergedResponseStatus.groupBy(_._1.topic).map { case (topic, partitionMap) => {
            new DeleteRecordsTopicResult()
              .setName(topic)
              .setPartitions(new DeleteRecordsResponseData.DeleteRecordsPartitionResultCollection(partitionMap.map { case (topicPartition, partitionResult) => {
                new DeleteRecordsPartitionResult().setPartitionIndex(topicPartition.partition)
                  .setLowWatermark(partitionResult.lowWatermark)
                  .setErrorCode(partitionResult.errorCode)
              }
              }.toList.asJava.iterator()))
          }
          }.toList.asJava.iterator()))))
    }

    if (authorizedForDeleteTopicOffsets.isEmpty)
      sendResponseCallback(Map.empty)
    else {
      // call the replica manager to append messages to the replicas
      replicaManager.deleteRecords(
        deleteRecordsRequest.data.timeoutMs.toLong,
        authorizedForDeleteTopicOffsets,
        sendResponseCallback)
    }
  }

  def handleInitProducerIdRequest(request: RequestChannel.Request): Unit = {
    val initProducerIdRequest = request.body[InitProducerIdRequest]
    val transactionalId = initProducerIdRequest.data.transactionalId

    if (transactionalId != null) {
      if (!authHelper.authorize(request.context, WRITE, TRANSACTIONAL_ID, transactionalId)) {
        requestHelper.sendErrorResponseMaybeThrottle(request, Errors.TRANSACTIONAL_ID_AUTHORIZATION_FAILED.exception)
        return
      }
    } else if (!authHelper.authorize(request.context, IDEMPOTENT_WRITE, CLUSTER, CLUSTER_NAME, true, false)
        && !authHelper.authorizeByResourceType(request.context, AclOperation.WRITE, ResourceType.TOPIC)) {
      requestHelper.sendErrorResponseMaybeThrottle(request, Errors.CLUSTER_AUTHORIZATION_FAILED.exception)
      return
    }

    def sendResponseCallback(result: InitProducerIdResult): Unit = {
      def createResponse(requestThrottleMs: Int): AbstractResponse = {
        val finalError =
          if (initProducerIdRequest.version < 4 && result.error == Errors.PRODUCER_FENCED) {
            // For older clients, they could not understand the new PRODUCER_FENCED error code,
            // so we need to return the INVALID_PRODUCER_EPOCH to have the same client handling logic.
            Errors.INVALID_PRODUCER_EPOCH
          } else {
            result.error
          }
        val responseData = new InitProducerIdResponseData()
          .setProducerId(result.producerId)
          .setProducerEpoch(result.producerEpoch)
          .setThrottleTimeMs(requestThrottleMs)
          .setErrorCode(finalError.code)
        val responseBody = new InitProducerIdResponse(responseData)
        trace(s"Completed $transactionalId's InitProducerIdRequest with result $result from client ${request.header.clientId}.")
        responseBody
      }
      requestHelper.sendResponseMaybeThrottle(request, createResponse)
    }

    val producerIdAndEpoch = (initProducerIdRequest.data.producerId, initProducerIdRequest.data.producerEpoch) match {
      case (RecordBatch.NO_PRODUCER_ID, RecordBatch.NO_PRODUCER_EPOCH) => Right(None)
      case (RecordBatch.NO_PRODUCER_ID, _) | (_, RecordBatch.NO_PRODUCER_EPOCH) => Left(Errors.INVALID_REQUEST)
      case (_, _) => Right(Some(new ProducerIdAndEpoch(initProducerIdRequest.data.producerId, initProducerIdRequest.data.producerEpoch)))
    }

    producerIdAndEpoch match {
      case Right(producerIdAndEpoch) => txnCoordinator.handleInitProducerId(transactionalId, initProducerIdRequest.data.transactionTimeoutMs,
        producerIdAndEpoch, sendResponseCallback)
      case Left(error) => requestHelper.sendErrorResponseMaybeThrottle(request, error.exception)
    }
  }

  def handleEndTxnRequest(request: RequestChannel.Request): Unit = {
    ensureInterBrokerVersion(KAFKA_0_11_0_IV0)
    val endTxnRequest = request.body[EndTxnRequest]
    val transactionalId = endTxnRequest.data.transactionalId

    if (authHelper.authorize(request.context, WRITE, TRANSACTIONAL_ID, transactionalId)) {
      def sendResponseCallback(error: Errors): Unit = {
        def createResponse(requestThrottleMs: Int): AbstractResponse = {
          val finalError =
            if (endTxnRequest.version < 2 && error == Errors.PRODUCER_FENCED) {
              // For older clients, they could not understand the new PRODUCER_FENCED error code,
              // so we need to return the INVALID_PRODUCER_EPOCH to have the same client handling logic.
              Errors.INVALID_PRODUCER_EPOCH
            } else {
              error
            }
          val responseBody = new EndTxnResponse(new EndTxnResponseData()
            .setErrorCode(finalError.code)
            .setThrottleTimeMs(requestThrottleMs))
          trace(s"Completed ${endTxnRequest.data.transactionalId}'s EndTxnRequest " +
            s"with committed: ${endTxnRequest.data.committed}, " +
            s"errors: $error from client ${request.header.clientId}.")
          responseBody
        }
        requestHelper.sendResponseMaybeThrottle(request, createResponse)
      }

      txnCoordinator.handleEndTransaction(endTxnRequest.data.transactionalId,
        endTxnRequest.data.producerId,
        endTxnRequest.data.producerEpoch,
        endTxnRequest.result(),
        sendResponseCallback)
    } else
      requestHelper.sendResponseMaybeThrottle(request, requestThrottleMs =>
        new EndTxnResponse(new EndTxnResponseData()
          .setErrorCode(Errors.TRANSACTIONAL_ID_AUTHORIZATION_FAILED.code)
          .setThrottleTimeMs(requestThrottleMs))
      )
  }

  def handleWriteTxnMarkersRequest(request: RequestChannel.Request): Unit = {
    ensureInterBrokerVersion(KAFKA_0_11_0_IV0)
    authHelper.authorizeClusterOperation(request, CLUSTER_ACTION)
    val writeTxnMarkersRequest = request.body[WriteTxnMarkersRequest]
    val errors = new ConcurrentHashMap[java.lang.Long, util.Map[TopicPartition, Errors]]()
    val markers = writeTxnMarkersRequest.markers
    val numAppends = new AtomicInteger(markers.size)

    if (numAppends.get == 0) {
      requestHelper.sendResponseExemptThrottle(request, new WriteTxnMarkersResponse(errors))
      return
    }

    def updateErrors(producerId: Long, currentErrors: ConcurrentHashMap[TopicPartition, Errors]): Unit = {
      val previousErrors = errors.putIfAbsent(producerId, currentErrors)
      if (previousErrors != null)
        previousErrors.putAll(currentErrors)
    }

    /**
      * This is the call back invoked when a log append of transaction markers succeeds. This can be called multiple
      * times when handling a single WriteTxnMarkersRequest because there is one append per TransactionMarker in the
      * request, so there could be multiple appends of markers to the log. The final response will be sent only
      * after all appends have returned.
      */
    def maybeSendResponseCallback(producerId: Long, result: TransactionResult)(responseStatus: Map[TopicPartition, PartitionResponse]): Unit = {
      trace(s"End transaction marker append for producer id $producerId completed with status: $responseStatus")
      val currentErrors = new ConcurrentHashMap[TopicPartition, Errors](responseStatus.map { case (k, v) => k -> v.error }.asJava)
      updateErrors(producerId, currentErrors)
      val successfulOffsetsPartitions = responseStatus.filter { case (topicPartition, partitionResponse) =>
        topicPartition.topic == GROUP_METADATA_TOPIC_NAME && partitionResponse.error == Errors.NONE
      }.keys

      if (successfulOffsetsPartitions.nonEmpty) {
        // as soon as the end transaction marker has been written for a transactional offset commit,
        // call to the group coordinator to materialize the offsets into the cache
        try {
          groupCoordinator.scheduleHandleTxnCompletion(producerId, successfulOffsetsPartitions, result)
        } catch {
          case e: Exception =>
            error(s"Received an exception while trying to update the offsets cache on transaction marker append", e)
            val updatedErrors = new ConcurrentHashMap[TopicPartition, Errors]()
            successfulOffsetsPartitions.foreach(updatedErrors.put(_, Errors.UNKNOWN_SERVER_ERROR))
            updateErrors(producerId, updatedErrors)
        }
      }

      if (numAppends.decrementAndGet() == 0)
        requestHelper.sendResponseExemptThrottle(request, new WriteTxnMarkersResponse(errors))
    }

    // TODO: The current append API makes doing separate writes per producerId a little easier, but it would
    // be nice to have only one append to the log. This requires pushing the building of the control records
    // into Log so that we only append those having a valid producer epoch, and exposing a new appendControlRecord
    // API in ReplicaManager. For now, we've done the simpler approach
    var skippedMarkers = 0
    for (marker <- markers.asScala) {
      val producerId = marker.producerId
      val partitionsWithCompatibleMessageFormat = new mutable.ArrayBuffer[TopicPartition]

      val currentErrors = new ConcurrentHashMap[TopicPartition, Errors]()
      marker.partitions.forEach { partition =>
        replicaManager.getMagic(partition) match {
          case Some(magic) =>
            if (magic < RecordBatch.MAGIC_VALUE_V2)
              currentErrors.put(partition, Errors.UNSUPPORTED_FOR_MESSAGE_FORMAT)
            else
              partitionsWithCompatibleMessageFormat += partition
          case None =>
            currentErrors.put(partition, Errors.UNKNOWN_TOPIC_OR_PARTITION)
        }
      }

      if (!currentErrors.isEmpty)
        updateErrors(producerId, currentErrors)

      if (partitionsWithCompatibleMessageFormat.isEmpty) {
        numAppends.decrementAndGet()
        skippedMarkers += 1
      } else {
        val controlRecords = partitionsWithCompatibleMessageFormat.map { partition =>
          val controlRecordType = marker.transactionResult match {
            case TransactionResult.COMMIT => ControlRecordType.COMMIT
            case TransactionResult.ABORT => ControlRecordType.ABORT
          }
          val endTxnMarker = new EndTransactionMarker(controlRecordType, marker.coordinatorEpoch)
          partition -> MemoryRecords.withEndTransactionMarker(producerId, marker.producerEpoch, endTxnMarker)
        }.toMap

        replicaManager.appendRecords(
          timeout = config.requestTimeoutMs.toLong,
          requiredAcks = -1,
          internalTopicsAllowed = true,
          origin = AppendOrigin.Coordinator,
          entriesPerPartition = controlRecords,
          responseCallback = maybeSendResponseCallback(producerId, marker.transactionResult))
      }
    }

    // No log appends were written as all partitions had incorrect log format
    // so we need to send the error response
    if (skippedMarkers == markers.size)
      requestHelper.sendResponseExemptThrottle(request, new WriteTxnMarkersResponse(errors))
  }

  def ensureInterBrokerVersion(version: ApiVersion): Unit = {
    if (config.interBrokerProtocolVersion < version)
      throw new UnsupportedVersionException(s"inter.broker.protocol.version: ${config.interBrokerProtocolVersion.version} is less than the required version: ${version.version}")
  }

  def handleAddPartitionToTxnRequest(request: RequestChannel.Request): Unit = {
    ensureInterBrokerVersion(KAFKA_0_11_0_IV0)
    val addPartitionsToTxnRequest = request.body[AddPartitionsToTxnRequest]
    val transactionalId = addPartitionsToTxnRequest.data.transactionalId
    val partitionsToAdd = addPartitionsToTxnRequest.partitions.asScala
    if (!authHelper.authorize(request.context, WRITE, TRANSACTIONAL_ID, transactionalId))
      requestHelper.sendResponseMaybeThrottle(request, requestThrottleMs =>
        addPartitionsToTxnRequest.getErrorResponse(requestThrottleMs, Errors.TRANSACTIONAL_ID_AUTHORIZATION_FAILED.exception))
    else {
      val unauthorizedTopicErrors = mutable.Map[TopicPartition, Errors]()
      val nonExistingTopicErrors = mutable.Map[TopicPartition, Errors]()
      val authorizedPartitions = mutable.Set[TopicPartition]()

      val authorizedTopics = authHelper.filterByAuthorized(request.context, WRITE, TOPIC,
        partitionsToAdd.filterNot(tp => Topic.isInternal(tp.topic)))(_.topic)
      for (topicPartition <- partitionsToAdd) {
        if (!authorizedTopics.contains(topicPartition.topic))
          unauthorizedTopicErrors += topicPartition -> Errors.TOPIC_AUTHORIZATION_FAILED
        else if (!metadataCache.contains(topicPartition))
          nonExistingTopicErrors += topicPartition -> Errors.UNKNOWN_TOPIC_OR_PARTITION
        else
          authorizedPartitions.add(topicPartition)
      }

      if (unauthorizedTopicErrors.nonEmpty || nonExistingTopicErrors.nonEmpty) {
        // Any failed partition check causes the entire request to fail. We send the appropriate error codes for the
        // partitions which failed, and an 'OPERATION_NOT_ATTEMPTED' error code for the partitions which succeeded
        // the authorization check to indicate that they were not added to the transaction.
        val partitionErrors = unauthorizedTopicErrors ++ nonExistingTopicErrors ++
          authorizedPartitions.map(_ -> Errors.OPERATION_NOT_ATTEMPTED)
        requestHelper.sendResponseMaybeThrottle(request, requestThrottleMs =>
          new AddPartitionsToTxnResponse(requestThrottleMs, partitionErrors.asJava))
      } else {
        def sendResponseCallback(error: Errors): Unit = {
          def createResponse(requestThrottleMs: Int): AbstractResponse = {
            val finalError =
              if (addPartitionsToTxnRequest.version < 2 && error == Errors.PRODUCER_FENCED) {
                // For older clients, they could not understand the new PRODUCER_FENCED error code,
                // so we need to return the old INVALID_PRODUCER_EPOCH to have the same client handling logic.
                Errors.INVALID_PRODUCER_EPOCH
              } else {
                error
              }

            val responseBody: AddPartitionsToTxnResponse = new AddPartitionsToTxnResponse(requestThrottleMs,
              partitionsToAdd.map { tp => (tp, finalError) }.toMap.asJava)
            trace(s"Completed $transactionalId's AddPartitionsToTxnRequest with partitions $partitionsToAdd: errors: $error from client ${request.header.clientId}")
            responseBody
          }


          requestHelper.sendResponseMaybeThrottle(request, createResponse)
        }

        txnCoordinator.handleAddPartitionsToTransaction(transactionalId,
          addPartitionsToTxnRequest.data.producerId,
          addPartitionsToTxnRequest.data.producerEpoch,
          authorizedPartitions,
          sendResponseCallback)
      }
    }
  }

  def handleAddOffsetsToTxnRequest(request: RequestChannel.Request): Unit = {
    ensureInterBrokerVersion(KAFKA_0_11_0_IV0)
    val addOffsetsToTxnRequest = request.body[AddOffsetsToTxnRequest]
    val transactionalId = addOffsetsToTxnRequest.data.transactionalId
    val groupId = addOffsetsToTxnRequest.data.groupId
    val offsetTopicPartition = new TopicPartition(GROUP_METADATA_TOPIC_NAME, groupCoordinator.partitionFor(groupId))

    if (!authHelper.authorize(request.context, WRITE, TRANSACTIONAL_ID, transactionalId))
      requestHelper.sendResponseMaybeThrottle(request, requestThrottleMs =>
        new AddOffsetsToTxnResponse(new AddOffsetsToTxnResponseData()
          .setErrorCode(Errors.TRANSACTIONAL_ID_AUTHORIZATION_FAILED.code)
          .setThrottleTimeMs(requestThrottleMs)))
    else if (!authHelper.authorize(request.context, READ, GROUP, groupId))
      requestHelper.sendResponseMaybeThrottle(request, requestThrottleMs =>
        new AddOffsetsToTxnResponse(new AddOffsetsToTxnResponseData()
          .setErrorCode(Errors.GROUP_AUTHORIZATION_FAILED.code)
          .setThrottleTimeMs(requestThrottleMs))
      )
    else {
      def sendResponseCallback(error: Errors): Unit = {
        def createResponse(requestThrottleMs: Int): AbstractResponse = {
          val finalError =
            if (addOffsetsToTxnRequest.version < 2 && error == Errors.PRODUCER_FENCED) {
              // For older clients, they could not understand the new PRODUCER_FENCED error code,
              // so we need to return the old INVALID_PRODUCER_EPOCH to have the same client handling logic.
              Errors.INVALID_PRODUCER_EPOCH
            } else {
              error
            }

          val responseBody: AddOffsetsToTxnResponse = new AddOffsetsToTxnResponse(
            new AddOffsetsToTxnResponseData()
              .setErrorCode(finalError.code)
              .setThrottleTimeMs(requestThrottleMs))
          trace(s"Completed $transactionalId's AddOffsetsToTxnRequest for group $groupId on partition " +
            s"$offsetTopicPartition: errors: $error from client ${request.header.clientId}")
          responseBody
        }
        requestHelper.sendResponseMaybeThrottle(request, createResponse)
      }

      txnCoordinator.handleAddPartitionsToTransaction(transactionalId,
        addOffsetsToTxnRequest.data.producerId,
        addOffsetsToTxnRequest.data.producerEpoch,
        Set(offsetTopicPartition),
        sendResponseCallback)
    }
  }

  def handleTxnOffsetCommitRequest(request: RequestChannel.Request): Unit = {
    ensureInterBrokerVersion(KAFKA_0_11_0_IV0)
    val header = request.header
    val txnOffsetCommitRequest = request.body[TxnOffsetCommitRequest]

    // authorize for the transactionalId and the consumer group. Note that we skip producerId authorization
    // since it is implied by transactionalId authorization
    if (!authHelper.authorize(request.context, WRITE, TRANSACTIONAL_ID, txnOffsetCommitRequest.data.transactionalId))
      requestHelper.sendErrorResponseMaybeThrottle(request, Errors.TRANSACTIONAL_ID_AUTHORIZATION_FAILED.exception)
    else if (!authHelper.authorize(request.context, READ, GROUP, txnOffsetCommitRequest.data.groupId))
      requestHelper.sendErrorResponseMaybeThrottle(request, Errors.GROUP_AUTHORIZATION_FAILED.exception)
    else {
      val unauthorizedTopicErrors = mutable.Map[TopicPartition, Errors]()
      val nonExistingTopicErrors = mutable.Map[TopicPartition, Errors]()
      val authorizedTopicCommittedOffsets = mutable.Map[TopicPartition, TxnOffsetCommitRequest.CommittedOffset]()
      val committedOffsets = txnOffsetCommitRequest.offsets.asScala
      val authorizedTopics = authHelper.filterByAuthorized(request.context, READ, TOPIC, committedOffsets)(_._1.topic)

      for ((topicPartition, commitedOffset) <- committedOffsets) {
        if (!authorizedTopics.contains(topicPartition.topic))
          unauthorizedTopicErrors += topicPartition -> Errors.TOPIC_AUTHORIZATION_FAILED
        else if (!metadataCache.contains(topicPartition))
          nonExistingTopicErrors += topicPartition -> Errors.UNKNOWN_TOPIC_OR_PARTITION
        else
          authorizedTopicCommittedOffsets += (topicPartition -> commitedOffset)
      }

      // the callback for sending an offset commit response
      def sendResponseCallback(authorizedTopicErrors: Map[TopicPartition, Errors]): Unit = {
        val combinedCommitStatus = mutable.Map() ++= authorizedTopicErrors ++= unauthorizedTopicErrors ++= nonExistingTopicErrors
        if (isDebugEnabled)
          combinedCommitStatus.forKeyValue { (topicPartition, error) =>
            if (error != Errors.NONE) {
              debug(s"TxnOffsetCommit with correlation id ${header.correlationId} from client ${header.clientId} " +
                s"on partition $topicPartition failed due to ${error.exceptionName}")
            }
          }

        // We need to replace COORDINATOR_LOAD_IN_PROGRESS with COORDINATOR_NOT_AVAILABLE
        // for older producer client from 0.11 to prior 2.0, which could potentially crash due
        // to unexpected loading error. This bug is fixed later by KAFKA-7296. Clients using
        // txn commit protocol >= 2 (version 2.3 and onwards) are guaranteed to have
        // the fix to check for the loading error.
        if (txnOffsetCommitRequest.version < 2) {
          combinedCommitStatus ++= combinedCommitStatus.collect {
            case (tp, error) if error == Errors.COORDINATOR_LOAD_IN_PROGRESS => tp -> Errors.COORDINATOR_NOT_AVAILABLE
          }
        }

        requestHelper.sendResponseMaybeThrottle(request, requestThrottleMs =>
          new TxnOffsetCommitResponse(requestThrottleMs, combinedCommitStatus.asJava))
      }

      if (authorizedTopicCommittedOffsets.isEmpty)
        sendResponseCallback(Map.empty)
      else {
        val offsetMetadata = convertTxnOffsets(authorizedTopicCommittedOffsets.toMap)
        groupCoordinator.handleTxnCommitOffsets(
          txnOffsetCommitRequest.data.groupId,
          txnOffsetCommitRequest.data.producerId,
          txnOffsetCommitRequest.data.producerEpoch,
          txnOffsetCommitRequest.data.memberId,
          Option(txnOffsetCommitRequest.data.groupInstanceId),
          txnOffsetCommitRequest.data.generationId,
          offsetMetadata,
          sendResponseCallback)
      }
    }
  }

  private def convertTxnOffsets(offsetsMap: immutable.Map[TopicPartition, TxnOffsetCommitRequest.CommittedOffset]): immutable.Map[TopicPartition, OffsetAndMetadata] = {
    val currentTimestamp = time.milliseconds
    offsetsMap.map { case (topicPartition, partitionData) =>
      val metadata = if (partitionData.metadata == null) OffsetAndMetadata.NoMetadata else partitionData.metadata
      topicPartition -> new OffsetAndMetadata(
        offset = partitionData.offset,
        leaderEpoch = partitionData.leaderEpoch,
        metadata = metadata,
        commitTimestamp = currentTimestamp,
        expireTimestamp = None)
    }
  }

  def handleDescribeAcls(request: RequestChannel.Request): Unit = {
    authHelper.authorizeClusterOperation(request, DESCRIBE)
    val describeAclsRequest = request.body[DescribeAclsRequest]
    authorizer match {
      case None =>
        requestHelper.sendResponseMaybeThrottle(request, requestThrottleMs =>
          new DescribeAclsResponse(new DescribeAclsResponseData()
            .setErrorCode(Errors.SECURITY_DISABLED.code)
            .setErrorMessage("No Authorizer is configured on the broker")
            .setThrottleTimeMs(requestThrottleMs),
          describeAclsRequest.version))
      case Some(auth) =>
        val filter = describeAclsRequest.filter
        val returnedAcls = new util.HashSet[AclBinding]()
        auth.acls(filter).forEach(returnedAcls.add)
        requestHelper.sendResponseMaybeThrottle(request, requestThrottleMs =>
          new DescribeAclsResponse(new DescribeAclsResponseData()
            .setThrottleTimeMs(requestThrottleMs)
            .setResources(DescribeAclsResponse.aclsResources(returnedAcls)),
          describeAclsRequest.version))
    }
  }

  def handleCreateAcls(request: RequestChannel.Request): Unit = {
    metadataSupport.requireZkOrThrow(KafkaApis.shouldAlwaysForward(request))
    authHelper.authorizeClusterOperation(request, ALTER)
    val createAclsRequest = request.body[CreateAclsRequest]

    authorizer match {
      case None => requestHelper.sendResponseMaybeThrottle(request, requestThrottleMs =>
        createAclsRequest.getErrorResponse(requestThrottleMs,
          new SecurityDisabledException("No Authorizer is configured on the broker.")))
      case Some(auth) =>
        val allBindings = createAclsRequest.aclCreations.asScala.map(CreateAclsRequest.aclBinding)
        val errorResults = mutable.Map[AclBinding, AclCreateResult]()
        val validBindings = new ArrayBuffer[AclBinding]
        allBindings.foreach { acl =>
          val resource = acl.pattern
          val throwable = if (resource.resourceType == ResourceType.CLUSTER && !AuthorizerUtils.isClusterResource(resource.name))
              new InvalidRequestException("The only valid name for the CLUSTER resource is " + CLUSTER_NAME)
          else if (resource.name.isEmpty)
            new InvalidRequestException("Invalid empty resource name")
          else
            null
          if (throwable != null) {
            debug(s"Failed to add acl $acl to $resource", throwable)
            errorResults(acl) = new AclCreateResult(throwable)
          } else
            validBindings += acl
        }

        val createResults = auth.createAcls(request.context, validBindings.asJava).asScala.map(_.toCompletableFuture)

        def sendResponseCallback(): Unit = {
          val aclCreationResults = allBindings.map { acl =>
            val result = errorResults.getOrElse(acl, createResults(validBindings.indexOf(acl)).get)
            val creationResult = new AclCreationResult()
            result.exception.asScala.foreach { throwable =>
              val apiError = ApiError.fromThrowable(throwable)
              creationResult
                .setErrorCode(apiError.error.code)
                .setErrorMessage(apiError.message)
            }
            creationResult
          }
          requestHelper.sendResponseMaybeThrottle(request, requestThrottleMs =>
            new CreateAclsResponse(new CreateAclsResponseData()
              .setThrottleTimeMs(requestThrottleMs)
              .setResults(aclCreationResults.asJava)))
        }

        alterAclsPurgatory.tryCompleteElseWatch(config.connectionsMaxIdleMs, createResults, sendResponseCallback)
    }
  }

  def handleDeleteAcls(request: RequestChannel.Request): Unit = {
    metadataSupport.requireZkOrThrow(KafkaApis.shouldAlwaysForward(request))
    authHelper.authorizeClusterOperation(request, ALTER)
    val deleteAclsRequest = request.body[DeleteAclsRequest]
    authorizer match {
      case None =>
        requestHelper.sendResponseMaybeThrottle(request, requestThrottleMs =>
          deleteAclsRequest.getErrorResponse(requestThrottleMs,
            new SecurityDisabledException("No Authorizer is configured on the broker.")))
      case Some(auth) =>

        val deleteResults = auth.deleteAcls(request.context, deleteAclsRequest.filters)
          .asScala.map(_.toCompletableFuture).toList

        def sendResponseCallback(): Unit = {
          val filterResults = deleteResults.map(_.get).map(DeleteAclsResponse.filterResult).asJava
          requestHelper.sendResponseMaybeThrottle(request, requestThrottleMs =>
            new DeleteAclsResponse(
              new DeleteAclsResponseData()
                .setThrottleTimeMs(requestThrottleMs)
                .setFilterResults(filterResults),
              deleteAclsRequest.version))
        }

        alterAclsPurgatory.tryCompleteElseWatch(config.connectionsMaxIdleMs, deleteResults, sendResponseCallback)
    }
  }

  def handleOffsetForLeaderEpochRequest(request: RequestChannel.Request): Unit = {
    val offsetForLeaderEpoch = request.body[OffsetsForLeaderEpochRequest]
    val topics = offsetForLeaderEpoch.data.topics.asScala.toSeq

    // The OffsetsForLeaderEpoch API was initially only used for inter-broker communication and required
    // cluster permission. With KIP-320, the consumer now also uses this API to check for log truncation
    // following a leader change, so we also allow topic describe permission.
    val (authorizedTopics, unauthorizedTopics) =
      if (authHelper.authorize(request.context, CLUSTER_ACTION, CLUSTER, CLUSTER_NAME, logIfDenied = false))
        (topics, Seq.empty[OffsetForLeaderTopic])
      else authHelper.partitionSeqByAuthorized(request.context, DESCRIBE, TOPIC, topics)(_.topic)

    val endOffsetsForAuthorizedPartitions = replicaManager.lastOffsetForLeaderEpoch(authorizedTopics)
    val endOffsetsForUnauthorizedPartitions = unauthorizedTopics.map { offsetForLeaderTopic =>
      val partitions = offsetForLeaderTopic.partitions.asScala.map { offsetForLeaderPartition =>
        new EpochEndOffset()
          .setPartition(offsetForLeaderPartition.partition)
          .setErrorCode(Errors.TOPIC_AUTHORIZATION_FAILED.code)
      }

      new OffsetForLeaderTopicResult()
        .setTopic(offsetForLeaderTopic.topic)
        .setPartitions(partitions.toList.asJava)
    }

    val endOffsetsForAllTopics = new OffsetForLeaderTopicResultCollection(
      (endOffsetsForAuthorizedPartitions ++ endOffsetsForUnauthorizedPartitions).asJava.iterator
    )

    requestHelper.sendResponseMaybeThrottle(request, requestThrottleMs =>
      new OffsetsForLeaderEpochResponse(new OffsetForLeaderEpochResponseData()
        .setThrottleTimeMs(requestThrottleMs)
        .setTopics(endOffsetsForAllTopics)))
  }

  def handleAlterConfigsRequest(request: RequestChannel.Request): Unit = {
    val zkSupport = metadataSupport.requireZkOrThrow(KafkaApis.shouldAlwaysForward(request))
    val alterConfigsRequest = request.body[AlterConfigsRequest]
    val (authorizedResources, unauthorizedResources) = alterConfigsRequest.configs.asScala.toMap.partition { case (resource, _) =>
      resource.`type` match {
        case ConfigResource.Type.BROKER_LOGGER =>
          throw new InvalidRequestException(s"AlterConfigs is deprecated and does not support the resource type ${ConfigResource.Type.BROKER_LOGGER}")
        case ConfigResource.Type.BROKER =>
          authHelper.authorize(request.context, ALTER_CONFIGS, CLUSTER, CLUSTER_NAME)
        case ConfigResource.Type.TOPIC =>
          authHelper.authorize(request.context, ALTER_CONFIGS, TOPIC, resource.name)
        case rt => throw new InvalidRequestException(s"Unexpected resource type $rt")
      }
    }
    val authorizedResult = zkSupport.adminManager.alterConfigs(authorizedResources, alterConfigsRequest.validateOnly)
    val unauthorizedResult = unauthorizedResources.keys.map { resource =>
      resource -> configsAuthorizationApiError(resource)
    }

    def responseCallback(requestThrottleMs: Int): AlterConfigsResponse = {
      val data = new AlterConfigsResponseData()
        .setThrottleTimeMs(requestThrottleMs)
      (authorizedResult ++ unauthorizedResult).foreach { case (resource, error) =>
        data.responses().add(new AlterConfigsResourceResponse()
          .setErrorCode(error.error.code)
          .setErrorMessage(error.message)
          .setResourceName(resource.name)
          .setResourceType(resource.`type`.id))
      }
      new AlterConfigsResponse(data)
    }
    requestHelper.sendResponseMaybeThrottle(request, responseCallback)
  }

  def handleAlterPartitionReassignmentsRequest(request: RequestChannel.Request): Unit = {
    val zkSupport = metadataSupport.requireZkOrThrow(KafkaApis.shouldAlwaysForward(request))
    authHelper.authorizeClusterOperation(request, ALTER)
    val alterPartitionReassignmentsRequest = request.body[AlterPartitionReassignmentsRequest]

    def sendResponseCallback(result: Either[Map[TopicPartition, ApiError], ApiError]): Unit = {
      val responseData = result match {
        case Right(topLevelError) =>
          new AlterPartitionReassignmentsResponseData().setErrorMessage(topLevelError.message).setErrorCode(topLevelError.error.code)

        case Left(assignments) =>
          val topicResponses = assignments.groupBy(_._1.topic).map {
            case (topic, reassignmentsByTp) =>
              val partitionResponses = reassignmentsByTp.map {
                case (topicPartition, error) =>
                  new ReassignablePartitionResponse().setPartitionIndex(topicPartition.partition)
                    .setErrorCode(error.error.code).setErrorMessage(error.message)
              }
              new ReassignableTopicResponse().setName(topic).setPartitions(partitionResponses.toList.asJava)
          }
          new AlterPartitionReassignmentsResponseData().setResponses(topicResponses.toList.asJava)
      }

      requestHelper.sendResponseMaybeThrottle(request, requestThrottleMs =>
        new AlterPartitionReassignmentsResponse(responseData.setThrottleTimeMs(requestThrottleMs))
      )
    }

    val reassignments = alterPartitionReassignmentsRequest.data.topics.asScala.flatMap {
      reassignableTopic => reassignableTopic.partitions.asScala.map {
        reassignablePartition =>
          val tp = new TopicPartition(reassignableTopic.name, reassignablePartition.partitionIndex)
          if (reassignablePartition.replicas == null)
            tp -> None // revert call
          else
            tp -> Some(reassignablePartition.replicas.asScala.map(_.toInt))
      }
    }.toMap

    zkSupport.controller.alterPartitionReassignments(reassignments, sendResponseCallback)
  }

  def handleListPartitionReassignmentsRequest(request: RequestChannel.Request): Unit = {
    val zkSupport = metadataSupport.requireZkOrThrow(KafkaApis.notYetSupported(request))
    authHelper.authorizeClusterOperation(request, DESCRIBE)
    val listPartitionReassignmentsRequest = request.body[ListPartitionReassignmentsRequest]

    def sendResponseCallback(result: Either[Map[TopicPartition, ReplicaAssignment], ApiError]): Unit = {
      val responseData = result match {
        case Right(error) => new ListPartitionReassignmentsResponseData().setErrorMessage(error.message).setErrorCode(error.error.code)

        case Left(assignments) =>
          val topicReassignments = assignments.groupBy(_._1.topic).map {
            case (topic, reassignmentsByTp) =>
              val partitionReassignments = reassignmentsByTp.map {
                case (topicPartition, assignment) =>
                  new ListPartitionReassignmentsResponseData.OngoingPartitionReassignment()
                    .setPartitionIndex(topicPartition.partition)
                    .setAddingReplicas(assignment.addingReplicas.toList.asJava.asInstanceOf[java.util.List[java.lang.Integer]])
                    .setRemovingReplicas(assignment.removingReplicas.toList.asJava.asInstanceOf[java.util.List[java.lang.Integer]])
                    .setReplicas(assignment.replicas.toList.asJava.asInstanceOf[java.util.List[java.lang.Integer]])
              }.toList

              new ListPartitionReassignmentsResponseData.OngoingTopicReassignment().setName(topic)
                .setPartitions(partitionReassignments.asJava)
          }.toList

          new ListPartitionReassignmentsResponseData().setTopics(topicReassignments.asJava)
      }

      requestHelper.sendResponseMaybeThrottle(request, requestThrottleMs =>
        new ListPartitionReassignmentsResponse(responseData.setThrottleTimeMs(requestThrottleMs))
      )
    }

    val partitionsOpt = listPartitionReassignmentsRequest.data.topics match {
      case topics: Any =>
        Some(topics.iterator().asScala.flatMap { topic =>
          topic.partitionIndexes.iterator().asScala
            .map { tp => new TopicPartition(topic.name(), tp) }
        }.toSet)
      case _ => None
    }

    zkSupport.controller.listPartitionReassignments(partitionsOpt, sendResponseCallback)
  }

  private def configsAuthorizationApiError(resource: ConfigResource): ApiError = {
    val error = resource.`type` match {
      case ConfigResource.Type.BROKER | ConfigResource.Type.BROKER_LOGGER => Errors.CLUSTER_AUTHORIZATION_FAILED
      case ConfigResource.Type.TOPIC => Errors.TOPIC_AUTHORIZATION_FAILED
      case rt => throw new InvalidRequestException(s"Unexpected resource type $rt for resource ${resource.name}")
    }
    new ApiError(error, null)
  }

  def handleIncrementalAlterConfigsRequest(request: RequestChannel.Request): Unit = {
    val zkSupport = metadataSupport.requireZkOrThrow(KafkaApis.shouldAlwaysForward(request))
    val alterConfigsRequest = request.body[IncrementalAlterConfigsRequest]

    val configs = alterConfigsRequest.data.resources.iterator.asScala.map { alterConfigResource =>
      val configResource = new ConfigResource(ConfigResource.Type.forId(alterConfigResource.resourceType),
        alterConfigResource.resourceName)
      configResource -> alterConfigResource.configs.iterator.asScala.map {
        alterConfig => new AlterConfigOp(new ConfigEntry(alterConfig.name, alterConfig.value),
          OpType.forId(alterConfig.configOperation))
      }.toBuffer
    }.toMap

    val (authorizedResources, unauthorizedResources) = configs.partition { case (resource, _) =>
      resource.`type` match {
        case ConfigResource.Type.BROKER | ConfigResource.Type.BROKER_LOGGER =>
          authHelper.authorize(request.context, ALTER_CONFIGS, CLUSTER, CLUSTER_NAME)
        case ConfigResource.Type.TOPIC =>
          authHelper.authorize(request.context, ALTER_CONFIGS, TOPIC, resource.name)
        case rt => throw new InvalidRequestException(s"Unexpected resource type $rt")
      }
    }

    val authorizedResult = zkSupport.adminManager.incrementalAlterConfigs(authorizedResources, alterConfigsRequest.data.validateOnly)
    val unauthorizedResult = unauthorizedResources.keys.map { resource =>
      resource -> configsAuthorizationApiError(resource)
    }

    requestHelper.sendResponseMaybeThrottle(request, requestThrottleMs => new IncrementalAlterConfigsResponse(
      requestThrottleMs, (authorizedResult ++ unauthorizedResult).asJava))
  }

  def handleDescribeConfigsRequest(request: RequestChannel.Request): Unit = {
    val describeConfigsRequest = request.body[DescribeConfigsRequest]
    val (authorizedResources, unauthorizedResources) = describeConfigsRequest.data.resources.asScala.partition { resource =>
      ConfigResource.Type.forId(resource.resourceType) match {
        case ConfigResource.Type.BROKER | ConfigResource.Type.BROKER_LOGGER =>
          authHelper.authorize(request.context, DESCRIBE_CONFIGS, CLUSTER, CLUSTER_NAME)
        case ConfigResource.Type.TOPIC =>
          authHelper.authorize(request.context, DESCRIBE_CONFIGS, TOPIC, resource.resourceName)
        case rt => throw new InvalidRequestException(s"Unexpected resource type $rt for resource ${resource.resourceName}")
      }
    }
    val authorizedConfigs = configHelper.describeConfigs(authorizedResources.toList, describeConfigsRequest.data.includeSynonyms, describeConfigsRequest.data.includeDocumentation)
    val unauthorizedConfigs = unauthorizedResources.map { resource =>
      val error = ConfigResource.Type.forId(resource.resourceType) match {
        case ConfigResource.Type.BROKER | ConfigResource.Type.BROKER_LOGGER => Errors.CLUSTER_AUTHORIZATION_FAILED
        case ConfigResource.Type.TOPIC => Errors.TOPIC_AUTHORIZATION_FAILED
        case rt => throw new InvalidRequestException(s"Unexpected resource type $rt for resource ${resource.resourceName}")
      }
      new DescribeConfigsResponseData.DescribeConfigsResult().setErrorCode(error.code)
        .setErrorMessage(error.message)
        .setConfigs(Collections.emptyList[DescribeConfigsResponseData.DescribeConfigsResourceResult])
        .setResourceName(resource.resourceName)
        .setResourceType(resource.resourceType)
    }

    requestHelper.sendResponseMaybeThrottle(request, requestThrottleMs =>
      new DescribeConfigsResponse(new DescribeConfigsResponseData().setThrottleTimeMs(requestThrottleMs)
        .setResults((authorizedConfigs ++ unauthorizedConfigs).asJava)))
  }

  def handleAlterReplicaLogDirsRequest(request: RequestChannel.Request): Unit = {
    val alterReplicaDirsRequest = request.body[AlterReplicaLogDirsRequest]
    if (authHelper.authorize(request.context, ALTER, CLUSTER, CLUSTER_NAME)) {
      val result = replicaManager.alterReplicaLogDirs(alterReplicaDirsRequest.partitionDirs.asScala)
      requestHelper.sendResponseMaybeThrottle(request, requestThrottleMs =>
        new AlterReplicaLogDirsResponse(new AlterReplicaLogDirsResponseData()
          .setResults(result.groupBy(_._1.topic).map {
            case (topic, errors) => new AlterReplicaLogDirsResponseData.AlterReplicaLogDirTopicResult()
              .setTopicName(topic)
              .setPartitions(errors.map {
                case (tp, error) => new AlterReplicaLogDirsResponseData.AlterReplicaLogDirPartitionResult()
                  .setPartitionIndex(tp.partition)
                  .setErrorCode(error.code)
              }.toList.asJava)
          }.toList.asJava)
          .setThrottleTimeMs(requestThrottleMs)))
    } else {
      requestHelper.sendResponseMaybeThrottle(request, requestThrottleMs =>
        alterReplicaDirsRequest.getErrorResponse(requestThrottleMs, Errors.CLUSTER_AUTHORIZATION_FAILED.exception))
    }
  }

  def handleDescribeLogDirsRequest(request: RequestChannel.Request): Unit = {
    val describeLogDirsDirRequest = request.body[DescribeLogDirsRequest]
    val logDirInfos = {
      if (authHelper.authorize(request.context, DESCRIBE, CLUSTER, CLUSTER_NAME)) {
        val partitions =
          if (describeLogDirsDirRequest.isAllTopicPartitions)
            replicaManager.logManager.allLogs.map(_.topicPartition).toSet
          else
            describeLogDirsDirRequest.data.topics.asScala.flatMap(
              logDirTopic => logDirTopic.partitions.asScala.map(partitionIndex =>
                new TopicPartition(logDirTopic.topic, partitionIndex))).toSet

        replicaManager.describeLogDirs(partitions)
      } else {
        List.empty[DescribeLogDirsResponseData.DescribeLogDirsResult]
      }
    }
    requestHelper.sendResponseMaybeThrottle(request, throttleTimeMs => new DescribeLogDirsResponse(new DescribeLogDirsResponseData()
      .setThrottleTimeMs(throttleTimeMs)
      .setResults(logDirInfos.asJava)))
  }

  def handleCreateTokenRequest(request: RequestChannel.Request): Unit = {
    metadataSupport.requireZkOrThrow(KafkaApis.shouldAlwaysForward(request))
    val createTokenRequest = request.body[CreateDelegationTokenRequest]

    // the callback for sending a create token response
    def sendResponseCallback(createResult: CreateTokenResult): Unit = {
      trace(s"Sending create token response for correlation id ${request.header.correlationId} " +
        s"to client ${request.header.clientId}.")
      requestHelper.sendResponseMaybeThrottle(request, requestThrottleMs =>
        CreateDelegationTokenResponse.prepareResponse(requestThrottleMs, createResult.error, request.context.principal, createResult.issueTimestamp,
          createResult.expiryTimestamp, createResult.maxTimestamp, createResult.tokenId, ByteBuffer.wrap(createResult.hmac)))
    }

    if (!allowTokenRequests(request))
      requestHelper.sendResponseMaybeThrottle(request, requestThrottleMs =>
        CreateDelegationTokenResponse.prepareResponse(requestThrottleMs, Errors.DELEGATION_TOKEN_REQUEST_NOT_ALLOWED, request.context.principal))
    else {
      val renewerList = createTokenRequest.data.renewers.asScala.toList.map(entry =>
        new KafkaPrincipal(entry.principalType, entry.principalName))

      if (renewerList.exists(principal => principal.getPrincipalType != KafkaPrincipal.USER_TYPE)) {
        requestHelper.sendResponseMaybeThrottle(request, requestThrottleMs =>
          CreateDelegationTokenResponse.prepareResponse(requestThrottleMs, Errors.INVALID_PRINCIPAL_TYPE, request.context.principal))
      }
      else {
        tokenManager.createToken(
          request.context.principal,
          renewerList,
          createTokenRequest.data.maxLifetimeMs,
          sendResponseCallback
        )
      }
    }
  }

  def handleRenewTokenRequest(request: RequestChannel.Request): Unit = {
    metadataSupport.requireZkOrThrow(KafkaApis.shouldAlwaysForward(request))
    val renewTokenRequest = request.body[RenewDelegationTokenRequest]

    // the callback for sending a renew token response
    def sendResponseCallback(error: Errors, expiryTimestamp: Long): Unit = {
      trace("Sending renew token response for correlation id %d to client %s."
        .format(request.header.correlationId, request.header.clientId))
      requestHelper.sendResponseMaybeThrottle(request, requestThrottleMs =>
        new RenewDelegationTokenResponse(
             new RenewDelegationTokenResponseData()
               .setThrottleTimeMs(requestThrottleMs)
               .setErrorCode(error.code)
               .setExpiryTimestampMs(expiryTimestamp)))
    }

    if (!allowTokenRequests(request))
      sendResponseCallback(Errors.DELEGATION_TOKEN_REQUEST_NOT_ALLOWED, DelegationTokenManager.ErrorTimestamp)
    else {
      tokenManager.renewToken(
        request.context.principal,
        ByteBuffer.wrap(renewTokenRequest.data.hmac),
        renewTokenRequest.data.renewPeriodMs,
        sendResponseCallback
      )
    }
  }

  def handleExpireTokenRequest(request: RequestChannel.Request): Unit = {
    metadataSupport.requireZkOrThrow(KafkaApis.shouldAlwaysForward(request))
    val expireTokenRequest = request.body[ExpireDelegationTokenRequest]

    // the callback for sending a expire token response
    def sendResponseCallback(error: Errors, expiryTimestamp: Long): Unit = {
      trace("Sending expire token response for correlation id %d to client %s."
        .format(request.header.correlationId, request.header.clientId))
      requestHelper.sendResponseMaybeThrottle(request, requestThrottleMs =>
        new ExpireDelegationTokenResponse(
            new ExpireDelegationTokenResponseData()
              .setThrottleTimeMs(requestThrottleMs)
              .setErrorCode(error.code)
              .setExpiryTimestampMs(expiryTimestamp)))
    }

    if (!allowTokenRequests(request))
      sendResponseCallback(Errors.DELEGATION_TOKEN_REQUEST_NOT_ALLOWED, DelegationTokenManager.ErrorTimestamp)
    else {
      tokenManager.expireToken(
        request.context.principal,
        expireTokenRequest.hmac(),
        expireTokenRequest.expiryTimePeriod(),
        sendResponseCallback
      )
    }
  }

  def handleDescribeTokensRequest(request: RequestChannel.Request): Unit = {
    val describeTokenRequest = request.body[DescribeDelegationTokenRequest]

    // the callback for sending a describe token response
    def sendResponseCallback(error: Errors, tokenDetails: List[DelegationToken]): Unit = {
      requestHelper.sendResponseMaybeThrottle(request, requestThrottleMs =>
        new DescribeDelegationTokenResponse(requestThrottleMs, error, tokenDetails.asJava))
      trace("Sending describe token response for correlation id %d to client %s."
        .format(request.header.correlationId, request.header.clientId))
    }

    if (!allowTokenRequests(request))
      sendResponseCallback(Errors.DELEGATION_TOKEN_REQUEST_NOT_ALLOWED, List.empty)
    else if (!config.tokenAuthEnabled)
      sendResponseCallback(Errors.DELEGATION_TOKEN_AUTH_DISABLED, List.empty)
    else {
      val requestPrincipal = request.context.principal

      if (describeTokenRequest.ownersListEmpty()) {
        sendResponseCallback(Errors.NONE, List())
      }
      else {
        val owners = if (describeTokenRequest.data.owners == null)
          None
        else
          Some(describeTokenRequest.data.owners.asScala.map(p => new KafkaPrincipal(p.principalType(), p.principalName)).toList)
        def authorizeToken(tokenId: String) = authHelper.authorize(request.context, DESCRIBE, DELEGATION_TOKEN, tokenId)
        def eligible(token: TokenInformation) = DelegationTokenManager.filterToken(requestPrincipal, owners, token, authorizeToken)
        val tokens = tokenManager.getTokens(eligible)
        sendResponseCallback(Errors.NONE, tokens)
      }
    }
  }

  def allowTokenRequests(request: RequestChannel.Request): Boolean = {
    val protocol = request.context.securityProtocol
    if (request.context.principal.tokenAuthenticated ||
      protocol == SecurityProtocol.PLAINTEXT ||
      // disallow requests from 1-way SSL
      (protocol == SecurityProtocol.SSL && request.context.principal == KafkaPrincipal.ANONYMOUS))
      false
    else
      true
  }

  def handleElectReplicaLeader(request: RequestChannel.Request): Unit = {
    val zkSupport = metadataSupport.requireZkOrThrow(KafkaApis.notYetSupported(request))

    val electionRequest = request.body[ElectLeadersRequest]

    def sendResponseCallback(
      error: ApiError
    )(
      results: Map[TopicPartition, ApiError]
    ): Unit = {
      requestHelper.sendResponseMaybeThrottle(request, requestThrottleMs => {
        val adjustedResults = if (electionRequest.data.topicPartitions == null) {
          /* When performing elections across all of the partitions we should only return
           * partitions for which there was an eleciton or resulted in an error. In other
           * words, partitions that didn't need election because they ready have the correct
           * leader are not returned to the client.
           */
          results.filter { case (_, error) =>
            error.error != Errors.ELECTION_NOT_NEEDED
          }
        } else results

        val electionResults = new util.ArrayList[ReplicaElectionResult]()
        adjustedResults
          .groupBy { case (tp, _) => tp.topic }
          .forKeyValue { (topic, ps) =>
            val electionResult = new ReplicaElectionResult()

            electionResult.setTopic(topic)
            ps.forKeyValue { (topicPartition, error) =>
              val partitionResult = new PartitionResult()
              partitionResult.setPartitionId(topicPartition.partition)
              partitionResult.setErrorCode(error.error.code)
              partitionResult.setErrorMessage(error.message)
              electionResult.partitionResult.add(partitionResult)
            }

            electionResults.add(electionResult)
          }

        new ElectLeadersResponse(
          requestThrottleMs,
          error.error.code,
          electionResults,
          electionRequest.version
        )
      })
    }

    if (!authHelper.authorize(request.context, ALTER, CLUSTER, CLUSTER_NAME)) {
      val error = new ApiError(Errors.CLUSTER_AUTHORIZATION_FAILED, null)
      val partitionErrors: Map[TopicPartition, ApiError] =
        electionRequest.topicPartitions.iterator.map(partition => partition -> error).toMap

      sendResponseCallback(error)(partitionErrors)
    } else {
      val partitions = if (electionRequest.data.topicPartitions == null) {
        metadataCache.getAllPartitions()
      } else {
        electionRequest.topicPartitions
      }

      replicaManager.electLeaders(
        zkSupport.controller,
        partitions,
        electionRequest.electionType,
        sendResponseCallback(ApiError.NONE),
        electionRequest.data.timeoutMs
      )
    }
  }

  def handleOffsetDeleteRequest(request: RequestChannel.Request): Unit = {
    val offsetDeleteRequest = request.body[OffsetDeleteRequest]
    val groupId = offsetDeleteRequest.data.groupId

    if (authHelper.authorize(request.context, DELETE, GROUP, groupId)) {
      val topics = offsetDeleteRequest.data.topics.asScala
      val authorizedTopics = authHelper.filterByAuthorized(request.context, READ, TOPIC, topics)(_.name)

      val topicPartitionErrors = mutable.Map[TopicPartition, Errors]()
      val topicPartitions = mutable.ArrayBuffer[TopicPartition]()

      for (topic <- topics) {
        for (partition <- topic.partitions.asScala) {
          val tp = new TopicPartition(topic.name, partition.partitionIndex)
          if (!authorizedTopics.contains(topic.name))
            topicPartitionErrors(tp) = Errors.TOPIC_AUTHORIZATION_FAILED
          else if (!metadataCache.contains(tp))
            topicPartitionErrors(tp) = Errors.UNKNOWN_TOPIC_OR_PARTITION
          else
            topicPartitions += tp
        }
      }

      val (groupError, authorizedTopicPartitionsErrors) = groupCoordinator.handleDeleteOffsets(
        groupId, topicPartitions)

      topicPartitionErrors ++= authorizedTopicPartitionsErrors

      requestHelper.sendResponseMaybeThrottle(request, requestThrottleMs => {
        if (groupError != Errors.NONE)
          offsetDeleteRequest.getErrorResponse(requestThrottleMs, groupError)
        else {
          val topics = new OffsetDeleteResponseData.OffsetDeleteResponseTopicCollection
          topicPartitionErrors.groupBy(_._1.topic).forKeyValue { (topic, topicPartitions) =>
            val partitions = new OffsetDeleteResponseData.OffsetDeleteResponsePartitionCollection
            topicPartitions.forKeyValue { (topicPartition, error) =>
              partitions.add(
                new OffsetDeleteResponseData.OffsetDeleteResponsePartition()
                  .setPartitionIndex(topicPartition.partition)
                  .setErrorCode(error.code)
              )
            }
            topics.add(new OffsetDeleteResponseData.OffsetDeleteResponseTopic()
              .setName(topic)
              .setPartitions(partitions))
          }

          new OffsetDeleteResponse(new OffsetDeleteResponseData()
            .setTopics(topics)
            .setThrottleTimeMs(requestThrottleMs))
        }
      })
    } else {
      requestHelper.sendResponseMaybeThrottle(request, requestThrottleMs =>
        offsetDeleteRequest.getErrorResponse(requestThrottleMs, Errors.GROUP_AUTHORIZATION_FAILED))
    }
  }

  def handleDescribeClientQuotasRequest(request: RequestChannel.Request): Unit = {
    val zkSupport = metadataSupport.requireZkOrThrow(KafkaApis.notYetSupported(request))
    val describeClientQuotasRequest = request.body[DescribeClientQuotasRequest]

    if (authHelper.authorize(request.context, DESCRIBE_CONFIGS, CLUSTER, CLUSTER_NAME)) {
      val result = zkSupport.adminManager.describeClientQuotas(describeClientQuotasRequest.filter)

      val entriesData = result.iterator.map { case (quotaEntity, quotaValues) =>
        val entityData = quotaEntity.entries.asScala.iterator.map { case (entityType, entityName) =>
          new DescribeClientQuotasResponseData.EntityData()
            .setEntityType(entityType)
            .setEntityName(entityName)
        }.toBuffer

        val valueData = quotaValues.iterator.map { case (key, value) =>
          new DescribeClientQuotasResponseData.ValueData()
            .setKey(key)
            .setValue(value)
        }.toBuffer

        new DescribeClientQuotasResponseData.EntryData()
          .setEntity(entityData.asJava)
          .setValues(valueData.asJava)
      }.toBuffer

      requestHelper.sendResponseMaybeThrottle(request, requestThrottleMs =>
        new DescribeClientQuotasResponse(new DescribeClientQuotasResponseData()
          .setThrottleTimeMs(requestThrottleMs)
          .setEntries(entriesData.asJava)))
    } else {
      requestHelper.sendResponseMaybeThrottle(request, requestThrottleMs =>
        describeClientQuotasRequest.getErrorResponse(requestThrottleMs, Errors.CLUSTER_AUTHORIZATION_FAILED.exception))
    }
  }

  def handleAlterClientQuotasRequest(request: RequestChannel.Request): Unit = {
    val zkSupport = metadataSupport.requireZkOrThrow(KafkaApis.shouldAlwaysForward(request))
    val alterClientQuotasRequest = request.body[AlterClientQuotasRequest]

    if (authHelper.authorize(request.context, ALTER_CONFIGS, CLUSTER, CLUSTER_NAME)) {
      val result = zkSupport.adminManager.alterClientQuotas(alterClientQuotasRequest.entries.asScala,
        alterClientQuotasRequest.validateOnly)

      val entriesData = result.iterator.map { case (quotaEntity, apiError) =>
        val entityData = quotaEntity.entries.asScala.iterator.map { case (key, value) =>
          new AlterClientQuotasResponseData.EntityData()
            .setEntityType(key)
            .setEntityName(value)
        }.toBuffer

        new AlterClientQuotasResponseData.EntryData()
          .setErrorCode(apiError.error.code)
          .setErrorMessage(apiError.message)
          .setEntity(entityData.asJava)
      }.toBuffer

      requestHelper.sendResponseMaybeThrottle(request, requestThrottleMs =>
        new AlterClientQuotasResponse(new AlterClientQuotasResponseData()
          .setThrottleTimeMs(requestThrottleMs)
          .setEntries(entriesData.asJava)))
    } else {
      requestHelper.sendResponseMaybeThrottle(request, requestThrottleMs =>
        alterClientQuotasRequest.getErrorResponse(requestThrottleMs, Errors.CLUSTER_AUTHORIZATION_FAILED.exception))
    }
  }

  def handleDescribeUserScramCredentialsRequest(request: RequestChannel.Request): Unit = {
    val zkSupport = metadataSupport.requireZkOrThrow(KafkaApis.notYetSupported(request))
    val describeUserScramCredentialsRequest = request.body[DescribeUserScramCredentialsRequest]

    if (authHelper.authorize(request.context, DESCRIBE, CLUSTER, CLUSTER_NAME)) {
      val result = zkSupport.adminManager.describeUserScramCredentials(
        Option(describeUserScramCredentialsRequest.data.users).map(_.asScala.map(_.name).toList))
      requestHelper.sendResponseMaybeThrottle(request, requestThrottleMs =>
        new DescribeUserScramCredentialsResponse(result.setThrottleTimeMs(requestThrottleMs)))
    } else {
      requestHelper.sendResponseMaybeThrottle(request, requestThrottleMs =>
        describeUserScramCredentialsRequest.getErrorResponse(requestThrottleMs, Errors.CLUSTER_AUTHORIZATION_FAILED.exception))
    }
  }

  def handleAlterUserScramCredentialsRequest(request: RequestChannel.Request): Unit = {
    val zkSupport = metadataSupport.requireZkOrThrow(KafkaApis.shouldAlwaysForward(request))
    val alterUserScramCredentialsRequest = request.body[AlterUserScramCredentialsRequest]

    if (!zkSupport.controller.isActive) {
      requestHelper.sendResponseMaybeThrottle(request, requestThrottleMs =>
        alterUserScramCredentialsRequest.getErrorResponse(requestThrottleMs, Errors.NOT_CONTROLLER.exception))
    } else if (authHelper.authorize(request.context, ALTER, CLUSTER, CLUSTER_NAME)) {
      val result = zkSupport.adminManager.alterUserScramCredentials(
        alterUserScramCredentialsRequest.data.upsertions().asScala, alterUserScramCredentialsRequest.data.deletions().asScala)
      requestHelper.sendResponseMaybeThrottle(request, requestThrottleMs =>
        new AlterUserScramCredentialsResponse(result.setThrottleTimeMs(requestThrottleMs)))
    } else {
      requestHelper.sendResponseMaybeThrottle(request, requestThrottleMs =>
        alterUserScramCredentialsRequest.getErrorResponse(requestThrottleMs, Errors.CLUSTER_AUTHORIZATION_FAILED.exception))
    }
  }

  def handleAlterIsrRequest(request: RequestChannel.Request): Unit = {
    val zkSupport = metadataSupport.requireZkOrThrow(KafkaApis.shouldNeverReceive(request))
    val alterIsrRequest = request.body[AlterIsrRequest]
    authHelper.authorizeClusterOperation(request, CLUSTER_ACTION)

    if (!zkSupport.controller.isActive)
      requestHelper.sendResponseExemptThrottle(request, alterIsrRequest.getErrorResponse(
        AbstractResponse.DEFAULT_THROTTLE_TIME, Errors.NOT_CONTROLLER.exception))
    else
      zkSupport.controller.alterIsrs(alterIsrRequest.data, alterIsrResp =>
        requestHelper.sendResponseExemptThrottle(request, new AlterIsrResponse(alterIsrResp))
      )
  }

  def handleUpdateFeatures(request: RequestChannel.Request): Unit = {
    val zkSupport = metadataSupport.requireZkOrThrow(KafkaApis.shouldAlwaysForward(request))
    val updateFeaturesRequest = request.body[UpdateFeaturesRequest]

    def sendResponseCallback(errors: Either[ApiError, Map[String, ApiError]]): Unit = {
      def createResponse(throttleTimeMs: Int): UpdateFeaturesResponse = {
        errors match {
          case Left(topLevelError) =>
            UpdateFeaturesResponse.createWithErrors(
              topLevelError,
              Collections.emptyMap(),
              throttleTimeMs)
          case Right(featureUpdateErrors) =>
            UpdateFeaturesResponse.createWithErrors(
              ApiError.NONE,
              featureUpdateErrors.asJava,
              throttleTimeMs)
        }
      }
      requestHelper.sendResponseMaybeThrottle(request, requestThrottleMs => createResponse(requestThrottleMs))
    }

    if (!authHelper.authorize(request.context, ALTER, CLUSTER, CLUSTER_NAME)) {
      sendResponseCallback(Left(new ApiError(Errors.CLUSTER_AUTHORIZATION_FAILED)))
    } else if (!zkSupport.controller.isActive) {
      sendResponseCallback(Left(new ApiError(Errors.NOT_CONTROLLER)))
    } else if (!config.isFeatureVersioningSupported) {
      sendResponseCallback(Left(new ApiError(Errors.INVALID_REQUEST, "Feature versioning system is disabled.")))
    } else {
      zkSupport.controller.updateFeatures(updateFeaturesRequest, sendResponseCallback)
    }
  }

  def handleDescribeCluster(request: RequestChannel.Request): Unit = {
    val describeClusterRequest = request.body[DescribeClusterRequest]

    var clusterAuthorizedOperations = Int.MinValue // Default value in the schema
    // get cluster authorized operations
    if (describeClusterRequest.data.includeClusterAuthorizedOperations) {
      if (authHelper.authorize(request.context, DESCRIBE, CLUSTER, CLUSTER_NAME))
        clusterAuthorizedOperations = authHelper.authorizedOperations(request, Resource.CLUSTER)
      else
        clusterAuthorizedOperations = 0
    }

    val brokers = metadataCache.getAliveBrokers
    val controllerId = metadataSupport.controllerId.getOrElse(MetadataResponse.NO_CONTROLLER_ID)

    requestHelper.sendResponseMaybeThrottle(request, requestThrottleMs => {
      val data = new DescribeClusterResponseData()
        .setThrottleTimeMs(requestThrottleMs)
        .setClusterId(clusterId)
        .setControllerId(controllerId)
        .setClusterAuthorizedOperations(clusterAuthorizedOperations);


      brokers.flatMap(_.endpoints.get(request.context.listenerName.value())).foreach { broker =>
        data.brokers.add(new DescribeClusterResponseData.DescribeClusterBroker()
          .setBrokerId(broker.id)
          .setHost(broker.host)
          .setPort(broker.port)
          .setRack(broker.rack))
      }

      new DescribeClusterResponse(data)
    })
  }

  def handleEnvelope(request: RequestChannel.Request): Unit = {
    val zkSupport = metadataSupport.requireZkOrThrow(KafkaApis.shouldNeverReceive(request))

    // If forwarding is not yet enabled or this request has been received on an invalid endpoint,
    // then we treat the request as unparsable and close the connection.
    if (!isForwardingEnabled(request)) {
      info(s"Closing connection ${request.context.connectionId} because it sent an `Envelope` " +
        "request even though forwarding has not been enabled")
      requestChannel.closeConnection(request, Collections.emptyMap())
      return
    } else if (!request.context.fromPrivilegedListener) {
      info(s"Closing connection ${request.context.connectionId} from listener ${request.context.listenerName} " +
        s"because it sent an `Envelope` request, which is only accepted on the inter-broker listener " +
        s"${config.interBrokerListenerName}.")
      requestChannel.closeConnection(request, Collections.emptyMap())
      return
    } else if (!authHelper.authorize(request.context, CLUSTER_ACTION, CLUSTER, CLUSTER_NAME)) {
      requestHelper.sendErrorResponseMaybeThrottle(request, new ClusterAuthorizationException(
        s"Principal ${request.context.principal} does not have required CLUSTER_ACTION for envelope"))
      return
    } else if (!zkSupport.controller.isActive) {
      requestHelper.sendErrorResponseMaybeThrottle(request, new NotControllerException(
        s"Broker $brokerId is not the active controller"))
      return
    }
    EnvelopeUtils.handleEnvelopeRequest(request, requestChannel.metrics, handle)
  }

  def handleDescribeProducersRequest(request: RequestChannel.Request): Unit = {
    val describeProducersRequest = request.body[DescribeProducersRequest]

    def partitionError(topicPartition: TopicPartition, error: Errors): DescribeProducersResponseData.PartitionResponse = {
      new DescribeProducersResponseData.PartitionResponse()
        .setPartitionIndex(topicPartition.partition)
        .setErrorCode(error.code)
    }

    val response = new DescribeProducersResponseData()
    describeProducersRequest.data.topics.forEach { topicRequest =>
      val topicResponse = new DescribeProducersResponseData.TopicResponse()
        .setName(topicRequest.name)
      val topicError = if (!authHelper.authorize(request.context, READ, TOPIC, topicRequest.name))
        Some(Errors.TOPIC_AUTHORIZATION_FAILED)
      else if (!metadataCache.contains(topicRequest.name))
        Some(Errors.UNKNOWN_TOPIC_OR_PARTITION)
      else
        None

      topicRequest.partitionIndexes.forEach { partitionId =>
        val topicPartition = new TopicPartition(topicRequest.name, partitionId)
        val partitionResponse = topicError match {
          case Some(error) => partitionError(topicPartition, error)
          case None => replicaManager.activeProducerState(topicPartition)
        }
        topicResponse.partitions.add(partitionResponse)
      }

      response.topics.add(topicResponse)
    }

    requestHelper.sendResponseMaybeThrottle(request, requestThrottleMs =>
      new DescribeProducersResponse(response.setThrottleTimeMs(requestThrottleMs)))
  }

  def handleUnregisterBrokerRequest(request: RequestChannel.Request): Unit = {
    // This function will not be called when in self-managed quorum mode, since the
    // UNREGISTER_BROKER API is marked as forwardable and we will always have a forwarding
    // manager.
    throw new UnsupportedVersionException("The broker unregistration API is not available when using " +
      "Apache ZooKeeper mode.")
  }

  private def updateRecordConversionStats(request: RequestChannel.Request,
                                          tp: TopicPartition,
                                          conversionStats: RecordConversionStats): Unit = {
    val conversionCount = conversionStats.numRecordsConverted
    if (conversionCount > 0) {
      request.header.apiKey match {
        case ApiKeys.PRODUCE =>
          brokerTopicStats.topicStats(tp.topic).produceMessageConversionsRate.mark(conversionCount)
          brokerTopicStats.allTopicsStats.produceMessageConversionsRate.mark(conversionCount)
        case ApiKeys.FETCH =>
          brokerTopicStats.topicStats(tp.topic).fetchMessageConversionsRate.mark(conversionCount)
          brokerTopicStats.allTopicsStats.fetchMessageConversionsRate.mark(conversionCount)
        case _ =>
          throw new IllegalStateException("Message conversion info is recorded only for Produce/Fetch requests")
      }
      request.messageConversionsTimeNanos = conversionStats.conversionTimeNanos
    }
    request.temporaryMemoryBytes = conversionStats.temporaryMemoryBytes
  }

  private def isBrokerEpochStale(zkSupport: ZkSupport, brokerEpochInRequest: Long): Boolean = {
    // Broker epoch in LeaderAndIsr/UpdateMetadata/StopReplica request is unknown
    // if the controller hasn't been upgraded to use KIP-380
    if (brokerEpochInRequest == AbstractControlRequest.UNKNOWN_BROKER_EPOCH) false
    else {
      // brokerEpochInRequest > controller.brokerEpoch is possible in rare scenarios where the controller gets notified
      // about the new broker epoch and sends a control request with this epoch before the broker learns about it
      brokerEpochInRequest < zkSupport.controller.brokerEpoch
    }
  }
}

object KafkaApis {
  // Traffic from both in-sync and out of sync replicas are accounted for in replication quota to ensure total replication
  // traffic doesn't exceed quota.
  private[server] def sizeOfThrottledPartitions(versionId: Short,
                                                unconvertedResponse: FetchResponse[Records],
                                                quota: ReplicationQuotaManager): Int = {
    FetchResponse.sizeOf(versionId, unconvertedResponse.responseData.entrySet
      .iterator.asScala.filter(element => quota.isThrottled(element.getKey)).asJava)
  }

  // visible for testing
  private[server] def shouldNeverReceive(request: RequestChannel.Request): Exception = {
    new UnsupportedVersionException(s"Should never receive when using a Raft-based metadata quorum: ${request.header.apiKey()}")
  }

  // visible for testing
  private[server] def shouldAlwaysForward(request: RequestChannel.Request): Exception = {
    new UnsupportedVersionException(s"Should always be forwarded to the Active Controller when using a Raft-based metadata quorum: ${request.header.apiKey}")
  }

  private def unsupported(text: String): Exception = {
    new UnsupportedVersionException(s"Unsupported when using a Raft-based metadata quorum: $text")
  }

  private def notYetSupported(request: RequestChannel.Request): Exception = {
    notYetSupported(request.header.apiKey().toString)
  }

  private def notYetSupported(text: String): Exception = {
    new UnsupportedVersionException(s"Not yet supported when using a Raft-based metadata quorum: $text")
  }
}<|MERGE_RESOLUTION|>--- conflicted
+++ resolved
@@ -178,15 +178,12 @@
       trace(s"Handling request:${request.requestDesc(true)} from connection ${request.context.connectionId};" +
         s"securityProtocol:${request.context.securityProtocol},principal:${request.context.principal}")
 
-<<<<<<< HEAD
         // 根据请求头信息中的apiKey字段判断属于哪类请求 然后调用相应的 handleXxx方法
         // 如果需要新增RPC协议类型 做以下3件事：
         // 1.添加新的apiKey标识请求类型
         // 2.添加新的case分支
         // 3.添加对应的 handleXxx方法
-        request.header.apiKey match {
-          // Client 与 Server通信请求的的处理
-=======
+      // Client 与 Server通信请求的的处理
       if (!apiVersionManager.isApiEnabled(request.header.apiKey)) {
         // The socket server will reject APIs which are not exposed in this scope and close the connection
         // before handing them to the request handler, so this path should not be exercised in practice
@@ -194,7 +191,6 @@
       }
 
       request.header.apiKey match {
->>>>>>> a74b5eb0
         case ApiKeys.PRODUCE => handleProduceRequest(request)
           // Follower副本拉取Leader副本请求的处理
         case ApiKeys.FETCH => handleFetchRequest(request)
@@ -259,16 +255,11 @@
         case _ => throw new IllegalStateException(s"No handler for request api key ${request.header.apiKey}")
       }
     } catch {
-<<<<<<< HEAD
       case e: FatalExitError => throw e // 如果是严重错误 抛出异常
-      case e: Throwable => requestHelper.handleError(request, e)  // 普通异常 记录下错误日志
-=======
-      case e: FatalExitError => throw e
-      case e: Throwable =>
+      case e: Throwable =>  // 普通异常 记录下错误日志
         error(s"Unexpected error handling request ${request.requestDesc(true)} " +
           s"with context ${request.context}", e)
         requestHelper.handleError(request, e)
->>>>>>> a74b5eb0
     } finally {
       // try to complete delayed action. In order to avoid conflicting locking, the actions to complete delayed requests
       // are kept in a queue. We add the logic to check the ReplicaManager queue at the end of KafkaApis.handle() and the
@@ -669,12 +660,8 @@
           requestHelper.sendNoOpResponseExemptThrottle(request)
         }
       } else {
-<<<<<<< HEAD
         // 处理完的结果放入RequestChannel
-        requestHelper.sendResponse(request, Some(new ProduceResponse(mergedResponseStatus.asJava, maxThrottleTimeMs)), None)
-=======
         requestChannel.sendResponse(request, new ProduceResponse(mergedResponseStatus.asJava, maxThrottleTimeMs), None)
->>>>>>> a74b5eb0
       }
     }
 
