/**
 * Licensed to the Apache Software Foundation (ASF) under one or more
 * contributor license agreements.  See the NOTICE file distributed with
 * this work for additional information regarding copyright ownership.
 * The ASF licenses this file to You under the Apache License, Version 2.0
 * (the "License"); you may not use this file except in compliance with
 * the License.  You may obtain a copy of the License at
 *
 * http://www.apache.org/licenses/LICENSE-2.0
 *
 * Unless required by applicable law or agreed to in writing, software
 * distributed under the License is distributed on an "AS IS" BASIS,
 * WITHOUT WARRANTIES OR CONDITIONS OF ANY KIND, either express or implied.
 * See the License for the specific language governing permissions and
 * limitations under the License.
 */

package kafka.server

import kafka.admin.AdminUtils
import kafka.api.{ApiVersion, ElectLeadersRequestOps, KAFKA_0_11_0_IV0, KAFKA_2_3_IV0}
import kafka.common.OffsetAndMetadata
import kafka.controller.ReplicaAssignment
import kafka.coordinator.group._
import kafka.coordinator.transaction.{InitProducerIdResult, TransactionCoordinator}
import kafka.log.AppendOrigin
import kafka.message.ZStdCompressionCodec
import kafka.network.RequestChannel
import kafka.server.QuotaFactory.{QuotaManagers, UnboundedQuota}
import kafka.server.metadata.ConfigRepository
import kafka.utils.Implicits._
import kafka.utils.{CoreUtils, Logging}
import org.apache.kafka.clients.admin.AlterConfigOp.OpType
import org.apache.kafka.clients.admin.{AlterConfigOp, ConfigEntry}
import org.apache.kafka.common.acl.AclOperation._
import org.apache.kafka.common.acl.AclOperation
import org.apache.kafka.common.config.ConfigResource
import org.apache.kafka.common.errors._
import org.apache.kafka.common.internals.Topic.{GROUP_METADATA_TOPIC_NAME, TRANSACTION_STATE_TOPIC_NAME, isInternal}
import org.apache.kafka.common.internals.{FatalExitError, Topic}
import org.apache.kafka.common.message.AlterConfigsResponseData.AlterConfigsResourceResponse
import org.apache.kafka.common.message.AlterPartitionReassignmentsResponseData.{ReassignablePartitionResponse, ReassignableTopicResponse}
import org.apache.kafka.common.message.CreatePartitionsResponseData.CreatePartitionsTopicResult
import org.apache.kafka.common.message.CreateTopicsRequestData.CreatableTopic
import org.apache.kafka.common.message.CreateTopicsResponseData.{CreatableTopicResult, CreatableTopicResultCollection}
import org.apache.kafka.common.message.DeleteGroupsResponseData.{DeletableGroupResult, DeletableGroupResultCollection}
import org.apache.kafka.common.message.DeleteRecordsResponseData.{DeleteRecordsPartitionResult, DeleteRecordsTopicResult}
import org.apache.kafka.common.message.DeleteTopicsResponseData.{DeletableTopicResult, DeletableTopicResultCollection}
import org.apache.kafka.common.message.ElectLeadersResponseData.{PartitionResult, ReplicaElectionResult}
import org.apache.kafka.common.message.LeaveGroupResponseData.MemberResponse
import org.apache.kafka.common.message.ListOffsetsRequestData.ListOffsetsPartition
import org.apache.kafka.common.message.ListOffsetsResponseData.{ListOffsetsPartitionResponse, ListOffsetsTopicResponse}
import org.apache.kafka.common.message.MetadataResponseData.{MetadataResponsePartition, MetadataResponseTopic}
import org.apache.kafka.common.message.OffsetForLeaderEpochRequestData.OffsetForLeaderTopic
import org.apache.kafka.common.message.OffsetForLeaderEpochResponseData.{EpochEndOffset, OffsetForLeaderTopicResult, OffsetForLeaderTopicResultCollection}
import org.apache.kafka.common.message._
import org.apache.kafka.common.metrics.Metrics
import org.apache.kafka.common.network.{ListenerName, Send}
import org.apache.kafka.common.protocol.{ApiKeys, Errors}
import org.apache.kafka.common.quota.ClientQuotaEntity
import org.apache.kafka.common.record._
import org.apache.kafka.common.replica.ClientMetadata
import org.apache.kafka.common.replica.ClientMetadata.DefaultClientMetadata
import org.apache.kafka.common.requests.FindCoordinatorRequest.CoordinatorType
import org.apache.kafka.common.requests.ProduceResponse.PartitionResponse
import org.apache.kafka.common.requests._
import org.apache.kafka.common.resource.Resource.CLUSTER_NAME
import org.apache.kafka.common.resource.ResourceType._
import org.apache.kafka.common.resource.{Resource, ResourceType}
import org.apache.kafka.common.security.auth.{KafkaPrincipal, SecurityProtocol}
import org.apache.kafka.common.security.token.delegation.{DelegationToken, TokenInformation}
import org.apache.kafka.common.utils.{ProducerIdAndEpoch, Time}
import org.apache.kafka.common.{Node, TopicPartition, Uuid}
import org.apache.kafka.server.authorizer._

import java.lang.{Long => JLong}
import java.nio.ByteBuffer
import java.util
import java.util.concurrent.ConcurrentHashMap
import java.util.concurrent.atomic.AtomicInteger
import java.util.{Collections, Optional}
import scala.annotation.nowarn
import scala.collection.{Map, Seq, Set, immutable, mutable}
import scala.jdk.CollectionConverters._
import scala.util.{Failure, Success, Try}

/**
 * Logic to handle the various Kafka requests
 * KafkaApis 是 Kafka 最重要的源码入口
 *
 * @param requestChannel   请求通道
 * @param replicaManager   副本管理器
 * @param adminManager     主题 | 分区 | 配置等方面的管理器
 * @param groupCoordinator 消费者协调器组件
 * @param txnCoordinator   事务管理器组件
 * @param controller       控制器组件
 * @param zkClient         ZK客户端程序 Kafka依赖于该类实现与ZK交互
 * @param brokerId         broker.id参数值
 * @param config           Kafka配置类
 * @param metadataCache    元数据缓存类
 * @param metrics
 * @param authorizer
 * @param quotas           配额管理器组件
 * @param fetchManager
 * @param brokerTopicStats
 * @param clusterId
 * @param time
 * @param tokenManager
 */
class KafkaApis(val requestChannel: RequestChannel,
                val metadataSupport: MetadataSupport,
                val replicaManager: ReplicaManager,
                val groupCoordinator: GroupCoordinator,
                val txnCoordinator: TransactionCoordinator,
                val autoTopicCreationManager: AutoTopicCreationManager,
                val brokerId: Int,
                val config: KafkaConfig,
                val configRepository: ConfigRepository,
                val metadataCache: MetadataCache,
                val metrics: Metrics,
                val authorizer: Option[Authorizer],
                val quotas: QuotaManagers,
                val fetchManager: FetchManager,
                brokerTopicStats: BrokerTopicStats,
                val clusterId: String,
                time: Time,
                val tokenManager: DelegationTokenManager,
                val apiVersionManager: ApiVersionManager) extends ApiRequestHandler with Logging {

  type FetchResponseStats = Map[TopicPartition, RecordConversionStats]
  this.logIdent = "[KafkaApi-%d] ".format(brokerId)
  val configHelper = new ConfigHelper(metadataCache, config, configRepository)
  val authHelper = new AuthHelper(authorizer)
  val requestHelper = new RequestHandlerHelper(requestChannel, quotas, time)
  val aclApis = new AclApis(authHelper, authorizer, requestHelper, "broker", config)

  def close(): Unit = {
    aclApis.close()
    info("Shutdown complete.")
  }

  private def isForwardingEnabled(request: RequestChannel.Request): Boolean = {
    metadataSupport.forwardingManager.isDefined && request.context.principalSerde.isPresent
  }

  private def maybeForwardToController(
    request: RequestChannel.Request,
    handler: RequestChannel.Request => Unit
  ): Unit = {
    def responseCallback(responseOpt: Option[AbstractResponse]): Unit = {
      responseOpt match {
        case Some(response) => requestHelper.sendForwardedResponse(request, response)
        case None =>
          info(s"The client connection will be closed due to controller responded " +
            s"unsupported version exception during $request forwarding. " +
            s"This could happen when the controller changed after the connection was established.")
          requestChannel.closeConnection(request, Collections.emptyMap())
      }
    }

    metadataSupport.maybeForward(request, handler, responseCallback)
  }

  /**
   * Top-level method that handles all requests and multiplexes to the right api
   * 总方法入口
   */
  override def handle(request: RequestChannel.Request, requestLocal: RequestLocal): Unit = {
    try {
      trace(s"Handling request:${request.requestDesc(true)} from connection ${request.context.connectionId};" +
        s"securityProtocol:${request.context.securityProtocol},principal:${request.context.principal}")

        // 根据请求头信息中的apiKey字段判断属于哪类请求 然后调用相应的 handleXxx方法
        // 如果需要新增RPC协议类型 做以下3件事：
        // 1.添加新的apiKey标识请求类型
        // 2.添加新的case分支
        // 3.添加对应的 handleXxx方法
      // Client 与 Server通信请求的的处理
      if (!apiVersionManager.isApiEnabled(request.header.apiKey)) {
        // The socket server will reject APIs which are not exposed in this scope and close the connection
        // before handing them to the request handler, so this path should not be exercised in practice
        throw new IllegalStateException(s"API ${request.header.apiKey} is not enabled")
      }

      request.header.apiKey match {
          // Follower副本拉取Leader副本请求的处理
        case ApiKeys.PRODUCE => handleProduceRequest(request, requestLocal)
        case ApiKeys.FETCH => handleFetchRequest(request)
        case ApiKeys.LIST_OFFSETS => handleListOffsetRequest(request)
          // Topic发生变动时请求的处理
        case ApiKeys.METADATA => handleTopicMetadataRequest(request)
        case ApiKeys.LEADER_AND_ISR => handleLeaderAndIsrRequest(request)
        case ApiKeys.STOP_REPLICA => handleStopReplicaRequest(request)
          // Kafka Controller推送元数据更新请求的处理
        case ApiKeys.UPDATE_METADATA => handleUpdateMetadataRequest(request, requestLocal)
        case ApiKeys.CONTROLLED_SHUTDOWN => handleControlledShutdownRequest(request)
        case ApiKeys.OFFSET_COMMIT => handleOffsetCommitRequest(request, requestLocal)
        case ApiKeys.OFFSET_FETCH => handleOffsetFetchRequest(request)
        case ApiKeys.FIND_COORDINATOR => handleFindCoordinatorRequest(request)
        // 处理Consumer发送过来的JoinGroup请求
        case ApiKeys.JOIN_GROUP => handleJoinGroupRequest(request, requestLocal)
        // Coordinator处理Consumer发送过来的心跳请求
        case ApiKeys.HEARTBEAT => handleHeartbeatRequest(request)
        case ApiKeys.LEAVE_GROUP => handleLeaveGroupRequest(request)
        // 处理Consumer发送过来的SyncGroup请求
        case ApiKeys.SYNC_GROUP => handleSyncGroupRequest(request, requestLocal)
        case ApiKeys.DESCRIBE_GROUPS => handleDescribeGroupRequest(request)
        case ApiKeys.LIST_GROUPS => handleListGroupsRequest(request)
        case ApiKeys.SASL_HANDSHAKE => handleSaslHandshakeRequest(request)
        case ApiKeys.API_VERSIONS => handleApiVersionsRequest(request)
        case ApiKeys.CREATE_TOPICS => maybeForwardToController(request, handleCreateTopicsRequest)
        case ApiKeys.DELETE_TOPICS => maybeForwardToController(request, handleDeleteTopicsRequest)
        case ApiKeys.DELETE_RECORDS => handleDeleteRecordsRequest(request)
        case ApiKeys.INIT_PRODUCER_ID => handleInitProducerIdRequest(request, requestLocal)
        case ApiKeys.OFFSET_FOR_LEADER_EPOCH => handleOffsetForLeaderEpochRequest(request)
        case ApiKeys.ADD_PARTITIONS_TO_TXN => handleAddPartitionToTxnRequest(request, requestLocal)
        case ApiKeys.ADD_OFFSETS_TO_TXN => handleAddOffsetsToTxnRequest(request, requestLocal)
        case ApiKeys.END_TXN => handleEndTxnRequest(request, requestLocal)
        case ApiKeys.WRITE_TXN_MARKERS => handleWriteTxnMarkersRequest(request, requestLocal)
        case ApiKeys.TXN_OFFSET_COMMIT => handleTxnOffsetCommitRequest(request, requestLocal)
        case ApiKeys.DESCRIBE_ACLS => handleDescribeAcls(request)
        case ApiKeys.CREATE_ACLS => maybeForwardToController(request, handleCreateAcls)
        case ApiKeys.DELETE_ACLS => maybeForwardToController(request, handleDeleteAcls)
        case ApiKeys.ALTER_CONFIGS => maybeForwardToController(request, handleAlterConfigsRequest)
        case ApiKeys.DESCRIBE_CONFIGS => handleDescribeConfigsRequest(request)
        case ApiKeys.ALTER_REPLICA_LOG_DIRS => handleAlterReplicaLogDirsRequest(request)
        case ApiKeys.DESCRIBE_LOG_DIRS => handleDescribeLogDirsRequest(request)
        case ApiKeys.SASL_AUTHENTICATE => handleSaslAuthenticateRequest(request)
        case ApiKeys.CREATE_PARTITIONS => maybeForwardToController(request, handleCreatePartitionsRequest)
        case ApiKeys.CREATE_DELEGATION_TOKEN => maybeForwardToController(request, handleCreateTokenRequest)
        case ApiKeys.RENEW_DELEGATION_TOKEN => maybeForwardToController(request, handleRenewTokenRequest)
        case ApiKeys.EXPIRE_DELEGATION_TOKEN => maybeForwardToController(request, handleExpireTokenRequest)
        case ApiKeys.DESCRIBE_DELEGATION_TOKEN => handleDescribeTokensRequest(request)
        case ApiKeys.DELETE_GROUPS => handleDeleteGroupsRequest(request, requestLocal)
        case ApiKeys.ELECT_LEADERS => handleElectReplicaLeader(request)
        case ApiKeys.INCREMENTAL_ALTER_CONFIGS => maybeForwardToController(request, handleIncrementalAlterConfigsRequest)
        case ApiKeys.ALTER_PARTITION_REASSIGNMENTS => maybeForwardToController(request, handleAlterPartitionReassignmentsRequest)
        case ApiKeys.LIST_PARTITION_REASSIGNMENTS => handleListPartitionReassignmentsRequest(request)
        case ApiKeys.OFFSET_DELETE => handleOffsetDeleteRequest(request, requestLocal)
        case ApiKeys.DESCRIBE_CLIENT_QUOTAS => handleDescribeClientQuotasRequest(request)
        case ApiKeys.ALTER_CLIENT_QUOTAS => maybeForwardToController(request, handleAlterClientQuotasRequest)
        case ApiKeys.DESCRIBE_USER_SCRAM_CREDENTIALS => handleDescribeUserScramCredentialsRequest(request)
        case ApiKeys.ALTER_USER_SCRAM_CREDENTIALS => maybeForwardToController(request, handleAlterUserScramCredentialsRequest)
        case ApiKeys.ALTER_ISR => handleAlterIsrRequest(request)
        case ApiKeys.UPDATE_FEATURES => maybeForwardToController(request, handleUpdateFeatures)
        case ApiKeys.ENVELOPE => handleEnvelope(request, requestLocal)
        case ApiKeys.DESCRIBE_CLUSTER => handleDescribeCluster(request)
        case ApiKeys.DESCRIBE_PRODUCERS => handleDescribeProducersRequest(request)
        case ApiKeys.UNREGISTER_BROKER => maybeForwardToController(request, handleUnregisterBrokerRequest)
        case ApiKeys.DESCRIBE_TRANSACTIONS => handleDescribeTransactionsRequest(request)
        case ApiKeys.LIST_TRANSACTIONS => handleListTransactionsRequest(request)
        case ApiKeys.ALLOCATE_PRODUCER_IDS => maybeForwardToController(request, handleAllocateProducerIdsRequest)
        case _ => throw new IllegalStateException(s"No handler for request api key ${request.header.apiKey}")
      }
    } catch {
      case e: FatalExitError => throw e // 如果是严重错误 抛出异常
      case e: Throwable =>  // 普通异常 记录下错误日志
        error(s"Unexpected error handling request ${request.requestDesc(true)} " +
          s"with context ${request.context}", e)
        requestHelper.handleError(request, e)
    } finally {
      // try to complete delayed action. In order to avoid conflicting locking, the actions to complete delayed requests
      // are kept in a queue. We add the logic to check the ReplicaManager queue at the end of KafkaApis.handle() and the
      // expiration thread for certain delayed operations (e.g. DelayedJoin)
      replicaManager.tryCompleteActions()
      // The local completion time may be set while processing the request. Only record it if it's unset.
      if (request.apiLocalCompleteTimeNanos < 0)
        request.apiLocalCompleteTimeNanos = time.nanoseconds
    }
  }

  def handleLeaderAndIsrRequest(request: RequestChannel.Request): Unit = {
    val zkSupport = metadataSupport.requireZkOrThrow(KafkaApis.shouldNeverReceive(request))
    // ensureTopicExists is only for client facing requests
    // We can't have the ensureTopicExists check here since the controller sends it as an advisory to all brokers so they
    // stop serving data to clients for the topic being deleted
    val correlationId = request.header.correlationId
    val leaderAndIsrRequest = request.body[LeaderAndIsrRequest]

    authHelper.authorizeClusterOperation(request, CLUSTER_ACTION)
    if (isBrokerEpochStale(zkSupport, leaderAndIsrRequest.brokerEpoch)) {
      // When the broker restarts very quickly, it is possible for this broker to receive request intended
      // for its previous generation so the broker should skip the stale request.
      info("Received LeaderAndIsr request with broker epoch " +
        s"${leaderAndIsrRequest.brokerEpoch} smaller than the current broker epoch ${zkSupport.controller.brokerEpoch}")
      requestHelper.sendResponseExemptThrottle(request, leaderAndIsrRequest.getErrorResponse(0, Errors.STALE_BROKER_EPOCH.exception))
    } else {
      val response = replicaManager.becomeLeaderOrFollower(correlationId, leaderAndIsrRequest,
        RequestHandlerHelper.onLeadershipChange(groupCoordinator, txnCoordinator, _, _))
      requestHelper.sendResponseExemptThrottle(request, response)
    }
  }

  def handleStopReplicaRequest(request: RequestChannel.Request): Unit = {
    val zkSupport = metadataSupport.requireZkOrThrow(KafkaApis.shouldNeverReceive(request))
    // ensureTopicExists is only for client facing requests
    // We can't have the ensureTopicExists check here since the controller sends it as an advisory to all brokers so they
    // stop serving data to clients for the topic being deleted
    val stopReplicaRequest = request.body[StopReplicaRequest]
    authHelper.authorizeClusterOperation(request, CLUSTER_ACTION)
    if (isBrokerEpochStale(zkSupport, stopReplicaRequest.brokerEpoch)) {
      // When the broker restarts very quickly, it is possible for this broker to receive request intended
      // for its previous generation so the broker should skip the stale request.
      info("Received StopReplica request with broker epoch " +
        s"${stopReplicaRequest.brokerEpoch} smaller than the current broker epoch ${zkSupport.controller.brokerEpoch}")
      requestHelper.sendResponseExemptThrottle(request, new StopReplicaResponse(
        new StopReplicaResponseData().setErrorCode(Errors.STALE_BROKER_EPOCH.code)))
    } else {
      val partitionStates = stopReplicaRequest.partitionStates().asScala
      val (result, error) = replicaManager.stopReplicas(
        request.context.correlationId,
        stopReplicaRequest.controllerId,
        stopReplicaRequest.controllerEpoch,
        partitionStates)
      // Clear the coordinator caches in case we were the leader. In the case of a reassignment, we
      // cannot rely on the LeaderAndIsr API for this since it is only sent to active replicas.
      result.forKeyValue { (topicPartition, error) =>
        if (error == Errors.NONE) {
          val partitionState = partitionStates(topicPartition)
          if (topicPartition.topic == GROUP_METADATA_TOPIC_NAME
              && partitionState.deletePartition) {
            val leaderEpoch = if (partitionState.leaderEpoch >= 0)
              Some(partitionState.leaderEpoch)
            else
              None
            groupCoordinator.onResignation(topicPartition.partition, leaderEpoch)
          } else if (topicPartition.topic == TRANSACTION_STATE_TOPIC_NAME
                     && partitionState.deletePartition) {
            val leaderEpoch = if (partitionState.leaderEpoch >= 0)
              Some(partitionState.leaderEpoch)
            else
              None
            txnCoordinator.onResignation(topicPartition.partition, coordinatorEpoch = leaderEpoch)
          }
        }
      }

      def toStopReplicaPartition(tp: TopicPartition, error: Errors) =
        new StopReplicaResponseData.StopReplicaPartitionError()
          .setTopicName(tp.topic)
          .setPartitionIndex(tp.partition)
          .setErrorCode(error.code)

      requestHelper.sendResponseExemptThrottle(request, new StopReplicaResponse(new StopReplicaResponseData()
        .setErrorCode(error.code)
        .setPartitionErrors(result.map {
          case (tp, error) => toStopReplicaPartition(tp, error)
        }.toBuffer.asJava)))
    }

    CoreUtils.swallow(replicaManager.replicaFetcherManager.shutdownIdleFetcherThreads(), this)
  }

  def handleUpdateMetadataRequest(request: RequestChannel.Request, requestLocal: RequestLocal): Unit = {
    val zkSupport = metadataSupport.requireZkOrThrow(KafkaApis.shouldNeverReceive(request))
    val correlationId = request.header.correlationId
    val updateMetadataRequest = request.body[UpdateMetadataRequest]

    authHelper.authorizeClusterOperation(request, CLUSTER_ACTION)
    if (isBrokerEpochStale(zkSupport, updateMetadataRequest.brokerEpoch)) {
      // When the broker restarts very quickly, it is possible for this broker to receive request intended
      // for its previous generation so the broker should skip the stale request.
      info("Received update metadata request with broker epoch " +
        s"${updateMetadataRequest.brokerEpoch} smaller than the current broker epoch ${zkSupport.controller.brokerEpoch}")
      requestHelper.sendResponseExemptThrottle(request,
        new UpdateMetadataResponse(new UpdateMetadataResponseData().setErrorCode(Errors.STALE_BROKER_EPOCH.code)))
    } else {
      // 更新集群元数据
      val deletedPartitions = replicaManager.maybeUpdateMetadataCache(correlationId, updateMetadataRequest)
      if (deletedPartitions.nonEmpty)
        groupCoordinator.handleDeletedPartitions(deletedPartitions, requestLocal)

      if (zkSupport.adminManager.hasDelayedTopicOperations) {
        updateMetadataRequest.partitionStates.forEach { partitionState =>
          zkSupport.adminManager.tryCompleteDelayedTopicOperations(partitionState.topicName)
        }
      }

      quotas.clientQuotaCallback.foreach { callback =>
        if (callback.updateClusterMetadata(metadataCache.getClusterMetadata(clusterId, request.context.listenerName))) {
          quotas.fetch.updateQuotaMetricConfigs()
          quotas.produce.updateQuotaMetricConfigs()
          quotas.request.updateQuotaMetricConfigs()
          quotas.controllerMutation.updateQuotaMetricConfigs()
        }
      }
      if (replicaManager.hasDelayedElectionOperations) {
        updateMetadataRequest.partitionStates.forEach { partitionState =>
          val tp = new TopicPartition(partitionState.topicName, partitionState.partitionIndex)
          replicaManager.tryCompleteElection(TopicPartitionOperationKey(tp))
        }
      }
      requestHelper.sendResponseExemptThrottle(request, new UpdateMetadataResponse(
        new UpdateMetadataResponseData().setErrorCode(Errors.NONE.code)))
    }
  }

  def handleControlledShutdownRequest(request: RequestChannel.Request): Unit = {
    val zkSupport = metadataSupport.requireZkOrThrow(KafkaApis.shouldNeverReceive(request))
    // ensureTopicExists is only for client facing requests
    // We can't have the ensureTopicExists check here since the controller sends it as an advisory to all brokers so they
    // stop serving data to clients for the topic being deleted
    val controlledShutdownRequest = request.body[ControlledShutdownRequest]
    authHelper.authorizeClusterOperation(request, CLUSTER_ACTION)

    def controlledShutdownCallback(controlledShutdownResult: Try[Set[TopicPartition]]): Unit = {
      val response = controlledShutdownResult match {
        case Success(partitionsRemaining) =>
         ControlledShutdownResponse.prepareResponse(Errors.NONE, partitionsRemaining.asJava)

        case Failure(throwable) =>
          controlledShutdownRequest.getErrorResponse(throwable)
      }
      requestHelper.sendResponseExemptThrottle(request, response)
    }
    zkSupport.controller.controlledShutdown(controlledShutdownRequest.data.brokerId, controlledShutdownRequest.data.brokerEpoch, controlledShutdownCallback)
  }

  /**
   * Handle an offset commit request
   */
  def handleOffsetCommitRequest(request: RequestChannel.Request, requestLocal: RequestLocal): Unit = {
    val header = request.header
    val offsetCommitRequest = request.body[OffsetCommitRequest]

    val unauthorizedTopicErrors = mutable.Map[TopicPartition, Errors]()
    val nonExistingTopicErrors = mutable.Map[TopicPartition, Errors]()

    // the callback for sending an offset commit response
    def sendResponseCallback(commitStatus: Map[TopicPartition, Errors]): Unit = {
      val combinedCommitStatus = commitStatus ++ unauthorizedTopicErrors ++ nonExistingTopicErrors
      if (isDebugEnabled)
        combinedCommitStatus.forKeyValue { (topicPartition, error) =>
          if (error != Errors.NONE) {
            debug(s"Offset commit request with correlation id ${header.correlationId} from client ${header.clientId} " +
              s"on partition $topicPartition failed due to ${error.exceptionName}")
          }
        }
      requestHelper.sendResponseMaybeThrottle(request, requestThrottleMs =>
        new OffsetCommitResponse(requestThrottleMs, combinedCommitStatus.asJava))
    }

    // reject the request if not authorized to the group
    if (!authHelper.authorize(request.context, READ, GROUP, offsetCommitRequest.data.groupId)) {
      val error = Errors.GROUP_AUTHORIZATION_FAILED
      val responseTopicList = OffsetCommitRequest.getErrorResponseTopics(
        offsetCommitRequest.data.topics,
        error)

      requestHelper.sendResponseMaybeThrottle(request, requestThrottleMs => new OffsetCommitResponse(
        new OffsetCommitResponseData()
            .setTopics(responseTopicList)
            .setThrottleTimeMs(requestThrottleMs)
      ))
    } else if (offsetCommitRequest.data.groupInstanceId != null && config.interBrokerProtocolVersion < KAFKA_2_3_IV0) {
      // Only enable static membership when IBP >= 2.3, because it is not safe for the broker to use the static member logic
      // until we are sure that all brokers support it. If static group being loaded by an older coordinator, it will discard
      // the group.instance.id field, so static members could accidentally become "dynamic", which leads to wrong states.
      val errorMap = new mutable.HashMap[TopicPartition, Errors]
      for (topicData <- offsetCommitRequest.data.topics.asScala) {
        for (partitionData <- topicData.partitions.asScala) {
          val topicPartition = new TopicPartition(topicData.name, partitionData.partitionIndex)
          errorMap += topicPartition -> Errors.UNSUPPORTED_VERSION
        }
      }
      sendResponseCallback(errorMap.toMap)
    } else {
      val authorizedTopicRequestInfoBldr = immutable.Map.newBuilder[TopicPartition, OffsetCommitRequestData.OffsetCommitRequestPartition]

      val topics = offsetCommitRequest.data.topics.asScala
      val authorizedTopics = authHelper.filterByAuthorized(request.context, READ, TOPIC, topics)(_.name)
      for (topicData <- topics) {
        for (partitionData <- topicData.partitions.asScala) {
          val topicPartition = new TopicPartition(topicData.name, partitionData.partitionIndex)
          if (!authorizedTopics.contains(topicData.name))
            unauthorizedTopicErrors += (topicPartition -> Errors.TOPIC_AUTHORIZATION_FAILED)
          else if (!metadataCache.contains(topicPartition))
            nonExistingTopicErrors += (topicPartition -> Errors.UNKNOWN_TOPIC_OR_PARTITION)
          else
            authorizedTopicRequestInfoBldr += (topicPartition -> partitionData)
        }
      }

      val authorizedTopicRequestInfo = authorizedTopicRequestInfoBldr.result()

      if (authorizedTopicRequestInfo.isEmpty)
        sendResponseCallback(Map.empty)
      else if (header.apiVersion == 0) {
        // for version 0 always store offsets to ZK
        val zkSupport = metadataSupport.requireZkOrThrow(KafkaApis.unsupported("Version 0 offset commit requests"))
        val responseInfo = authorizedTopicRequestInfo.map {
          case (topicPartition, partitionData) =>
            try {
              if (partitionData.committedMetadata() != null
                && partitionData.committedMetadata().length > config.offsetMetadataMaxSize)
                (topicPartition, Errors.OFFSET_METADATA_TOO_LARGE)
              else {
                zkSupport.zkClient.setOrCreateConsumerOffset(
                  offsetCommitRequest.data.groupId,
                  topicPartition,
                  partitionData.committedOffset)
                (topicPartition, Errors.NONE)
              }
            } catch {
              case e: Throwable => (topicPartition, Errors.forException(e))
            }
        }
        sendResponseCallback(responseInfo)
      } else {
        // for version 1 and beyond store offsets in offset manager

        // "default" expiration timestamp is now + retention (and retention may be overridden if v2)
        // expire timestamp is computed differently for v1 and v2.
        //   - If v1 and no explicit commit timestamp is provided we treat it the same as v5.
        //   - If v1 and explicit retention time is provided we calculate expiration timestamp based on that
        //   - If v2/v3/v4 (no explicit commit timestamp) we treat it the same as v5.
        //   - For v5 and beyond there is no per partition expiration timestamp, so this field is no longer in effect
        val currentTimestamp = time.milliseconds
        val partitionData = authorizedTopicRequestInfo.map { case (k, partitionData) =>
          val metadata = if (partitionData.committedMetadata == null)
            OffsetAndMetadata.NoMetadata
          else
            partitionData.committedMetadata

          val leaderEpochOpt = if (partitionData.committedLeaderEpoch == RecordBatch.NO_PARTITION_LEADER_EPOCH)
            Optional.empty[Integer]
          else
            Optional.of[Integer](partitionData.committedLeaderEpoch)

          k -> new OffsetAndMetadata(
            offset = partitionData.committedOffset,
            leaderEpoch = leaderEpochOpt,
            metadata = metadata,
            commitTimestamp = partitionData.commitTimestamp match {
              case OffsetCommitRequest.DEFAULT_TIMESTAMP => currentTimestamp
              case customTimestamp => customTimestamp
            },
            expireTimestamp = offsetCommitRequest.data.retentionTimeMs match {
              case OffsetCommitRequest.DEFAULT_RETENTION_TIME => None
              case retentionTime => Some(currentTimestamp + retentionTime)
            }
          )
        }

        // call coordinator to handle commit offset
        groupCoordinator.handleCommitOffsets(
          offsetCommitRequest.data.groupId,
          offsetCommitRequest.data.memberId,
          Option(offsetCommitRequest.data.groupInstanceId),
          offsetCommitRequest.data.generationId,
          partitionData,
          sendResponseCallback,
          requestLocal)
      }
    }
  }

  /**
   * Handle a produce request
   */
  def handleProduceRequest(request: RequestChannel.Request, requestLocal: RequestLocal): Unit = {
    val produceRequest = request.body[ProduceRequest]
    val requestSize = request.sizeInBytes

    if (RequestUtils.hasTransactionalRecords(produceRequest)) {
      val isAuthorizedTransactional = produceRequest.transactionalId != null &&
        authHelper.authorize(request.context, WRITE, TRANSACTIONAL_ID, produceRequest.transactionalId)
      if (!isAuthorizedTransactional) {
        requestHelper.sendErrorResponseMaybeThrottle(request, Errors.TRANSACTIONAL_ID_AUTHORIZATION_FAILED.exception)
        return
      }
    }

    val unauthorizedTopicResponses = mutable.Map[TopicPartition, PartitionResponse]()
    val nonExistingTopicResponses = mutable.Map[TopicPartition, PartitionResponse]()
    val invalidRequestResponses = mutable.Map[TopicPartition, PartitionResponse]()
    val authorizedRequestInfo = mutable.Map[TopicPartition, MemoryRecords]()
    // cache the result to avoid redundant authorization calls
    val authorizedTopics = authHelper.filterByAuthorized(request.context, WRITE, TOPIC,
      produceRequest.data().topicData().asScala)(_.name())

    produceRequest.data.topicData.forEach(topic => topic.partitionData.forEach { partition =>
      val topicPartition = new TopicPartition(topic.name, partition.index)
      // This caller assumes the type is MemoryRecords and that is true on current serialization
      // We cast the type to avoid causing big change to code base.
      // https://issues.apache.org/jira/browse/KAFKA-10698
      val memoryRecords = partition.records.asInstanceOf[MemoryRecords]
      if (!authorizedTopics.contains(topicPartition.topic))
        unauthorizedTopicResponses += topicPartition -> new PartitionResponse(Errors.TOPIC_AUTHORIZATION_FAILED)
      else if (!metadataCache.contains(topicPartition))
        nonExistingTopicResponses += topicPartition -> new PartitionResponse(Errors.UNKNOWN_TOPIC_OR_PARTITION)
      else
        try {
          ProduceRequest.validateRecords(request.header.apiVersion, memoryRecords)
          authorizedRequestInfo += (topicPartition -> memoryRecords)
        } catch {
          case e: ApiException =>
            invalidRequestResponses += topicPartition -> new PartitionResponse(Errors.forException(e))
        }
    })

    /**
     * the callback for sending a produce response
     * 回调函数
     * The construction of ProduceResponse is able to accept auto-generated protocol data so
     * KafkaApis#handleProduceRequest should apply auto-generated protocol to avoid extra conversion.
     * https://issues.apache.org/jira/browse/KAFKA-10730
     *
     * @param responseStatus 每个分区对应的结果
     */
    @nowarn("cat=deprecation")
    def sendResponseCallback(responseStatus: Map[TopicPartition, PartitionResponse]): Unit = {
      val mergedResponseStatus = responseStatus ++ unauthorizedTopicResponses ++ nonExistingTopicResponses ++ invalidRequestResponses
      var errorInResponse = false

      mergedResponseStatus.forKeyValue { (topicPartition, status) =>
        if (status.error != Errors.NONE) {
          errorInResponse = true
          debug("Produce request with correlation id %d from client %s on partition %s failed due to %s".format(
            request.header.correlationId,
            request.header.clientId,
            topicPartition,
            status.error.exceptionName))
        }
      }

      // Record both bandwidth and request quota-specific values and throttle by muting the channel if any of the quotas
      // have been violated. If both quotas have been violated, use the max throttle time between the two quotas. Note
      // that the request quota is not enforced if acks == 0.
      val timeMs = time.milliseconds()
      val bandwidthThrottleTimeMs = quotas.produce.maybeRecordAndGetThrottleTimeMs(request, requestSize, timeMs)
      val requestThrottleTimeMs =
        if (produceRequest.acks == 0) 0
        else quotas.request.maybeRecordAndGetThrottleTimeMs(request, timeMs)
      val maxThrottleTimeMs = Math.max(bandwidthThrottleTimeMs, requestThrottleTimeMs)
      if (maxThrottleTimeMs > 0) {
        request.apiThrottleTimeMs = maxThrottleTimeMs
        if (bandwidthThrottleTimeMs > requestThrottleTimeMs) {
          requestHelper.throttle(quotas.produce, request, bandwidthThrottleTimeMs)
        } else {
          requestHelper.throttle(quotas.request, request, requestThrottleTimeMs)
        }
      }

      // Send the response immediately. In case of throttling, the channel has already been muted.
      if (produceRequest.acks == 0) {
        // no operation needed if producer request.required.acks = 0; however, if there is any error in handling
        // the request, since no response is expected by the producer, the server will close socket server so that
        // the producer client will know that some error has happened and will refresh its metadata
        if (errorInResponse) {
          val exceptionsSummary = mergedResponseStatus.map { case (topicPartition, status) =>
            topicPartition -> status.error.exceptionName
          }.mkString(", ")
          info(
            s"Closing connection due to error during produce request with correlation id ${request.header.correlationId} " +
              s"from client id ${request.header.clientId} with ack=0\n" +
              s"Topic and partition to exceptions: $exceptionsSummary"
          )
          requestChannel.closeConnection(request, new ProduceResponse(mergedResponseStatus.asJava).errorCounts)
        } else {
          // Note that although request throttling is exempt for acks == 0, the channel may be throttled due to
          // bandwidth quota violation.
          requestHelper.sendNoOpResponseExemptThrottle(request)
        }
      } else {
        // 处理完的结果放入RequestChannel
        requestChannel.sendResponse(request, new ProduceResponse(mergedResponseStatus.asJava, maxThrottleTimeMs), None)
      }
    }

    def processingStatsCallback(processingStats: FetchResponseStats): Unit = {
      processingStats.forKeyValue { (tp, info) =>
        updateRecordConversionStats(request, tp, info)
      }
    }

    if (authorizedRequestInfo.isEmpty)
      sendResponseCallback(Map.empty)
    else {
      val internalTopicsAllowed = request.header.clientId == AdminUtils.AdminClientId

      // call the replica manager to append messages to the replicas
      // 调用副本状态机将消息写入副本中 在Kafka中 Leader和Follower都是Replica 只不过有的Replica是Leader 有的Replica是Follower
      replicaManager.appendRecords(
        timeout = produceRequest.timeout.toLong,
        requiredAcks = produceRequest.acks,
        internalTopicsAllowed = internalTopicsAllowed,
        origin = AppendOrigin.Client,
        entriesPerPartition = authorizedRequestInfo,
        requestLocal = requestLocal,
        responseCallback = sendResponseCallback,
        recordConversionStatsCallback = processingStatsCallback)

      // if the request is put into the purgatory, it will have a held reference and hence cannot be garbage collected;
      // hence we clear its data here in order to let GC reclaim its memory since it is already appended to log
      produceRequest.clearPartitionRecords()
    }
  }

  /**
   * Handle a fetch request
   */
  def handleFetchRequest(request: RequestChannel.Request): Unit = {
    val versionId = request.header.apiVersion
    val clientId = request.header.clientId
    val fetchRequest = request.body[FetchRequest]
    val fetchContext = fetchManager.newContext(
      fetchRequest.metadata,
      fetchRequest.fetchData,
      fetchRequest.toForget,
      fetchRequest.isFromFollower)

    val clientMetadata: Option[ClientMetadata] = if (versionId >= 11) {
      // Fetch API version 11 added preferred replica logic
      Some(new DefaultClientMetadata(
        fetchRequest.rackId,
        clientId,
        request.context.clientAddress,
        request.context.principal,
        request.context.listenerName.value))
    } else {
      None
    }

    val erroneous = mutable.ArrayBuffer[(TopicPartition, FetchResponseData.PartitionData)]()
    val interesting = mutable.ArrayBuffer[(TopicPartition, FetchRequest.PartitionData)]()
    if (fetchRequest.isFromFollower) {
      // The follower must have ClusterAction on ClusterResource in order to fetch partition data.
      if (authHelper.authorize(request.context, CLUSTER_ACTION, CLUSTER, CLUSTER_NAME)) {
        fetchContext.foreachPartition { (topicPartition, data) =>
          if (!metadataCache.contains(topicPartition))
            erroneous += topicPartition -> FetchResponse.partitionResponse(topicPartition.partition, Errors.UNKNOWN_TOPIC_OR_PARTITION)
          else
            interesting += (topicPartition -> data)
        }
      } else {
        fetchContext.foreachPartition { (part, _) =>
          erroneous += part -> FetchResponse.partitionResponse(part.partition, Errors.TOPIC_AUTHORIZATION_FAILED)
        }
      }
    } else {
      // Regular Kafka consumers need READ permission on each partition they are fetching.
      val partitionDatas = new mutable.ArrayBuffer[(TopicPartition, FetchRequest.PartitionData)]
      fetchContext.foreachPartition { (topicPartition, partitionData) =>
        partitionDatas += topicPartition -> partitionData
      }
      val authorizedTopics = authHelper.filterByAuthorized(request.context, READ, TOPIC, partitionDatas)(_._1.topic)
      partitionDatas.foreach { case (topicPartition, data) =>
        if (!authorizedTopics.contains(topicPartition.topic))
          erroneous += topicPartition -> FetchResponse.partitionResponse(topicPartition.partition, Errors.TOPIC_AUTHORIZATION_FAILED)
        else if (!metadataCache.contains(topicPartition))
          erroneous += topicPartition -> FetchResponse.partitionResponse(topicPartition.partition, Errors.UNKNOWN_TOPIC_OR_PARTITION)
        else
          interesting += (topicPartition -> data)
      }
    }

    def maybeDownConvertStorageError(error: Errors): Errors = {
      // If consumer sends FetchRequest V5 or earlier, the client library is not guaranteed to recognize the error code
      // for KafkaStorageException. In this case the client library will translate KafkaStorageException to
      // UnknownServerException which is not retriable. We can ensure that consumer will update metadata and retry
      // by converting the KafkaStorageException to NotLeaderOrFollowerException in the response if FetchRequest version <= 5
      if (error == Errors.KAFKA_STORAGE_ERROR && versionId <= 5) {
        Errors.NOT_LEADER_OR_FOLLOWER
      } else {
        error
      }
    }

    def maybeConvertFetchedData(tp: TopicPartition,
                                partitionData: FetchResponseData.PartitionData): FetchResponseData.PartitionData = {
      val logConfig = replicaManager.getLogConfig(tp)

      if (logConfig.exists(_.compressionType == ZStdCompressionCodec.name) && versionId < 10) {
        trace(s"Fetching messages is disabled for ZStandard compressed partition $tp. Sending unsupported version response to $clientId.")
        FetchResponse.partitionResponse(tp.partition, Errors.UNSUPPORTED_COMPRESSION_TYPE)
      } else {
        // Down-conversion of the fetched records is needed when the stored magic version is
        // greater than that supported by the client (as indicated by the fetch request version). If the
        // configured magic version for the topic is less than or equal to that supported by the version of the
        // fetch request, we skip the iteration through the records in order to check the magic version since we
        // know it must be supported. However, if the magic version is changed from a higher version back to a
        // lower version, this check will no longer be valid and we will fail to down-convert the messages
        // which were written in the new format prior to the version downgrade.
        val unconvertedRecords = FetchResponse.recordsOrFail(partitionData)
        val downConvertMagic =
          logConfig.map(_.messageFormatVersion.recordVersion.value).flatMap { magic =>
            if (magic > RecordBatch.MAGIC_VALUE_V0 && versionId <= 1 && !unconvertedRecords.hasCompatibleMagic(RecordBatch.MAGIC_VALUE_V0))
              Some(RecordBatch.MAGIC_VALUE_V0)
            else if (magic > RecordBatch.MAGIC_VALUE_V1 && versionId <= 3 && !unconvertedRecords.hasCompatibleMagic(RecordBatch.MAGIC_VALUE_V1))
              Some(RecordBatch.MAGIC_VALUE_V1)
            else
              None
          }

        downConvertMagic match {
          case Some(magic) =>
            // For fetch requests from clients, check if down-conversion is disabled for the particular partition
            if (!fetchRequest.isFromFollower && !logConfig.forall(_.messageDownConversionEnable)) {
              trace(s"Conversion to message format ${downConvertMagic.get} is disabled for partition $tp. Sending unsupported version response to $clientId.")
              FetchResponse.partitionResponse(tp.partition, Errors.UNSUPPORTED_VERSION)
            } else {
              try {
                trace(s"Down converting records from partition $tp to message format version $magic for fetch request from $clientId")
                // Because down-conversion is extremely memory intensive, we want to try and delay the down-conversion as much
                // as possible. With KIP-283, we have the ability to lazily down-convert in a chunked manner. The lazy, chunked
                // down-conversion always guarantees that at least one batch of messages is down-converted and sent out to the
                // client.
                new FetchResponseData.PartitionData()
                  .setPartitionIndex(tp.partition)
                  .setErrorCode(maybeDownConvertStorageError(Errors.forCode(partitionData.errorCode)).code)
                  .setHighWatermark(partitionData.highWatermark)
                  .setLastStableOffset(partitionData.lastStableOffset)
                  .setLogStartOffset(partitionData.logStartOffset)
                  .setAbortedTransactions(partitionData.abortedTransactions)
                  .setRecords(new LazyDownConversionRecords(tp, unconvertedRecords, magic, fetchContext.getFetchOffset(tp).get, time))
                  .setPreferredReadReplica(partitionData.preferredReadReplica())
              } catch {
                case e: UnsupportedCompressionTypeException =>
                  trace("Received unsupported compression type error during down-conversion", e)
                  FetchResponse.partitionResponse(tp.partition, Errors.UNSUPPORTED_COMPRESSION_TYPE)
              }
            }
          case None =>
            new FetchResponseData.PartitionData()
              .setPartitionIndex(tp.partition)
              .setErrorCode(maybeDownConvertStorageError(Errors.forCode(partitionData.errorCode)).code)
              .setHighWatermark(partitionData.highWatermark)
              .setLastStableOffset(partitionData.lastStableOffset)
              .setLogStartOffset(partitionData.logStartOffset)
              .setAbortedTransactions(partitionData.abortedTransactions)
              .setRecords(unconvertedRecords)
              .setPreferredReadReplica(partitionData.preferredReadReplica)
              .setDivergingEpoch(partitionData.divergingEpoch)
        }
      }
    }

    // the callback for process a fetch response, invoked before throttling
    def processResponseCallback(responsePartitionData: Seq[(TopicPartition, FetchPartitionData)]): Unit = {
      val partitions = new util.LinkedHashMap[TopicPartition, FetchResponseData.PartitionData]
      val reassigningPartitions = mutable.Set[TopicPartition]()
      responsePartitionData.foreach { case (tp, data) =>
        val abortedTransactions = data.abortedTransactions.map(_.asJava).orNull
        val lastStableOffset = data.lastStableOffset.getOrElse(FetchResponse.INVALID_LAST_STABLE_OFFSET)
        if (data.isReassignmentFetch) reassigningPartitions.add(tp)
        val partitionData = new FetchResponseData.PartitionData()
          .setPartitionIndex(tp.partition)
          .setErrorCode(maybeDownConvertStorageError(data.error).code)
          .setHighWatermark(data.highWatermark)
          .setLastStableOffset(lastStableOffset)
          .setLogStartOffset(data.logStartOffset)
          .setAbortedTransactions(abortedTransactions)
          .setRecords(data.records)
          .setPreferredReadReplica(data.preferredReadReplica.getOrElse(FetchResponse.INVALID_PREFERRED_REPLICA_ID))
        data.divergingEpoch.foreach(partitionData.setDivergingEpoch)
        partitions.put(tp, partitionData)
      }
      erroneous.foreach { case (tp, data) => partitions.put(tp, data) }

      var unconvertedFetchResponse: FetchResponse = null

      def createResponse(throttleTimeMs: Int): FetchResponse = {
        // Down-convert messages for each partition if required
        val convertedData = new util.LinkedHashMap[TopicPartition, FetchResponseData.PartitionData]
        unconvertedFetchResponse.responseData.forEach { (tp, unconvertedPartitionData) =>
          val error = Errors.forCode(unconvertedPartitionData.errorCode)
          if (error != Errors.NONE)
            debug(s"Fetch request with correlation id ${request.header.correlationId} from client $clientId " +
              s"on partition $tp failed due to ${error.exceptionName}")
          convertedData.put(tp, maybeConvertFetchedData(tp, unconvertedPartitionData))
        }

        // Prepare fetch response from converted data
        val response = FetchResponse.of(unconvertedFetchResponse.error, throttleTimeMs, unconvertedFetchResponse.sessionId, convertedData)
        // record the bytes out metrics only when the response is being sent
        response.responseData.forEach { (tp, data) =>
          brokerTopicStats.updateBytesOut(tp.topic, fetchRequest.isFromFollower,
            reassigningPartitions.contains(tp), FetchResponse.recordsSize(data))
        }
        response
      }

      def updateConversionStats(send: Send): Unit = {
        send match {
          case send: MultiRecordsSend if send.recordConversionStats != null =>
            send.recordConversionStats.asScala.toMap.foreach {
              case (tp, stats) => updateRecordConversionStats(request, tp, stats)
            }
          case _ =>
        }
      }

      if (fetchRequest.isFromFollower) {
        // We've already evaluated against the quota and are good to go. Just need to record it now.
        unconvertedFetchResponse = fetchContext.updateAndGenerateResponseData(partitions)
        val responseSize = KafkaApis.sizeOfThrottledPartitions(versionId, unconvertedFetchResponse, quotas.leader)
        quotas.leader.record(responseSize)
        trace(s"Sending Fetch response with partitions.size=${unconvertedFetchResponse.responseData.size}, " +
          s"metadata=${unconvertedFetchResponse.sessionId}")
        requestHelper.sendResponseExemptThrottle(request, createResponse(0), Some(updateConversionStats))
      } else {
        // Fetch size used to determine throttle time is calculated before any down conversions.
        // This may be slightly different from the actual response size. But since down conversions
        // result in data being loaded into memory, we should do this only when we are not going to throttle.
        //
        // Record both bandwidth and request quota-specific values and throttle by muting the channel if any of the
        // quotas have been violated. If both quotas have been violated, use the max throttle time between the two
        // quotas. When throttled, we unrecord the recorded bandwidth quota value
        val responseSize = fetchContext.getResponseSize(partitions, versionId)
        val timeMs = time.milliseconds()
        val requestThrottleTimeMs = quotas.request.maybeRecordAndGetThrottleTimeMs(request, timeMs)
        val bandwidthThrottleTimeMs = quotas.fetch.maybeRecordAndGetThrottleTimeMs(request, responseSize, timeMs)

        val maxThrottleTimeMs = math.max(bandwidthThrottleTimeMs, requestThrottleTimeMs)
        if (maxThrottleTimeMs > 0) {
          request.apiThrottleTimeMs = maxThrottleTimeMs
          // Even if we need to throttle for request quota violation, we should "unrecord" the already recorded value
          // from the fetch quota because we are going to return an empty response.
          quotas.fetch.unrecordQuotaSensor(request, responseSize, timeMs)
          if (bandwidthThrottleTimeMs > requestThrottleTimeMs) {
            requestHelper.throttle(quotas.fetch, request, bandwidthThrottleTimeMs)
          } else {
            requestHelper.throttle(quotas.request, request, requestThrottleTimeMs)
          }
          // If throttling is required, return an empty response.
          unconvertedFetchResponse = fetchContext.getThrottledResponse(maxThrottleTimeMs)
        } else {
          // Get the actual response. This will update the fetch context.
          unconvertedFetchResponse = fetchContext.updateAndGenerateResponseData(partitions)
          trace(s"Sending Fetch response with partitions.size=$responseSize, metadata=${unconvertedFetchResponse.sessionId}")
        }

        // Send the response immediately.
        requestChannel.sendResponse(request, createResponse(maxThrottleTimeMs), Some(updateConversionStats))
      }
    }

    // for fetch from consumer, cap fetchMaxBytes to the maximum bytes that could be fetched without being throttled given
    // no bytes were recorded in the recent quota window
    // trying to fetch more bytes would result in a guaranteed throttling potentially blocking consumer progress
    val maxQuotaWindowBytes = if (fetchRequest.isFromFollower)
      Int.MaxValue
    else
      quotas.fetch.getMaxValueInQuotaWindow(request.session, clientId).toInt

    val fetchMaxBytes = Math.min(Math.min(fetchRequest.maxBytes, config.fetchMaxBytes), maxQuotaWindowBytes)
    val fetchMinBytes = Math.min(fetchRequest.minBytes, fetchMaxBytes)
    if (interesting.isEmpty)
      processResponseCallback(Seq.empty)
    else {  // Leader本地进行消息拉取
      // 1. 首先会尝试从本地磁盘文件中读取指定offset之后的数据
      // 2. 如果能读取到直接返回就可以了
      // 3. 是否更新一下HW | ISR
      // 4. 如果读取不到任何新的数据 此时需要采用时间轮机制 延迟执行Fetch
      // 5. 如果这个Leader分区有新的数据写入 此时可以唤醒时间轮中等待的FetchRequest来执行数据拉取
      // call the replica manager to fetch messages from the local replica
      replicaManager.fetchMessages(
        fetchRequest.maxWait.toLong,
        fetchRequest.replicaId,
        fetchMinBytes,
        fetchMaxBytes,
        versionId <= 2,
        interesting,
        replicationQuota(fetchRequest),
        processResponseCallback,
        fetchRequest.isolationLevel,
        clientMetadata)
    }
  }

  def replicationQuota(fetchRequest: FetchRequest): ReplicaQuota =
    if (fetchRequest.isFromFollower) quotas.leader else UnboundedQuota

  def handleListOffsetRequest(request: RequestChannel.Request): Unit = {
    val version = request.header.apiVersion

    val topics = if (version == 0)
      handleListOffsetRequestV0(request)
    else
      handleListOffsetRequestV1AndAbove(request)

    requestHelper.sendResponseMaybeThrottle(request, requestThrottleMs => new ListOffsetsResponse(new ListOffsetsResponseData()
      .setThrottleTimeMs(requestThrottleMs)
      .setTopics(topics.asJava)))
  }

  private def handleListOffsetRequestV0(request : RequestChannel.Request) : List[ListOffsetsTopicResponse] = {
    val correlationId = request.header.correlationId
    val clientId = request.header.clientId
    val offsetRequest = request.body[ListOffsetsRequest]

    val (authorizedRequestInfo, unauthorizedRequestInfo) = authHelper.partitionSeqByAuthorized(request.context,
        DESCRIBE, TOPIC, offsetRequest.topics.asScala.toSeq)(_.name)

    val unauthorizedResponseStatus = unauthorizedRequestInfo.map(topic =>
      new ListOffsetsTopicResponse()
        .setName(topic.name)
        .setPartitions(topic.partitions.asScala.map(partition =>
          new ListOffsetsPartitionResponse()
            .setPartitionIndex(partition.partitionIndex)
            .setErrorCode(Errors.TOPIC_AUTHORIZATION_FAILED.code)).asJava)
    )

    val responseTopics = authorizedRequestInfo.map { topic =>
      val responsePartitions = topic.partitions.asScala.map { partition =>
        val topicPartition = new TopicPartition(topic.name, partition.partitionIndex)

        try {
          val offsets = replicaManager.legacyFetchOffsetsForTimestamp(
            topicPartition = topicPartition,
            timestamp = partition.timestamp,
            maxNumOffsets = partition.maxNumOffsets,
            isFromConsumer = offsetRequest.replicaId == ListOffsetsRequest.CONSUMER_REPLICA_ID,
            fetchOnlyFromLeader = offsetRequest.replicaId != ListOffsetsRequest.DEBUGGING_REPLICA_ID)
          new ListOffsetsPartitionResponse()
            .setPartitionIndex(partition.partitionIndex)
            .setErrorCode(Errors.NONE.code)
            .setOldStyleOffsets(offsets.map(JLong.valueOf).asJava)
        } catch {
          // NOTE: UnknownTopicOrPartitionException and NotLeaderOrFollowerException are special cases since these error messages
          // are typically transient and there is no value in logging the entire stack trace for the same
          case e @ (_ : UnknownTopicOrPartitionException |
                    _ : NotLeaderOrFollowerException |
                    _ : KafkaStorageException) =>
            debug("Offset request with correlation id %d from client %s on partition %s failed due to %s".format(
              correlationId, clientId, topicPartition, e.getMessage))
            new ListOffsetsPartitionResponse()
              .setPartitionIndex(partition.partitionIndex)
              .setErrorCode(Errors.forException(e).code)
          case e: Throwable =>
            error("Error while responding to offset request", e)
            new ListOffsetsPartitionResponse()
              .setPartitionIndex(partition.partitionIndex)
              .setErrorCode(Errors.forException(e).code)
        }
      }
      new ListOffsetsTopicResponse().setName(topic.name).setPartitions(responsePartitions.asJava)
    }
    (responseTopics ++ unauthorizedResponseStatus).toList
  }

  private def handleListOffsetRequestV1AndAbove(request : RequestChannel.Request): List[ListOffsetsTopicResponse] = {
    val correlationId = request.header.correlationId
    val clientId = request.header.clientId
    val offsetRequest = request.body[ListOffsetsRequest]
    val version = request.header.apiVersion

    def buildErrorResponse(e: Errors, partition: ListOffsetsPartition): ListOffsetsPartitionResponse = {
      new ListOffsetsPartitionResponse()
        .setPartitionIndex(partition.partitionIndex)
        .setErrorCode(e.code)
        .setTimestamp(ListOffsetsResponse.UNKNOWN_TIMESTAMP)
        .setOffset(ListOffsetsResponse.UNKNOWN_OFFSET)
    }

    val (authorizedRequestInfo, unauthorizedRequestInfo) = authHelper.partitionSeqByAuthorized(request.context,
        DESCRIBE, TOPIC, offsetRequest.topics.asScala.toSeq)(_.name)

    val unauthorizedResponseStatus = unauthorizedRequestInfo.map(topic =>
      new ListOffsetsTopicResponse()
        .setName(topic.name)
        .setPartitions(topic.partitions.asScala.map(partition =>
          buildErrorResponse(Errors.TOPIC_AUTHORIZATION_FAILED, partition)).asJava)
    )

    val responseTopics = authorizedRequestInfo.map { topic =>
      val responsePartitions = topic.partitions.asScala.map { partition =>
        val topicPartition = new TopicPartition(topic.name, partition.partitionIndex)
        if (offsetRequest.duplicatePartitions.contains(topicPartition)) {
          debug(s"OffsetRequest with correlation id $correlationId from client $clientId on partition $topicPartition " +
            s"failed because the partition is duplicated in the request.")
          buildErrorResponse(Errors.INVALID_REQUEST, partition)
        } else {
          try {
            val fetchOnlyFromLeader = offsetRequest.replicaId != ListOffsetsRequest.DEBUGGING_REPLICA_ID
            val isClientRequest = offsetRequest.replicaId == ListOffsetsRequest.CONSUMER_REPLICA_ID
            val isolationLevelOpt = if (isClientRequest)
              Some(offsetRequest.isolationLevel)
            else
              None

            val foundOpt = replicaManager.fetchOffsetForTimestamp(topicPartition,
              partition.timestamp,
              isolationLevelOpt,
              if (partition.currentLeaderEpoch == ListOffsetsResponse.UNKNOWN_EPOCH) Optional.empty() else Optional.of(partition.currentLeaderEpoch),
              fetchOnlyFromLeader)

            val response = foundOpt match {
              case Some(found) =>
                val partitionResponse = new ListOffsetsPartitionResponse()
                  .setPartitionIndex(partition.partitionIndex)
                  .setErrorCode(Errors.NONE.code)
                  .setTimestamp(found.timestamp)
                  .setOffset(found.offset)
                if (found.leaderEpoch.isPresent && version >= 4)
                  partitionResponse.setLeaderEpoch(found.leaderEpoch.get)
                partitionResponse
              case None =>
                buildErrorResponse(Errors.NONE, partition)
            }
            response
          } catch {
            // NOTE: These exceptions are special cases since these error messages are typically transient or the client
            // would have received a clear exception and there is no value in logging the entire stack trace for the same
            case e @ (_ : UnknownTopicOrPartitionException |
                      _ : NotLeaderOrFollowerException |
                      _ : UnknownLeaderEpochException |
                      _ : FencedLeaderEpochException |
                      _ : KafkaStorageException |
                      _ : UnsupportedForMessageFormatException) =>
              debug(s"Offset request with correlation id $correlationId from client $clientId on " +
                s"partition $topicPartition failed due to ${e.getMessage}")
              buildErrorResponse(Errors.forException(e), partition)

            // Only V5 and newer ListOffset calls should get OFFSET_NOT_AVAILABLE
            case e: OffsetNotAvailableException =>
              if (request.header.apiVersion >= 5) {
                buildErrorResponse(Errors.forException(e), partition)
              } else {
                buildErrorResponse(Errors.LEADER_NOT_AVAILABLE, partition)
              }

            case e: Throwable =>
              error("Error while responding to offset request", e)
              buildErrorResponse(Errors.forException(e), partition)
          }
        }
      }
      new ListOffsetsTopicResponse().setName(topic.name).setPartitions(responsePartitions.asJava)
    }
    (responseTopics ++ unauthorizedResponseStatus).toList
  }

  private def metadataResponseTopic(error: Errors,
                                    topic: String,
                                    isInternal: Boolean,
                                    partitionData: util.List[MetadataResponsePartition]): MetadataResponseTopic = {
    new MetadataResponseTopic()
      .setErrorCode(error.code)
      .setName(topic)
      .setIsInternal(isInternal)
      .setPartitions(partitionData)
  }

  private def getTopicMetadata(
    request: RequestChannel.Request,
    fetchAllTopics: Boolean,
    allowAutoTopicCreation: Boolean,
    topics: Set[String],
    listenerName: ListenerName,
    errorUnavailableEndpoints: Boolean,
    errorUnavailableListeners: Boolean
  ): Seq[MetadataResponseTopic] = {
    val topicResponses = metadataCache.getTopicMetadata(topics, listenerName,
      errorUnavailableEndpoints, errorUnavailableListeners)

    if (topics.isEmpty || topicResponses.size == topics.size || fetchAllTopics) {
      topicResponses
    } else {
      val nonExistingTopics = topics.diff(topicResponses.map(_.name).toSet)
      val nonExistingTopicResponses = if (allowAutoTopicCreation) {
        val controllerMutationQuota = quotas.controllerMutation.newPermissiveQuotaFor(request)
        autoTopicCreationManager.createTopics(nonExistingTopics, controllerMutationQuota, Some(request.context))
      } else {
        nonExistingTopics.map { topic =>
          val error = try {
            Topic.validate(topic)
            Errors.UNKNOWN_TOPIC_OR_PARTITION
          } catch {
            case _: InvalidTopicException =>
              Errors.INVALID_TOPIC_EXCEPTION
          }

          metadataResponseTopic(
            error,
            topic,
            Topic.isInternal(topic),
            util.Collections.emptyList()
          )
        }
      }

      topicResponses ++ nonExistingTopicResponses
    }
  }

  /**
   * 获取到所有Topic元数据的方法
   *
   * @param request
   */
  def handleTopicMetadataRequest(request: RequestChannel.Request): Unit = {
    val metadataRequest = request.body[MetadataRequest]
    val requestVersion = request.header.apiVersion
<<<<<<< HEAD
    // 获取到所有的Topic
=======

    // Topic IDs are not supported for versions 10 and 11. Topic names can not be null in these versions.
    if (!metadataRequest.isAllTopics) {
      metadataRequest.data.topics.forEach{ topic =>
        if (topic.name == null) {
          throw new InvalidRequestException(s"Topic name can not be null for version ${metadataRequest.version}")
        } else if (topic.topicId != Uuid.ZERO_UUID) {
          throw new InvalidRequestException(s"Topic IDs are not supported in requests for version ${metadataRequest.version}")
        }
      }
    }

>>>>>>> d3709daf
    val topics = if (metadataRequest.isAllTopics)
      metadataCache.getAllTopics()
    else
      metadataRequest.topics.asScala.toSet

    val authorizedForDescribeTopics = authHelper.filterByAuthorized(request.context, DESCRIBE, TOPIC,
      topics, logIfDenied = !metadataRequest.isAllTopics)(identity)
    var (authorizedTopics, unauthorizedForDescribeTopics) = topics.partition(authorizedForDescribeTopics.contains)
    var unauthorizedForCreateTopics = Set[String]()

    if (authorizedTopics.nonEmpty) {
      val nonExistingTopics = metadataCache.getNonExistingTopics(authorizedTopics)
      if (metadataRequest.allowAutoTopicCreation && config.autoCreateTopicsEnable && nonExistingTopics.nonEmpty) {
        if (!authHelper.authorize(request.context, CREATE, CLUSTER, CLUSTER_NAME, logIfDenied = false)) {
          val authorizedForCreateTopics = authHelper.filterByAuthorized(request.context, CREATE, TOPIC,
            nonExistingTopics)(identity)
          unauthorizedForCreateTopics = nonExistingTopics.diff(authorizedForCreateTopics)
          authorizedTopics = authorizedTopics.diff(unauthorizedForCreateTopics)
        }
      }
    }

    val unauthorizedForCreateTopicMetadata = unauthorizedForCreateTopics.map(topic =>
      metadataResponseTopic(Errors.TOPIC_AUTHORIZATION_FAILED, topic, isInternal(topic), util.Collections.emptyList()))

    // do not disclose the existence of topics unauthorized for Describe, so we've not even checked if they exist or not
    val unauthorizedForDescribeTopicMetadata =
    // In case of all topics, don't include topics unauthorized for Describe
      if ((requestVersion == 0 && (metadataRequest.topics == null || metadataRequest.topics.isEmpty)) || metadataRequest.isAllTopics)
        Set.empty[MetadataResponseTopic]
      else
        unauthorizedForDescribeTopics.map(topic =>
          metadataResponseTopic(Errors.TOPIC_AUTHORIZATION_FAILED, topic, false, util.Collections.emptyList()))

    // In version 0, we returned an error when brokers with replicas were unavailable,
    // while in higher versions we simply don't include the broker in the returned broker list
    val errorUnavailableEndpoints = requestVersion == 0
    // In versions 5 and below, we returned LEADER_NOT_AVAILABLE if a matching listener was not found on the leader.
    // From version 6 onwards, we return LISTENER_NOT_FOUND to enable diagnosis of configuration errors.
    val errorUnavailableListeners = requestVersion >= 6

    val allowAutoCreation = config.autoCreateTopicsEnable && metadataRequest.allowAutoTopicCreation && !metadataRequest.isAllTopics
    val topicMetadata = getTopicMetadata(request, metadataRequest.isAllTopics, allowAutoCreation, authorizedTopics,
      request.context.listenerName, errorUnavailableEndpoints, errorUnavailableListeners)

    var clusterAuthorizedOperations = Int.MinValue // Default value in the schema
    if (requestVersion >= 8) {
      // get cluster authorized operations
      if (requestVersion <= 10) {
        if (metadataRequest.data.includeClusterAuthorizedOperations) {
          if (authHelper.authorize(request.context, DESCRIBE, CLUSTER, CLUSTER_NAME))
            clusterAuthorizedOperations = authHelper.authorizedOperations(request, Resource.CLUSTER)
          else
            clusterAuthorizedOperations = 0
        }
      }

      // get topic authorized operations
      if (metadataRequest.data.includeTopicAuthorizedOperations) {
        def setTopicAuthorizedOperations(topicMetadata: Seq[MetadataResponseTopic]): Unit = {
          topicMetadata.foreach { topicData =>
            topicData.setTopicAuthorizedOperations(authHelper.authorizedOperations(request, new Resource(ResourceType.TOPIC, topicData.name)))
          }
        }
        setTopicAuthorizedOperations(topicMetadata)
      }
    }

    val completeTopicMetadata = topicMetadata ++ unauthorizedForCreateTopicMetadata ++ unauthorizedForDescribeTopicMetadata

    val brokers = metadataCache.getAliveBrokers

    trace("Sending topic metadata %s and brokers %s for correlation id %d to client %s".format(completeTopicMetadata.mkString(","),
      brokers.mkString(","), request.header.correlationId, request.header.clientId))

    requestHelper.sendResponseMaybeThrottle(request, requestThrottleMs =>
       MetadataResponse.prepareResponse(
         requestVersion,
         requestThrottleMs,
         brokers.flatMap(_.endpoints.get(request.context.listenerName.value())).toList.asJava,
         clusterId,
         metadataSupport.controllerId.getOrElse(MetadataResponse.NO_CONTROLLER_ID),
         completeTopicMetadata.asJava,
         clusterAuthorizedOperations
      ))
  }

  /**
   * Handle an offset fetch request
   */
  def handleOffsetFetchRequest(request: RequestChannel.Request): Unit = {
    val header = request.header
    val offsetFetchRequest = request.body[OffsetFetchRequest]

    def partitionByAuthorized(seq: Seq[TopicPartition]): (Seq[TopicPartition], Seq[TopicPartition]) =
      authHelper.partitionSeqByAuthorized(request.context, DESCRIBE, TOPIC, seq)(_.topic)

    def createResponse(requestThrottleMs: Int): AbstractResponse = {
      val offsetFetchResponse =
        // reject the request if not authorized to the group
        if (!authHelper.authorize(request.context, DESCRIBE, GROUP, offsetFetchRequest.groupId))
          offsetFetchRequest.getErrorResponse(requestThrottleMs, Errors.GROUP_AUTHORIZATION_FAILED)
        else {
          if (header.apiVersion == 0) {
            val zkSupport = metadataSupport.requireZkOrThrow(KafkaApis.unsupported("Version 0 offset fetch requests"))
            val (authorizedPartitions, unauthorizedPartitions) = partitionByAuthorized(
              offsetFetchRequest.partitions.asScala)

            // version 0 reads offsets from ZK
            val authorizedPartitionData = authorizedPartitions.map { topicPartition =>
              try {
                if (!metadataCache.contains(topicPartition))
                  (topicPartition, OffsetFetchResponse.UNKNOWN_PARTITION)
                else {
                  val payloadOpt = zkSupport.zkClient.getConsumerOffset(offsetFetchRequest.groupId, topicPartition)
                  payloadOpt match {
                    case Some(payload) =>
                      (topicPartition, new OffsetFetchResponse.PartitionData(payload.toLong,
                        Optional.empty(), OffsetFetchResponse.NO_METADATA, Errors.NONE))
                    case None =>
                      (topicPartition, OffsetFetchResponse.UNKNOWN_PARTITION)
                  }
                }
              } catch {
                case e: Throwable =>
                  (topicPartition, new OffsetFetchResponse.PartitionData(OffsetFetchResponse.INVALID_OFFSET,
                    Optional.empty(), OffsetFetchResponse.NO_METADATA, Errors.forException(e)))
              }
            }.toMap

            val unauthorizedPartitionData = unauthorizedPartitions.map(_ -> OffsetFetchResponse.UNAUTHORIZED_PARTITION).toMap
            new OffsetFetchResponse(requestThrottleMs, Errors.NONE, (authorizedPartitionData ++ unauthorizedPartitionData).asJava)
          } else {
            // versions 1 and above read offsets from Kafka
            if (offsetFetchRequest.isAllPartitions) {
              val (error, allPartitionData) = groupCoordinator.handleFetchOffsets(offsetFetchRequest.groupId, offsetFetchRequest.requireStable)
              if (error != Errors.NONE)
                offsetFetchRequest.getErrorResponse(requestThrottleMs, error)
              else {
                // clients are not allowed to see offsets for topics that are not authorized for Describe
                val (authorizedPartitionData, _) = authHelper.partitionMapByAuthorized(request.context,
                  DESCRIBE, TOPIC, allPartitionData)(_.topic)
                new OffsetFetchResponse(requestThrottleMs, Errors.NONE, authorizedPartitionData.asJava)
              }
            } else {
              val (authorizedPartitions, unauthorizedPartitions) = partitionByAuthorized(
                offsetFetchRequest.partitions.asScala)
              val (error, authorizedPartitionData) = groupCoordinator.handleFetchOffsets(offsetFetchRequest.groupId,
                offsetFetchRequest.requireStable, Some(authorizedPartitions))
              if (error != Errors.NONE)
                offsetFetchRequest.getErrorResponse(requestThrottleMs, error)
              else {
                val unauthorizedPartitionData = unauthorizedPartitions.map(_ -> OffsetFetchResponse.UNAUTHORIZED_PARTITION).toMap
                new OffsetFetchResponse(requestThrottleMs, Errors.NONE, (authorizedPartitionData ++ unauthorizedPartitionData).asJava)
              }
            }
          }
        }

      trace(s"Sending offset fetch response $offsetFetchResponse for correlation id ${header.correlationId} to client ${header.clientId}.")
      offsetFetchResponse
    }

    requestHelper.sendResponseMaybeThrottle(request, createResponse)
  }

  def handleFindCoordinatorRequest(request: RequestChannel.Request): Unit = {
    val findCoordinatorRequest = request.body[FindCoordinatorRequest]

    if (findCoordinatorRequest.data.keyType == CoordinatorType.GROUP.id &&
        !authHelper.authorize(request.context, DESCRIBE, GROUP, findCoordinatorRequest.data.key))
      requestHelper.sendErrorResponseMaybeThrottle(request, Errors.GROUP_AUTHORIZATION_FAILED.exception)
    else if (findCoordinatorRequest.data.keyType == CoordinatorType.TRANSACTION.id &&
        !authHelper.authorize(request.context, DESCRIBE, TRANSACTIONAL_ID, findCoordinatorRequest.data.key))
      requestHelper.sendErrorResponseMaybeThrottle(request, Errors.TRANSACTIONAL_ID_AUTHORIZATION_FAILED.exception)
    else {
      val (partition, internalTopicName) = CoordinatorType.forId(findCoordinatorRequest.data.keyType) match {
        case CoordinatorType.GROUP =>
          (groupCoordinator.partitionFor(findCoordinatorRequest.data.key), GROUP_METADATA_TOPIC_NAME)

        case CoordinatorType.TRANSACTION =>
          (txnCoordinator.partitionFor(findCoordinatorRequest.data.key), TRANSACTION_STATE_TOPIC_NAME)
      }

      val topicMetadata = metadataCache.getTopicMetadata(Set(internalTopicName), request.context.listenerName)
      def createFindCoordinatorResponse(error: Errors,
                                        node: Node,
                                        requestThrottleMs: Int): FindCoordinatorResponse = {
        new FindCoordinatorResponse(
          new FindCoordinatorResponseData()
            .setErrorCode(error.code)
            .setErrorMessage(error.message())
            .setNodeId(node.id)
            .setHost(node.host)
            .setPort(node.port)
            .setThrottleTimeMs(requestThrottleMs))
      }

      if (topicMetadata.headOption.isEmpty) {
        val controllerMutationQuota = quotas.controllerMutation.newPermissiveQuotaFor(request)
        autoTopicCreationManager.createTopics(Seq(internalTopicName).toSet, controllerMutationQuota, None)
        requestHelper.sendResponseMaybeThrottle(request, requestThrottleMs => createFindCoordinatorResponse(
          Errors.COORDINATOR_NOT_AVAILABLE, Node.noNode, requestThrottleMs))
      } else {
        def createResponse(requestThrottleMs: Int): AbstractResponse = {
          val responseBody = if (topicMetadata.head.errorCode != Errors.NONE.code) {
            createFindCoordinatorResponse(Errors.COORDINATOR_NOT_AVAILABLE, Node.noNode, requestThrottleMs)
          } else {
            val coordinatorEndpoint = topicMetadata.head.partitions.asScala
              .find(_.partitionIndex == partition)
              .filter(_.leaderId != MetadataResponse.NO_LEADER_ID)
              .flatMap(metadata => metadataCache.getAliveBroker(metadata.leaderId))
              .flatMap(_.endpoints.get(request.context.listenerName.value()))
              .filterNot(_.isEmpty)

            coordinatorEndpoint match {
              case Some(endpoint) =>
                createFindCoordinatorResponse(Errors.NONE, endpoint, requestThrottleMs)
              case _ =>
                createFindCoordinatorResponse(Errors.COORDINATOR_NOT_AVAILABLE, Node.noNode, requestThrottleMs)
            }
          }
          trace("Sending FindCoordinator response %s for correlation id %d to client %s."
            .format(responseBody, request.header.correlationId, request.header.clientId))
          responseBody
        }
        requestHelper.sendResponseMaybeThrottle(request, createResponse)
      }
    }
  }

  def handleDescribeGroupRequest(request: RequestChannel.Request): Unit = {

    def sendResponseCallback(describeGroupsResponseData: DescribeGroupsResponseData): Unit = {
      def createResponse(requestThrottleMs: Int): AbstractResponse = {
        describeGroupsResponseData.setThrottleTimeMs(requestThrottleMs)
        new DescribeGroupsResponse(describeGroupsResponseData)
      }
      requestHelper.sendResponseMaybeThrottle(request, createResponse)
    }

    val describeRequest = request.body[DescribeGroupsRequest]
    val describeGroupsResponseData = new DescribeGroupsResponseData()

    describeRequest.data.groups.forEach { groupId =>
      if (!authHelper.authorize(request.context, DESCRIBE, GROUP, groupId)) {
        describeGroupsResponseData.groups.add(DescribeGroupsResponse.forError(groupId, Errors.GROUP_AUTHORIZATION_FAILED))
      } else {
        val (error, summary) = groupCoordinator.handleDescribeGroup(groupId)
        val members = summary.members.map { member =>
          new DescribeGroupsResponseData.DescribedGroupMember()
            .setMemberId(member.memberId)
            .setGroupInstanceId(member.groupInstanceId.orNull)
            .setClientId(member.clientId)
            .setClientHost(member.clientHost)
            .setMemberAssignment(member.assignment)
            .setMemberMetadata(member.metadata)
        }

        val describedGroup = new DescribeGroupsResponseData.DescribedGroup()
          .setErrorCode(error.code)
          .setGroupId(groupId)
          .setGroupState(summary.state)
          .setProtocolType(summary.protocolType)
          .setProtocolData(summary.protocol)
          .setMembers(members.asJava)

        if (request.header.apiVersion >= 3) {
          if (error == Errors.NONE && describeRequest.data.includeAuthorizedOperations) {
            describedGroup.setAuthorizedOperations(authHelper.authorizedOperations(request, new Resource(ResourceType.GROUP, groupId)))
          }
        }

        describeGroupsResponseData.groups.add(describedGroup)
      }
    }

    sendResponseCallback(describeGroupsResponseData)
  }

  def handleListGroupsRequest(request: RequestChannel.Request): Unit = {
    val listGroupsRequest = request.body[ListGroupsRequest]
    val states = if (listGroupsRequest.data.statesFilter == null)
    // Handle a null array the same as empty
      immutable.Set[String]()
    else
      listGroupsRequest.data.statesFilter.asScala.toSet

    def createResponse(throttleMs: Int, groups: List[GroupOverview], error: Errors): AbstractResponse = {
       new ListGroupsResponse(new ListGroupsResponseData()
            .setErrorCode(error.code)
            .setGroups(groups.map { group =>
                val listedGroup = new ListGroupsResponseData.ListedGroup()
                  .setGroupId(group.groupId)
                  .setProtocolType(group.protocolType)
                  .setGroupState(group.state.toString)
                listedGroup
            }.asJava)
            .setThrottleTimeMs(throttleMs)
        )
    }

    // 调用GroupCoordinator的handleListGroups方法获取所有消费者组的信息
    val (error, groups) = groupCoordinator.handleListGroups(states)
    // 权限校验 Client是否具备CLUSTER资源的DESCRIBE权限
    if (authHelper.authorize(request.context, DESCRIBE, CLUSTER, CLUSTER_NAME))
    // With describe cluster access all groups are returned. We keep this alternative for backward compatibility.
    // 如果具备权限 直接将拿到的消费者组信息封装到Response中进行发送
    // 找出Clients对哪些Group有GROUP资源的DESCRIBE权限 返回这些Group信息
      requestHelper.sendResponseMaybeThrottle(request, requestThrottleMs =>
        createResponse(requestThrottleMs, groups, error))
    else {
      val filteredGroups = groups.filter(group => authHelper.authorize(request.context, DESCRIBE, GROUP, group.groupId))
      requestHelper.sendResponseMaybeThrottle(request, requestThrottleMs =>
        createResponse(requestThrottleMs, filteredGroups, error))
    }
  }

  def handleJoinGroupRequest(request: RequestChannel.Request, requestLocal: RequestLocal): Unit = {
    val joinGroupRequest = request.body[JoinGroupRequest]

    // the callback for sending a join-group response
    def sendResponseCallback(joinResult: JoinGroupResult): Unit = {
      def createResponse(requestThrottleMs: Int): AbstractResponse = {
        val protocolName = if (request.context.apiVersion() >= 7)
          joinResult.protocolName.orNull
        else
          joinResult.protocolName.getOrElse(GroupCoordinator.NoProtocol)

        val responseBody = new JoinGroupResponse(
          new JoinGroupResponseData()
            .setThrottleTimeMs(requestThrottleMs)
            .setErrorCode(joinResult.error.code)
            .setGenerationId(joinResult.generationId)
            .setProtocolType(joinResult.protocolType.orNull)
            .setProtocolName(protocolName)
            .setLeader(joinResult.leaderId)
            .setMemberId(joinResult.memberId)
            .setMembers(joinResult.members.asJava)
        )

        trace("Sending join group response %s for correlation id %d to client %s."
          .format(responseBody, request.header.correlationId, request.header.clientId))
        responseBody
      }
      requestHelper.sendResponseMaybeThrottle(request, createResponse)
    }

    if (joinGroupRequest.data.groupInstanceId != null && config.interBrokerProtocolVersion < KAFKA_2_3_IV0) {
      // Only enable static membership when IBP >= 2.3, because it is not safe for the broker to use the static member logic
      // until we are sure that all brokers support it. If static group being loaded by an older coordinator, it will discard
      // the group.instance.id field, so static members could accidentally become "dynamic", which leads to wrong states.
      sendResponseCallback(JoinGroupResult(JoinGroupRequest.UNKNOWN_MEMBER_ID, Errors.UNSUPPORTED_VERSION))
    } else if (!authHelper.authorize(request.context, READ, GROUP, joinGroupRequest.data.groupId)) {
      sendResponseCallback(JoinGroupResult(JoinGroupRequest.UNKNOWN_MEMBER_ID, Errors.GROUP_AUTHORIZATION_FAILED))
    } else {
      val groupInstanceId = Option(joinGroupRequest.data.groupInstanceId)

      // Only return MEMBER_ID_REQUIRED error if joinGroupRequest version is >= 4
      // and groupInstanceId is configured to unknown.
      val requireKnownMemberId = joinGroupRequest.version >= 4 && groupInstanceId.isEmpty

      // let the coordinator handle join-group
      val protocols = joinGroupRequest.data.protocols.valuesList.asScala.map(protocol =>
        (protocol.name, protocol.metadata)).toList

      groupCoordinator.handleJoinGroup(
        joinGroupRequest.data.groupId,
        joinGroupRequest.data.memberId,
        groupInstanceId,
        requireKnownMemberId,
        request.header.clientId,
        request.context.clientAddress.toString,
        joinGroupRequest.data.rebalanceTimeoutMs,
        joinGroupRequest.data.sessionTimeoutMs,
        joinGroupRequest.data.protocolType,
        protocols,
        sendResponseCallback,
        requestLocal)
    }
  }

  def handleSyncGroupRequest(request: RequestChannel.Request, requestLocal: RequestLocal): Unit = {
    val syncGroupRequest = request.body[SyncGroupRequest]

    def sendResponseCallback(syncGroupResult: SyncGroupResult): Unit = {
      requestHelper.sendResponseMaybeThrottle(request, requestThrottleMs =>
        new SyncGroupResponse(
          new SyncGroupResponseData()
            .setErrorCode(syncGroupResult.error.code)
            .setProtocolType(syncGroupResult.protocolType.orNull)
            .setProtocolName(syncGroupResult.protocolName.orNull)
            .setAssignment(syncGroupResult.memberAssignment)
            .setThrottleTimeMs(requestThrottleMs)
        ))
    }

    if (syncGroupRequest.data.groupInstanceId != null && config.interBrokerProtocolVersion < KAFKA_2_3_IV0) {
      // Only enable static membership when IBP >= 2.3, because it is not safe for the broker to use the static member logic
      // until we are sure that all brokers support it. If static group being loaded by an older coordinator, it will discard
      // the group.instance.id field, so static members could accidentally become "dynamic", which leads to wrong states.
      sendResponseCallback(SyncGroupResult(Errors.UNSUPPORTED_VERSION))
    } else if (!syncGroupRequest.areMandatoryProtocolTypeAndNamePresent()) {
      // Starting from version 5, ProtocolType and ProtocolName fields are mandatory.
      sendResponseCallback(SyncGroupResult(Errors.INCONSISTENT_GROUP_PROTOCOL))
    } else if (!authHelper.authorize(request.context, READ, GROUP, syncGroupRequest.data.groupId)) {
      sendResponseCallback(SyncGroupResult(Errors.GROUP_AUTHORIZATION_FAILED))
    } else {
      val assignmentMap = immutable.Map.newBuilder[String, Array[Byte]]
      syncGroupRequest.data.assignments.forEach { assignment =>
        assignmentMap += (assignment.memberId -> assignment.assignment)
      }
      // 执行分区分配方案的下发
      groupCoordinator.handleSyncGroup(
        syncGroupRequest.data.groupId,
        syncGroupRequest.data.generationId,
        syncGroupRequest.data.memberId,
        Option(syncGroupRequest.data.protocolType),
        Option(syncGroupRequest.data.protocolName),
        Option(syncGroupRequest.data.groupInstanceId),
        assignmentMap.result(),
        sendResponseCallback,
        requestLocal
      )
    }
  }

  def handleDeleteGroupsRequest(request: RequestChannel.Request, requestLocal: RequestLocal): Unit = {
    val deleteGroupsRequest = request.body[DeleteGroupsRequest]
    val groups = deleteGroupsRequest.data.groupsNames.asScala.distinct

    val (authorizedGroups, unauthorizedGroups) = authHelper.partitionSeqByAuthorized(request.context, DELETE, GROUP,
      groups)(identity)

    val groupDeletionResult = groupCoordinator.handleDeleteGroups(authorizedGroups.toSet, requestLocal) ++
      unauthorizedGroups.map(_ -> Errors.GROUP_AUTHORIZATION_FAILED)

    requestHelper.sendResponseMaybeThrottle(request, requestThrottleMs => {
      val deletionCollections = new DeletableGroupResultCollection()
      groupDeletionResult.forKeyValue { (groupId, error) =>
        deletionCollections.add(new DeletableGroupResult()
          .setGroupId(groupId)
          .setErrorCode(error.code)
        )
      }

      new DeleteGroupsResponse(new DeleteGroupsResponseData()
        .setResults(deletionCollections)
        .setThrottleTimeMs(requestThrottleMs)
      )
    })
  }

  def handleHeartbeatRequest(request: RequestChannel.Request): Unit = {
    val heartbeatRequest = request.body[HeartbeatRequest]

    // the callback for sending a heartbeat response
    def sendResponseCallback(error: Errors): Unit = {
      def createResponse(requestThrottleMs: Int): AbstractResponse = {
        val response = new HeartbeatResponse(
          new HeartbeatResponseData()
            .setThrottleTimeMs(requestThrottleMs)
            .setErrorCode(error.code))
        trace("Sending heartbeat response %s for correlation id %d to client %s."
          .format(response, request.header.correlationId, request.header.clientId))
        response
      }
      requestHelper.sendResponseMaybeThrottle(request, createResponse)
    }

    if (heartbeatRequest.data.groupInstanceId != null && config.interBrokerProtocolVersion < KAFKA_2_3_IV0) {
      // Only enable static membership when IBP >= 2.3, because it is not safe for the broker to use the static member logic
      // until we are sure that all brokers support it. If static group being loaded by an older coordinator, it will discard
      // the group.instance.id field, so static members could accidentally become "dynamic", which leads to wrong states.
      sendResponseCallback(Errors.UNSUPPORTED_VERSION)
    } else if (!authHelper.authorize(request.context, READ, GROUP, heartbeatRequest.data.groupId)) {
      requestHelper.sendResponseMaybeThrottle(request, requestThrottleMs =>
        new HeartbeatResponse(
            new HeartbeatResponseData()
              .setThrottleTimeMs(requestThrottleMs)
              .setErrorCode(Errors.GROUP_AUTHORIZATION_FAILED.code)))
    } else {
      // let the coordinator to handle heartbeat
      // Coordinator处理Consumer心跳请求
      groupCoordinator.handleHeartbeat(
        heartbeatRequest.data.groupId,
        heartbeatRequest.data.memberId,
        Option(heartbeatRequest.data.groupInstanceId),
        heartbeatRequest.data.generationId,
        sendResponseCallback)
    }
  }

  def handleLeaveGroupRequest(request: RequestChannel.Request): Unit = {
    val leaveGroupRequest = request.body[LeaveGroupRequest]

    val members = leaveGroupRequest.members.asScala.toList

    if (!authHelper.authorize(request.context, READ, GROUP, leaveGroupRequest.data.groupId)) {
      requestHelper.sendResponseMaybeThrottle(request, requestThrottleMs => {
        new LeaveGroupResponse(new LeaveGroupResponseData()
          .setThrottleTimeMs(requestThrottleMs)
          .setErrorCode(Errors.GROUP_AUTHORIZATION_FAILED.code)
        )
      })
    } else {
      def sendResponseCallback(leaveGroupResult: LeaveGroupResult): Unit = {
        val memberResponses = leaveGroupResult.memberResponses.map(
          leaveGroupResult =>
            new MemberResponse()
              .setErrorCode(leaveGroupResult.error.code)
              .setMemberId(leaveGroupResult.memberId)
              .setGroupInstanceId(leaveGroupResult.groupInstanceId.orNull)
        )

        def createResponse(requestThrottleMs: Int): AbstractResponse = {
          new LeaveGroupResponse(
            memberResponses.asJava,
            leaveGroupResult.topLevelError,
            requestThrottleMs,
            leaveGroupRequest.version)
        }
        requestHelper.sendResponseMaybeThrottle(request, createResponse)
      }

      groupCoordinator.handleLeaveGroup(
        leaveGroupRequest.data.groupId,
        members,
        sendResponseCallback)
    }
  }

  def handleSaslHandshakeRequest(request: RequestChannel.Request): Unit = {
    val responseData = new SaslHandshakeResponseData().setErrorCode(Errors.ILLEGAL_SASL_STATE.code)
    requestHelper.sendResponseMaybeThrottle(request, _ => new SaslHandshakeResponse(responseData))
  }

  def handleSaslAuthenticateRequest(request: RequestChannel.Request): Unit = {
    val responseData = new SaslAuthenticateResponseData()
      .setErrorCode(Errors.ILLEGAL_SASL_STATE.code)
      .setErrorMessage("SaslAuthenticate request received after successful authentication")
    requestHelper.sendResponseMaybeThrottle(request, _ => new SaslAuthenticateResponse(responseData))
  }

  def handleApiVersionsRequest(request: RequestChannel.Request): Unit = {
    // Note that broker returns its full list of supported ApiKeys and versions regardless of current
    // authentication state (e.g., before SASL authentication on an SASL listener, do note that no
    // Kafka protocol requests may take place on an SSL listener before the SSL handshake is finished).
    // If this is considered to leak information about the broker version a workaround is to use SSL
    // with client authentication which is performed at an earlier stage of the connection where the
    // ApiVersionRequest is not available.
    def createResponseCallback(requestThrottleMs: Int): ApiVersionsResponse = {
      val apiVersionRequest = request.body[ApiVersionsRequest]
      if (apiVersionRequest.hasUnsupportedRequestVersion) {
        apiVersionRequest.getErrorResponse(requestThrottleMs, Errors.UNSUPPORTED_VERSION.exception)
      } else if (!apiVersionRequest.isValid) {
        apiVersionRequest.getErrorResponse(requestThrottleMs, Errors.INVALID_REQUEST.exception)
      } else {
        apiVersionManager.apiVersionResponse(requestThrottleMs)
      }
    }
    requestHelper.sendResponseMaybeThrottle(request, createResponseCallback)
  }

  def handleCreateTopicsRequest(request: RequestChannel.Request): Unit = {
    val zkSupport = metadataSupport.requireZkOrThrow(KafkaApis.shouldAlwaysForward(request))
    val controllerMutationQuota = quotas.controllerMutation.newQuotaFor(request, strictSinceVersion = 6)

    def sendResponseCallback(results: CreatableTopicResultCollection): Unit = {
      def createResponse(requestThrottleMs: Int): AbstractResponse = {
        val responseData = new CreateTopicsResponseData()
          .setThrottleTimeMs(requestThrottleMs)
          .setTopics(results)
        val responseBody = new CreateTopicsResponse(responseData)
        trace(s"Sending create topics response $responseData for correlation id " +
          s"${request.header.correlationId} to client ${request.header.clientId}.")
        responseBody
      }
      requestHelper.sendResponseMaybeThrottleWithControllerQuota(controllerMutationQuota, request, createResponse)
    }

    val createTopicsRequest = request.body[CreateTopicsRequest]
    val results = new CreatableTopicResultCollection(createTopicsRequest.data.topics.size)
    if (!zkSupport.controller.isActive) {
      createTopicsRequest.data.topics.forEach { topic =>
        results.add(new CreatableTopicResult().setName(topic.name)
          .setErrorCode(Errors.NOT_CONTROLLER.code))
      }
      sendResponseCallback(results)
    } else {
      createTopicsRequest.data.topics.forEach { topic =>
        results.add(new CreatableTopicResult().setName(topic.name))
      }
      // 是否具有CLUSTER资源的create权限
      val hasClusterAuthorization = authHelper.authorize(request.context, CREATE, CLUSTER, CLUSTER_NAME,
        logIfDenied = false)
      val topics = createTopicsRequest.data.topics.asScala.map(_.name)
      // 如果有CLUSTER的create权限则创建Topic 否则还需要判断是否具有TOPIC的create权限
      val authorizedTopics =
        if (hasClusterAuthorization) topics.toSet
      // 是否具有TOPIC资源的DESCRIBE_CONFIGS权限
        else authHelper.filterByAuthorized(request.context, CREATE, TOPIC, topics)(identity)
      val authorizedForDescribeConfigs = authHelper.filterByAuthorized(request.context, DESCRIBE_CONFIGS, TOPIC,
        topics, logIfDenied = false)(identity).map(name => name -> results.find(name)).toMap

      results.forEach { topic =>
        if (results.findAll(topic.name).size > 1) {
          topic.setErrorCode(Errors.INVALID_REQUEST.code)
          topic.setErrorMessage("Found multiple entries for this topic.")
        } else if (!authorizedTopics.contains(topic.name)) {
          // 如果不具备CLUSTER资源的create权限或TOPIC资源的create权限 认证失败
          topic.setErrorCode(Errors.TOPIC_AUTHORIZATION_FAILED.code)
          topic.setErrorMessage("Authorization failed.")
        }
        if (!authorizedForDescribeConfigs.contains(topic.name)) {
          // 如果不具备TOPIC资源的DESCRIBE_CONFIGS权限 设置主题配置错误码
          topic.setTopicConfigErrorCode(Errors.TOPIC_AUTHORIZATION_FAILED.code)
        }
      }
      val toCreate = mutable.Map[String, CreatableTopic]()
      createTopicsRequest.data.topics.forEach { topic =>
        if (results.find(topic.name).errorCode == Errors.NONE.code) {
          toCreate += topic.name -> topic
        }
      }

      def handleCreateTopicsResults(errors: Map[String, ApiError]): Unit = {
        errors.foreach { case (topicName, error) =>
          val result = results.find(topicName)
          result.setErrorCode(error.error.code)
            .setErrorMessage(error.message)
          // Reset any configs in the response if Create failed
          if (error != ApiError.NONE) {
            result.setConfigs(List.empty.asJava)
              .setNumPartitions(-1)
              .setReplicationFactor(-1)
              .setTopicConfigErrorCode(Errors.NONE.code)
          }
        }
        sendResponseCallback(results)
      }
      zkSupport.adminManager.createTopics(
        createTopicsRequest.data.timeoutMs,
        createTopicsRequest.data.validateOnly,
        toCreate,
        authorizedForDescribeConfigs,
        controllerMutationQuota,
        handleCreateTopicsResults)
    }
  }

  def handleCreatePartitionsRequest(request: RequestChannel.Request): Unit = {
    val zkSupport = metadataSupport.requireZkOrThrow(KafkaApis.shouldAlwaysForward(request))
    val createPartitionsRequest = request.body[CreatePartitionsRequest]
    val controllerMutationQuota = quotas.controllerMutation.newQuotaFor(request, strictSinceVersion = 3)

    def sendResponseCallback(results: Map[String, ApiError]): Unit = {
      def createResponse(requestThrottleMs: Int): AbstractResponse = {
        val createPartitionsResults = results.map {
          case (topic, error) => new CreatePartitionsTopicResult()
            .setName(topic)
            .setErrorCode(error.error.code)
            .setErrorMessage(error.message)
        }.toSeq
        val responseBody = new CreatePartitionsResponse(new CreatePartitionsResponseData()
          .setThrottleTimeMs(requestThrottleMs)
          .setResults(createPartitionsResults.asJava))
        trace(s"Sending create partitions response $responseBody for correlation id ${request.header.correlationId} to " +
          s"client ${request.header.clientId}.")
        responseBody
      }
      requestHelper.sendResponseMaybeThrottleWithControllerQuota(controllerMutationQuota, request, createResponse)
    }

    if (!zkSupport.controller.isActive) {
      val result = createPartitionsRequest.data.topics.asScala.map { topic =>
        (topic.name, new ApiError(Errors.NOT_CONTROLLER, null))
      }.toMap
      sendResponseCallback(result)
    } else {
      // Special handling to add duplicate topics to the response
      val topics = createPartitionsRequest.data.topics.asScala.toSeq
      val dupes = topics.groupBy(_.name)
        .filter { _._2.size > 1 }
        .keySet
      val notDuped = topics.filterNot(topic => dupes.contains(topic.name))
      val (authorized, unauthorized) = authHelper.partitionSeqByAuthorized(request.context, ALTER, TOPIC,
        notDuped)(_.name)

      val (queuedForDeletion, valid) = authorized.partition { topic =>
        zkSupport.controller.topicDeletionManager.isTopicQueuedUpForDeletion(topic.name)
      }

      val errors = dupes.map(_ -> new ApiError(Errors.INVALID_REQUEST, "Duplicate topic in request.")) ++
        unauthorized.map(_.name -> new ApiError(Errors.TOPIC_AUTHORIZATION_FAILED, "The topic authorization is failed.")) ++
        queuedForDeletion.map(_.name -> new ApiError(Errors.INVALID_TOPIC_EXCEPTION, "The topic is queued for deletion."))

      zkSupport.adminManager.createPartitions(
        createPartitionsRequest.data.timeoutMs,
        valid,
        createPartitionsRequest.data.validateOnly,
        controllerMutationQuota,
        result => sendResponseCallback(result ++ errors))
    }
  }

  def handleDeleteTopicsRequest(request: RequestChannel.Request): Unit = {
    val zkSupport = metadataSupport.requireZkOrThrow(KafkaApis.shouldAlwaysForward(request))
    val controllerMutationQuota = quotas.controllerMutation.newQuotaFor(request, strictSinceVersion = 5)

    def sendResponseCallback(results: DeletableTopicResultCollection): Unit = {
      def createResponse(requestThrottleMs: Int): AbstractResponse = {
        val responseData = new DeleteTopicsResponseData()
          .setThrottleTimeMs(requestThrottleMs)
          .setResponses(results)
        val responseBody = new DeleteTopicsResponse(responseData)
        trace(s"Sending delete topics response $responseBody for correlation id ${request.header.correlationId} to client ${request.header.clientId}.")
        responseBody
      }
      requestHelper.sendResponseMaybeThrottleWithControllerQuota(controllerMutationQuota, request, createResponse)
    }

    val deleteTopicRequest = request.body[DeleteTopicsRequest]
    val results = new DeletableTopicResultCollection(deleteTopicRequest.numberOfTopics())
    val toDelete = mutable.Set[String]()
    if (!zkSupport.controller.isActive) {
      deleteTopicRequest.topics().forEach { topic =>
        results.add(new DeletableTopicResult()
          .setName(topic.name())
          .setTopicId(topic.topicId())
          .setErrorCode(Errors.NOT_CONTROLLER.code))
      }
      sendResponseCallback(results)
    } else if (!config.deleteTopicEnable) {
      val error = if (request.context.apiVersion < 3) Errors.INVALID_REQUEST else Errors.TOPIC_DELETION_DISABLED
      deleteTopicRequest.topics().forEach { topic =>
        results.add(new DeletableTopicResult()
          .setName(topic.name())
          .setTopicId(topic.topicId())
          .setErrorCode(error.code))
      }
      sendResponseCallback(results)
    } else {
      val topicIdsFromRequest = deleteTopicRequest.topicIds().asScala.filter(topicId => topicId != Uuid.ZERO_UUID).toSet
      deleteTopicRequest.topics().forEach { topic =>
        if (topic.name() != null && topic.topicId() != Uuid.ZERO_UUID)
          throw new InvalidRequestException("Topic name and topic ID can not both be specified.")
        val name = if (topic.topicId() == Uuid.ZERO_UUID) topic.name()
        else zkSupport.controller.controllerContext.topicName(topic.topicId).orNull
        results.add(new DeletableTopicResult()
          .setName(name)
          .setTopicId(topic.topicId()))
      }
      val authorizedDescribeTopics = authHelper.filterByAuthorized(request.context, DESCRIBE, TOPIC,
        results.asScala.filter(result => result.name() != null))(_.name)
      val authorizedDeleteTopics = authHelper.filterByAuthorized(request.context, DELETE, TOPIC,
        results.asScala.filter(result => result.name() != null))(_.name)
      results.forEach { topic =>
        val unresolvedTopicId = topic.topicId() != Uuid.ZERO_UUID && topic.name() == null
        if (!config.usesTopicId && topicIdsFromRequest.contains(topic.topicId)) {
          topic.setErrorCode(Errors.UNSUPPORTED_VERSION.code)
          topic.setErrorMessage("Topic IDs are not supported on the server.")
        } else if (unresolvedTopicId) {
          topic.setErrorCode(Errors.UNKNOWN_TOPIC_ID.code)
        } else if (topicIdsFromRequest.contains(topic.topicId) && !authorizedDescribeTopics.contains(topic.name)) {

          // Because the client does not have Describe permission, the name should
          // not be returned in the response. Note, however, that we do not consider
          // the topicId itself to be sensitive, so there is no reason to obscure
          // this case with `UNKNOWN_TOPIC_ID`.
          topic.setName(null)
          topic.setErrorCode(Errors.TOPIC_AUTHORIZATION_FAILED.code)
        } else if (!authorizedDeleteTopics.contains(topic.name)) {
          topic.setErrorCode(Errors.TOPIC_AUTHORIZATION_FAILED.code)
        } else if (!metadataCache.contains(topic.name)) {
          topic.setErrorCode(Errors.UNKNOWN_TOPIC_OR_PARTITION.code)
        } else {
          toDelete += topic.name
        }
      }
      // If no authorized topics return immediately
      if (toDelete.isEmpty)
        sendResponseCallback(results)
      else {
        def handleDeleteTopicsResults(errors: Map[String, Errors]): Unit = {
          errors.foreach {
            case (topicName, error) =>
              results.find(topicName)
                .setErrorCode(error.code)
          }
          sendResponseCallback(results)
        }

        zkSupport.adminManager.deleteTopics(
          deleteTopicRequest.data.timeoutMs,
          toDelete,
          controllerMutationQuota,
          handleDeleteTopicsResults
        )
      }
    }
  }

  def handleDeleteRecordsRequest(request: RequestChannel.Request): Unit = {
    val deleteRecordsRequest = request.body[DeleteRecordsRequest]

    val unauthorizedTopicResponses = mutable.Map[TopicPartition, DeleteRecordsPartitionResult]()
    val nonExistingTopicResponses = mutable.Map[TopicPartition, DeleteRecordsPartitionResult]()
    val authorizedForDeleteTopicOffsets = mutable.Map[TopicPartition, Long]()

    val topics = deleteRecordsRequest.data.topics.asScala
    val authorizedTopics = authHelper.filterByAuthorized(request.context, DELETE, TOPIC, topics)(_.name)
    val deleteTopicPartitions = topics.flatMap { deleteTopic =>
      deleteTopic.partitions.asScala.map { deletePartition =>
        new TopicPartition(deleteTopic.name, deletePartition.partitionIndex) -> deletePartition.offset
      }
    }
    for ((topicPartition, offset) <- deleteTopicPartitions) {
      if (!authorizedTopics.contains(topicPartition.topic))
        unauthorizedTopicResponses += topicPartition -> new DeleteRecordsPartitionResult()
          .setLowWatermark(DeleteRecordsResponse.INVALID_LOW_WATERMARK)
          .setErrorCode(Errors.TOPIC_AUTHORIZATION_FAILED.code)
      else if (!metadataCache.contains(topicPartition))
        nonExistingTopicResponses += topicPartition -> new DeleteRecordsPartitionResult()
          .setLowWatermark(DeleteRecordsResponse.INVALID_LOW_WATERMARK)
          .setErrorCode(Errors.UNKNOWN_TOPIC_OR_PARTITION.code)
      else
        authorizedForDeleteTopicOffsets += (topicPartition -> offset)
    }

    // the callback for sending a DeleteRecordsResponse
    def sendResponseCallback(authorizedTopicResponses: Map[TopicPartition, DeleteRecordsPartitionResult]): Unit = {
      val mergedResponseStatus = authorizedTopicResponses ++ unauthorizedTopicResponses ++ nonExistingTopicResponses
      mergedResponseStatus.forKeyValue { (topicPartition, status) =>
        if (status.errorCode != Errors.NONE.code) {
          debug("DeleteRecordsRequest with correlation id %d from client %s on partition %s failed due to %s".format(
            request.header.correlationId,
            request.header.clientId,
            topicPartition,
            Errors.forCode(status.errorCode).exceptionName))
        }
      }

      requestHelper.sendResponseMaybeThrottle(request, requestThrottleMs =>
        new DeleteRecordsResponse(new DeleteRecordsResponseData()
          .setThrottleTimeMs(requestThrottleMs)
          .setTopics(new DeleteRecordsResponseData.DeleteRecordsTopicResultCollection(mergedResponseStatus.groupBy(_._1.topic).map { case (topic, partitionMap) => {
            new DeleteRecordsTopicResult()
              .setName(topic)
              .setPartitions(new DeleteRecordsResponseData.DeleteRecordsPartitionResultCollection(partitionMap.map { case (topicPartition, partitionResult) => {
                new DeleteRecordsPartitionResult().setPartitionIndex(topicPartition.partition)
                  .setLowWatermark(partitionResult.lowWatermark)
                  .setErrorCode(partitionResult.errorCode)
              }
              }.toList.asJava.iterator()))
          }
          }.toList.asJava.iterator()))))
    }

    if (authorizedForDeleteTopicOffsets.isEmpty)
      sendResponseCallback(Map.empty)
    else {
      // call the replica manager to append messages to the replicas
      replicaManager.deleteRecords(
        deleteRecordsRequest.data.timeoutMs.toLong,
        authorizedForDeleteTopicOffsets,
        sendResponseCallback)
    }
  }

  def handleInitProducerIdRequest(request: RequestChannel.Request, requestLocal: RequestLocal): Unit = {
    val initProducerIdRequest = request.body[InitProducerIdRequest]
    val transactionalId = initProducerIdRequest.data.transactionalId

    if (transactionalId != null) {
      if (!authHelper.authorize(request.context, WRITE, TRANSACTIONAL_ID, transactionalId)) {
        requestHelper.sendErrorResponseMaybeThrottle(request, Errors.TRANSACTIONAL_ID_AUTHORIZATION_FAILED.exception)
        return
      }
    } else if (!authHelper.authorize(request.context, IDEMPOTENT_WRITE, CLUSTER, CLUSTER_NAME, true, false)
        && !authHelper.authorizeByResourceType(request.context, AclOperation.WRITE, ResourceType.TOPIC)) {
      requestHelper.sendErrorResponseMaybeThrottle(request, Errors.CLUSTER_AUTHORIZATION_FAILED.exception)
      return
    }

    def sendResponseCallback(result: InitProducerIdResult): Unit = {
      def createResponse(requestThrottleMs: Int): AbstractResponse = {
        val finalError =
          if (initProducerIdRequest.version < 4 && result.error == Errors.PRODUCER_FENCED) {
            // For older clients, they could not understand the new PRODUCER_FENCED error code,
            // so we need to return the INVALID_PRODUCER_EPOCH to have the same client handling logic.
            Errors.INVALID_PRODUCER_EPOCH
          } else {
            result.error
          }
        val responseData = new InitProducerIdResponseData()
          .setProducerId(result.producerId)
          .setProducerEpoch(result.producerEpoch)
          .setThrottleTimeMs(requestThrottleMs)
          .setErrorCode(finalError.code)
        val responseBody = new InitProducerIdResponse(responseData)
        trace(s"Completed $transactionalId's InitProducerIdRequest with result $result from client ${request.header.clientId}.")
        responseBody
      }
      requestHelper.sendResponseMaybeThrottle(request, createResponse)
    }

    val producerIdAndEpoch = (initProducerIdRequest.data.producerId, initProducerIdRequest.data.producerEpoch) match {
      case (RecordBatch.NO_PRODUCER_ID, RecordBatch.NO_PRODUCER_EPOCH) => Right(None)
      case (RecordBatch.NO_PRODUCER_ID, _) | (_, RecordBatch.NO_PRODUCER_EPOCH) => Left(Errors.INVALID_REQUEST)
      case (_, _) => Right(Some(new ProducerIdAndEpoch(initProducerIdRequest.data.producerId, initProducerIdRequest.data.producerEpoch)))
    }

    producerIdAndEpoch match {
      case Right(producerIdAndEpoch) => txnCoordinator.handleInitProducerId(transactionalId, initProducerIdRequest.data.transactionTimeoutMs,
        producerIdAndEpoch, sendResponseCallback, requestLocal)
      case Left(error) => requestHelper.sendErrorResponseMaybeThrottle(request, error.exception)
    }
  }

  def handleEndTxnRequest(request: RequestChannel.Request, requestLocal: RequestLocal): Unit = {
    ensureInterBrokerVersion(KAFKA_0_11_0_IV0)
    val endTxnRequest = request.body[EndTxnRequest]
    val transactionalId = endTxnRequest.data.transactionalId

    if (authHelper.authorize(request.context, WRITE, TRANSACTIONAL_ID, transactionalId)) {
      def sendResponseCallback(error: Errors): Unit = {
        def createResponse(requestThrottleMs: Int): AbstractResponse = {
          val finalError =
            if (endTxnRequest.version < 2 && error == Errors.PRODUCER_FENCED) {
              // For older clients, they could not understand the new PRODUCER_FENCED error code,
              // so we need to return the INVALID_PRODUCER_EPOCH to have the same client handling logic.
              Errors.INVALID_PRODUCER_EPOCH
            } else {
              error
            }
          val responseBody = new EndTxnResponse(new EndTxnResponseData()
            .setErrorCode(finalError.code)
            .setThrottleTimeMs(requestThrottleMs))
          trace(s"Completed ${endTxnRequest.data.transactionalId}'s EndTxnRequest " +
            s"with committed: ${endTxnRequest.data.committed}, " +
            s"errors: $error from client ${request.header.clientId}.")
          responseBody
        }
        requestHelper.sendResponseMaybeThrottle(request, createResponse)
      }

      txnCoordinator.handleEndTransaction(endTxnRequest.data.transactionalId,
        endTxnRequest.data.producerId,
        endTxnRequest.data.producerEpoch,
        endTxnRequest.result(),
        sendResponseCallback,
        requestLocal)
    } else
      requestHelper.sendResponseMaybeThrottle(request, requestThrottleMs =>
        new EndTxnResponse(new EndTxnResponseData()
          .setErrorCode(Errors.TRANSACTIONAL_ID_AUTHORIZATION_FAILED.code)
          .setThrottleTimeMs(requestThrottleMs))
      )
  }

  def handleWriteTxnMarkersRequest(request: RequestChannel.Request, requestLocal: RequestLocal): Unit = {
    ensureInterBrokerVersion(KAFKA_0_11_0_IV0)
    authHelper.authorizeClusterOperation(request, CLUSTER_ACTION)
    val writeTxnMarkersRequest = request.body[WriteTxnMarkersRequest]
    val errors = new ConcurrentHashMap[java.lang.Long, util.Map[TopicPartition, Errors]]()
    val markers = writeTxnMarkersRequest.markers
    val numAppends = new AtomicInteger(markers.size)

    if (numAppends.get == 0) {
      requestHelper.sendResponseExemptThrottle(request, new WriteTxnMarkersResponse(errors))
      return
    }

    def updateErrors(producerId: Long, currentErrors: ConcurrentHashMap[TopicPartition, Errors]): Unit = {
      val previousErrors = errors.putIfAbsent(producerId, currentErrors)
      if (previousErrors != null)
        previousErrors.putAll(currentErrors)
    }

    /**
      * This is the call back invoked when a log append of transaction markers succeeds. This can be called multiple
      * times when handling a single WriteTxnMarkersRequest because there is one append per TransactionMarker in the
      * request, so there could be multiple appends of markers to the log. The final response will be sent only
      * after all appends have returned.
      */
    def maybeSendResponseCallback(producerId: Long, result: TransactionResult)(responseStatus: Map[TopicPartition, PartitionResponse]): Unit = {
      trace(s"End transaction marker append for producer id $producerId completed with status: $responseStatus")
      val currentErrors = new ConcurrentHashMap[TopicPartition, Errors](responseStatus.map { case (k, v) => k -> v.error }.asJava)
      updateErrors(producerId, currentErrors)
      val successfulOffsetsPartitions = responseStatus.filter { case (topicPartition, partitionResponse) =>
        topicPartition.topic == GROUP_METADATA_TOPIC_NAME && partitionResponse.error == Errors.NONE
      }.keys

      if (successfulOffsetsPartitions.nonEmpty) {
        // as soon as the end transaction marker has been written for a transactional offset commit,
        // call to the group coordinator to materialize the offsets into the cache
        try {
          groupCoordinator.scheduleHandleTxnCompletion(producerId, successfulOffsetsPartitions, result)
        } catch {
          case e: Exception =>
            error(s"Received an exception while trying to update the offsets cache on transaction marker append", e)
            val updatedErrors = new ConcurrentHashMap[TopicPartition, Errors]()
            successfulOffsetsPartitions.foreach(updatedErrors.put(_, Errors.UNKNOWN_SERVER_ERROR))
            updateErrors(producerId, updatedErrors)
        }
      }

      if (numAppends.decrementAndGet() == 0)
        requestHelper.sendResponseExemptThrottle(request, new WriteTxnMarkersResponse(errors))
    }

    // TODO: The current append API makes doing separate writes per producerId a little easier, but it would
    // be nice to have only one append to the log. This requires pushing the building of the control records
    // into Log so that we only append those having a valid producer epoch, and exposing a new appendControlRecord
    // API in ReplicaManager. For now, we've done the simpler approach
    var skippedMarkers = 0
    for (marker <- markers.asScala) {
      val producerId = marker.producerId
      val partitionsWithCompatibleMessageFormat = new mutable.ArrayBuffer[TopicPartition]

      val currentErrors = new ConcurrentHashMap[TopicPartition, Errors]()
      marker.partitions.forEach { partition =>
        replicaManager.getMagic(partition) match {
          case Some(magic) =>
            if (magic < RecordBatch.MAGIC_VALUE_V2)
              currentErrors.put(partition, Errors.UNSUPPORTED_FOR_MESSAGE_FORMAT)
            else
              partitionsWithCompatibleMessageFormat += partition
          case None =>
            currentErrors.put(partition, Errors.UNKNOWN_TOPIC_OR_PARTITION)
        }
      }

      if (!currentErrors.isEmpty)
        updateErrors(producerId, currentErrors)

      if (partitionsWithCompatibleMessageFormat.isEmpty) {
        numAppends.decrementAndGet()
        skippedMarkers += 1
      } else {
        val controlRecords = partitionsWithCompatibleMessageFormat.map { partition =>
          val controlRecordType = marker.transactionResult match {
            case TransactionResult.COMMIT => ControlRecordType.COMMIT
            case TransactionResult.ABORT => ControlRecordType.ABORT
          }
          val endTxnMarker = new EndTransactionMarker(controlRecordType, marker.coordinatorEpoch)
          partition -> MemoryRecords.withEndTransactionMarker(producerId, marker.producerEpoch, endTxnMarker)
        }.toMap

        replicaManager.appendRecords(
          timeout = config.requestTimeoutMs.toLong,
          requiredAcks = -1,
          internalTopicsAllowed = true,
          origin = AppendOrigin.Coordinator,
          entriesPerPartition = controlRecords,
          requestLocal = requestLocal,
          responseCallback = maybeSendResponseCallback(producerId, marker.transactionResult))
      }
    }

    // No log appends were written as all partitions had incorrect log format
    // so we need to send the error response
    if (skippedMarkers == markers.size)
      requestHelper.sendResponseExemptThrottle(request, new WriteTxnMarkersResponse(errors))
  }

  def ensureInterBrokerVersion(version: ApiVersion): Unit = {
    if (config.interBrokerProtocolVersion < version)
      throw new UnsupportedVersionException(s"inter.broker.protocol.version: ${config.interBrokerProtocolVersion.version} is less than the required version: ${version.version}")
  }

  def handleAddPartitionToTxnRequest(request: RequestChannel.Request, requestLocal: RequestLocal): Unit = {
    ensureInterBrokerVersion(KAFKA_0_11_0_IV0)
    val addPartitionsToTxnRequest = request.body[AddPartitionsToTxnRequest]
    val transactionalId = addPartitionsToTxnRequest.data.transactionalId
    val partitionsToAdd = addPartitionsToTxnRequest.partitions.asScala
    if (!authHelper.authorize(request.context, WRITE, TRANSACTIONAL_ID, transactionalId))
      requestHelper.sendResponseMaybeThrottle(request, requestThrottleMs =>
        addPartitionsToTxnRequest.getErrorResponse(requestThrottleMs, Errors.TRANSACTIONAL_ID_AUTHORIZATION_FAILED.exception))
    else {
      val unauthorizedTopicErrors = mutable.Map[TopicPartition, Errors]()
      val nonExistingTopicErrors = mutable.Map[TopicPartition, Errors]()
      val authorizedPartitions = mutable.Set[TopicPartition]()

      val authorizedTopics = authHelper.filterByAuthorized(request.context, WRITE, TOPIC,
        partitionsToAdd.filterNot(tp => Topic.isInternal(tp.topic)))(_.topic)
      for (topicPartition <- partitionsToAdd) {
        if (!authorizedTopics.contains(topicPartition.topic))
          unauthorizedTopicErrors += topicPartition -> Errors.TOPIC_AUTHORIZATION_FAILED
        else if (!metadataCache.contains(topicPartition))
          nonExistingTopicErrors += topicPartition -> Errors.UNKNOWN_TOPIC_OR_PARTITION
        else
          authorizedPartitions.add(topicPartition)
      }

      if (unauthorizedTopicErrors.nonEmpty || nonExistingTopicErrors.nonEmpty) {
        // Any failed partition check causes the entire request to fail. We send the appropriate error codes for the
        // partitions which failed, and an 'OPERATION_NOT_ATTEMPTED' error code for the partitions which succeeded
        // the authorization check to indicate that they were not added to the transaction.
        val partitionErrors = unauthorizedTopicErrors ++ nonExistingTopicErrors ++
          authorizedPartitions.map(_ -> Errors.OPERATION_NOT_ATTEMPTED)
        requestHelper.sendResponseMaybeThrottle(request, requestThrottleMs =>
          new AddPartitionsToTxnResponse(requestThrottleMs, partitionErrors.asJava))
      } else {
        def sendResponseCallback(error: Errors): Unit = {
          def createResponse(requestThrottleMs: Int): AbstractResponse = {
            val finalError =
              if (addPartitionsToTxnRequest.version < 2 && error == Errors.PRODUCER_FENCED) {
                // For older clients, they could not understand the new PRODUCER_FENCED error code,
                // so we need to return the old INVALID_PRODUCER_EPOCH to have the same client handling logic.
                Errors.INVALID_PRODUCER_EPOCH
              } else {
                error
              }

            val responseBody: AddPartitionsToTxnResponse = new AddPartitionsToTxnResponse(requestThrottleMs,
              partitionsToAdd.map { tp => (tp, finalError) }.toMap.asJava)
            trace(s"Completed $transactionalId's AddPartitionsToTxnRequest with partitions $partitionsToAdd: errors: $error from client ${request.header.clientId}")
            responseBody
          }

          requestHelper.sendResponseMaybeThrottle(request, createResponse)
        }

        txnCoordinator.handleAddPartitionsToTransaction(transactionalId,
          addPartitionsToTxnRequest.data.producerId,
          addPartitionsToTxnRequest.data.producerEpoch,
          authorizedPartitions,
          sendResponseCallback,
          requestLocal)
      }
    }
  }

  def handleAddOffsetsToTxnRequest(request: RequestChannel.Request, requestLocal: RequestLocal): Unit = {
    ensureInterBrokerVersion(KAFKA_0_11_0_IV0)
    val addOffsetsToTxnRequest = request.body[AddOffsetsToTxnRequest]
    val transactionalId = addOffsetsToTxnRequest.data.transactionalId
    val groupId = addOffsetsToTxnRequest.data.groupId
    val offsetTopicPartition = new TopicPartition(GROUP_METADATA_TOPIC_NAME, groupCoordinator.partitionFor(groupId))

    if (!authHelper.authorize(request.context, WRITE, TRANSACTIONAL_ID, transactionalId))
      requestHelper.sendResponseMaybeThrottle(request, requestThrottleMs =>
        new AddOffsetsToTxnResponse(new AddOffsetsToTxnResponseData()
          .setErrorCode(Errors.TRANSACTIONAL_ID_AUTHORIZATION_FAILED.code)
          .setThrottleTimeMs(requestThrottleMs)))
    else if (!authHelper.authorize(request.context, READ, GROUP, groupId))
      requestHelper.sendResponseMaybeThrottle(request, requestThrottleMs =>
        new AddOffsetsToTxnResponse(new AddOffsetsToTxnResponseData()
          .setErrorCode(Errors.GROUP_AUTHORIZATION_FAILED.code)
          .setThrottleTimeMs(requestThrottleMs))
      )
    else {
      def sendResponseCallback(error: Errors): Unit = {
        def createResponse(requestThrottleMs: Int): AbstractResponse = {
          val finalError =
            if (addOffsetsToTxnRequest.version < 2 && error == Errors.PRODUCER_FENCED) {
              // For older clients, they could not understand the new PRODUCER_FENCED error code,
              // so we need to return the old INVALID_PRODUCER_EPOCH to have the same client handling logic.
              Errors.INVALID_PRODUCER_EPOCH
            } else {
              error
            }

          val responseBody: AddOffsetsToTxnResponse = new AddOffsetsToTxnResponse(
            new AddOffsetsToTxnResponseData()
              .setErrorCode(finalError.code)
              .setThrottleTimeMs(requestThrottleMs))
          trace(s"Completed $transactionalId's AddOffsetsToTxnRequest for group $groupId on partition " +
            s"$offsetTopicPartition: errors: $error from client ${request.header.clientId}")
          responseBody
        }
        requestHelper.sendResponseMaybeThrottle(request, createResponse)
      }

      txnCoordinator.handleAddPartitionsToTransaction(transactionalId,
        addOffsetsToTxnRequest.data.producerId,
        addOffsetsToTxnRequest.data.producerEpoch,
        Set(offsetTopicPartition),
        sendResponseCallback,
        requestLocal)
    }
  }

  def handleTxnOffsetCommitRequest(request: RequestChannel.Request, requestLocal: RequestLocal): Unit = {
    ensureInterBrokerVersion(KAFKA_0_11_0_IV0)
    val header = request.header
    val txnOffsetCommitRequest = request.body[TxnOffsetCommitRequest]

    // authorize for the transactionalId and the consumer group. Note that we skip producerId authorization
    // since it is implied by transactionalId authorization
    if (!authHelper.authorize(request.context, WRITE, TRANSACTIONAL_ID, txnOffsetCommitRequest.data.transactionalId))
      requestHelper.sendErrorResponseMaybeThrottle(request, Errors.TRANSACTIONAL_ID_AUTHORIZATION_FAILED.exception)
    else if (!authHelper.authorize(request.context, READ, GROUP, txnOffsetCommitRequest.data.groupId))
      requestHelper.sendErrorResponseMaybeThrottle(request, Errors.GROUP_AUTHORIZATION_FAILED.exception)
    else {
      val unauthorizedTopicErrors = mutable.Map[TopicPartition, Errors]()
      val nonExistingTopicErrors = mutable.Map[TopicPartition, Errors]()
      val authorizedTopicCommittedOffsets = mutable.Map[TopicPartition, TxnOffsetCommitRequest.CommittedOffset]()
      val committedOffsets = txnOffsetCommitRequest.offsets.asScala
      val authorizedTopics = authHelper.filterByAuthorized(request.context, READ, TOPIC, committedOffsets)(_._1.topic)

      for ((topicPartition, commitedOffset) <- committedOffsets) {
        if (!authorizedTopics.contains(topicPartition.topic))
          unauthorizedTopicErrors += topicPartition -> Errors.TOPIC_AUTHORIZATION_FAILED
        else if (!metadataCache.contains(topicPartition))
          nonExistingTopicErrors += topicPartition -> Errors.UNKNOWN_TOPIC_OR_PARTITION
        else
          authorizedTopicCommittedOffsets += (topicPartition -> commitedOffset)
      }

      // the callback for sending an offset commit response
      def sendResponseCallback(authorizedTopicErrors: Map[TopicPartition, Errors]): Unit = {
        val combinedCommitStatus = mutable.Map() ++= authorizedTopicErrors ++= unauthorizedTopicErrors ++= nonExistingTopicErrors
        if (isDebugEnabled)
          combinedCommitStatus.forKeyValue { (topicPartition, error) =>
            if (error != Errors.NONE) {
              debug(s"TxnOffsetCommit with correlation id ${header.correlationId} from client ${header.clientId} " +
                s"on partition $topicPartition failed due to ${error.exceptionName}")
            }
          }

        // We need to replace COORDINATOR_LOAD_IN_PROGRESS with COORDINATOR_NOT_AVAILABLE
        // for older producer client from 0.11 to prior 2.0, which could potentially crash due
        // to unexpected loading error. This bug is fixed later by KAFKA-7296. Clients using
        // txn commit protocol >= 2 (version 2.3 and onwards) are guaranteed to have
        // the fix to check for the loading error.
        if (txnOffsetCommitRequest.version < 2) {
          combinedCommitStatus ++= combinedCommitStatus.collect {
            case (tp, error) if error == Errors.COORDINATOR_LOAD_IN_PROGRESS => tp -> Errors.COORDINATOR_NOT_AVAILABLE
          }
        }

        requestHelper.sendResponseMaybeThrottle(request, requestThrottleMs =>
          new TxnOffsetCommitResponse(requestThrottleMs, combinedCommitStatus.asJava))
      }

      if (authorizedTopicCommittedOffsets.isEmpty)
        sendResponseCallback(Map.empty)
      else {
        val offsetMetadata = convertTxnOffsets(authorizedTopicCommittedOffsets.toMap)
        groupCoordinator.handleTxnCommitOffsets(
          txnOffsetCommitRequest.data.groupId,
          txnOffsetCommitRequest.data.producerId,
          txnOffsetCommitRequest.data.producerEpoch,
          txnOffsetCommitRequest.data.memberId,
          Option(txnOffsetCommitRequest.data.groupInstanceId),
          txnOffsetCommitRequest.data.generationId,
          offsetMetadata,
          sendResponseCallback,
          requestLocal)
      }
    }
  }

  private def convertTxnOffsets(offsetsMap: immutable.Map[TopicPartition, TxnOffsetCommitRequest.CommittedOffset]): immutable.Map[TopicPartition, OffsetAndMetadata] = {
    val currentTimestamp = time.milliseconds
    offsetsMap.map { case (topicPartition, partitionData) =>
      val metadata = if (partitionData.metadata == null) OffsetAndMetadata.NoMetadata else partitionData.metadata
      topicPartition -> new OffsetAndMetadata(
        offset = partitionData.offset,
        leaderEpoch = partitionData.leaderEpoch,
        metadata = metadata,
        commitTimestamp = currentTimestamp,
        expireTimestamp = None)
    }
  }

  def handleDescribeAcls(request: RequestChannel.Request): Unit = {
    aclApis.handleDescribeAcls(request)
  }

  def handleCreateAcls(request: RequestChannel.Request): Unit = {
    metadataSupport.requireZkOrThrow(KafkaApis.shouldAlwaysForward(request))
    aclApis.handleCreateAcls(request)
  }

  def handleDeleteAcls(request: RequestChannel.Request): Unit = {
    metadataSupport.requireZkOrThrow(KafkaApis.shouldAlwaysForward(request))
    aclApis.handleDeleteAcls(request)
  }

  def handleOffsetForLeaderEpochRequest(request: RequestChannel.Request): Unit = {
    val offsetForLeaderEpoch = request.body[OffsetsForLeaderEpochRequest]
    val topics = offsetForLeaderEpoch.data.topics.asScala.toSeq

    // The OffsetsForLeaderEpoch API was initially only used for inter-broker communication and required
    // cluster permission. With KIP-320, the consumer now also uses this API to check for log truncation
    // following a leader change, so we also allow topic describe permission.
    val (authorizedTopics, unauthorizedTopics) =
      if (authHelper.authorize(request.context, CLUSTER_ACTION, CLUSTER, CLUSTER_NAME, logIfDenied = false))
        (topics, Seq.empty[OffsetForLeaderTopic])
      else authHelper.partitionSeqByAuthorized(request.context, DESCRIBE, TOPIC, topics)(_.topic)

    val endOffsetsForAuthorizedPartitions = replicaManager.lastOffsetForLeaderEpoch(authorizedTopics)
    val endOffsetsForUnauthorizedPartitions = unauthorizedTopics.map { offsetForLeaderTopic =>
      val partitions = offsetForLeaderTopic.partitions.asScala.map { offsetForLeaderPartition =>
        new EpochEndOffset()
          .setPartition(offsetForLeaderPartition.partition)
          .setErrorCode(Errors.TOPIC_AUTHORIZATION_FAILED.code)
      }

      new OffsetForLeaderTopicResult()
        .setTopic(offsetForLeaderTopic.topic)
        .setPartitions(partitions.toList.asJava)
    }

    val endOffsetsForAllTopics = new OffsetForLeaderTopicResultCollection(
      (endOffsetsForAuthorizedPartitions ++ endOffsetsForUnauthorizedPartitions).asJava.iterator
    )

    requestHelper.sendResponseMaybeThrottle(request, requestThrottleMs =>
      new OffsetsForLeaderEpochResponse(new OffsetForLeaderEpochResponseData()
        .setThrottleTimeMs(requestThrottleMs)
        .setTopics(endOffsetsForAllTopics)))
  }

  def handleAlterConfigsRequest(request: RequestChannel.Request): Unit = {
    val zkSupport = metadataSupport.requireZkOrThrow(KafkaApis.shouldAlwaysForward(request))
    val alterConfigsRequest = request.body[AlterConfigsRequest]
    val (authorizedResources, unauthorizedResources) = alterConfigsRequest.configs.asScala.toMap.partition { case (resource, _) =>
      resource.`type` match {
        case ConfigResource.Type.BROKER_LOGGER =>
          throw new InvalidRequestException(s"AlterConfigs is deprecated and does not support the resource type ${ConfigResource.Type.BROKER_LOGGER}")
        case ConfigResource.Type.BROKER =>
          authHelper.authorize(request.context, ALTER_CONFIGS, CLUSTER, CLUSTER_NAME)
        case ConfigResource.Type.TOPIC =>
          authHelper.authorize(request.context, ALTER_CONFIGS, TOPIC, resource.name)
        case rt => throw new InvalidRequestException(s"Unexpected resource type $rt")
      }
    }
    val authorizedResult = zkSupport.adminManager.alterConfigs(authorizedResources, alterConfigsRequest.validateOnly)
    val unauthorizedResult = unauthorizedResources.keys.map { resource =>
      resource -> configsAuthorizationApiError(resource)
    }

    def responseCallback(requestThrottleMs: Int): AlterConfigsResponse = {
      val data = new AlterConfigsResponseData()
        .setThrottleTimeMs(requestThrottleMs)
      (authorizedResult ++ unauthorizedResult).foreach { case (resource, error) =>
        data.responses().add(new AlterConfigsResourceResponse()
          .setErrorCode(error.error.code)
          .setErrorMessage(error.message)
          .setResourceName(resource.name)
          .setResourceType(resource.`type`.id))
      }
      new AlterConfigsResponse(data)
    }
    requestHelper.sendResponseMaybeThrottle(request, responseCallback)
  }

  def handleAlterPartitionReassignmentsRequest(request: RequestChannel.Request): Unit = {
    val zkSupport = metadataSupport.requireZkOrThrow(KafkaApis.shouldAlwaysForward(request))
    authHelper.authorizeClusterOperation(request, ALTER)
    val alterPartitionReassignmentsRequest = request.body[AlterPartitionReassignmentsRequest]

    def sendResponseCallback(result: Either[Map[TopicPartition, ApiError], ApiError]): Unit = {
      val responseData = result match {
        case Right(topLevelError) =>
          new AlterPartitionReassignmentsResponseData().setErrorMessage(topLevelError.message).setErrorCode(topLevelError.error.code)

        case Left(assignments) =>
          val topicResponses = assignments.groupBy(_._1.topic).map {
            case (topic, reassignmentsByTp) =>
              val partitionResponses = reassignmentsByTp.map {
                case (topicPartition, error) =>
                  new ReassignablePartitionResponse().setPartitionIndex(topicPartition.partition)
                    .setErrorCode(error.error.code).setErrorMessage(error.message)
              }
              new ReassignableTopicResponse().setName(topic).setPartitions(partitionResponses.toList.asJava)
          }
          new AlterPartitionReassignmentsResponseData().setResponses(topicResponses.toList.asJava)
      }

      requestHelper.sendResponseMaybeThrottle(request, requestThrottleMs =>
        new AlterPartitionReassignmentsResponse(responseData.setThrottleTimeMs(requestThrottleMs))
      )
    }

    val reassignments = alterPartitionReassignmentsRequest.data.topics.asScala.flatMap {
      reassignableTopic => reassignableTopic.partitions.asScala.map {
        reassignablePartition =>
          val tp = new TopicPartition(reassignableTopic.name, reassignablePartition.partitionIndex)
          if (reassignablePartition.replicas == null)
            tp -> None // revert call
          else
            tp -> Some(reassignablePartition.replicas.asScala.map(_.toInt))
      }
    }.toMap

    zkSupport.controller.alterPartitionReassignments(reassignments, sendResponseCallback)
  }

  def handleListPartitionReassignmentsRequest(request: RequestChannel.Request): Unit = {
    val zkSupport = metadataSupport.requireZkOrThrow(KafkaApis.notYetSupported(request))
    authHelper.authorizeClusterOperation(request, DESCRIBE)
    val listPartitionReassignmentsRequest = request.body[ListPartitionReassignmentsRequest]

    def sendResponseCallback(result: Either[Map[TopicPartition, ReplicaAssignment], ApiError]): Unit = {
      val responseData = result match {
        case Right(error) => new ListPartitionReassignmentsResponseData().setErrorMessage(error.message).setErrorCode(error.error.code)

        case Left(assignments) =>
          val topicReassignments = assignments.groupBy(_._1.topic).map {
            case (topic, reassignmentsByTp) =>
              val partitionReassignments = reassignmentsByTp.map {
                case (topicPartition, assignment) =>
                  new ListPartitionReassignmentsResponseData.OngoingPartitionReassignment()
                    .setPartitionIndex(topicPartition.partition)
                    .setAddingReplicas(assignment.addingReplicas.toList.asJava.asInstanceOf[java.util.List[java.lang.Integer]])
                    .setRemovingReplicas(assignment.removingReplicas.toList.asJava.asInstanceOf[java.util.List[java.lang.Integer]])
                    .setReplicas(assignment.replicas.toList.asJava.asInstanceOf[java.util.List[java.lang.Integer]])
              }.toList

              new ListPartitionReassignmentsResponseData.OngoingTopicReassignment().setName(topic)
                .setPartitions(partitionReassignments.asJava)
          }.toList

          new ListPartitionReassignmentsResponseData().setTopics(topicReassignments.asJava)
      }

      requestHelper.sendResponseMaybeThrottle(request, requestThrottleMs =>
        new ListPartitionReassignmentsResponse(responseData.setThrottleTimeMs(requestThrottleMs))
      )
    }

    val partitionsOpt = listPartitionReassignmentsRequest.data.topics match {
      case topics: Any =>
        Some(topics.iterator().asScala.flatMap { topic =>
          topic.partitionIndexes.iterator().asScala
            .map { tp => new TopicPartition(topic.name(), tp) }
        }.toSet)
      case _ => None
    }

    zkSupport.controller.listPartitionReassignments(partitionsOpt, sendResponseCallback)
  }

  private def configsAuthorizationApiError(resource: ConfigResource): ApiError = {
    val error = resource.`type` match {
      case ConfigResource.Type.BROKER | ConfigResource.Type.BROKER_LOGGER => Errors.CLUSTER_AUTHORIZATION_FAILED
      case ConfigResource.Type.TOPIC => Errors.TOPIC_AUTHORIZATION_FAILED
      case rt => throw new InvalidRequestException(s"Unexpected resource type $rt for resource ${resource.name}")
    }
    new ApiError(error, null)
  }

  def handleIncrementalAlterConfigsRequest(request: RequestChannel.Request): Unit = {
    val zkSupport = metadataSupport.requireZkOrThrow(KafkaApis.shouldAlwaysForward(request))
    val alterConfigsRequest = request.body[IncrementalAlterConfigsRequest]

    val configs = alterConfigsRequest.data.resources.iterator.asScala.map { alterConfigResource =>
      val configResource = new ConfigResource(ConfigResource.Type.forId(alterConfigResource.resourceType),
        alterConfigResource.resourceName)
      configResource -> alterConfigResource.configs.iterator.asScala.map {
        alterConfig => new AlterConfigOp(new ConfigEntry(alterConfig.name, alterConfig.value),
          OpType.forId(alterConfig.configOperation))
      }.toBuffer
    }.toMap

    val (authorizedResources, unauthorizedResources) = configs.partition { case (resource, _) =>
      resource.`type` match {
        case ConfigResource.Type.BROKER | ConfigResource.Type.BROKER_LOGGER =>
          authHelper.authorize(request.context, ALTER_CONFIGS, CLUSTER, CLUSTER_NAME)
        case ConfigResource.Type.TOPIC =>
          authHelper.authorize(request.context, ALTER_CONFIGS, TOPIC, resource.name)
        case rt => throw new InvalidRequestException(s"Unexpected resource type $rt")
      }
    }

    val authorizedResult = zkSupport.adminManager.incrementalAlterConfigs(authorizedResources, alterConfigsRequest.data.validateOnly)
    val unauthorizedResult = unauthorizedResources.keys.map { resource =>
      resource -> configsAuthorizationApiError(resource)
    }

    requestHelper.sendResponseMaybeThrottle(request, requestThrottleMs => new IncrementalAlterConfigsResponse(
      requestThrottleMs, (authorizedResult ++ unauthorizedResult).asJava))
  }

  def handleDescribeConfigsRequest(request: RequestChannel.Request): Unit = {
    val describeConfigsRequest = request.body[DescribeConfigsRequest]
    val (authorizedResources, unauthorizedResources) = describeConfigsRequest.data.resources.asScala.partition { resource =>
      ConfigResource.Type.forId(resource.resourceType) match {
        case ConfigResource.Type.BROKER | ConfigResource.Type.BROKER_LOGGER =>
          authHelper.authorize(request.context, DESCRIBE_CONFIGS, CLUSTER, CLUSTER_NAME)
        case ConfigResource.Type.TOPIC =>
          authHelper.authorize(request.context, DESCRIBE_CONFIGS, TOPIC, resource.resourceName)
        case rt => throw new InvalidRequestException(s"Unexpected resource type $rt for resource ${resource.resourceName}")
      }
    }
    val authorizedConfigs = configHelper.describeConfigs(authorizedResources.toList, describeConfigsRequest.data.includeSynonyms, describeConfigsRequest.data.includeDocumentation)
    val unauthorizedConfigs = unauthorizedResources.map { resource =>
      val error = ConfigResource.Type.forId(resource.resourceType) match {
        case ConfigResource.Type.BROKER | ConfigResource.Type.BROKER_LOGGER => Errors.CLUSTER_AUTHORIZATION_FAILED
        case ConfigResource.Type.TOPIC => Errors.TOPIC_AUTHORIZATION_FAILED
        case rt => throw new InvalidRequestException(s"Unexpected resource type $rt for resource ${resource.resourceName}")
      }
      new DescribeConfigsResponseData.DescribeConfigsResult().setErrorCode(error.code)
        .setErrorMessage(error.message)
        .setConfigs(Collections.emptyList[DescribeConfigsResponseData.DescribeConfigsResourceResult])
        .setResourceName(resource.resourceName)
        .setResourceType(resource.resourceType)
    }

    requestHelper.sendResponseMaybeThrottle(request, requestThrottleMs =>
      new DescribeConfigsResponse(new DescribeConfigsResponseData().setThrottleTimeMs(requestThrottleMs)
        .setResults((authorizedConfigs ++ unauthorizedConfigs).asJava)))
  }

  def handleAlterReplicaLogDirsRequest(request: RequestChannel.Request): Unit = {
    val alterReplicaDirsRequest = request.body[AlterReplicaLogDirsRequest]
    if (authHelper.authorize(request.context, ALTER, CLUSTER, CLUSTER_NAME)) {
      val result = replicaManager.alterReplicaLogDirs(alterReplicaDirsRequest.partitionDirs.asScala)
      requestHelper.sendResponseMaybeThrottle(request, requestThrottleMs =>
        new AlterReplicaLogDirsResponse(new AlterReplicaLogDirsResponseData()
          .setResults(result.groupBy(_._1.topic).map {
            case (topic, errors) => new AlterReplicaLogDirsResponseData.AlterReplicaLogDirTopicResult()
              .setTopicName(topic)
              .setPartitions(errors.map {
                case (tp, error) => new AlterReplicaLogDirsResponseData.AlterReplicaLogDirPartitionResult()
                  .setPartitionIndex(tp.partition)
                  .setErrorCode(error.code)
              }.toList.asJava)
          }.toList.asJava)
          .setThrottleTimeMs(requestThrottleMs)))
    } else {
      requestHelper.sendResponseMaybeThrottle(request, requestThrottleMs =>
        alterReplicaDirsRequest.getErrorResponse(requestThrottleMs, Errors.CLUSTER_AUTHORIZATION_FAILED.exception))
    }
  }

  def handleDescribeLogDirsRequest(request: RequestChannel.Request): Unit = {
    val describeLogDirsDirRequest = request.body[DescribeLogDirsRequest]
    val logDirInfos = {
      if (authHelper.authorize(request.context, DESCRIBE, CLUSTER, CLUSTER_NAME)) {
        val partitions =
          if (describeLogDirsDirRequest.isAllTopicPartitions)
            replicaManager.logManager.allLogs.map(_.topicPartition).toSet
          else
            describeLogDirsDirRequest.data.topics.asScala.flatMap(
              logDirTopic => logDirTopic.partitions.asScala.map(partitionIndex =>
                new TopicPartition(logDirTopic.topic, partitionIndex))).toSet

        replicaManager.describeLogDirs(partitions)
      } else {
        List.empty[DescribeLogDirsResponseData.DescribeLogDirsResult]
      }
    }
    requestHelper.sendResponseMaybeThrottle(request, throttleTimeMs => new DescribeLogDirsResponse(new DescribeLogDirsResponseData()
      .setThrottleTimeMs(throttleTimeMs)
      .setResults(logDirInfos.asJava)))
  }

  def handleCreateTokenRequest(request: RequestChannel.Request): Unit = {
    metadataSupport.requireZkOrThrow(KafkaApis.shouldAlwaysForward(request))
    val createTokenRequest = request.body[CreateDelegationTokenRequest]

    // the callback for sending a create token response
    def sendResponseCallback(createResult: CreateTokenResult): Unit = {
      trace(s"Sending create token response for correlation id ${request.header.correlationId} " +
        s"to client ${request.header.clientId}.")
      requestHelper.sendResponseMaybeThrottle(request, requestThrottleMs =>
        CreateDelegationTokenResponse.prepareResponse(requestThrottleMs, createResult.error, request.context.principal, createResult.issueTimestamp,
          createResult.expiryTimestamp, createResult.maxTimestamp, createResult.tokenId, ByteBuffer.wrap(createResult.hmac)))
    }

    if (!allowTokenRequests(request))
      requestHelper.sendResponseMaybeThrottle(request, requestThrottleMs =>
        CreateDelegationTokenResponse.prepareResponse(requestThrottleMs, Errors.DELEGATION_TOKEN_REQUEST_NOT_ALLOWED, request.context.principal))
    else {
      val renewerList = createTokenRequest.data.renewers.asScala.toList.map(entry =>
        new KafkaPrincipal(entry.principalType, entry.principalName))

      if (renewerList.exists(principal => principal.getPrincipalType != KafkaPrincipal.USER_TYPE)) {
        requestHelper.sendResponseMaybeThrottle(request, requestThrottleMs =>
          CreateDelegationTokenResponse.prepareResponse(requestThrottleMs, Errors.INVALID_PRINCIPAL_TYPE, request.context.principal))
      }
      else {
        tokenManager.createToken(
          request.context.principal,
          renewerList,
          createTokenRequest.data.maxLifetimeMs,
          sendResponseCallback
        )
      }
    }
  }

  def handleRenewTokenRequest(request: RequestChannel.Request): Unit = {
    metadataSupport.requireZkOrThrow(KafkaApis.shouldAlwaysForward(request))
    val renewTokenRequest = request.body[RenewDelegationTokenRequest]

    // the callback for sending a renew token response
    def sendResponseCallback(error: Errors, expiryTimestamp: Long): Unit = {
      trace("Sending renew token response for correlation id %d to client %s."
        .format(request.header.correlationId, request.header.clientId))
      requestHelper.sendResponseMaybeThrottle(request, requestThrottleMs =>
        new RenewDelegationTokenResponse(
             new RenewDelegationTokenResponseData()
               .setThrottleTimeMs(requestThrottleMs)
               .setErrorCode(error.code)
               .setExpiryTimestampMs(expiryTimestamp)))
    }

    if (!allowTokenRequests(request))
      sendResponseCallback(Errors.DELEGATION_TOKEN_REQUEST_NOT_ALLOWED, DelegationTokenManager.ErrorTimestamp)
    else {
      tokenManager.renewToken(
        request.context.principal,
        ByteBuffer.wrap(renewTokenRequest.data.hmac),
        renewTokenRequest.data.renewPeriodMs,
        sendResponseCallback
      )
    }
  }

  def handleExpireTokenRequest(request: RequestChannel.Request): Unit = {
    metadataSupport.requireZkOrThrow(KafkaApis.shouldAlwaysForward(request))
    val expireTokenRequest = request.body[ExpireDelegationTokenRequest]

    // the callback for sending a expire token response
    def sendResponseCallback(error: Errors, expiryTimestamp: Long): Unit = {
      trace("Sending expire token response for correlation id %d to client %s."
        .format(request.header.correlationId, request.header.clientId))
      requestHelper.sendResponseMaybeThrottle(request, requestThrottleMs =>
        new ExpireDelegationTokenResponse(
            new ExpireDelegationTokenResponseData()
              .setThrottleTimeMs(requestThrottleMs)
              .setErrorCode(error.code)
              .setExpiryTimestampMs(expiryTimestamp)))
    }

    if (!allowTokenRequests(request))
      sendResponseCallback(Errors.DELEGATION_TOKEN_REQUEST_NOT_ALLOWED, DelegationTokenManager.ErrorTimestamp)
    else {
      tokenManager.expireToken(
        request.context.principal,
        expireTokenRequest.hmac(),
        expireTokenRequest.expiryTimePeriod(),
        sendResponseCallback
      )
    }
  }

  def handleDescribeTokensRequest(request: RequestChannel.Request): Unit = {
    val describeTokenRequest = request.body[DescribeDelegationTokenRequest]

    // the callback for sending a describe token response
    def sendResponseCallback(error: Errors, tokenDetails: List[DelegationToken]): Unit = {
      requestHelper.sendResponseMaybeThrottle(request, requestThrottleMs =>
        new DescribeDelegationTokenResponse(requestThrottleMs, error, tokenDetails.asJava))
      trace("Sending describe token response for correlation id %d to client %s."
        .format(request.header.correlationId, request.header.clientId))
    }

    if (!allowTokenRequests(request))
      sendResponseCallback(Errors.DELEGATION_TOKEN_REQUEST_NOT_ALLOWED, List.empty)
    else if (!config.tokenAuthEnabled)
      sendResponseCallback(Errors.DELEGATION_TOKEN_AUTH_DISABLED, List.empty)
    else {
      val requestPrincipal = request.context.principal

      if (describeTokenRequest.ownersListEmpty()) {
        sendResponseCallback(Errors.NONE, List())
      }
      else {
        val owners = if (describeTokenRequest.data.owners == null)
          None
        else
          Some(describeTokenRequest.data.owners.asScala.map(p => new KafkaPrincipal(p.principalType(), p.principalName)).toList)
        def authorizeToken(tokenId: String) = authHelper.authorize(request.context, DESCRIBE, DELEGATION_TOKEN, tokenId)
        def eligible(token: TokenInformation) = DelegationTokenManager.filterToken(requestPrincipal, owners, token, authorizeToken)
        val tokens = tokenManager.getTokens(eligible)
        sendResponseCallback(Errors.NONE, tokens)
      }
    }
  }

  def allowTokenRequests(request: RequestChannel.Request): Boolean = {
    val protocol = request.context.securityProtocol
    if (request.context.principal.tokenAuthenticated ||
      protocol == SecurityProtocol.PLAINTEXT ||
      // disallow requests from 1-way SSL
      (protocol == SecurityProtocol.SSL && request.context.principal == KafkaPrincipal.ANONYMOUS))
      false
    else
      true
  }

  def handleElectReplicaLeader(request: RequestChannel.Request): Unit = {
    val zkSupport = metadataSupport.requireZkOrThrow(KafkaApis.notYetSupported(request))

    val electionRequest = request.body[ElectLeadersRequest]

    def sendResponseCallback(
      error: ApiError
    )(
      results: Map[TopicPartition, ApiError]
    ): Unit = {
      requestHelper.sendResponseMaybeThrottle(request, requestThrottleMs => {
        val adjustedResults = if (electionRequest.data.topicPartitions == null) {
          /* When performing elections across all of the partitions we should only return
           * partitions for which there was an eleciton or resulted in an error. In other
           * words, partitions that didn't need election because they ready have the correct
           * leader are not returned to the client.
           */
          results.filter { case (_, error) =>
            error.error != Errors.ELECTION_NOT_NEEDED
          }
        } else results

        val electionResults = new util.ArrayList[ReplicaElectionResult]()
        adjustedResults
          .groupBy { case (tp, _) => tp.topic }
          .forKeyValue { (topic, ps) =>
            val electionResult = new ReplicaElectionResult()

            electionResult.setTopic(topic)
            ps.forKeyValue { (topicPartition, error) =>
              val partitionResult = new PartitionResult()
              partitionResult.setPartitionId(topicPartition.partition)
              partitionResult.setErrorCode(error.error.code)
              partitionResult.setErrorMessage(error.message)
              electionResult.partitionResult.add(partitionResult)
            }

            electionResults.add(electionResult)
          }

        new ElectLeadersResponse(
          requestThrottleMs,
          error.error.code,
          electionResults,
          electionRequest.version
        )
      })
    }

    if (!authHelper.authorize(request.context, ALTER, CLUSTER, CLUSTER_NAME)) {
      val error = new ApiError(Errors.CLUSTER_AUTHORIZATION_FAILED, null)
      val partitionErrors: Map[TopicPartition, ApiError] =
        electionRequest.topicPartitions.iterator.map(partition => partition -> error).toMap

      sendResponseCallback(error)(partitionErrors)
    } else {
      val partitions = if (electionRequest.data.topicPartitions == null) {
        metadataCache.getAllPartitions()
      } else {
        electionRequest.topicPartitions
      }

      replicaManager.electLeaders(
        zkSupport.controller,
        partitions,
        electionRequest.electionType,
        sendResponseCallback(ApiError.NONE),
        electionRequest.data.timeoutMs
      )
    }
  }

  def handleOffsetDeleteRequest(request: RequestChannel.Request, requestLocal: RequestLocal): Unit = {
    val offsetDeleteRequest = request.body[OffsetDeleteRequest]
    val groupId = offsetDeleteRequest.data.groupId

    if (authHelper.authorize(request.context, DELETE, GROUP, groupId)) {
      val topics = offsetDeleteRequest.data.topics.asScala
      val authorizedTopics = authHelper.filterByAuthorized(request.context, READ, TOPIC, topics)(_.name)

      val topicPartitionErrors = mutable.Map[TopicPartition, Errors]()
      val topicPartitions = mutable.ArrayBuffer[TopicPartition]()

      for (topic <- topics) {
        for (partition <- topic.partitions.asScala) {
          val tp = new TopicPartition(topic.name, partition.partitionIndex)
          if (!authorizedTopics.contains(topic.name))
            topicPartitionErrors(tp) = Errors.TOPIC_AUTHORIZATION_FAILED
          else if (!metadataCache.contains(tp))
            topicPartitionErrors(tp) = Errors.UNKNOWN_TOPIC_OR_PARTITION
          else
            topicPartitions += tp
        }
      }

      val (groupError, authorizedTopicPartitionsErrors) = groupCoordinator.handleDeleteOffsets(
        groupId, topicPartitions, requestLocal)

      topicPartitionErrors ++= authorizedTopicPartitionsErrors

      requestHelper.sendResponseMaybeThrottle(request, requestThrottleMs => {
        if (groupError != Errors.NONE)
          offsetDeleteRequest.getErrorResponse(requestThrottleMs, groupError)
        else {
          val topics = new OffsetDeleteResponseData.OffsetDeleteResponseTopicCollection
          topicPartitionErrors.groupBy(_._1.topic).forKeyValue { (topic, topicPartitions) =>
            val partitions = new OffsetDeleteResponseData.OffsetDeleteResponsePartitionCollection
            topicPartitions.forKeyValue { (topicPartition, error) =>
              partitions.add(
                new OffsetDeleteResponseData.OffsetDeleteResponsePartition()
                  .setPartitionIndex(topicPartition.partition)
                  .setErrorCode(error.code)
              )
            }
            topics.add(new OffsetDeleteResponseData.OffsetDeleteResponseTopic()
              .setName(topic)
              .setPartitions(partitions))
          }

          new OffsetDeleteResponse(new OffsetDeleteResponseData()
            .setTopics(topics)
            .setThrottleTimeMs(requestThrottleMs))
        }
      })
    } else {
      requestHelper.sendResponseMaybeThrottle(request, requestThrottleMs =>
        offsetDeleteRequest.getErrorResponse(requestThrottleMs, Errors.GROUP_AUTHORIZATION_FAILED))
    }
  }

  def handleDescribeClientQuotasRequest(request: RequestChannel.Request): Unit = {
    val describeClientQuotasRequest = request.body[DescribeClientQuotasRequest]

    if (!authHelper.authorize(request.context, DESCRIBE_CONFIGS, CLUSTER, CLUSTER_NAME)) {
      requestHelper.sendResponseMaybeThrottle(request, requestThrottleMs =>
        describeClientQuotasRequest.getErrorResponse(requestThrottleMs, Errors.CLUSTER_AUTHORIZATION_FAILED.exception))
    } else {
      metadataSupport match {
        case ZkSupport(adminManager, controller, zkClient, forwardingManager, metadataCache) =>
          val result = adminManager.describeClientQuotas(describeClientQuotasRequest.filter)

          val entriesData = result.iterator.map { case (quotaEntity, quotaValues) =>
            val entityData = quotaEntity.entries.asScala.iterator.map { case (entityType, entityName) =>
              new DescribeClientQuotasResponseData.EntityData()
                .setEntityType(entityType)
                .setEntityName(entityName)
            }.toBuffer

            val valueData = quotaValues.iterator.map { case (key, value) =>
              new DescribeClientQuotasResponseData.ValueData()
                .setKey(key)
                .setValue(value)
            }.toBuffer

            new DescribeClientQuotasResponseData.EntryData()
              .setEntity(entityData.asJava)
              .setValues(valueData.asJava)
          }.toBuffer

          requestHelper.sendResponseMaybeThrottle(request, requestThrottleMs =>
            new DescribeClientQuotasResponse(new DescribeClientQuotasResponseData()
              .setThrottleTimeMs(requestThrottleMs)
              .setEntries(entriesData.asJava)))
        case RaftSupport(fwdMgr, metadataCache, quotaCache) =>
          val result = quotaCache.describeClientQuotas(
            describeClientQuotasRequest.filter().components().asScala.toSeq,
            describeClientQuotasRequest.filter().strict())
          val resultAsJava = new util.HashMap[ClientQuotaEntity, util.Map[String, java.lang.Double]](result.size)
          result.foreach { case (entity, quotas) =>
            resultAsJava.put(entity, quotas.map { case (key, quota) => key -> Double.box(quota)}.asJava)
          }
          requestHelper.sendResponseMaybeThrottle(request, requestThrottleMs =>
            DescribeClientQuotasResponse.fromQuotaEntities(resultAsJava, requestThrottleMs)
          )
      }
    }
  }

  def handleAlterClientQuotasRequest(request: RequestChannel.Request): Unit = {
    val zkSupport = metadataSupport.requireZkOrThrow(KafkaApis.shouldAlwaysForward(request))
    val alterClientQuotasRequest = request.body[AlterClientQuotasRequest]

    if (authHelper.authorize(request.context, ALTER_CONFIGS, CLUSTER, CLUSTER_NAME)) {
      val result = zkSupport.adminManager.alterClientQuotas(alterClientQuotasRequest.entries.asScala,
        alterClientQuotasRequest.validateOnly)

      val entriesData = result.iterator.map { case (quotaEntity, apiError) =>
        val entityData = quotaEntity.entries.asScala.iterator.map { case (key, value) =>
          new AlterClientQuotasResponseData.EntityData()
            .setEntityType(key)
            .setEntityName(value)
        }.toBuffer

        new AlterClientQuotasResponseData.EntryData()
          .setErrorCode(apiError.error.code)
          .setErrorMessage(apiError.message)
          .setEntity(entityData.asJava)
      }.toBuffer

      requestHelper.sendResponseMaybeThrottle(request, requestThrottleMs =>
        new AlterClientQuotasResponse(new AlterClientQuotasResponseData()
          .setThrottleTimeMs(requestThrottleMs)
          .setEntries(entriesData.asJava)))
    } else {
      requestHelper.sendResponseMaybeThrottle(request, requestThrottleMs =>
        alterClientQuotasRequest.getErrorResponse(requestThrottleMs, Errors.CLUSTER_AUTHORIZATION_FAILED.exception))
    }
  }

  def handleDescribeUserScramCredentialsRequest(request: RequestChannel.Request): Unit = {
    val zkSupport = metadataSupport.requireZkOrThrow(KafkaApis.notYetSupported(request))
    val describeUserScramCredentialsRequest = request.body[DescribeUserScramCredentialsRequest]

    if (authHelper.authorize(request.context, DESCRIBE, CLUSTER, CLUSTER_NAME)) {
      val result = zkSupport.adminManager.describeUserScramCredentials(
        Option(describeUserScramCredentialsRequest.data.users).map(_.asScala.map(_.name).toList))
      requestHelper.sendResponseMaybeThrottle(request, requestThrottleMs =>
        new DescribeUserScramCredentialsResponse(result.setThrottleTimeMs(requestThrottleMs)))
    } else {
      requestHelper.sendResponseMaybeThrottle(request, requestThrottleMs =>
        describeUserScramCredentialsRequest.getErrorResponse(requestThrottleMs, Errors.CLUSTER_AUTHORIZATION_FAILED.exception))
    }
  }

  def handleAlterUserScramCredentialsRequest(request: RequestChannel.Request): Unit = {
    val zkSupport = metadataSupport.requireZkOrThrow(KafkaApis.shouldAlwaysForward(request))
    val alterUserScramCredentialsRequest = request.body[AlterUserScramCredentialsRequest]

    if (!zkSupport.controller.isActive) {
      requestHelper.sendResponseMaybeThrottle(request, requestThrottleMs =>
        alterUserScramCredentialsRequest.getErrorResponse(requestThrottleMs, Errors.NOT_CONTROLLER.exception))
    } else if (authHelper.authorize(request.context, ALTER, CLUSTER, CLUSTER_NAME)) {
      val result = zkSupport.adminManager.alterUserScramCredentials(
        alterUserScramCredentialsRequest.data.upsertions().asScala, alterUserScramCredentialsRequest.data.deletions().asScala)
      requestHelper.sendResponseMaybeThrottle(request, requestThrottleMs =>
        new AlterUserScramCredentialsResponse(result.setThrottleTimeMs(requestThrottleMs)))
    } else {
      requestHelper.sendResponseMaybeThrottle(request, requestThrottleMs =>
        alterUserScramCredentialsRequest.getErrorResponse(requestThrottleMs, Errors.CLUSTER_AUTHORIZATION_FAILED.exception))
    }
  }

  def handleAlterIsrRequest(request: RequestChannel.Request): Unit = {
    val zkSupport = metadataSupport.requireZkOrThrow(KafkaApis.shouldNeverReceive(request))
    val alterIsrRequest = request.body[AlterIsrRequest]
    authHelper.authorizeClusterOperation(request, CLUSTER_ACTION)

    if (!zkSupport.controller.isActive)
      requestHelper.sendResponseExemptThrottle(request, alterIsrRequest.getErrorResponse(
        AbstractResponse.DEFAULT_THROTTLE_TIME, Errors.NOT_CONTROLLER.exception))
    else
      zkSupport.controller.alterIsrs(alterIsrRequest.data, alterIsrResp =>
        requestHelper.sendResponseExemptThrottle(request, new AlterIsrResponse(alterIsrResp))
      )
  }

  def handleUpdateFeatures(request: RequestChannel.Request): Unit = {
    val zkSupport = metadataSupport.requireZkOrThrow(KafkaApis.shouldAlwaysForward(request))
    val updateFeaturesRequest = request.body[UpdateFeaturesRequest]

    def sendResponseCallback(errors: Either[ApiError, Map[String, ApiError]]): Unit = {
      def createResponse(throttleTimeMs: Int): UpdateFeaturesResponse = {
        errors match {
          case Left(topLevelError) =>
            UpdateFeaturesResponse.createWithErrors(
              topLevelError,
              Collections.emptyMap(),
              throttleTimeMs)
          case Right(featureUpdateErrors) =>
            UpdateFeaturesResponse.createWithErrors(
              ApiError.NONE,
              featureUpdateErrors.asJava,
              throttleTimeMs)
        }
      }
      requestHelper.sendResponseMaybeThrottle(request, requestThrottleMs => createResponse(requestThrottleMs))
    }

    if (!authHelper.authorize(request.context, ALTER, CLUSTER, CLUSTER_NAME)) {
      sendResponseCallback(Left(new ApiError(Errors.CLUSTER_AUTHORIZATION_FAILED)))
    } else if (!zkSupport.controller.isActive) {
      sendResponseCallback(Left(new ApiError(Errors.NOT_CONTROLLER)))
    } else if (!config.isFeatureVersioningSupported) {
      sendResponseCallback(Left(new ApiError(Errors.INVALID_REQUEST, "Feature versioning system is disabled.")))
    } else {
      zkSupport.controller.updateFeatures(updateFeaturesRequest, sendResponseCallback)
    }
  }

  def handleDescribeCluster(request: RequestChannel.Request): Unit = {
    val describeClusterRequest = request.body[DescribeClusterRequest]

    var clusterAuthorizedOperations = Int.MinValue // Default value in the schema
    // get cluster authorized operations
    if (describeClusterRequest.data.includeClusterAuthorizedOperations) {
      if (authHelper.authorize(request.context, DESCRIBE, CLUSTER, CLUSTER_NAME))
        clusterAuthorizedOperations = authHelper.authorizedOperations(request, Resource.CLUSTER)
      else
        clusterAuthorizedOperations = 0
    }

    val brokers = metadataCache.getAliveBrokers
    val controllerId = metadataSupport.controllerId.getOrElse(MetadataResponse.NO_CONTROLLER_ID)

    requestHelper.sendResponseMaybeThrottle(request, requestThrottleMs => {
      val data = new DescribeClusterResponseData()
        .setThrottleTimeMs(requestThrottleMs)
        .setClusterId(clusterId)
        .setControllerId(controllerId)
        .setClusterAuthorizedOperations(clusterAuthorizedOperations);


      brokers.flatMap(_.endpoints.get(request.context.listenerName.value())).foreach { broker =>
        data.brokers.add(new DescribeClusterResponseData.DescribeClusterBroker()
          .setBrokerId(broker.id)
          .setHost(broker.host)
          .setPort(broker.port)
          .setRack(broker.rack))
      }

      new DescribeClusterResponse(data)
    })
  }

  def handleEnvelope(request: RequestChannel.Request, requestLocal: RequestLocal): Unit = {
    val zkSupport = metadataSupport.requireZkOrThrow(KafkaApis.shouldNeverReceive(request))

    // If forwarding is not yet enabled or this request has been received on an invalid endpoint,
    // then we treat the request as unparsable and close the connection.
    if (!isForwardingEnabled(request)) {
      info(s"Closing connection ${request.context.connectionId} because it sent an `Envelope` " +
        "request even though forwarding has not been enabled")
      requestChannel.closeConnection(request, Collections.emptyMap())
      return
    } else if (!request.context.fromPrivilegedListener) {
      info(s"Closing connection ${request.context.connectionId} from listener ${request.context.listenerName} " +
        s"because it sent an `Envelope` request, which is only accepted on the inter-broker listener " +
        s"${config.interBrokerListenerName}.")
      requestChannel.closeConnection(request, Collections.emptyMap())
      return
    } else if (!authHelper.authorize(request.context, CLUSTER_ACTION, CLUSTER, CLUSTER_NAME)) {
      requestHelper.sendErrorResponseMaybeThrottle(request, new ClusterAuthorizationException(
        s"Principal ${request.context.principal} does not have required CLUSTER_ACTION for envelope"))
      return
    } else if (!zkSupport.controller.isActive) {
      requestHelper.sendErrorResponseMaybeThrottle(request, new NotControllerException(
        s"Broker $brokerId is not the active controller"))
      return
    }

    EnvelopeUtils.handleEnvelopeRequest(request, requestChannel.metrics, handle(_, requestLocal))
  }

  def handleDescribeProducersRequest(request: RequestChannel.Request): Unit = {
    val describeProducersRequest = request.body[DescribeProducersRequest]

    def partitionError(
      topicPartition: TopicPartition,
      apiError: ApiError
    ): DescribeProducersResponseData.PartitionResponse = {
      new DescribeProducersResponseData.PartitionResponse()
        .setPartitionIndex(topicPartition.partition)
        .setErrorCode(apiError.error.code)
        .setErrorMessage(apiError.message)
    }

    val response = new DescribeProducersResponseData()
    describeProducersRequest.data.topics.forEach { topicRequest =>
      val topicResponse = new DescribeProducersResponseData.TopicResponse()
        .setName(topicRequest.name)

      val invalidTopicError = checkValidTopic(topicRequest.name)

      val topicError = invalidTopicError.orElse {
        if (!authHelper.authorize(request.context, READ, TOPIC, topicRequest.name)) {
          Some(new ApiError(Errors.TOPIC_AUTHORIZATION_FAILED))
        } else if (!metadataCache.contains(topicRequest.name))
          Some(new ApiError(Errors.UNKNOWN_TOPIC_OR_PARTITION))
        else {
          None
        }
      }

      topicRequest.partitionIndexes.forEach { partitionId =>
        val topicPartition = new TopicPartition(topicRequest.name, partitionId)
        val partitionResponse = topicError match {
          case Some(error) => partitionError(topicPartition, error)
          case None => replicaManager.activeProducerState(topicPartition)
        }
        topicResponse.partitions.add(partitionResponse)
      }

      response.topics.add(topicResponse)
    }

    requestHelper.sendResponseMaybeThrottle(request, requestThrottleMs =>
      new DescribeProducersResponse(response.setThrottleTimeMs(requestThrottleMs)))
  }

  private def checkValidTopic(topic: String): Option[ApiError] = {
    try {
      Topic.validate(topic)
      None
    } catch {
      case e: Throwable => Some(ApiError.fromThrowable(e))
    }
  }

  def handleUnregisterBrokerRequest(request: RequestChannel.Request): Unit = {
    // This function will not be called when in KRaft mode, since the
    // UNREGISTER_BROKER API is marked as forwardable and we will always have a forwarding
    // manager.
    throw new UnsupportedVersionException("The broker unregistration API is not available when using " +
      "Apache ZooKeeper mode.")
  }

  def handleDescribeTransactionsRequest(request: RequestChannel.Request): Unit = {
    val describeTransactionsRequest = request.body[DescribeTransactionsRequest]
    val response = new DescribeTransactionsResponseData()

    describeTransactionsRequest.data.transactionalIds.forEach { transactionalId =>
      val transactionState = if (!authHelper.authorize(request.context, DESCRIBE, TRANSACTIONAL_ID, transactionalId)) {
        new DescribeTransactionsResponseData.TransactionState()
          .setTransactionalId(transactionalId)
          .setErrorCode(Errors.TRANSACTIONAL_ID_AUTHORIZATION_FAILED.code)
      } else {
        txnCoordinator.handleDescribeTransactions(transactionalId)
      }

      // Include only partitions which the principal is authorized to describe
      val topicIter = transactionState.topics.iterator()
      while (topicIter.hasNext) {
        val topic = topicIter.next().topic
        if (!authHelper.authorize(request.context, DESCRIBE, TOPIC, topic)) {
          topicIter.remove()
        }
      }
      response.transactionStates.add(transactionState)
    }

    requestHelper.sendResponseMaybeThrottle(request, requestThrottleMs =>
      new DescribeTransactionsResponse(response.setThrottleTimeMs(requestThrottleMs)))
  }

  def handleListTransactionsRequest(request: RequestChannel.Request): Unit = {
    val listTransactionsRequest = request.body[ListTransactionsRequest]
    val filteredProducerIds = listTransactionsRequest.data.producerIdFilters.asScala.map(Long.unbox).toSet
    val filteredStates = listTransactionsRequest.data.stateFilters.asScala.toSet
    val response = txnCoordinator.handleListTransactions(filteredProducerIds, filteredStates)

    // The response should contain only transactionalIds that the principal
    // has `Describe` permission to access.
    val transactionStateIter = response.transactionStates.iterator()
    while (transactionStateIter.hasNext) {
      val transactionState = transactionStateIter.next()
      if (!authHelper.authorize(request.context, DESCRIBE, TRANSACTIONAL_ID, transactionState.transactionalId)) {
        transactionStateIter.remove()
      }
    }

    requestHelper.sendResponseMaybeThrottle(request, requestThrottleMs =>
      new ListTransactionsResponse(response.setThrottleTimeMs(requestThrottleMs)))
  }

  def handleAllocateProducerIdsRequest(request: RequestChannel.Request): Unit = {
    val zkSupport = metadataSupport.requireZkOrThrow(KafkaApis.shouldNeverReceive(request))
    authHelper.authorizeClusterOperation(request, CLUSTER_ACTION)

    val allocateProducerIdsRequest = request.body[AllocateProducerIdsRequest]

    if (!zkSupport.controller.isActive)
      requestHelper.sendResponseMaybeThrottle(request, throttleTimeMs =>
        allocateProducerIdsRequest.getErrorResponse(throttleTimeMs, Errors.NOT_CONTROLLER.exception))
    else
      zkSupport.controller.allocateProducerIds(allocateProducerIdsRequest.data, producerIdsResponse =>
        requestHelper.sendResponseMaybeThrottle(request, throttleTimeMs =>
          new AllocateProducerIdsResponse(producerIdsResponse.setThrottleTimeMs(throttleTimeMs)))
      )
  }

  private def updateRecordConversionStats(request: RequestChannel.Request,
                                          tp: TopicPartition,
                                          conversionStats: RecordConversionStats): Unit = {
    val conversionCount = conversionStats.numRecordsConverted
    if (conversionCount > 0) {
      request.header.apiKey match {
        case ApiKeys.PRODUCE =>
          brokerTopicStats.topicStats(tp.topic).produceMessageConversionsRate.mark(conversionCount)
          brokerTopicStats.allTopicsStats.produceMessageConversionsRate.mark(conversionCount)
        case ApiKeys.FETCH =>
          brokerTopicStats.topicStats(tp.topic).fetchMessageConversionsRate.mark(conversionCount)
          brokerTopicStats.allTopicsStats.fetchMessageConversionsRate.mark(conversionCount)
        case _ =>
          throw new IllegalStateException("Message conversion info is recorded only for Produce/Fetch requests")
      }
      request.messageConversionsTimeNanos = conversionStats.conversionTimeNanos
    }
    request.temporaryMemoryBytes = conversionStats.temporaryMemoryBytes
  }

  private def isBrokerEpochStale(zkSupport: ZkSupport, brokerEpochInRequest: Long): Boolean = {
    // Broker epoch in LeaderAndIsr/UpdateMetadata/StopReplica request is unknown
    // if the controller hasn't been upgraded to use KIP-380
    if (brokerEpochInRequest == AbstractControlRequest.UNKNOWN_BROKER_EPOCH) false
    else {
      // brokerEpochInRequest > controller.brokerEpoch is possible in rare scenarios where the controller gets notified
      // about the new broker epoch and sends a control request with this epoch before the broker learns about it
      brokerEpochInRequest < zkSupport.controller.brokerEpoch
    }
  }
}

object KafkaApis {
  // Traffic from both in-sync and out of sync replicas are accounted for in replication quota to ensure total replication
  // traffic doesn't exceed quota.
  private[server] def sizeOfThrottledPartitions(versionId: Short,
                                                unconvertedResponse: FetchResponse,
                                                quota: ReplicationQuotaManager): Int = {
    FetchResponse.sizeOf(versionId, unconvertedResponse.responseData.entrySet
      .iterator.asScala.filter(element => quota.isThrottled(element.getKey)).asJava)
  }

  // visible for testing
  private[server] def shouldNeverReceive(request: RequestChannel.Request): Exception = {
    new UnsupportedVersionException(s"Should never receive when using a Raft-based metadata quorum: ${request.header.apiKey()}")
  }

  // visible for testing
  private[server] def shouldAlwaysForward(request: RequestChannel.Request): Exception = {
    new UnsupportedVersionException(s"Should always be forwarded to the Active Controller when using a Raft-based metadata quorum: ${request.header.apiKey}")
  }

  private def unsupported(text: String): Exception = {
    new UnsupportedVersionException(s"Unsupported when using a Raft-based metadata quorum: $text")
  }

  private def notYetSupported(request: RequestChannel.Request): Exception = {
    notYetSupported(request.header.apiKey().toString)
  }

  private def notYetSupported(text: String): Exception = {
    new UnsupportedVersionException(s"Not yet supported when using a Raft-based metadata quorum: $text")
  }
}<|MERGE_RESOLUTION|>--- conflicted
+++ resolved
@@ -1193,10 +1193,7 @@
   def handleTopicMetadataRequest(request: RequestChannel.Request): Unit = {
     val metadataRequest = request.body[MetadataRequest]
     val requestVersion = request.header.apiVersion
-<<<<<<< HEAD
     // 获取到所有的Topic
-=======
-
     // Topic IDs are not supported for versions 10 and 11. Topic names can not be null in these versions.
     if (!metadataRequest.isAllTopics) {
       metadataRequest.data.topics.forEach{ topic =>
@@ -1208,7 +1205,6 @@
       }
     }
 
->>>>>>> d3709daf
     val topics = if (metadataRequest.isAllTopics)
       metadataCache.getAllTopics()
     else
