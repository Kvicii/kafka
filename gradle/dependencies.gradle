--- conflicted
+++ resolved
@@ -61,13 +61,8 @@
   bcpkix: "1.64",
   checkstyle: "8.20",
   commonsCli: "1.4",
-<<<<<<< HEAD
-  gradle: "6.3",
-  gradleVersionsPlugin: "0.27.0",
-=======
   gradle: "6.4",
   gradleVersionsPlugin: "0.28.0",
->>>>>>> 33bfdacd
   grgit: "4.0.1",
   httpclient: "4.5.11",
   easymock: "4.2",
