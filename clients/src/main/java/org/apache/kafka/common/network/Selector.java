/*
 * Licensed to the Apache Software Foundation (ASF) under one or more
 * contributor license agreements. See the NOTICE file distributed with
 * this work for additional information regarding copyright ownership.
 * The ASF licenses this file to You under the Apache License, Version 2.0
 * (the "License"); you may not use this file except in compliance with
 * the License. You may obtain a copy of the License at
 *
 *    http://www.apache.org/licenses/LICENSE-2.0
 *
 * Unless required by applicable law or agreed to in writing, software
 * distributed under the License is distributed on an "AS IS" BASIS,
 * WITHOUT WARRANTIES OR CONDITIONS OF ANY KIND, either express or implied.
 * See the License for the specific language governing permissions and
 * limitations under the License.
 */
package org.apache.kafka.common.network;

import org.apache.kafka.common.KafkaException;
import org.apache.kafka.common.MetricName;
import org.apache.kafka.common.errors.AuthenticationException;
import org.apache.kafka.common.memory.MemoryPool;
import org.apache.kafka.common.metrics.Metrics;
import org.apache.kafka.common.metrics.Sensor;
import org.apache.kafka.common.metrics.internals.IntGaugeSuite;
import org.apache.kafka.common.metrics.stats.Avg;
import org.apache.kafka.common.metrics.stats.CumulativeSum;
import org.apache.kafka.common.metrics.stats.Max;
import org.apache.kafka.common.metrics.stats.Meter;
import org.apache.kafka.common.metrics.stats.SampledStat;
import org.apache.kafka.common.metrics.stats.WindowedCount;
import org.apache.kafka.common.utils.LogContext;
import org.apache.kafka.common.utils.Time;
import org.apache.kafka.common.utils.Utils;
import org.slf4j.Logger;

import java.io.IOException;
import java.net.InetSocketAddress;
import java.net.Socket;
import java.nio.channels.CancelledKeyException;
import java.nio.channels.SelectionKey;
import java.nio.channels.SocketChannel;
import java.nio.channels.UnresolvedAddressException;
import java.util.ArrayList;
import java.util.Collection;
import java.util.Collections;
import java.util.HashMap;
import java.util.HashSet;
import java.util.Iterator;
import java.util.LinkedHashMap;
import java.util.List;
import java.util.Map;
import java.util.Optional;
import java.util.Set;
import java.util.concurrent.TimeUnit;
import java.util.concurrent.atomic.AtomicReference;

/**
 * A nioSelector interface for doing non-blocking multi-connection network I/O.
 *
 * 针对多个broker的网络连接 执行非阻塞的IO操作
 * <p>
 * This class works with {@link NetworkSend} and {@link NetworkReceive} to transmit size-delimited network requests and
 * responses.
 * <p>
 * A connection can be added to the nioSelector associated with an integer id by doing
 *
 * <pre>
 * nioSelector.connect(&quot;42&quot;, new InetSocketAddress(&quot;google.com&quot;, server.port), 64000, 64000);
 * </pre>
 * <p>
 * The connect call does not block on the creation of the TCP connection, so the connect method only begins initiating
 * the connection. The successful invocation of this method does not mean a valid connection has been established.
 * <p>
 *
 * 建立TCP网络连接是非阻塞的 基于IO多路复用机制 调用connect后 只是尝试建立连接 并不意味着连接成功建立
 *
 * Sending requests, receiving responses, processing connection completions, and disconnections on the existing
 * connections are all done using the <code>poll()</code> call.
 *
 * <pre>
 * nioSelector.send(new NetworkSend(myDestination, myBytes));
 * nioSelector.send(new NetworkSend(myOtherDestination, myOtherBytes));
 * nioSelector.poll(TIMEOUT_MS);
 * </pre>
 * <p>
 * The nioSelector maintains several lists that are reset by each call to <code>poll()</code> which are available via
 * various getters. These are reset by each call to <code>poll()</code>.
 * <p>
 *
 * 调用poll(搞定连接建立)是实际的发送请求 接收响应 处理事件
 *
 * This class is not thread safe!
 */
public class Selector implements Selectable, AutoCloseable {

    public static final long NO_IDLE_TIMEOUT_MS = -1;
    public static final int NO_FAILED_AUTHENTICATION_DELAY = 0;

    private enum CloseMode {
        GRACEFUL(true),            // process outstanding buffered receives, notify disconnect
        NOTIFY_ONLY(true),         // discard any outstanding receives, notify disconnect
        DISCARD_NO_NOTIFY(false);  // discard any outstanding receives, no disconnect notification

        boolean notifyDisconnect;

        CloseMode(boolean notifyDisconnect) {
            this.notifyDisconnect = notifyDisconnect;
        }
    }

    private final Logger log;
    private final java.nio.channels.Selector nioSelector;
    private final Map<String, KafkaChannel> channels;
    private final Set<KafkaChannel> explicitlyMutedChannels;
    private boolean outOfMemory;
    private final List<NetworkSend> completedSends;
    private final LinkedHashMap<String, NetworkReceive> completedReceives;
    private final Set<SelectionKey> immediatelyConnectedKeys;
    private final Map<String, KafkaChannel> closingChannels;
    private Set<SelectionKey> keysWithBufferedRead;
    private final Map<String, ChannelState> disconnected;
    private final List<String> connected;
    private final List<String> failedSends;
    private final Time time;
    private final SelectorMetrics sensors;
    private final ChannelBuilder channelBuilder;
    private final int maxReceiveSize;
    private final boolean recordTimePerConnection;
    private final IdleExpiryManager idleExpiryManager;
    private final LinkedHashMap<String, DelayedAuthenticationFailureClose> delayedClosingChannels;
    private final MemoryPool memoryPool;
    private final long lowMemThreshold;
    private final int failedAuthenticationDelayMs;

    //indicates if the previous call to poll was able to make progress in reading already-buffered data.
    //this is used to prevent tight loops when memory is not available to read any more data
    private boolean madeReadProgressLastPoll = true;

    /**
     * Create a new nioSelector
     *
     * @param maxReceiveSize              Max size in bytes of a single network receive (use {@link NetworkReceive#UNLIMITED} for no limit)
     *                                    能接收的数据最大的大小
     * @param connectionMaxIdleMs         Max idle connection time (use {@link #NO_IDLE_TIMEOUT_MS} to disable idle timeout)
     *                                    连接最长空闲时间
     * @param failedAuthenticationDelayMs Minimum time by which failed authentication response and channel close should be delayed by.
     *                                    Use {@link #NO_FAILED_AUTHENTICATION_DELAY} to disable this delay.
     * @param metrics                     Registry for Selector metrics
     * @param time                        Time implementation
     * @param metricGrpPrefix             Prefix for the group of metrics registered by Selector
     * @param metricTags                  Additional tags to add to metrics registered by Selector
     * @param metricsPerConnection        Whether or not to enable per-connection metrics
     * @param channelBuilder              Channel builder for every new connection
     * @param logContext                  Context for logging with additional info
     */
    public Selector(int maxReceiveSize,
                    long connectionMaxIdleMs,
                    int failedAuthenticationDelayMs,
                    Metrics metrics,
                    Time time,
                    String metricGrpPrefix,
                    Map<String, String> metricTags,
                    boolean metricsPerConnection,
                    boolean recordTimePerConnection,
                    ChannelBuilder channelBuilder,
                    MemoryPool memoryPool,
                    LogContext logContext) {
        try {
            // Selector实际上是封装了Java的NIO
            // Selector是一个多路复用组件 使用一个线程监听多个网络连接的请求和响应
            this.nioSelector = java.nio.channels.Selector.open();
        } catch (IOException e) {
            throw new KafkaException(e);
        }
        this.maxReceiveSize = maxReceiveSize;
        this.time = time;
        // 保存每个<brokerId, Channel>映射关系
        this.channels = new HashMap<>();
        this.explicitlyMutedChannels = new HashSet<>();
        this.outOfMemory = false;
        // 已经发送出去的请求
        this.completedSends = new ArrayList<>();
        // 已经接收到的响应
        this.completedReceives = new LinkedHashMap<>();
        this.immediatelyConnectedKeys = new HashSet<>();
        this.closingChannels = new HashMap<>();
        this.keysWithBufferedRead = new HashSet<>();
        // 已经成功建立连接的broker
        this.connected = new ArrayList<>();
        // 还没有成功建立连接的broker
        this.disconnected = new HashMap<>();
        // 发送请求失败的broker
        this.failedSends = new ArrayList<>();
        this.log = logContext.logger(Selector.class);
        // 指标统计
        this.sensors = new SelectorMetrics(metrics, metricGrpPrefix, metricTags, metricsPerConnection);
        this.channelBuilder = channelBuilder;
        this.recordTimePerConnection = recordTimePerConnection;
        this.idleExpiryManager = connectionMaxIdleMs < 0 ? null : new IdleExpiryManager(time, connectionMaxIdleMs);
        this.memoryPool = memoryPool;
        this.lowMemThreshold = (long) (0.1 * this.memoryPool.size());
        this.failedAuthenticationDelayMs = failedAuthenticationDelayMs;
        this.delayedClosingChannels = (failedAuthenticationDelayMs > NO_FAILED_AUTHENTICATION_DELAY) ? new LinkedHashMap<>() : null;
    }

    public Selector(int maxReceiveSize,
                    long connectionMaxIdleMs,
                    Metrics metrics,
                    Time time,
                    String metricGrpPrefix,
                    Map<String, String> metricTags,
                    boolean metricsPerConnection,
                    boolean recordTimePerConnection,
                    ChannelBuilder channelBuilder,
                    MemoryPool memoryPool,
                    LogContext logContext) {
        this(maxReceiveSize, connectionMaxIdleMs, NO_FAILED_AUTHENTICATION_DELAY, metrics, time, metricGrpPrefix, metricTags,
                metricsPerConnection, recordTimePerConnection, channelBuilder, memoryPool, logContext);
    }

    public Selector(int maxReceiveSize,
                    long connectionMaxIdleMs,
                    int failedAuthenticationDelayMs,
                    Metrics metrics,
                    Time time,
                    String metricGrpPrefix,
                    Map<String, String> metricTags,
                    boolean metricsPerConnection,
                    ChannelBuilder channelBuilder,
                    LogContext logContext) {
        this(maxReceiveSize, connectionMaxIdleMs, failedAuthenticationDelayMs, metrics, time, metricGrpPrefix, metricTags, metricsPerConnection, false, channelBuilder, MemoryPool.NONE, logContext);
    }

    public Selector(int maxReceiveSize,
                    long connectionMaxIdleMs,
                    Metrics metrics,
                    Time time,
                    String metricGrpPrefix,
                    Map<String, String> metricTags,
                    boolean metricsPerConnection,
                    ChannelBuilder channelBuilder,
                    LogContext logContext) {
        this(maxReceiveSize, connectionMaxIdleMs, NO_FAILED_AUTHENTICATION_DELAY, metrics, time, metricGrpPrefix, metricTags, metricsPerConnection, channelBuilder, logContext);
    }

    public Selector(long connectionMaxIdleMS, Metrics metrics, Time time, String metricGrpPrefix, ChannelBuilder channelBuilder, LogContext logContext) {
        this(NetworkReceive.UNLIMITED, connectionMaxIdleMS, metrics, time, metricGrpPrefix, Collections.emptyMap(), true, channelBuilder, logContext);
    }

    public Selector(long connectionMaxIdleMS, int failedAuthenticationDelayMs, Metrics metrics, Time time, String metricGrpPrefix, ChannelBuilder channelBuilder, LogContext logContext) {
        this(NetworkReceive.UNLIMITED, connectionMaxIdleMS, failedAuthenticationDelayMs, metrics, time, metricGrpPrefix, Collections.emptyMap(), true, channelBuilder, logContext);
    }

    /**
     * Begin connecting to the given address and add the connection to this nioSelector associated with the given id
     * number.
     * <p>
     * Note that this call only initiates the connection, which will be completed on a future {@link #poll(long)}
     * call. Check {@link #connected()} to see which (if any) connections have completed after a given poll call.
     *
     * 客户端与broker初始化连接连接 只是对连接初始化 真正连接的完成是在 {@link #poll(long)} 方法
     * 可以通过调用 {@link #connected()} 方法检查连接是否建立
     *
     * @param id The id for the new connection
     * @param address The address to connect to
     * @param sendBufferSize The send buffer for the new connection
     * @param receiveBufferSize The receive buffer for the new connection
     * @throws IllegalStateException if there is already a connection for that id
     * @throws IOException if DNS resolution fails on the hostname or if the broker is down
     */
    @Override
    public void connect(String id, InetSocketAddress address, int sendBufferSize, int receiveBufferSize) throws IOException {
        ensureNotRegistered(id);
        // 打开一个SocketChannel
        SocketChannel socketChannel = SocketChannel.open();
        SelectionKey key = null;
        try {
            // 对SocketChannel/Socket进行配置
            configureSocketChannel(socketChannel, sendBufferSize, receiveBufferSize);
            // 建立连接
            // 1. 如果SocketChannel设置为非阻塞模式 调用connect方法会初始化一个非阻塞的连接请求
            // 2. 如果发起的连接请求立即就成功了(如客户端和服务端在同一台机器) 返回true
            // 3. 不是立即连接成功的情况就会返回false 后续调用SocketChannel的finishConnect方法才完成最终的连接
            // 4. 如果是阻塞模式 调用connect方法会直接阻塞 直到连接成功建立返回true
            // 5. 如果在连接未建立好的时候直接读写数据 那么这些请求会被阻塞
            // 6. 如果建立连接时抛出异常 那么SocketChannel会关闭
            boolean connected = doConnect(socketChannel, address);
            // 将SocketChannel注册到NIO的Selector上 关注OP_CONNECT事件
            key = registerChannel(id, socketChannel, SelectionKey.OP_CONNECT);
            // 如果连接立即建立成功 放到immediatelyConnectedKeys集合做缓存
            if (connected) {
                // OP_CONNECT won't trigger for immediately connected channels
                log.debug("Immediately connected to node {}", id);
                immediatelyConnectedKeys.add(key);
                key.interestOps(0); // 关联感兴趣的事件
            }
        } catch (IOException | RuntimeException e) {
            if (key != null) {
                immediatelyConnectedKeys.remove(key);
            }
            channels.remove(id);
            socketChannel.close();
            throw e;
        }
    }

    // Visible to allow test cases to override. In particular, we use this to implement a blocking connect
    // in order to simulate "immediately connected" sockets.
    protected boolean doConnect(SocketChannel channel, InetSocketAddress address) throws IOException {
        try {
            return channel.connect(address);
        } catch (UnresolvedAddressException e) {
            throw new IOException("Can't resolve address: " + address, e);
        }
    }

    /**
     * 对SocketChannel/Socket进行相关参数配置
     *
     * @param socketChannel     Channel通道
     * @param sendBufferSize    发送缓冲区
     * @param receiveBufferSize 接收缓冲区
     * @throws IOException
     */
    private void configureSocketChannel(SocketChannel socketChannel, int sendBufferSize, int receiveBufferSize)
            throws IOException {
        // 配置非阻塞
        socketChannel.configureBlocking(false);
        Socket socket = socketChannel.socket();
        // 设置 keepAlive 即始终保存socket连接是存活的 不能随便回收
        // 避免客户端和服务端任何一方如果断开连接之后 另外一方不知道 一直保持着网络连接的资源 就浪费了连接资源
        // 所以设置这个之后 2小时内如果双方没有任何通信 那么发送一个探测包 根据探测包的结果保持连接 | 重新连接 | 断开连接
        socket.setKeepAlive(true);
        // 配置 SO_SNDBUF(128KB) 和 SO_RCVBUF(32KB)
        if (sendBufferSize != Selectable.USE_DEFAULT_BUFFER_SIZE) {
            socket.setSendBufferSize(sendBufferSize);
        }
        if (receiveBufferSize != Selectable.USE_DEFAULT_BUFFER_SIZE) {
            socket.setReceiveBufferSize(receiveBufferSize);
        }
        // 如果默认是设置为false的话 就开启Nagle算法
        // 即把网络通信中的一些小的数据包给收集起来 组装成一个大的数据包然后再一次性的发送出去 如果大量的小包在传递 会导致网络拥塞
        // true表示不开启Nagle算法 方便小的数据包直接发送 不会导致网络拥塞 但会增加网络交互次数
        socket.setTcpNoDelay(true);
    }

    /**
     * Register the nioSelector with an existing channel
     * Use this on server-side, when a connection is accepted by a different thread but processed by the Selector
     * <p>
     * If a connection already exists with the same connection id in `channels` or `closingChannels`,
     * an exception is thrown. Connection ids must be chosen to avoid conflict when remote ports are reused.
     * Kafka brokers add an incrementing index to the connection id to avoid reuse in the timing window
     * where an existing connection may not yet have been closed by the broker when a new connection with
     * the same remote host:port is processed.
     * </p><p>
     * If a `KafkaChannel` cannot be created for this connection, the `socketChannel` is closed
     * and its selection key cancelled.
     * </p>
     */
    public void register(String id, SocketChannel socketChannel) throws IOException {
        ensureNotRegistered(id);
        // 将SocketChannel注册到Selector上去 同时监听OP_READ事件
        registerChannel(id, socketChannel, SelectionKey.OP_READ);
        this.sensors.connectionCreated.record();
        // Default to empty client information as the ApiVersionsRequest is not
        // mandatory. In this case, we still want to account for the connection.
        ChannelMetadataRegistry metadataRegistry = this.channel(id).channelMetadataRegistry();
        if (metadataRegistry.clientInformation() == null) {
            metadataRegistry.registerClientInformation(ClientInformation.EMPTY);
        }
    }

    private void ensureNotRegistered(String id) {
        if (this.channels.containsKey(id)) {
            throw new IllegalStateException("There is already a connection for id " + id);
        }
        if (this.closingChannels.containsKey(id)) {
            throw new IllegalStateException("There is already a connection for id " + id + " that is still being closed");
        }
    }

    protected SelectionKey registerChannel(String id, SocketChannel socketChannel, int interestedOps) throws IOException {
        // 将SocketChannel注册到Selector
        SelectionKey key = socketChannel.register(nioSelector, interestedOps);
        // SelectionKey和SocketChannel是一一对应的 将SelectionKey封装为KafkaChannel
        KafkaChannel channel = buildAndAttachKafkaChannel(socketChannel, id, key);
        this.channels.put(id, channel);
        if (idleExpiryManager != null) {
            idleExpiryManager.update(channel.id(), time.nanoseconds());
        }
        return key;
    }

    private KafkaChannel buildAndAttachKafkaChannel(SocketChannel socketChannel, String id, SelectionKey key) throws IOException {
        try {
            // 封装KafkaChannel
            KafkaChannel channel = channelBuilder.buildChannel(id, key, maxReceiveSize, memoryPool,
                new SelectorChannelMetadataRegistry());
            // 把核心组件与SelectionKey关联 后续通过SelectionKey进行网络请求和响应时 就可以从SelectionKey中获取attach过的核心组件(SocketChannel) 辅助请求和响应的处理
            key.attach(channel);
            return channel;
        } catch (Exception e) {
            try {
                socketChannel.close();
            } finally {
                key.cancel();
            }
            throw new IOException("Channel could not be created for socket " + socketChannel, e);
        }
    }

    /**
     * Interrupt the nioSelector if it is blocked waiting to do I/O.
     */
    @Override
    public void wakeup() {
        this.nioSelector.wakeup();
    }

    /**
     * Close this selector and all associated connections
     */
    @Override
    public void close() {
        List<String> connections = new ArrayList<>(channels.keySet());
        AtomicReference<Throwable> firstException = new AtomicReference<>();
        Utils.closeAllQuietly(firstException, "release connections",
                connections.stream().map(id -> (AutoCloseable) () -> close(id)).toArray(AutoCloseable[]::new));
        // If there is any exception thrown in close(id), we should still be able
        // to close the remaining objects, especially the sensors because keeping
        // the sensors may lead to failure to start up the ReplicaFetcherThread if
        // the old sensors with the same names has not yet been cleaned up.
        Utils.closeQuietly(nioSelector, "nioSelector", firstException);
        Utils.closeQuietly(sensors, "sensors", firstException);
        Utils.closeQuietly(channelBuilder, "channelBuilder", firstException);
        Throwable exception = firstException.get();
        if (exception instanceof RuntimeException && !(exception instanceof SecurityException)) {
            throw (RuntimeException) exception;
        }
    }

    /**
     * Queue the given request for sending in the subsequent {@link #poll(long)} calls
     * @param send The request to send
     */
    public void send(NetworkSend send) {
        String connectionId = send.destinationId();
        KafkaChannel channel = openOrClosingChannelOrFail(connectionId);
        if (closingChannels.containsKey(connectionId)) {
            // ensure notification via `disconnected`, leave channel in the state in which closing was triggered
            this.failedSends.add(connectionId);
        } else {
            try {
                // 对发送但未收到响应的请求再次做了缓存
                // 增加了对OP_WRITE事件的关注 并保留了对OP_READ事件的关注 此时Selector会同时监听连接的OP_READ和OP_WRITE事件
                channel.setSend(send);
            } catch (Exception e) {
                // update the state for consistency, the channel will be discarded after `close`
                channel.state(ChannelState.FAILED_SEND);
                // ensure notification via `disconnected` when `failedSends` are processed in the next poll
                this.failedSends.add(connectionId);
                close(channel, CloseMode.DISCARD_NO_NOTIFY);
                if (!(e instanceof CancelledKeyException)) {
                    log.error("Unexpected exception during send, closing connection {} and rethrowing exception {}",
                            connectionId, e);
                    throw e;
                }
            }
        }
    }

    /**
     * Do whatever I/O can be done on each connection without blocking. This includes completing connections, completing
     * disconnections, initiating new sends, or making progress on in-progress sends or receives.
     *
     * When this call is completed the user can check for completed sends, receives, connections or disconnects using
     * {@link #completedSends()}, {@link #completedReceives()}, {@link #connected()}, {@link #disconnected()}. These
     * lists will be cleared at the beginning of each `poll` call and repopulated by the call if there is
     * any completed I/O.
     *
     * In the "Plaintext" setting, we are using socketChannel to read & write to the network. But for the "SSL" setting,
     * we encrypt the data before we use socketChannel to write data to the network, and decrypt before we return the responses.
     * This requires additional buffers to be maintained as we are reading from network, since the data on the wire is encrypted
     * we won't be able to read exact no.of bytes as kafka protocol requires. We read as many bytes as we can, up to SSLEngine's
     * application buffer size. This means we might be reading additional bytes than the requested size.
     * If there is no further data to read from socketChannel selector won't invoke that channel and we have additional bytes
     * in the buffer. To overcome this issue we added "keysWithBufferedRead" map which tracks channels which have data in the SSL
     * buffers. If there are channels with buffered data that can by processed, we set "timeout" to 0 and process the data even
     * if there is no more data to read from the socket.
     *
     * Atmost one entry is added to "completedReceives" for a channel in each poll. This is necessary to guarantee that
     * requests from a channel are processed on the broker in the order they are sent. Since outstanding requests added
     * by SocketServer to the request queue may be processed by different request handler threads, requests on each
     * channel must be processed one-at-a-time to guarantee ordering.
     *
     * @param timeout The amount of time to wait, in milliseconds, which must be non-negative
     * @throws IllegalArgumentException If `timeout` is negative
     * @throws IllegalStateException If a send is given for which we have no existing connection or for which there is
     *         already an in-progress send
     */
    @Override
    public void poll(long timeout) throws IOException {
        if (timeout < 0) {
            throw new IllegalArgumentException("timeout should be >= 0");
        }

        boolean madeReadProgressLastCall = madeReadProgressLastPoll;
        // 每次poll的调用都会清空一系列的缓存
        clear();

        boolean dataInBuffers = !keysWithBufferedRead.isEmpty();

        if (!immediatelyConnectedKeys.isEmpty() || (madeReadProgressLastCall && dataInBuffers)) {
            timeout = 0;
        }

        if (!memoryPool.isOutOfMemory() && outOfMemory) {
            //we have recovered from memory pressure. unmute any channel not explicitly muted for other reasons
            log.trace("Broker no longer low on memory - unmuting incoming sockets");
            for (KafkaChannel channel : channels.values()) {
                if (channel.isInMutableState() && !explicitlyMutedChannels.contains(channel)) {
                    channel.maybeUnmute();
                }
            }
            outOfMemory = false;
        }

        /* check ready keys */
        long startSelect = time.nanoseconds();
        // 核心方法 IO多路复用的轮询
        int numReadyKeys = select(timeout);
        long endSelect = time.nanoseconds();
        this.sensors.selectTime.record(endSelect - startSelect, time.milliseconds());

        if (numReadyKeys > 0 || !immediatelyConnectedKeys.isEmpty() || dataInBuffers) {
            Set<SelectionKey> readyKeys = this.nioSelector.selectedKeys();

            // Poll from channels that have buffered data (but nothing more from the underlying socket)
            if (dataInBuffers) {
                keysWithBufferedRead.removeAll(readyKeys); //so no channel gets polled twice
                Set<SelectionKey> toPoll = keysWithBufferedRead;
                keysWithBufferedRead = new HashSet<>(); //poll() calls will repopulate if needed
                pollSelectionKeys(toPoll, false, endSelect);
            }

            // Poll from channels where the underlying socket has more data
            // 处理SelectionKey
            pollSelectionKeys(readyKeys, false, endSelect);
            // Clear all selected keys so that they are included in the ready count for the next select
            readyKeys.clear();

            pollSelectionKeys(immediatelyConnectedKeys, true, endSelect);
            immediatelyConnectedKeys.clear();
        } else {
            madeReadProgressLastPoll = true; //no work is also "progress"
        }

        long endIo = time.nanoseconds();
        this.sensors.ioTime.record(endIo - endSelect, time.milliseconds());

        // Close channels that were delayed and are now ready to be closed
        completeDelayedChannelClose(endIo);

        // we use the time at the end of select to ensure that we don't close any connections that
        // have just been processed in pollSelectionKeys
        // 根据LRU算法释放网络资源
        maybeCloseOldestConnection(endSelect);
    }

    /**
     * handle any ready I/O on a set of selection keys
     *
     * 处理SelectionKey
     *
     * @param selectionKeys set of keys to handle
     * @param isImmediatelyConnected true if running over a set of keys for just-connected sockets
     * @param currentTimeNanos time at which set of keys was determined
     */
    // package-private for testing
    void pollSelectionKeys(Set<SelectionKey> selectionKeys,
                           boolean isImmediatelyConnected, long currentTimeNanos) {
        for (SelectionKey key : determineHandlingOrder(selectionKeys)) {
            // 获取封装在SelectionKey中的SocketChannel
            KafkaChannel channel = channel(key);
            long channelStartTimeNanos = recordTimePerConnection ? time.nanoseconds() : 0;
            boolean sendFailed = false;
            String nodeId = channel.id();

            // register all per-connection metrics at once
            sensors.maybeRegisterConnectionMetrics(nodeId);
            if (idleExpiryManager != null) {
                // 处理lruConnections 一个客户端不能存放过多的Socket连接资源 否则会导致客户端负载过重
                // 所以采用LRU的方式淘汰最近最少使用的连接
                idleExpiryManager.update(nodeId, currentTimeNanos);
            }

            try {
                /* complete any connections that have finished their handshake (either normally or immediately) */
                if (isImmediatelyConnected || key.isConnectable()) {    // SelectionKey是可以建立连接的
                    if (channel.finishConnect()) {  // 如果SelectionKey的状态是可以建立连接的 调用SocketChannel的finishConnect完成最终的连接建立 设置不再关注OP_CONNECT事件 同时关注OP_READ事件
                        // 缓存建立好连接的broker
                        this.connected.add(nodeId);
                        this.sensors.connectionCreated.record();

                        SocketChannel socketChannel = (SocketChannel) key.channel();
                        log.debug("Created socket with SO_RCVBUF = {}, SO_SNDBUF = {}, SO_TIMEOUT = {} to node {}",
                                socketChannel.socket().getReceiveBufferSize(),
                                socketChannel.socket().getSendBufferSize(),
                                socketChannel.socket().getSoTimeout(), nodeId);
                    } else {
                        continue;
                    }
                }

                /* if channel is not ready finish prepare */
                if (channel.isConnected() && !channel.ready()) {    // 连接已建立但是并未进行认证和授权
                    channel.prepare();  // 进行认证和授权
                    if (channel.ready()) {  // 认证和授权通过
                        long readyTimeMs = time.milliseconds();
                        boolean isReauthentication = channel.successfulAuthentications() > 1;
                        if (isReauthentication) {
                            sensors.successfulReauthentication.record(1.0, readyTimeMs);
                            if (channel.reauthenticationLatencyMs() == null) {
                                log.warn(
                                        "Should never happen: re-authentication latency for a re-authenticated channel was null; continuing...");
                            } else {
                                sensors.reauthenticationLatency
                                        .record(channel.reauthenticationLatencyMs().doubleValue(), readyTimeMs);
                            }
                        } else {
                            sensors.successfulAuthentication.record(1.0, readyTimeMs);
                            if (!channel.connectedClientSupportsReauthentication()) {
                                sensors.successfulAuthenticationNoReauth.record(1.0, readyTimeMs);
                            }
                        }
                        log.debug("Successfully {}authenticated with {}", isReauthentication ?
                            "re-" : "", channel.socketDescription());
                    }
                }
                if (channel.ready() && channel.state() == ChannelState.NOT_CONNECTED) {
                    channel.state(ChannelState.READY);
                }
                Optional<NetworkReceive> responseReceivedDuringReauthentication = channel.pollResponseReceivedDuringReauthentication();
                responseReceivedDuringReauthentication.ifPresent(receive -> {
                    long currentTimeMs = time.milliseconds();
                    addToCompletedReceives(channel, receive, currentTimeMs);
                });

                // if channel is ready and has bytes to read from socket or buffer, and has no
                // previous completed receive then read from it
                // hasCompletedReceive判断是否有积压的响应消息 如果有积压的响应消息说明没有处理读到的响应消息 此时就不会执行读操作了
                if (channel.ready() && (key.isReadable() || channel.hasBytesBuffered()) && !hasCompletedReceive(channel)
                        && !explicitlyMutedChannels.contains(channel)) {
                    // 处理读事件
                    attemptRead(channel);
                }

<<<<<<< HEAD
                if (channel.hasBytesBuffered()) {
                    // this channel has bytes enqueued in intermediary buffers that we could not read
                    // (possibly because no memory). it may be the case that the underlying socket will
                    // not come up in the next poll() and so we need to remember this channel for the
                    // next poll call otherwise data may be stuck in said buffers forever. If we attempt
                    // to process buffered data and no progress is made, the channel buffered status is
                    // cleared to avoid the overhead of checking every time.
=======
                if (channel.hasBytesBuffered() && !explicitlyMutedChannels.contains(channel)) {
                    //this channel has bytes enqueued in intermediary buffers that we could not read
                    //(possibly because no memory). it may be the case that the underlying socket will
                    //not come up in the next poll() and so we need to remember this channel for the
                    //next poll call otherwise data may be stuck in said buffers forever. If we attempt
                    //to process buffered data and no progress is made, the channel buffered status is
                    //cleared to avoid the overhead of checking every time.
>>>>>>> 13b4ca87
                    keysWithBufferedRead.add(key);
                }

                /* if channel is ready write to any sockets that have space in their buffer and for which we have data */

                long nowNanos = channelStartTimeNanos != 0 ? channelStartTimeNanos : currentTimeNanos;
                try {
                    // 处理写事件 如果数据写完就取消对OP_WRITE事件的关注 只关注OP_READ事件
                    attemptWrite(key, channel, nowNanos);
                } catch (Exception e) {
                    sendFailed = true;  // 数据发送出现错误 如Broker Leader故障转移 想外层抛异常
                    throw e;
                }

                /* cancel any defunct sockets */
                if (!key.isValid()) {
                    close(channel, CloseMode.GRACEFUL);
                }

            } catch (Exception e) {
                String desc = channel.socketDescription();
                if (e instanceof IOException) {
                    log.debug("Connection with {} disconnected", desc, e);
                } else if (e instanceof AuthenticationException) {
                    boolean isReauthentication = channel.successfulAuthentications() > 0;
                    if (isReauthentication) {
                        sensors.failedReauthentication.record();
                    } else {
                        sensors.failedAuthentication.record();
                    }
                    String exceptionMessage = e.getMessage();
                    if (e instanceof DelayedResponseAuthenticationException) {
                        exceptionMessage = e.getCause().getMessage();
                        log.info("Failed {}authentication with {} ({})", isReauthentication ? "re-" : "",
                                desc, exceptionMessage);
                    }
                } else {
                    log.warn("Unexpected error from {}; closing connection", desc, e);
                }

                if (e instanceof DelayedResponseAuthenticationException) {
                    maybeDelayCloseOnAuthenticationFailure(channel);
                } else {
                    // 关闭连接
                    close(channel, sendFailed ? CloseMode.NOTIFY_ONLY : CloseMode.GRACEFUL);
                }
            } finally {
                maybeRecordTimePerConnection(channel, channelStartTimeNanos);
            }
        }
    }

    private void attemptWrite(SelectionKey key, KafkaChannel channel, long nowNanos) throws IOException {
        if (channel.hasSend() && channel.ready() && key.isWritable()
                && !channel.maybeBeginClientReauthentication(() -> nowNanos)) {
            write(channel);
        }
    }

    // package-private for testing
    void write(KafkaChannel channel) throws IOException {
        String nodeId = channel.id();
        // 向NIO的SocketChannel写数据 统计是否有待写数据和未写出去的数据大小
        long bytesSent = channel.write();
        // 判断是否发送完数据 写完数据后取消对OP_WRITE事件的关注 仅仅保留对OP_READ事件的关注
        NetworkSend send = channel.maybeCompleteSend();
        // We may complete the send with bytesSent < 1 if `TransportLayer.hasPendingWrites` was true and `channel.write()`
        // caused the pending writes to be written to the socket channel buffer
        if (bytesSent > 0 || send != null) {    // send != null 表示数据已发送完毕
            long currentTimeMs = time.milliseconds();
            if (bytesSent > 0) {
                this.sensors.recordBytesSent(nodeId, bytesSent, currentTimeMs);
            }
            if (send != null) { // 放到completedSends集合
                this.completedSends.add(send);
                this.sensors.recordCompletedSend(nodeId, send.size(), currentTimeMs);
            }
        }
    }

    private Collection<SelectionKey> determineHandlingOrder(Set<SelectionKey> selectionKeys) {
        //it is possible that the iteration order over selectionKeys is the same every invocation.
        //this may cause starvation of reads when memory is low. to address this we shuffle the keys if memory is low.
        if (!outOfMemory && memoryPool.availableMemory() < lowMemThreshold) {
            List<SelectionKey> shuffledKeys = new ArrayList<>(selectionKeys);
            Collections.shuffle(shuffledKeys);
            return shuffledKeys;
        } else {
            return selectionKeys;
        }
    }

    private void attemptRead(KafkaChannel channel) throws IOException {
        String nodeId = channel.id();

        long bytesReceived = channel.read();
        if (bytesReceived != 0) {
            long currentTimeMs = time.milliseconds();
            sensors.recordBytesReceived(nodeId, bytesReceived, currentTimeMs);
            madeReadProgressLastPoll = true;
            // 判断是否读取完毕 判断拆包和粘包
            NetworkReceive receive = channel.maybeCompleteReceive();
            if (receive != null) {  // 存储响应结果
                addToCompletedReceives(channel, receive, currentTimeMs);
            }
        }
        if (channel.isMuted()) {
            outOfMemory = true; //channel has muted itself due to memory pressure.
        } else {
            madeReadProgressLastPoll = true;
        }
    }

    private boolean maybeReadFromClosingChannel(KafkaChannel channel) {
        boolean hasPending;
        if (channel.state().state() != ChannelState.State.READY) {
            hasPending = false;
        } else if (explicitlyMutedChannels.contains(channel) || hasCompletedReceive(channel)) {
            hasPending = true;
        } else {
            try {
                attemptRead(channel);
                hasPending = hasCompletedReceive(channel);
            } catch (Exception e) {
                log.trace("Read from closing channel failed, ignoring exception", e);
                hasPending = false;
            }
        }
        return hasPending;
    }

    // Record time spent in pollSelectionKeys for channel (moved into a method to keep checkstyle happy)
    private void maybeRecordTimePerConnection(KafkaChannel channel, long startTimeNanos) {
        if (recordTimePerConnection)
            channel.addNetworkThreadTimeNanos(time.nanoseconds() - startTimeNanos);
    }

    @Override
    public List<NetworkSend> completedSends() {
        return this.completedSends;
    }

    @Override
    public Collection<NetworkReceive> completedReceives() {
        return this.completedReceives.values();
    }

    @Override
    public Map<String, ChannelState> disconnected() {
        return this.disconnected;
    }

    @Override
    public List<String> connected() {
        return this.connected;
    }

    @Override
    public void mute(String id) {
        KafkaChannel channel = openOrClosingChannelOrFail(id);
        mute(channel);
    }

    private void mute(KafkaChannel channel) {
        channel.mute();
        explicitlyMutedChannels.add(channel);
        keysWithBufferedRead.remove(channel.selectionKey());
    }

    @Override
    public void unmute(String id) {
        KafkaChannel channel = openOrClosingChannelOrFail(id);
        unmute(channel);
    }

    private void unmute(KafkaChannel channel) {
        // Remove the channel from explicitlyMutedChannels only if the channel has been actually unmuted.
        if (channel.maybeUnmute()) {
            explicitlyMutedChannels.remove(channel);
            if (channel.hasBytesBuffered()) {
                keysWithBufferedRead.add(channel.selectionKey());
            }
        }
    }

    @Override
    public void muteAll() {
        for (KafkaChannel channel : this.channels.values()) {
            mute(channel);
        }
    }

    @Override
    public void unmuteAll() {
        for (KafkaChannel channel : this.channels.values()) {
            unmute(channel);
        }
    }

    // package-private for testing
    void completeDelayedChannelClose(long currentTimeNanos) {
        if (delayedClosingChannels == null) {
            return;
        }

        while (!delayedClosingChannels.isEmpty()) {
            DelayedAuthenticationFailureClose delayedClose = delayedClosingChannels.values().iterator().next();
            if (!delayedClose.tryClose(currentTimeNanos)) {
                break;
            }
        }
    }

    private void maybeCloseOldestConnection(long currentTimeNanos) {
        if (idleExpiryManager == null) {
            return;
        }
        // LRU算法的应用 如果有些连接已经空闲了一段时间 按照LRU算法将最近最少使用的一些连接给关闭掉
        Map.Entry<String, Long> expiredConnection = idleExpiryManager.pollExpiredConnection(currentTimeNanos);
        if (expiredConnection != null) {
            String connectionId = expiredConnection.getKey();
            KafkaChannel channel = this.channels.get(connectionId);
            if (channel != null) {
                if (log.isTraceEnabled()) {
                    log.trace("About to close the idle connection from {} due to being idle for {} millis",
                            connectionId, (currentTimeNanos - expiredConnection.getValue()) / 1000 / 1000);
                }
                channel.state(ChannelState.EXPIRED);
                close(channel, CloseMode.GRACEFUL);
            }
        }
    }

    /**
     * Clears completed receives. This is used by SocketServer to remove references to
     * receive buffers after processing completed receives, without waiting for the next
     * poll().
     */
    public void clearCompletedReceives() {
        this.completedReceives.clear();
    }

    /**
     * Clears completed sends. This is used by SocketServer to remove references to
     * send buffers after processing completed sends, without waiting for the next
     * poll().
     */
    public void clearCompletedSends() {
        this.completedSends.clear();
    }

    /**
     * Clears all the results from the previous poll. This is invoked by Selector at the start of
     * a poll() when all the results from the previous poll are expected to have been handled.
     * <p>
     * SocketServer uses {@link #clearCompletedSends()} and {@link #clearCompletedSends()} to
     * clear `completedSends` and `completedReceives` as soon as they are processed to avoid
     * holding onto large request/response buffers from multiple connections longer than necessary.
     * Clients rely on Selector invoking {@link #clear()} at the start of each poll() since memory usage
     * is less critical and clearing once-per-poll provides the flexibility to process these results in
     * any order before the next poll.
     */
    private void clear() {
        this.completedSends.clear();
        this.completedReceives.clear();
        this.connected.clear();
        this.disconnected.clear();

        // Remove closed channels after all their buffered receives have been processed or if a send was requested
        for (Iterator<Map.Entry<String, KafkaChannel>> it = closingChannels.entrySet().iterator(); it.hasNext(); ) {
            KafkaChannel channel = it.next().getValue();
            boolean sendFailed = failedSends.remove(channel.id());
            boolean hasPending = false;
            if (!sendFailed)
                hasPending = maybeReadFromClosingChannel(channel);
            if (!hasPending || sendFailed) {
                doClose(channel, true);
                it.remove();
            }
        }

        for (String channel : this.failedSends) {
            this.disconnected.put(channel, ChannelState.FAILED_SEND);
        }
        this.failedSends.clear();
        this.madeReadProgressLastPoll = false;
    }

    /**
     * Check for data, waiting up to the given timeout.
     *
     * 轮询IO事件 返回准备好的SelectionKey的数量
     *
     * @param timeoutMs Length of time to wait, in milliseconds, which must be non-negative
     * @return The number of keys ready
     */
    private int select(long timeoutMs) throws IOException {
        if (timeoutMs < 0L) {
            throw new IllegalArgumentException("timeout should be >= 0");
        }
        // 轮询注册到Selector上的Channel 如果Channel有相应的读写事件发生 返回对应的SelectionKey
        if (timeoutMs == 0L) {
            return this.nioSelector.selectNow();
        } else {
            return this.nioSelector.select(timeoutMs);
        }
    }

    /**
     * Close the connection identified by the given id
     */
    public void close(String id) {
        KafkaChannel channel = this.channels.get(id);
        if (channel != null) {
            // There is no disconnect notification for local close, but updating
            // channel state here anyway to avoid confusion.
            channel.state(ChannelState.LOCAL_CLOSE);
            close(channel, CloseMode.DISCARD_NO_NOTIFY);
        } else {
            KafkaChannel closingChannel = this.closingChannels.remove(id);
            // Close any closing channel, leave the channel in the state in which closing was triggered
            if (closingChannel != null) {
                doClose(closingChannel, false);
            }
        }
    }

    private void maybeDelayCloseOnAuthenticationFailure(KafkaChannel channel) {
        DelayedAuthenticationFailureClose delayedClose = new DelayedAuthenticationFailureClose(channel, failedAuthenticationDelayMs);
        if (delayedClosingChannels != null)
            delayedClosingChannels.put(channel.id(), delayedClose);
        else
            delayedClose.closeNow();
    }

    private void handleCloseOnAuthenticationFailure(KafkaChannel channel) {
        try {
            channel.completeCloseOnAuthenticationFailure();
        } catch (Exception e) {
            log.error("Exception handling close on authentication failure node {}", channel.id(), e);
        } finally {
            close(channel, CloseMode.GRACEFUL);
        }
    }

    /**
     * Begin closing this connection.
     * If 'closeMode' is `CloseMode.GRACEFUL`, the channel is disconnected here, but outstanding receives
     * are processed. The channel is closed when there are no outstanding receives or if a send is
     * requested. For other values of `closeMode`, outstanding receives are discarded and the channel
     * is closed immediately.
     *
     * The channel will be added to disconnect list when it is actually closed if `closeMode.notifyDisconnect`
     * is true.
     */
    private void close(KafkaChannel channel, CloseMode closeMode) {
        channel.disconnect();

        // Ensure that `connected` does not have closed channels. This could happen if `prepare` throws an exception
        // in the `poll` invocation when `finishConnect` succeeds
        connected.remove(channel.id());

        // Keep track of closed channels with pending receives so that all received records
        // may be processed. For example, when producer with acks=0 sends some records and
        // closes its connections, a single poll() in the broker may receive records and
        // handle close(). When the remote end closes its connection, the channel is retained until
        // a send fails or all outstanding receives are processed. Mute state of disconnected channels
        // are tracked to ensure that requests are processed one-by-one by the broker to preserve ordering.
        if (closeMode == CloseMode.GRACEFUL && maybeReadFromClosingChannel(channel)) {
            closingChannels.put(channel.id(), channel);
            log.debug("Tracking closing connection {} to process outstanding requests", channel.id());
        } else {
            doClose(channel, closeMode.notifyDisconnect);
        }
        this.channels.remove(channel.id());

        if (delayedClosingChannels != null) {
            delayedClosingChannels.remove(channel.id());
        }

        if (idleExpiryManager != null) {
            idleExpiryManager.remove(channel.id());
        }
    }

    private void doClose(KafkaChannel channel, boolean notifyDisconnect) {
        SelectionKey key = channel.selectionKey();
        try {
            immediatelyConnectedKeys.remove(key);
            keysWithBufferedRead.remove(key);
            channel.close();
        } catch (IOException e) {
            log.error("Exception closing connection to node {}:", channel.id(), e);
        } finally {
            key.cancel();
            key.attach(null);
        }

        this.sensors.connectionClosed.record();
        this.explicitlyMutedChannels.remove(channel);
        if (notifyDisconnect) { // 非正常关闭 放入连接断开集合disconnected
            this.disconnected.put(channel.id(), channel.state());
        }
    }

    /**
     * check if channel is ready
     */
    @Override
    public boolean isChannelReady(String id) {
        KafkaChannel channel = this.channels.get(id);
        return channel != null && channel.ready();
    }

    private KafkaChannel openOrClosingChannelOrFail(String id) {
        KafkaChannel channel = this.channels.get(id);
        if (channel == null) {
            channel = this.closingChannels.get(id);
        }
        if (channel == null) {
            throw new IllegalStateException("Attempt to retrieve channel for which there is no connection. Connection id " + id + " existing connections " + channels.keySet());
        }
        return channel;
    }

    /**
     * Return the selector channels.
     */
    public List<KafkaChannel> channels() {
        return new ArrayList<>(channels.values());
    }

    /**
     * Return the channel associated with this connection or `null` if there is no channel associated with the
     * connection.
     */
    public KafkaChannel channel(String id) {
        return this.channels.get(id);
    }

    /**
     * Return the channel with the specified id if it was disconnected, but not yet closed
     * since there are outstanding messages to be processed.
     */
    public KafkaChannel closingChannel(String id) {
        return closingChannels.get(id);
    }

    /**
     * Returns the lowest priority channel chosen using the following sequence:
     *   1) If one or more channels are in closing state, return any one of them
     *   2) If idle expiry manager is enabled, return the least recently updated channel
     *   3) Otherwise return any of the channels
     *
     * This method is used to close a channel to accommodate a new channel on the inter-broker listener
     * when broker-wide `max.connections` limit is enabled.
     */
    public KafkaChannel lowestPriorityChannel() {
        KafkaChannel channel = null;
        if (!closingChannels.isEmpty()) {
            channel = closingChannels.values().iterator().next();
        } else if (idleExpiryManager != null && !idleExpiryManager.lruConnections.isEmpty()) {
            String channelId = idleExpiryManager.lruConnections.keySet().iterator().next();
            channel = channel(channelId);
        } else if (!channels.isEmpty()) {
            channel = channels.values().iterator().next();
        }
        return channel;
    }

    /**
     * Get the channel associated with selectionKey
     */
    private KafkaChannel channel(SelectionKey key) {
        return (KafkaChannel) key.attachment();
    }

    /**
     * Check if given channel has a completed receive
     */
    private boolean hasCompletedReceive(KafkaChannel channel) {
        return completedReceives.containsKey(channel.id());
    }

    /**
     * adds a receive to completed receives
     */
    private void addToCompletedReceives(KafkaChannel channel, NetworkReceive networkReceive, long currentTimeMs) {
        if (hasCompletedReceive(channel)) {
            throw new IllegalStateException("Attempting to add second completed receive to channel " + channel.id());
        }
        // 将响应结果存储到completedReceives集合
        this.completedReceives.put(channel.id(), networkReceive);
        sensors.recordCompletedReceive(channel.id(), networkReceive.size(), currentTimeMs);
    }

    // only for testing
    public Set<SelectionKey> keys() {
        return new HashSet<>(nioSelector.keys());
    }


    class SelectorChannelMetadataRegistry implements ChannelMetadataRegistry {
        private CipherInformation cipherInformation;
        private ClientInformation clientInformation;

        @Override
        public void registerCipherInformation(final CipherInformation cipherInformation) {
            if (this.cipherInformation != null) {
                if (this.cipherInformation.equals(cipherInformation))
                    return;
                sensors.connectionsByCipher.decrement(this.cipherInformation);
            }

            this.cipherInformation = cipherInformation;
            sensors.connectionsByCipher.increment(cipherInformation);
        }

        @Override
        public CipherInformation cipherInformation() {
            return cipherInformation;
        }

        @Override
        public void registerClientInformation(final ClientInformation clientInformation) {
            if (this.clientInformation != null) {
                if (this.clientInformation.equals(clientInformation))
                    return;
                sensors.connectionsByClient.decrement(this.clientInformation);
            }

            this.clientInformation = clientInformation;
            sensors.connectionsByClient.increment(clientInformation);
        }

        @Override
        public ClientInformation clientInformation() {
            return clientInformation;
        }

        @Override
        public void close() {
            if (this.cipherInformation != null) {
                sensors.connectionsByCipher.decrement(this.cipherInformation);
                this.cipherInformation = null;
            }

            if (this.clientInformation != null) {
                sensors.connectionsByClient.decrement(this.clientInformation);
                this.clientInformation = null;
            }
        }
    }

    class SelectorMetrics implements AutoCloseable {
        private final Metrics metrics;
        private final Map<String, String> metricTags;
        private final boolean metricsPerConnection;
        private final String metricGrpName;
        private final String perConnectionMetricGrpName;

        public final Sensor connectionClosed;
        public final Sensor connectionCreated;
        public final Sensor successfulAuthentication;
        public final Sensor successfulReauthentication;
        public final Sensor successfulAuthenticationNoReauth;
        public final Sensor reauthenticationLatency;
        public final Sensor failedAuthentication;
        public final Sensor failedReauthentication;
        public final Sensor bytesTransferred;
        public final Sensor bytesSent;
        public final Sensor requestsSent;
        public final Sensor bytesReceived;
        public final Sensor responsesReceived;
        public final Sensor selectTime;
        public final Sensor ioTime;
        public final IntGaugeSuite<CipherInformation> connectionsByCipher;
        public final IntGaugeSuite<ClientInformation> connectionsByClient;

        /* Names of metrics that are not registered through sensors */
        private final List<MetricName> topLevelMetricNames = new ArrayList<>();
        private final List<Sensor> sensors = new ArrayList<>();

        public SelectorMetrics(Metrics metrics, String metricGrpPrefix, Map<String, String> metricTags, boolean metricsPerConnection) {
            this.metrics = metrics;
            this.metricTags = metricTags;
            this.metricsPerConnection = metricsPerConnection;
            this.metricGrpName = metricGrpPrefix + "-metrics";
            this.perConnectionMetricGrpName = metricGrpPrefix + "-node-metrics";
            StringBuilder tagsSuffix = new StringBuilder();

            for (Map.Entry<String, String> tag: metricTags.entrySet()) {
                tagsSuffix.append(tag.getKey());
                tagsSuffix.append("-");
                tagsSuffix.append(tag.getValue());
            }

            this.connectionClosed = sensor("connections-closed:" + tagsSuffix);
            this.connectionClosed.add(createMeter(metrics, metricGrpName, metricTags,
                    "connection-close", "connections closed"));

            this.connectionCreated = sensor("connections-created:" + tagsSuffix);
            this.connectionCreated.add(createMeter(metrics, metricGrpName, metricTags,
                    "connection-creation", "new connections established"));

            this.successfulAuthentication = sensor("successful-authentication:" + tagsSuffix);
            this.successfulAuthentication.add(createMeter(metrics, metricGrpName, metricTags,
                    "successful-authentication", "connections with successful authentication"));

            this.successfulReauthentication = sensor("successful-reauthentication:" + tagsSuffix);
            this.successfulReauthentication.add(createMeter(metrics, metricGrpName, metricTags,
                    "successful-reauthentication", "successful re-authentication of connections"));

            this.successfulAuthenticationNoReauth = sensor("successful-authentication-no-reauth:" + tagsSuffix);
            MetricName successfulAuthenticationNoReauthMetricName = metrics.metricName(
                    "successful-authentication-no-reauth-total", metricGrpName,
                    "The total number of connections with successful authentication where the client does not support re-authentication",
                    metricTags);
            this.successfulAuthenticationNoReauth.add(successfulAuthenticationNoReauthMetricName, new CumulativeSum());

            this.failedAuthentication = sensor("failed-authentication:" + tagsSuffix);
            this.failedAuthentication.add(createMeter(metrics, metricGrpName, metricTags,
                    "failed-authentication", "connections with failed authentication"));

            this.failedReauthentication = sensor("failed-reauthentication:" + tagsSuffix);
            this.failedReauthentication.add(createMeter(metrics, metricGrpName, metricTags,
                    "failed-reauthentication", "failed re-authentication of connections"));

            this.reauthenticationLatency = sensor("reauthentication-latency:" + tagsSuffix);
            MetricName reauthenticationLatencyMaxMetricName = metrics.metricName("reauthentication-latency-max",
                    metricGrpName, "The max latency observed due to re-authentication",
                    metricTags);
            this.reauthenticationLatency.add(reauthenticationLatencyMaxMetricName, new Max());
            MetricName reauthenticationLatencyAvgMetricName = metrics.metricName("reauthentication-latency-avg",
                    metricGrpName, "The average latency observed due to re-authentication",
                    metricTags);
            this.reauthenticationLatency.add(reauthenticationLatencyAvgMetricName, new Avg());

            this.bytesTransferred = sensor("bytes-sent-received:" + tagsSuffix);
            bytesTransferred.add(createMeter(metrics, metricGrpName, metricTags, new WindowedCount(),
                    "network-io", "network operations (reads or writes) on all connections"));

            this.bytesSent = sensor("bytes-sent:" + tagsSuffix, bytesTransferred);
            this.bytesSent.add(createMeter(metrics, metricGrpName, metricTags,
                    "outgoing-byte", "outgoing bytes sent to all servers"));

            this.requestsSent = sensor("requests-sent:" + tagsSuffix);
            this.requestsSent.add(createMeter(metrics, metricGrpName, metricTags, new WindowedCount(),
                    "request", "requests sent"));
            MetricName metricName = metrics.metricName("request-size-avg", metricGrpName, "The average size of requests sent.", metricTags);
            this.requestsSent.add(metricName, new Avg());
            metricName = metrics.metricName("request-size-max", metricGrpName, "The maximum size of any request sent.", metricTags);
            this.requestsSent.add(metricName, new Max());

            this.bytesReceived = sensor("bytes-received:" + tagsSuffix, bytesTransferred);
            this.bytesReceived.add(createMeter(metrics, metricGrpName, metricTags,
                    "incoming-byte", "bytes read off all sockets"));

            this.responsesReceived = sensor("responses-received:" + tagsSuffix);
            this.responsesReceived.add(createMeter(metrics, metricGrpName, metricTags,
                    new WindowedCount(), "response", "responses received"));

            this.selectTime = sensor("select-time:" + tagsSuffix);
            this.selectTime.add(createMeter(metrics, metricGrpName, metricTags,
                    new WindowedCount(), "select", "times the I/O layer checked for new I/O to perform"));
            metricName = metrics.metricName("io-wait-time-ns-avg", metricGrpName, "The average length of time the I/O thread spent waiting for a socket ready for reads or writes in nanoseconds.", metricTags);
            this.selectTime.add(metricName, new Avg());
            this.selectTime.add(createIOThreadRatioMeter(metrics, metricGrpName, metricTags, "io-wait", "waiting"));

            this.ioTime = sensor("io-time:" + tagsSuffix);
            metricName = metrics.metricName("io-time-ns-avg", metricGrpName, "The average length of time for I/O per select call in nanoseconds.", metricTags);
            this.ioTime.add(metricName, new Avg());
            this.ioTime.add(createIOThreadRatioMeter(metrics, metricGrpName, metricTags, "io", "doing I/O"));

            this.connectionsByCipher = new IntGaugeSuite<>(log, "sslCiphers", metrics,
                cipherInformation -> {
                    Map<String, String> tags = new LinkedHashMap<>();
                    tags.put("cipher", cipherInformation.cipher());
                    tags.put("protocol", cipherInformation.protocol());
                    tags.putAll(metricTags);
                    return metrics.metricName("connections", metricGrpName, "The number of connections with this SSL cipher and protocol.", tags);
                }, 100);

            this.connectionsByClient = new IntGaugeSuite<>(log, "clients", metrics,
                clientInformation -> {
                    Map<String, String> tags = new LinkedHashMap<>();
                    tags.put("clientSoftwareName", clientInformation.softwareName());
                    tags.put("clientSoftwareVersion", clientInformation.softwareVersion());
                    tags.putAll(metricTags);
                    return metrics.metricName("connections", metricGrpName, "The number of connections with this client and version.", tags);
                }, 100);

            metricName = metrics.metricName("connection-count", metricGrpName, "The current number of active connections.", metricTags);
            topLevelMetricNames.add(metricName);
            this.metrics.addMetric(metricName, (config, now) -> channels.size());
        }

        private Meter createMeter(Metrics metrics, String groupName, Map<String, String> metricTags,
                SampledStat stat, String baseName, String descriptiveName) {
            MetricName rateMetricName = metrics.metricName(baseName + "-rate", groupName,
                            String.format("The number of %s per second", descriptiveName), metricTags);
            MetricName totalMetricName = metrics.metricName(baseName + "-total", groupName,
                            String.format("The total number of %s", descriptiveName), metricTags);
            if (stat == null)
                return new Meter(rateMetricName, totalMetricName);
            else
                return new Meter(stat, rateMetricName, totalMetricName);
        }

        private Meter createMeter(Metrics metrics, String groupName,  Map<String, String> metricTags,
                String baseName, String descriptiveName) {
            return createMeter(metrics, groupName, metricTags, null, baseName, descriptiveName);
        }

        private Meter createIOThreadRatioMeter(Metrics metrics, String groupName,  Map<String, String> metricTags,
                String baseName, String action) {
            MetricName rateMetricName = metrics.metricName(baseName + "-ratio", groupName,
                    String.format("The fraction of time the I/O thread spent %s", action), metricTags);
            MetricName totalMetricName = metrics.metricName(baseName + "time-total", groupName,
                    String.format("The total time the I/O thread spent %s", action), metricTags);
            return new Meter(TimeUnit.NANOSECONDS, rateMetricName, totalMetricName);
        }

        private Sensor sensor(String name, Sensor... parents) {
            Sensor sensor = metrics.sensor(name, parents);
            sensors.add(sensor);
            return sensor;
        }

        public void maybeRegisterConnectionMetrics(String connectionId) {
            if (!connectionId.isEmpty() && metricsPerConnection) {
                // if one sensor of the metrics has been registered for the connection,
                // then all other sensors should have been registered; and vice versa
                String nodeRequestName = "node-" + connectionId + ".requests-sent";
                Sensor nodeRequest = this.metrics.getSensor(nodeRequestName);
                if (nodeRequest == null) {
                    Map<String, String> tags = new LinkedHashMap<>(metricTags);
                    tags.put("node-id", "node-" + connectionId);

                    nodeRequest = sensor(nodeRequestName);
                    nodeRequest.add(createMeter(metrics, perConnectionMetricGrpName, tags, new WindowedCount(), "request", "requests sent"));
                    MetricName metricName = metrics.metricName("request-size-avg", perConnectionMetricGrpName, "The average size of requests sent.", tags);
                    nodeRequest.add(metricName, new Avg());
                    metricName = metrics.metricName("request-size-max", perConnectionMetricGrpName, "The maximum size of any request sent.", tags);
                    nodeRequest.add(metricName, new Max());

                    String bytesSentName = "node-" + connectionId + ".bytes-sent";
                    Sensor bytesSent = sensor(bytesSentName);
                    bytesSent.add(createMeter(metrics, perConnectionMetricGrpName, tags, "outgoing-byte", "outgoing bytes"));

                    String nodeResponseName = "node-" + connectionId + ".responses-received";
                    Sensor nodeResponse = sensor(nodeResponseName);
                    nodeResponse.add(createMeter(metrics, perConnectionMetricGrpName, tags, new WindowedCount(), "response", "responses received"));

                    String bytesReceivedName = "node-" + connectionId + ".bytes-received";
                    Sensor bytesReceive = sensor(bytesReceivedName);
                    bytesReceive.add(createMeter(metrics, perConnectionMetricGrpName, tags, "incoming-byte", "incoming bytes"));

                    String nodeTimeName = "node-" + connectionId + ".latency";
                    Sensor nodeRequestTime = sensor(nodeTimeName);
                    metricName = metrics.metricName("request-latency-avg", perConnectionMetricGrpName, tags);
                    nodeRequestTime.add(metricName, new Avg());
                    metricName = metrics.metricName("request-latency-max", perConnectionMetricGrpName, tags);
                    nodeRequestTime.add(metricName, new Max());
                }
            }
        }

        public void recordBytesSent(String connectionId, long bytes, long currentTimeMs) {
            this.bytesSent.record(bytes, currentTimeMs);
            if (!connectionId.isEmpty()) {
                String bytesSentName = "node-" + connectionId + ".bytes-sent";
                Sensor bytesSent = this.metrics.getSensor(bytesSentName);
                if (bytesSent != null)
                    bytesSent.record(bytes, currentTimeMs);
            }
        }

        public void recordCompletedSend(String connectionId, long totalBytes, long currentTimeMs) {
            requestsSent.record(totalBytes, currentTimeMs);
            if (!connectionId.isEmpty()) {
                String nodeRequestName = "node-" + connectionId + ".requests-sent";
                Sensor nodeRequest = this.metrics.getSensor(nodeRequestName);
                if (nodeRequest != null)
                    nodeRequest.record(totalBytes, currentTimeMs);
            }
        }

        public void recordBytesReceived(String connectionId, long bytes, long currentTimeMs) {
            this.bytesReceived.record(bytes, currentTimeMs);
            if (!connectionId.isEmpty()) {
                String bytesReceivedName = "node-" + connectionId + ".bytes-received";
                Sensor bytesReceived = this.metrics.getSensor(bytesReceivedName);
                if (bytesReceived != null) {
                    bytesReceived.record(bytes, currentTimeMs);
                }
            }
        }

        public void recordCompletedReceive(String connectionId, long totalBytes, long currentTimeMs) {
            responsesReceived.record(totalBytes, currentTimeMs);
            if (!connectionId.isEmpty()) {
                String nodeRequestName = "node-" + connectionId + ".responses-received";
                Sensor nodeRequest = this.metrics.getSensor(nodeRequestName);
                if (nodeRequest != null)
                    nodeRequest.record(totalBytes, currentTimeMs);
            }
        }

        public void close() {
            for (MetricName metricName : topLevelMetricNames)
                metrics.removeMetric(metricName);
            for (Sensor sensor : sensors)
                metrics.removeSensor(sensor.name());
            connectionsByCipher.close();
            connectionsByClient.close();
        }
    }

    /**
     * Encapsulate a channel that must be closed after a specific delay has elapsed due to authentication failure.
     */
    private class DelayedAuthenticationFailureClose {
        private final KafkaChannel channel;
        private final long endTimeNanos;
        private boolean closed;

        /**
         * @param channel The channel whose close is being delayed
         * @param delayMs The amount of time by which the operation should be delayed
         */
        public DelayedAuthenticationFailureClose(KafkaChannel channel, int delayMs) {
            this.channel = channel;
            this.endTimeNanos = time.nanoseconds() + (delayMs * 1000L * 1000L);
            this.closed = false;
        }

        /**
         * Try to close this channel if the delay has expired.
         * @param currentTimeNanos The current time
         * @return True if the delay has expired and the channel was closed; false otherwise
         */
        public final boolean tryClose(long currentTimeNanos) {
            if (endTimeNanos <= currentTimeNanos)
                closeNow();
            return closed;
        }

        /**
         * Close the channel now, regardless of whether the delay has expired or not.
         */
        public final void closeNow() {
            if (closed)
                throw new IllegalStateException("Attempt to close a channel that has already been closed");
            handleCloseOnAuthenticationFailure(channel);
            closed = true;
        }
    }

    // helper class for tracking least recently used connections to enable idle connection closing
    private static class IdleExpiryManager {
        private final Map<String, Long> lruConnections;
        private final long connectionsMaxIdleNanos;
        private long nextIdleCloseCheckTime;

        public IdleExpiryManager(Time time, long connectionsMaxIdleMs) {
            this.connectionsMaxIdleNanos = connectionsMaxIdleMs * 1000 * 1000;
            // initial capacity and load factor are default, we set them explicitly because we want to set accessOrder = true
            this.lruConnections = new LinkedHashMap<>(16, .75F, true);
            this.nextIdleCloseCheckTime = time.nanoseconds() + this.connectionsMaxIdleNanos;
        }

        public void update(String connectionId, long currentTimeNanos) {
            // 更新channel最近被使用的时间
            // 比如说有2个连接 最近一次使用一个是在1个小时之前了 一个在1分钟之前
            // 此时LRU算法会淘汰掉那个1小时之前才使用的连接
            lruConnections.put(connectionId, currentTimeNanos);
        }

        public Map.Entry<String, Long> pollExpiredConnection(long currentTimeNanos) {
            if (currentTimeNanos <= nextIdleCloseCheckTime) {
                return null;
            }

            if (lruConnections.isEmpty()) {
                nextIdleCloseCheckTime = currentTimeNanos + connectionsMaxIdleNanos;
                return null;
            }

            Map.Entry<String, Long> oldestConnectionEntry = lruConnections.entrySet().iterator().next();
            Long connectionLastActiveTime = oldestConnectionEntry.getValue();
            nextIdleCloseCheckTime = connectionLastActiveTime + connectionsMaxIdleNanos;

            if (currentTimeNanos > nextIdleCloseCheckTime) {
                return oldestConnectionEntry;
            } else {
                return null;
            }
        }

        public void remove(String connectionId) {
            lruConnections.remove(connectionId);
        }
    }

    //package-private for testing
    boolean isOutOfMemory() {
        return outOfMemory;
    }

    //package-private for testing
    boolean isMadeReadProgressLastPoll() {
        return madeReadProgressLastPoll;
    }

    // package-private for testing
    Map<?, ?> delayedClosingChannels() {
        return delayedClosingChannels;
    }
}<|MERGE_RESOLUTION|>--- conflicted
+++ resolved
@@ -657,15 +657,6 @@
                     attemptRead(channel);
                 }
 
-<<<<<<< HEAD
-                if (channel.hasBytesBuffered()) {
-                    // this channel has bytes enqueued in intermediary buffers that we could not read
-                    // (possibly because no memory). it may be the case that the underlying socket will
-                    // not come up in the next poll() and so we need to remember this channel for the
-                    // next poll call otherwise data may be stuck in said buffers forever. If we attempt
-                    // to process buffered data and no progress is made, the channel buffered status is
-                    // cleared to avoid the overhead of checking every time.
-=======
                 if (channel.hasBytesBuffered() && !explicitlyMutedChannels.contains(channel)) {
                     //this channel has bytes enqueued in intermediary buffers that we could not read
                     //(possibly because no memory). it may be the case that the underlying socket will
@@ -673,7 +664,6 @@
                     //next poll call otherwise data may be stuck in said buffers forever. If we attempt
                     //to process buffered data and no progress is made, the channel buffered status is
                     //cleared to avoid the overhead of checking every time.
->>>>>>> 13b4ca87
                     keysWithBufferedRead.add(key);
                 }
 
