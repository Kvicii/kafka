--- conflicted
+++ resolved
@@ -94,11 +94,9 @@
             "\"delete\" retention policy. This represents an SLA on how soon consumers must read " +
             "their data. If set to -1, no time limit is applied.";
 
-<<<<<<< HEAD
     /**
      * kafka追加消息的最大字节数 如果增大这个字节数 也必须增大consumer的fetch字节数 这样consumer才能fetch到这些最大字节数的消息
      */
-=======
     public static final String REMOTE_LOG_STORAGE_ENABLE_CONFIG = "remote.storage.enable";
     public static final String REMOTE_LOG_STORAGE_ENABLE_DOC = "To enable tier storage for a topic, set `remote.storage.enable` as true. " +
             "You can not disable this config once it is enabled. It will be provided in future versions.";
@@ -113,7 +111,6 @@
             "deletes the old segments. Default value is -2, it represents `retention.bytes` value to be used. The effective value should always be " +
             "less than or equal to `retention.bytes` value.";
 
->>>>>>> d3709daf
     public static final String MAX_MESSAGE_BYTES_CONFIG = "max.message.bytes";
     public static final String MAX_MESSAGE_BYTES_DOC =
             "The largest record batch size allowed by Kafka (after compression if compression is enabled). " +
