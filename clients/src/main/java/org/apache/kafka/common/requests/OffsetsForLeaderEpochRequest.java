/*
 * Licensed to the Apache Software Foundation (ASF) under one or more
 * contributor license agreements. See the NOTICE file distributed with
 * this work for additional information regarding copyright ownership.
 * The ASF licenses this file to You under the Apache License, Version 2.0
 * (the "License"); you may not use this file except in compliance with
 * the License. You may obtain a copy of the License at
 *
 *    http://www.apache.org/licenses/LICENSE-2.0
 *
 * Unless required by applicable law or agreed to in writing, software
 * distributed under the License is distributed on an "AS IS" BASIS,
 * WITHOUT WARRANTIES OR CONDITIONS OF ANY KIND, either express or implied.
 * See the License for the specific language governing permissions and
 * limitations under the License.
 */
package org.apache.kafka.common.requests;

import org.apache.kafka.common.TopicPartition;
import org.apache.kafka.common.errors.UnsupportedVersionException;
import org.apache.kafka.common.message.OffsetForLeaderEpochRequestData;
import org.apache.kafka.common.message.OffsetForLeaderEpochRequestData.OffsetForLeaderPartition;
import org.apache.kafka.common.message.OffsetForLeaderEpochRequestData.OffsetForLeaderTopic;
import org.apache.kafka.common.message.OffsetForLeaderEpochRequestData.OffsetForLeaderTopicCollection;
import org.apache.kafka.common.message.OffsetForLeaderEpochResponseData;
import org.apache.kafka.common.message.OffsetForLeaderEpochResponseData.OffsetForLeaderPartitionResult;
import org.apache.kafka.common.message.OffsetForLeaderEpochResponseData.OffsetForLeaderTopicResult;
import org.apache.kafka.common.protocol.ApiKeys;
import org.apache.kafka.common.protocol.Errors;
import org.apache.kafka.common.protocol.types.Struct;
import org.apache.kafka.common.record.RecordBatch;

import java.nio.ByteBuffer;
import java.util.HashMap;
import java.util.Map;
import java.util.Optional;

public class OffsetsForLeaderEpochRequest extends AbstractRequest {
    /**
     * Sentinel replica_id value to indicate a regular consumer rather than another broker
     */
    public static final int CONSUMER_REPLICA_ID = -1;

    /**
     * Sentinel replica_id which indicates either a debug consumer or a replica which is using
     * an old version of the protocol.
     */
    public static final int DEBUGGING_REPLICA_ID = -2;

<<<<<<< HEAD
    private static final Field.ComplexArray TOPICS = new Field.ComplexArray("topics",
            "An array of topics to get epochs for");
    private static final Field.ComplexArray PARTITIONS = new Field.ComplexArray("partitions",
            "An array of partitions to get epochs for");

    private static final Field.Int32 LEADER_EPOCH = new Field.Int32("leader_epoch",
            "The epoch to lookup an offset for.");

    private static final Field PARTITIONS_V0 = PARTITIONS.withFields(
            PARTITION_ID,
            LEADER_EPOCH);
    private static final Field TOPICS_V0 = TOPICS.withFields(
            TOPIC_NAME,
            PARTITIONS_V0);
    private static final Schema OFFSET_FOR_LEADER_EPOCH_REQUEST_V0 = new Schema(
            TOPICS_V0);

    // V1 request is the same as v0. Per-partition leader epoch has been added to response
    private static final Schema OFFSET_FOR_LEADER_EPOCH_REQUEST_V1 = OFFSET_FOR_LEADER_EPOCH_REQUEST_V0;

    // V2 adds the current leader epoch to support fencing and the addition of the throttle time in the response
    private static final Field PARTITIONS_V2 = PARTITIONS.withFields(
            PARTITION_ID,
            CURRENT_LEADER_EPOCH,
            LEADER_EPOCH);
    private static final Field TOPICS_V2 = TOPICS.withFields(
            TOPIC_NAME,
            PARTITIONS_V2);
    private static final Schema OFFSET_FOR_LEADER_EPOCH_REQUEST_V2 = new Schema(
            TOPICS_V2);

    private static final Schema OFFSET_FOR_LEADER_EPOCH_REQUEST_V3 = new Schema(
            REPLICA_ID,
            TOPICS_V2);

    public static Schema[] schemaVersions() {
        return new Schema[]{OFFSET_FOR_LEADER_EPOCH_REQUEST_V0, OFFSET_FOR_LEADER_EPOCH_REQUEST_V1,
                OFFSET_FOR_LEADER_EPOCH_REQUEST_V2, OFFSET_FOR_LEADER_EPOCH_REQUEST_V3};
    }

    private final Map<TopicPartition, PartitionData> epochsByPartition;

    private final int replicaId;

    public Map<TopicPartition, PartitionData> epochsByTopicPartition() {
        return epochsByPartition;
    }

    public int replicaId() {
        return replicaId;
    }
=======
    private final OffsetForLeaderEpochRequestData data;
>>>>>>> af4e3486

    public static class Builder extends AbstractRequest.Builder<OffsetsForLeaderEpochRequest> {
        private final OffsetForLeaderEpochRequestData data;

        Builder(short oldestAllowedVersion, short latestAllowedVersion, OffsetForLeaderEpochRequestData data) {
            super(ApiKeys.OFFSET_FOR_LEADER_EPOCH, oldestAllowedVersion, latestAllowedVersion);
            this.data = data;
        }

        public static Builder forConsumer(OffsetForLeaderTopicCollection epochsByPartition) {
            // Old versions of this API require CLUSTER permission which is not typically granted
            // to clients. Beginning with version 3, the broker requires only TOPIC Describe
            // permission for the topic of each requested partition. In order to ensure client
            // compatibility, we only send this request when we can guarantee the relaxed permissions.
            OffsetForLeaderEpochRequestData data = new OffsetForLeaderEpochRequestData();
            data.setReplicaId(CONSUMER_REPLICA_ID);
            data.setTopics(epochsByPartition);
            return new Builder((short) 3, ApiKeys.OFFSET_FOR_LEADER_EPOCH.latestVersion(), data);
        }

        public static Builder forFollower(short version, Map<TopicPartition, PartitionData> epochsByPartition, int replicaId) {
            OffsetForLeaderEpochRequestData data = new OffsetForLeaderEpochRequestData();
            data.setReplicaId(replicaId);

            epochsByPartition.forEach((partitionKey, partitionValue) -> {
                OffsetForLeaderTopic topic = data.topics().find(partitionKey.topic());
                if (topic == null) {
                    topic = new OffsetForLeaderTopic().setTopic(partitionKey.topic());
                    data.topics().add(topic);
                }
                topic.partitions().add(new OffsetForLeaderPartition()
                    .setPartition(partitionKey.partition())
                    .setLeaderEpoch(partitionValue.leaderEpoch)
                    .setCurrentLeaderEpoch(partitionValue.currentLeaderEpoch
                        .orElse(RecordBatch.NO_PARTITION_LEADER_EPOCH))
                );
            });
            return new Builder(version, version, data);
        }

        @Override
        public OffsetsForLeaderEpochRequest build(short version) {
            if (version < oldestAllowedVersion() || version > latestAllowedVersion()) {
                throw new UnsupportedVersionException("Cannot build " + this + " with version " + version);
<<<<<<< HEAD
            }
            return new OffsetsForLeaderEpochRequest(epochsByPartition, replicaId, version);
        }
=======
>>>>>>> af4e3486

            return new OffsetsForLeaderEpochRequest(data, version);
        }

        @Override
        public String toString() {
            return data.toString();
        }
    }

    public OffsetsForLeaderEpochRequest(OffsetForLeaderEpochRequestData data, short version) {
        super(ApiKeys.OFFSET_FOR_LEADER_EPOCH, version);
        this.data = data;
    }

    public OffsetsForLeaderEpochRequest(Struct struct, short version) {
        super(ApiKeys.OFFSET_FOR_LEADER_EPOCH, version);
        this.data = new OffsetForLeaderEpochRequestData(struct, version);
    }

    public OffsetForLeaderEpochRequestData data() {
        return data;
    }

    public Map<TopicPartition, PartitionData> epochsByTopicPartition() {
        Map<TopicPartition, PartitionData> epochsByTopicPartition = new HashMap<>();

        data.topics().forEach(topic ->
            topic.partitions().forEach(partition ->
                epochsByTopicPartition.put(
                    new TopicPartition(topic.topic(), partition.partition()),
                    new PartitionData(
                        RequestUtils.getLeaderEpoch(partition.currentLeaderEpoch()),
                        partition.leaderEpoch()))));

        return epochsByTopicPartition;
    }

    public int replicaId() {
        return data.replicaId();
    }

    public static OffsetsForLeaderEpochRequest parse(ByteBuffer buffer, short version) {
        return new OffsetsForLeaderEpochRequest(ApiKeys.OFFSET_FOR_LEADER_EPOCH.parseRequest(version, buffer), version);
    }

    @Override
    protected Struct toStruct() {
        return data.toStruct(version());
    }

    @Override
    public AbstractResponse getErrorResponse(int throttleTimeMs, Throwable e) {
        Errors error = Errors.forException(e);
<<<<<<< HEAD
        Map<TopicPartition, EpochEndOffset> errorResponse = new HashMap<>();
        for (TopicPartition tp : epochsByPartition.keySet()) {
            errorResponse.put(tp, new EpochEndOffset(
                    error, EpochEndOffset.UNDEFINED_EPOCH, EpochEndOffset.UNDEFINED_EPOCH_OFFSET));
        }
        return new OffsetsForLeaderEpochResponse(throttleTimeMs, errorResponse);
=======

        OffsetForLeaderEpochResponseData responseData = new OffsetForLeaderEpochResponseData();
        data.topics().forEach(topic -> {
            OffsetForLeaderTopicResult topicData = new OffsetForLeaderTopicResult()
                .setTopic(topic.topic());
            topic.partitions().forEach(partition ->
                topicData.partitions().add(new OffsetForLeaderPartitionResult()
                    .setPartition(partition.partition())
                    .setErrorCode(error.code())
                    .setLeaderEpoch(EpochEndOffset.UNDEFINED_EPOCH)
                    .setEndOffset(EpochEndOffset.UNDEFINED_EPOCH_OFFSET)));
            responseData.topics().add(topicData);
        });

        return new OffsetsForLeaderEpochResponse(responseData);
>>>>>>> af4e3486
    }

    public static class PartitionData {
        public final Optional<Integer> currentLeaderEpoch;
        public final int leaderEpoch;

        public PartitionData(Optional<Integer> currentLeaderEpoch, int leaderEpoch) {
            this.currentLeaderEpoch = currentLeaderEpoch;
            this.leaderEpoch = leaderEpoch;
        }

        @Override
        public String toString() {
            StringBuilder bld = new StringBuilder();
            bld.append("(currentLeaderEpoch=").append(currentLeaderEpoch).
                    append(", leaderEpoch=").append(leaderEpoch).
                    append(")");
            return bld.toString();
        }
    }

    /**
     * Check whether a broker allows Topic-level permissions in order to use the
     * OffsetForLeaderEpoch API. Old versions require Cluster permission.
     */
    public static boolean supportsTopicPermission(short latestUsableVersion) {
        return latestUsableVersion >= 3;
    }
}<|MERGE_RESOLUTION|>--- conflicted
+++ resolved
@@ -36,226 +36,159 @@
 import java.util.Optional;
 
 public class OffsetsForLeaderEpochRequest extends AbstractRequest {
-    /**
-     * Sentinel replica_id value to indicate a regular consumer rather than another broker
-     */
-    public static final int CONSUMER_REPLICA_ID = -1;
+	/**
+	 * Sentinel replica_id value to indicate a regular consumer rather than another broker
+	 */
+	public static final int CONSUMER_REPLICA_ID = -1;
 
-    /**
-     * Sentinel replica_id which indicates either a debug consumer or a replica which is using
-     * an old version of the protocol.
-     */
-    public static final int DEBUGGING_REPLICA_ID = -2;
+	/**
+	 * Sentinel replica_id which indicates either a debug consumer or a replica which is using
+	 * an old version of the protocol.
+	 */
+	public static final int DEBUGGING_REPLICA_ID = -2;
 
-<<<<<<< HEAD
-    private static final Field.ComplexArray TOPICS = new Field.ComplexArray("topics",
-            "An array of topics to get epochs for");
-    private static final Field.ComplexArray PARTITIONS = new Field.ComplexArray("partitions",
-            "An array of partitions to get epochs for");
+	private final OffsetForLeaderEpochRequestData data;
 
-    private static final Field.Int32 LEADER_EPOCH = new Field.Int32("leader_epoch",
-            "The epoch to lookup an offset for.");
+	public static class Builder extends AbstractRequest.Builder<OffsetsForLeaderEpochRequest> {
+		private final OffsetForLeaderEpochRequestData data;
 
-    private static final Field PARTITIONS_V0 = PARTITIONS.withFields(
-            PARTITION_ID,
-            LEADER_EPOCH);
-    private static final Field TOPICS_V0 = TOPICS.withFields(
-            TOPIC_NAME,
-            PARTITIONS_V0);
-    private static final Schema OFFSET_FOR_LEADER_EPOCH_REQUEST_V0 = new Schema(
-            TOPICS_V0);
+		Builder(short oldestAllowedVersion, short latestAllowedVersion, OffsetForLeaderEpochRequestData data) {
+			super(ApiKeys.OFFSET_FOR_LEADER_EPOCH, oldestAllowedVersion, latestAllowedVersion);
+			this.data = data;
+		}
 
-    // V1 request is the same as v0. Per-partition leader epoch has been added to response
-    private static final Schema OFFSET_FOR_LEADER_EPOCH_REQUEST_V1 = OFFSET_FOR_LEADER_EPOCH_REQUEST_V0;
+		public static Builder forConsumer(OffsetForLeaderTopicCollection epochsByPartition) {
+			// Old versions of this API require CLUSTER permission which is not typically granted
+			// to clients. Beginning with version 3, the broker requires only TOPIC Describe
+			// permission for the topic of each requested partition. In order to ensure client
+			// compatibility, we only send this request when we can guarantee the relaxed permissions.
+			OffsetForLeaderEpochRequestData data = new OffsetForLeaderEpochRequestData();
+			data.setReplicaId(CONSUMER_REPLICA_ID);
+			data.setTopics(epochsByPartition);
+			return new Builder((short) 3, ApiKeys.OFFSET_FOR_LEADER_EPOCH.latestVersion(), data);
+		}
 
-    // V2 adds the current leader epoch to support fencing and the addition of the throttle time in the response
-    private static final Field PARTITIONS_V2 = PARTITIONS.withFields(
-            PARTITION_ID,
-            CURRENT_LEADER_EPOCH,
-            LEADER_EPOCH);
-    private static final Field TOPICS_V2 = TOPICS.withFields(
-            TOPIC_NAME,
-            PARTITIONS_V2);
-    private static final Schema OFFSET_FOR_LEADER_EPOCH_REQUEST_V2 = new Schema(
-            TOPICS_V2);
+		public static Builder forFollower(short version, Map<TopicPartition, PartitionData> epochsByPartition, int replicaId) {
+			OffsetForLeaderEpochRequestData data = new OffsetForLeaderEpochRequestData();
+			data.setReplicaId(replicaId);
 
-    private static final Schema OFFSET_FOR_LEADER_EPOCH_REQUEST_V3 = new Schema(
-            REPLICA_ID,
-            TOPICS_V2);
+			epochsByPartition.forEach((partitionKey, partitionValue) -> {
+				OffsetForLeaderTopic topic = data.topics().find(partitionKey.topic());
+				if (topic == null) {
+					topic = new OffsetForLeaderTopic().setTopic(partitionKey.topic());
+					data.topics().add(topic);
+				}
+				topic.partitions().add(new OffsetForLeaderPartition()
+						.setPartition(partitionKey.partition())
+						.setLeaderEpoch(partitionValue.leaderEpoch)
+						.setCurrentLeaderEpoch(partitionValue.currentLeaderEpoch
+								.orElse(RecordBatch.NO_PARTITION_LEADER_EPOCH))
+				);
+			});
+			return new Builder(version, version, data);
+		}
 
-    public static Schema[] schemaVersions() {
-        return new Schema[]{OFFSET_FOR_LEADER_EPOCH_REQUEST_V0, OFFSET_FOR_LEADER_EPOCH_REQUEST_V1,
-                OFFSET_FOR_LEADER_EPOCH_REQUEST_V2, OFFSET_FOR_LEADER_EPOCH_REQUEST_V3};
-    }
+		@Override
+		public OffsetsForLeaderEpochRequest build(short version) {
+			if (version < oldestAllowedVersion() || version > latestAllowedVersion()) {
+				throw new UnsupportedVersionException("Cannot build " + this + " with version " + version);
+			}
 
-    private final Map<TopicPartition, PartitionData> epochsByPartition;
+			return new OffsetsForLeaderEpochRequest(data, version);
+		}
 
-    private final int replicaId;
+		@Override
+		public String toString() {
+			return data.toString();
+		}
+	}
 
-    public Map<TopicPartition, PartitionData> epochsByTopicPartition() {
-        return epochsByPartition;
-    }
+	public OffsetsForLeaderEpochRequest(OffsetForLeaderEpochRequestData data, short version) {
+		super(ApiKeys.OFFSET_FOR_LEADER_EPOCH, version);
+		this.data = data;
+	}
 
-    public int replicaId() {
-        return replicaId;
-    }
-=======
-    private final OffsetForLeaderEpochRequestData data;
->>>>>>> af4e3486
+	public OffsetsForLeaderEpochRequest(Struct struct, short version) {
+		super(ApiKeys.OFFSET_FOR_LEADER_EPOCH, version);
+		this.data = new OffsetForLeaderEpochRequestData(struct, version);
+	}
 
-    public static class Builder extends AbstractRequest.Builder<OffsetsForLeaderEpochRequest> {
-        private final OffsetForLeaderEpochRequestData data;
+	public OffsetForLeaderEpochRequestData data() {
+		return data;
+	}
 
-        Builder(short oldestAllowedVersion, short latestAllowedVersion, OffsetForLeaderEpochRequestData data) {
-            super(ApiKeys.OFFSET_FOR_LEADER_EPOCH, oldestAllowedVersion, latestAllowedVersion);
-            this.data = data;
-        }
+	public Map<TopicPartition, PartitionData> epochsByTopicPartition() {
+		Map<TopicPartition, PartitionData> epochsByTopicPartition = new HashMap<>();
 
-        public static Builder forConsumer(OffsetForLeaderTopicCollection epochsByPartition) {
-            // Old versions of this API require CLUSTER permission which is not typically granted
-            // to clients. Beginning with version 3, the broker requires only TOPIC Describe
-            // permission for the topic of each requested partition. In order to ensure client
-            // compatibility, we only send this request when we can guarantee the relaxed permissions.
-            OffsetForLeaderEpochRequestData data = new OffsetForLeaderEpochRequestData();
-            data.setReplicaId(CONSUMER_REPLICA_ID);
-            data.setTopics(epochsByPartition);
-            return new Builder((short) 3, ApiKeys.OFFSET_FOR_LEADER_EPOCH.latestVersion(), data);
-        }
+		data.topics().forEach(topic ->
+				topic.partitions().forEach(partition ->
+						epochsByTopicPartition.put(
+								new TopicPartition(topic.topic(), partition.partition()),
+								new PartitionData(
+										RequestUtils.getLeaderEpoch(partition.currentLeaderEpoch()),
+										partition.leaderEpoch()))));
 
-        public static Builder forFollower(short version, Map<TopicPartition, PartitionData> epochsByPartition, int replicaId) {
-            OffsetForLeaderEpochRequestData data = new OffsetForLeaderEpochRequestData();
-            data.setReplicaId(replicaId);
+		return epochsByTopicPartition;
+	}
 
-            epochsByPartition.forEach((partitionKey, partitionValue) -> {
-                OffsetForLeaderTopic topic = data.topics().find(partitionKey.topic());
-                if (topic == null) {
-                    topic = new OffsetForLeaderTopic().setTopic(partitionKey.topic());
-                    data.topics().add(topic);
-                }
-                topic.partitions().add(new OffsetForLeaderPartition()
-                    .setPartition(partitionKey.partition())
-                    .setLeaderEpoch(partitionValue.leaderEpoch)
-                    .setCurrentLeaderEpoch(partitionValue.currentLeaderEpoch
-                        .orElse(RecordBatch.NO_PARTITION_LEADER_EPOCH))
-                );
-            });
-            return new Builder(version, version, data);
-        }
+	public int replicaId() {
+		return data.replicaId();
+	}
 
-        @Override
-        public OffsetsForLeaderEpochRequest build(short version) {
-            if (version < oldestAllowedVersion() || version > latestAllowedVersion()) {
-                throw new UnsupportedVersionException("Cannot build " + this + " with version " + version);
-<<<<<<< HEAD
-            }
-            return new OffsetsForLeaderEpochRequest(epochsByPartition, replicaId, version);
-        }
-=======
->>>>>>> af4e3486
+	public static OffsetsForLeaderEpochRequest parse(ByteBuffer buffer, short version) {
+		return new OffsetsForLeaderEpochRequest(ApiKeys.OFFSET_FOR_LEADER_EPOCH.parseRequest(version, buffer), version);
+	}
 
-            return new OffsetsForLeaderEpochRequest(data, version);
-        }
+	@Override
+	protected Struct toStruct() {
+		return data.toStruct(version());
+	}
 
-        @Override
-        public String toString() {
-            return data.toString();
-        }
-    }
+	@Override
+	public AbstractResponse getErrorResponse(int throttleTimeMs, Throwable e) {
+		Errors error = Errors.forException(e);
 
-    public OffsetsForLeaderEpochRequest(OffsetForLeaderEpochRequestData data, short version) {
-        super(ApiKeys.OFFSET_FOR_LEADER_EPOCH, version);
-        this.data = data;
-    }
+		OffsetForLeaderEpochResponseData responseData = new OffsetForLeaderEpochResponseData();
+		data.topics().forEach(topic -> {
+			OffsetForLeaderTopicResult topicData = new OffsetForLeaderTopicResult()
+					.setTopic(topic.topic());
+			topic.partitions().forEach(partition ->
+					topicData.partitions().add(new OffsetForLeaderPartitionResult()
+							.setPartition(partition.partition())
+							.setErrorCode(error.code())
+							.setLeaderEpoch(EpochEndOffset.UNDEFINED_EPOCH)
+							.setEndOffset(EpochEndOffset.UNDEFINED_EPOCH_OFFSET)));
+			responseData.topics().add(topicData);
+		});
 
-    public OffsetsForLeaderEpochRequest(Struct struct, short version) {
-        super(ApiKeys.OFFSET_FOR_LEADER_EPOCH, version);
-        this.data = new OffsetForLeaderEpochRequestData(struct, version);
-    }
+		return new OffsetsForLeaderEpochResponse(responseData);
+	}
 
-    public OffsetForLeaderEpochRequestData data() {
-        return data;
-    }
+	public static class PartitionData {
+		public final Optional<Integer> currentLeaderEpoch;
+		public final int leaderEpoch;
 
-    public Map<TopicPartition, PartitionData> epochsByTopicPartition() {
-        Map<TopicPartition, PartitionData> epochsByTopicPartition = new HashMap<>();
+		public PartitionData(Optional<Integer> currentLeaderEpoch, int leaderEpoch) {
+			this.currentLeaderEpoch = currentLeaderEpoch;
+			this.leaderEpoch = leaderEpoch;
+		}
 
-        data.topics().forEach(topic ->
-            topic.partitions().forEach(partition ->
-                epochsByTopicPartition.put(
-                    new TopicPartition(topic.topic(), partition.partition()),
-                    new PartitionData(
-                        RequestUtils.getLeaderEpoch(partition.currentLeaderEpoch()),
-                        partition.leaderEpoch()))));
+		@Override
+		public String toString() {
+			StringBuilder bld = new StringBuilder();
+			bld.append("(currentLeaderEpoch=").append(currentLeaderEpoch).
+					append(", leaderEpoch=").append(leaderEpoch).
+					append(")");
+			return bld.toString();
+		}
+	}
 
-        return epochsByTopicPartition;
-    }
+	/**
+	 * Check whether a broker allows Topic-level permissions in order to use the
+	 * OffsetForLeaderEpoch API. Old versions require Cluster permission.
+	 */
+	public static boolean supportsTopicPermission(short latestUsableVersion) {
+		return latestUsableVersion >= 3;
+	}
 
-    public int replicaId() {
-        return data.replicaId();
-    }
-
-    public static OffsetsForLeaderEpochRequest parse(ByteBuffer buffer, short version) {
-        return new OffsetsForLeaderEpochRequest(ApiKeys.OFFSET_FOR_LEADER_EPOCH.parseRequest(version, buffer), version);
-    }
-
-    @Override
-    protected Struct toStruct() {
-        return data.toStruct(version());
-    }
-
-    @Override
-    public AbstractResponse getErrorResponse(int throttleTimeMs, Throwable e) {
-        Errors error = Errors.forException(e);
-<<<<<<< HEAD
-        Map<TopicPartition, EpochEndOffset> errorResponse = new HashMap<>();
-        for (TopicPartition tp : epochsByPartition.keySet()) {
-            errorResponse.put(tp, new EpochEndOffset(
-                    error, EpochEndOffset.UNDEFINED_EPOCH, EpochEndOffset.UNDEFINED_EPOCH_OFFSET));
-        }
-        return new OffsetsForLeaderEpochResponse(throttleTimeMs, errorResponse);
-=======
-
-        OffsetForLeaderEpochResponseData responseData = new OffsetForLeaderEpochResponseData();
-        data.topics().forEach(topic -> {
-            OffsetForLeaderTopicResult topicData = new OffsetForLeaderTopicResult()
-                .setTopic(topic.topic());
-            topic.partitions().forEach(partition ->
-                topicData.partitions().add(new OffsetForLeaderPartitionResult()
-                    .setPartition(partition.partition())
-                    .setErrorCode(error.code())
-                    .setLeaderEpoch(EpochEndOffset.UNDEFINED_EPOCH)
-                    .setEndOffset(EpochEndOffset.UNDEFINED_EPOCH_OFFSET)));
-            responseData.topics().add(topicData);
-        });
-
-        return new OffsetsForLeaderEpochResponse(responseData);
->>>>>>> af4e3486
-    }
-
-    public static class PartitionData {
-        public final Optional<Integer> currentLeaderEpoch;
-        public final int leaderEpoch;
-
-        public PartitionData(Optional<Integer> currentLeaderEpoch, int leaderEpoch) {
-            this.currentLeaderEpoch = currentLeaderEpoch;
-            this.leaderEpoch = leaderEpoch;
-        }
-
-        @Override
-        public String toString() {
-            StringBuilder bld = new StringBuilder();
-            bld.append("(currentLeaderEpoch=").append(currentLeaderEpoch).
-                    append(", leaderEpoch=").append(leaderEpoch).
-                    append(")");
-            return bld.toString();
-        }
-    }
-
-    /**
-     * Check whether a broker allows Topic-level permissions in order to use the
-     * OffsetForLeaderEpoch API. Old versions require Cluster permission.
-     */
-    public static boolean supportsTopicPermission(short latestUsableVersion) {
-        return latestUsableVersion >= 3;
-    }
 }