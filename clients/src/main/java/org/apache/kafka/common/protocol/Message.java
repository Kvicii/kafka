/*
 * Licensed to the Apache Software Foundation (ASF) under one or more
 * contributor license agreements. See the NOTICE file distributed with
 * this work for additional information regarding copyright ownership.
 * The ASF licenses this file to You under the Apache License, Version 2.0
 * (the "License"); you may not use this file except in compliance with
 * the License. You may obtain a copy of the License at
 *
 *    http://www.apache.org/licenses/LICENSE-2.0
 *
 * Unless required by applicable law or agreed to in writing, software
 * distributed under the License is distributed on an "AS IS" BASIS,
 * WITHOUT WARRANTIES OR CONDITIONS OF ANY KIND, either express or implied.
 * See the License for the specific language governing permissions and
 * limitations under the License.
 */

package org.apache.kafka.common.protocol;

import org.apache.kafka.common.protocol.types.RawTaggedField;
import org.apache.kafka.common.protocol.types.Struct;

import java.util.List;

/**
 * An object that can serialize itself.  The serialization protocol is versioned.
 * Messages also implement toString, equals, and hashCode.
 */
public interface Message {
    /**
     * Returns the lowest supported API key of this message, inclusive.
     */
    short lowestSupportedVersion();

    /**
     * Returns the highest supported API key of this message, inclusive.
     */
    short highestSupportedVersion();

    /**
     * Returns the number of bytes it would take to write out this message.
     *
     * @param cache   The serialization size cache to populate.
     * @param version The version to use.
     * @throws {@see org.apache.kafka.common.errors.UnsupportedVersionException}
     *               If the specified version is too new to be supported
     *               by this software.
     */
    int size(ObjectSerializationCache cache, short version);

    /**
     * Writes out this message to the given Writable.
     *
     * @param writable The destination writable.
     * @param cache    The object serialization cache to use.  You must have
     *                 previously populated the size cache using #{Message#size()}.
     * @param version  The version to use.
     * @throws {@see org.apache.kafka.common.errors.UnsupportedVersionException}
     *               If the specified version is too new to be supported
     *               by this software.
     */
    void write(Writable writable, ObjectSerializationCache cache, short version);

    /**
     * Reads this message from the given Readable.  This will overwrite all
     * relevant fields with information from the byte buffer.
     *
     * @param readable The source readable.
     * @param version  The version to use.
     * @throws {@see org.apache.kafka.common.errors.UnsupportedVersionException}
     *               If the specified version is too new to be supported
     *               by this software.
     */
    void read(Readable readable, short version);

    /**
     * Reads this message from a Struct object.  This will overwrite all
     * relevant fields with information from the Struct.
     *
     * @param struct  The source struct.
     * @param version The version to use.
     * @throws {@see org.apache.kafka.common.errors.UnsupportedVersionException}
     *               If the specified struct can't be processed with the
     *               specified message version.
     */
    void fromStruct(Struct struct, short version);

    /**
     * Writes out this message to a Struct.
     *
     * @param version The version to use.
     * @throws {@see org.apache.kafka.common.errors.UnsupportedVersionException}
     *               If the specified version is too new to be supported
     *               by this software.
     */
    Struct toStruct(short version);

    /**
<<<<<<< HEAD
     * Reads this message from a Jackson JsonNode object.  This will overwrite
     * all relevant fields with information from the Struct.
     * <p>
     * For the most part, we expect every JSON object in the input to be the
     * correct type.  There is one exception: we will deserialize numbers
     * represented as strings.  If the numeric string begins with 0x, we will
     * treat the number as hexadecimal.
     * <p>
     * Note that we expect to see NullNode objects created for null entries.
     * Therefore, please configure your Jackson ObjectMapper with
     * setSerializationInclusion({@link JsonInclude.Include#ALWAYS}).
     * Other settings may silently omit the nulls, which is not the
     * semantic that Kafka RPC uses.  (Including a field and setting it to
     * null is different than not including the field.)
     *
     * @param node    The source node.
     * @param version The version to use.
     * @throws {@see org.apache.kafka.common.errors.UnsupportedVersionException}
     *               If the specified JSON can't be processed with the
     *               specified message version.
     */
    void fromJson(JsonNode node, short version);

    /**
     * Convert this message to a JsonNode.
     * <p>
     * Note that 64-bit numbers will be serialized as strings rather than as integers.
     * The reason is because JavaScript can't represent numbers above 2**52 accurately.
     * Therefore, for maximum interoperability, we represent these numbers as strings.
     *
     * @param version The version to use.
     * @throws {@see org.apache.kafka.common.errors.UnsupportedVersionException}
     *               If the specified version is too new to be supported
     *               by this software.
     */
    JsonNode toJson(short version);

    /**
=======
>>>>>>> b6ba6748
     * Returns a list of tagged fields which this software can't understand.
     *
     * @return The raw tagged fields.
     */
    List<RawTaggedField> unknownTaggedFields();

    /**
     * Make a deep copy of the message.
     *
     * @return A copy of the message which does not share any mutable fields.
     */
    Message duplicate();
}<|MERGE_RESOLUTION|>--- conflicted
+++ resolved
@@ -96,7 +96,6 @@
     Struct toStruct(short version);
 
     /**
-<<<<<<< HEAD
      * Reads this message from a Jackson JsonNode object.  This will overwrite
      * all relevant fields with information from the Struct.
      * <p>
@@ -135,8 +134,6 @@
     JsonNode toJson(short version);
 
     /**
-=======
->>>>>>> b6ba6748
      * Returns a list of tagged fields which this software can't understand.
      *
      * @return The raw tagged fields.
