--- conflicted
+++ resolved
@@ -34,7 +34,6 @@
 import static org.apache.kafka.common.protocol.ApiKeys.API_VERSIONS;
 
 public class RequestContext implements AuthorizableRequestContext {
-<<<<<<< HEAD
 	public final RequestHeader header;  // Request头部数据 主要是一些对用户不可见的元数据信息 如Request类型、Request API版本、clientId等
 	public final String connectionId;   // Request发送方的TCP连接串标识 由Kafka根据一定规则定义 主要用于表示TCP连接
 	public final InetAddress clientAddress; // Request发送方IP地址
@@ -44,94 +43,6 @@
 	public final ClientInformation clientInformation;   // 用户自定义的一些连接方信息
 	public final boolean fromPrivilegedListener;
 	public final Optional<KafkaPrincipalSerde> principalSerde;
-
-	public RequestContext(RequestHeader header,
-						  String connectionId,
-						  InetAddress clientAddress,
-						  KafkaPrincipal principal,
-						  ListenerName listenerName,
-						  SecurityProtocol securityProtocol,
-						  ClientInformation clientInformation,
-						  boolean fromPrivilegedListener) {
-		this(header,
-				connectionId,
-				clientAddress,
-				principal,
-				listenerName,
-				securityProtocol,
-				clientInformation,
-				fromPrivilegedListener,
-				Optional.empty());
-	}
-
-	public RequestContext(RequestHeader header,
-						  String connectionId,
-						  InetAddress clientAddress,
-						  KafkaPrincipal principal,
-						  ListenerName listenerName,
-						  SecurityProtocol securityProtocol,
-						  ClientInformation clientInformation,
-						  boolean fromPrivilegedListener,
-						  Optional<KafkaPrincipalSerde> principalSerde) {
-		this.header = header;
-		this.connectionId = connectionId;
-		this.clientAddress = clientAddress;
-		this.principal = principal;
-		this.listenerName = listenerName;
-		this.securityProtocol = securityProtocol;
-		this.clientInformation = clientInformation;
-		this.fromPrivilegedListener = fromPrivilegedListener;
-		this.principalSerde = principalSerde;
-	}
-
-	/**
-	 * 从给定的ByteBuffer中提取出Request和对应的Size值
-	 *
-	 * @param buffer
-	 * @return
-	 */
-	public RequestAndSize parseRequest(ByteBuffer buffer) {
-		// 判断版本的原因是:
-		// Kafka 必须保证版本号比最新支持版本还要高的 ApiVersions 请求也能被处理
-		// 这主要是考虑到了客户端和服务器端版本的兼容问题
-		// 客户端发送请求给 Broker 的时候很可能不知道 Broker 到底支持哪些版本的请求 它需要使用 ApiVersionsRequest 去获取完整的请求版本支持列表
-		// 但是 如果不做这个判断 Broker 可能无法处理客户端发送的 ApiVersionsRequest
-		if (isUnsupportedApiVersionsRequest()) {
-			// Unsupported ApiVersion requests are treated as v0 requests and are not parsed
-			// 不支持的ApiVersions请求类型被视为是V0版本的请求 并且不做解析操作 直接返回
-			ApiVersionsRequest apiVersionsRequest = new ApiVersionsRequest(new ApiVersionsRequestData(), (short) 0, header.apiVersion());
-			return new RequestAndSize(apiVersionsRequest, 0);
-		} else {
-			// 从请求头部数据中获取ApiKey信息
-			ApiKeys apiKey = header.apiKey();
-			try {
-				// 从请求头部数据中获取版本信息
-				short apiVersion = header.apiVersion();
-				// 解析请求
-				Struct struct = apiKey.parseRequest(apiVersion, buffer);
-				AbstractRequest body = AbstractRequest.parseRequest(apiKey, apiVersion, struct);
-				// 封装解析后的请求对象以及请求大小返回
-				return new RequestAndSize(body, struct.sizeOf());
-			} catch (Throwable ex) {
-				// 解析过程中出现任何问题都视为无效请求抛出异常
-				throw new InvalidRequestException("Error getting request for apiKey: " + apiKey +
-						", apiVersion: " + header.apiVersion() +
-						", connectionId: " + connectionId +
-						", listenerName: " + listenerName +
-						", principal: " + principal, ex);
-			}
-		}
-	}
-=======
-    public final RequestHeader header;
-    public final String connectionId;
-    public final InetAddress clientAddress;
-    public final KafkaPrincipal principal;
-    public final ListenerName listenerName;
-    public final SecurityProtocol securityProtocol;
-    public final ClientInformation clientInformation;
-    public final boolean fromPrivilegedListener;
-    public final Optional<KafkaPrincipalSerde> principalSerde;
 
     public RequestContext(RequestHeader header,
                           String connectionId,
@@ -172,17 +83,33 @@
         this.principalSerde = principalSerde;
     }
 
-    public RequestAndSize parseRequest(ByteBuffer buffer) {
+	/**
+	 *从给定的ByteBuffer中提取出Request和对应的Size值
+	 *
+	 * @param buffer
+	 * @return
+	 */
+	public RequestAndSize parseRequest(ByteBuffer buffer) {
+		// 判断版本的原因是:
+		// Kafka 必须保证版本号比最新支持版本还要高的 ApiVersions 请求也能被处理
+		// 这主要是考虑到了客户端和服务器端版本的兼容问题
+		// 客户端发送请求给 Broker 的时候很可能不知道 Broker 到底支持哪些版本的请求 它需要使用 ApiVersionsRequest 去获取完整的请求版本支持列表
+		// 但是 如果不做这个判断 Broker 可能无法处理客户端发送的 ApiVersionsRequest
         if (isUnsupportedApiVersionsRequest()) {
             // Unsupported ApiVersion requests are treated as v0 requests and are not parsed
+			// 不支持的ApiVersions请求类型被视为是V0版本的请求 并且不做解析操作 直接返回
             ApiVersionsRequest apiVersionsRequest = new ApiVersionsRequest(new ApiVersionsRequestData(), (short) 0, header.apiVersion());
             return new RequestAndSize(apiVersionsRequest, 0);
         } else {
+			// 从请求头部数据中获取ApiKey信息
             ApiKeys apiKey = header.apiKey();
             try {
-                short apiVersion = header.apiVersion();
-                return AbstractRequest.parseRequest(apiKey, apiVersion, buffer);
+				// 从请求头部数据中获取版本信息
+				short apiVersion = header.apiVersion();
+				// 解析请求 封装解析后的请求对象以及请求大小返回
+				return AbstractRequest.parseRequest(apiKey, apiVersion, buffer);
             } catch (Throwable ex) {
+				// 解析过程中出现任何问题都视为无效请求抛出异常
                 throw new InvalidRequestException("Error getting request for apiKey: " + apiKey +
                         ", apiVersion: " + header.apiVersion() +
                         ", connectionId: " + connectionId +
@@ -191,7 +118,6 @@
             }
         }
     }
->>>>>>> 42272f0a
 
     /**
      * Build a {@link Send} for direct transmission of the provided response
