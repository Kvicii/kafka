/*
 * Licensed to the Apache Software Foundation (ASF) under one or more
 * contributor license agreements. See the NOTICE file distributed with
 * this work for additional information regarding copyright ownership.
 * The ASF licenses this file to You under the Apache License, Version 2.0
 * (the "License"); you may not use this file except in compliance with
 * the License. You may obtain a copy of the License at
 *
 *    http://www.apache.org/licenses/LICENSE-2.0
 *
 * Unless required by applicable law or agreed to in writing, software
 * distributed under the License is distributed on an "AS IS" BASIS,
 * WITHOUT WARRANTIES OR CONDITIONS OF ANY KIND, either express or implied.
 * See the License for the specific language governing permissions and
 * limitations under the License.
 */
package org.apache.kafka.common.requests;

import org.apache.kafka.common.Uuid;
import org.apache.kafka.common.errors.UnsupportedVersionException;
import org.apache.kafka.common.message.UpdateMetadataRequestData;
import org.apache.kafka.common.message.UpdateMetadataRequestData.UpdateMetadataBroker;
import org.apache.kafka.common.message.UpdateMetadataRequestData.UpdateMetadataEndpoint;
import org.apache.kafka.common.message.UpdateMetadataRequestData.UpdateMetadataPartitionState;
import org.apache.kafka.common.message.UpdateMetadataRequestData.UpdateMetadataTopicState;
import org.apache.kafka.common.message.UpdateMetadataResponseData;
import org.apache.kafka.common.network.ListenerName;
import org.apache.kafka.common.protocol.ApiKeys;
import org.apache.kafka.common.protocol.ByteBufferAccessor;
import org.apache.kafka.common.protocol.Errors;
import org.apache.kafka.common.security.auth.SecurityProtocol;
import org.apache.kafka.common.utils.FlattenedIterator;
import org.apache.kafka.common.utils.Utils;

import java.nio.ByteBuffer;
import java.util.ArrayList;
import java.util.Collections;
import java.util.HashMap;
import java.util.List;
import java.util.Map;

import static java.util.Collections.singletonList;

public class UpdateMetadataRequest extends AbstractControlRequest {

    public static class Builder extends AbstractControlRequest.Builder<UpdateMetadataRequest> {
        private final List<UpdateMetadataPartitionState> partitionStates;
        private final List<UpdateMetadataBroker> liveBrokers;
        private final Map<String, Uuid> topicIds;

        public Builder(short version, int controllerId, int controllerEpoch, long brokerEpoch,
                       List<UpdateMetadataPartitionState> partitionStates, List<UpdateMetadataBroker> liveBrokers,
                       Map<String, Uuid> topicIds) {
            super(ApiKeys.UPDATE_METADATA, version, controllerId, controllerEpoch, brokerEpoch);
            this.partitionStates = partitionStates;
            this.liveBrokers = liveBrokers;
            this.topicIds = topicIds;
        }

        @Override
        public UpdateMetadataRequest build(short version) {
            if (version < 3) {
                for (UpdateMetadataBroker broker : liveBrokers) {
                    if (version == 0) {
                        if (broker.endpoints().size() != 1)
                            throw new UnsupportedVersionException("UpdateMetadataRequest v0 requires a single endpoint");
                        if (broker.endpoints().get(0).securityProtocol() != SecurityProtocol.PLAINTEXT.id)
                            throw new UnsupportedVersionException("UpdateMetadataRequest v0 only handles PLAINTEXT endpoints");
                        // Don't null out `endpoints` since it's ignored by the generated code if version >= 1
                        UpdateMetadataEndpoint endpoint = broker.endpoints().get(0);
                        broker.setV0Host(endpoint.host());
                        broker.setV0Port(endpoint.port());
                    } else {
                        if (broker.endpoints().stream().anyMatch(endpoint -> !endpoint.listener().isEmpty() &&
                                !endpoint.listener().equals(listenerNameFromSecurityProtocol(endpoint)))) {
                            throw new UnsupportedVersionException("UpdateMetadataRequest v0-v3 does not support custom " +
                                    "listeners, request version: " + version + ", endpoints: " + broker.endpoints());
                        }
                    }
                }
            }

            UpdateMetadataRequestData data = new UpdateMetadataRequestData()
                    .setControllerId(controllerId)
                    .setControllerEpoch(controllerEpoch)
                    .setBrokerEpoch(brokerEpoch)
                    .setLiveBrokers(liveBrokers);

            if (version >= 5) {
                Map<String, UpdateMetadataTopicState> topicStatesMap = groupByTopic(topicIds, partitionStates);
                data.setTopicStates(new ArrayList<>(topicStatesMap.values()));
            } else {
                data.setUngroupedPartitionStates(partitionStates);
            }

            return new UpdateMetadataRequest(data, version);
        }

        private static Map<String, UpdateMetadataTopicState> groupByTopic(Map<String, Uuid> topicIds, List<UpdateMetadataPartitionState> partitionStates) {
            Map<String, UpdateMetadataTopicState> topicStates = new HashMap<>();
            for (UpdateMetadataPartitionState partition : partitionStates) {
                // We don't null out the topic name in UpdateMetadataPartitionState since it's ignored by the generated
                // code if version >= 5
<<<<<<< HEAD
                UpdateMetadataTopicState topicState = topicStates.computeIfAbsent(partition.topicName(), t -> new UpdateMetadataTopicState().setTopicName(partition.topicName()));
=======
                UpdateMetadataTopicState topicState = topicStates.computeIfAbsent(partition.topicName(),
                    t -> new UpdateMetadataTopicState()
                            .setTopicName(partition.topicName())
                            .setTopicId(topicIds.getOrDefault(partition.topicName(), Uuid.ZERO_UUID))

                );
>>>>>>> 42272f0a
                topicState.partitionStates().add(partition);
            }
            return topicStates;
        }

        @Override
        public String toString() {
            StringBuilder bld = new StringBuilder();
            bld.append("(type: UpdateMetadataRequest=").
                    append(", controllerId=").append(controllerId).
                    append(", controllerEpoch=").append(controllerEpoch).
                    append(", brokerEpoch=").append(brokerEpoch).
                    append(", partitionStates=").append(partitionStates).
                    append(", liveBrokers=").append(Utils.join(liveBrokers, ", ")).
                    append(")");
            return bld.toString();
        }
    }

    private final UpdateMetadataRequestData data;

    UpdateMetadataRequest(UpdateMetadataRequestData data, short version) {
        super(ApiKeys.UPDATE_METADATA, version);
        this.data = data;
        // Do this from the constructor to make it thread-safe (even though it's only needed when some methods are called)
        normalize();
    }

    private void normalize() {
        // Version 0 only supported a single host and port and the protocol was always plaintext
        // Version 1 added support for multiple endpoints, each with its own security protocol
        // Version 2 added support for rack
        // Version 3 added support for listener name, which we can infer from the security protocol for older versions
        if (version() < 3) {
            for (UpdateMetadataBroker liveBroker : data.liveBrokers()) {
                // Set endpoints so that callers can rely on it always being present
                if (version() == 0 && liveBroker.endpoints().isEmpty()) {
                    SecurityProtocol securityProtocol = SecurityProtocol.PLAINTEXT;
                    liveBroker.setEndpoints(singletonList(new UpdateMetadataEndpoint()
                            .setHost(liveBroker.v0Host())
                            .setPort(liveBroker.v0Port())
                            .setSecurityProtocol(securityProtocol.id)
                            .setListener(ListenerName.forSecurityProtocol(securityProtocol).value())));
                } else {
                    for (UpdateMetadataEndpoint endpoint : liveBroker.endpoints()) {
                        // Set listener so that callers can rely on it always being present
                        if (endpoint.listener().isEmpty())
                            endpoint.setListener(listenerNameFromSecurityProtocol(endpoint));
                    }
                }
            }
        }

        if (version() >= 5) {
            for (UpdateMetadataTopicState topicState : data.topicStates()) {
                for (UpdateMetadataPartitionState partitionState : topicState.partitionStates()) {
                    // Set the topic name so that we can always present the ungrouped view to callers
                    partitionState.setTopicName(topicState.topicName());
                }
            }
        }
    }

    private static String listenerNameFromSecurityProtocol(UpdateMetadataEndpoint endpoint) {
        SecurityProtocol securityProtocol = SecurityProtocol.forId(endpoint.securityProtocol());
        return ListenerName.forSecurityProtocol(securityProtocol).value();
    }

    @Override
    public int controllerId() {
        return data.controllerId();
    }

    @Override
    public int controllerEpoch() {
        return data.controllerEpoch();
    }

    @Override
    public long brokerEpoch() {
        return data.brokerEpoch();
    }

    @Override
    public UpdateMetadataResponse getErrorResponse(int throttleTimeMs, Throwable e) {
        UpdateMetadataResponseData data = new UpdateMetadataResponseData()
                .setErrorCode(Errors.forException(e).code());
        return new UpdateMetadataResponse(data);
    }

    public Iterable<UpdateMetadataPartitionState> partitionStates() {
        if (version() >= 5) {
            return () -> new FlattenedIterator<>(data.topicStates().iterator(), topicState -> topicState.partitionStates().iterator());
        }
        return data.ungroupedPartitionStates();
    }

    public List<UpdateMetadataTopicState> topicStates() {
        if (version() >= 5) {
            return data.topicStates();
        }
        return Collections.emptyList();
    }

    public List<UpdateMetadataBroker> liveBrokers() {
        return data.liveBrokers();
    }

    @Override
    public UpdateMetadataRequestData data() {
        return data;
    }

    public static UpdateMetadataRequest parse(ByteBuffer buffer, short version) {
        return new UpdateMetadataRequest(new UpdateMetadataRequestData(new ByteBufferAccessor(buffer), version), version);
    }
}<|MERGE_RESOLUTION|>--- conflicted
+++ resolved
@@ -101,16 +101,12 @@
             for (UpdateMetadataPartitionState partition : partitionStates) {
                 // We don't null out the topic name in UpdateMetadataPartitionState since it's ignored by the generated
                 // code if version >= 5
-<<<<<<< HEAD
-                UpdateMetadataTopicState topicState = topicStates.computeIfAbsent(partition.topicName(), t -> new UpdateMetadataTopicState().setTopicName(partition.topicName()));
-=======
                 UpdateMetadataTopicState topicState = topicStates.computeIfAbsent(partition.topicName(),
                     t -> new UpdateMetadataTopicState()
                             .setTopicName(partition.topicName())
                             .setTopicId(topicIds.getOrDefault(partition.topicName(), Uuid.ZERO_UUID))
 
                 );
->>>>>>> 42272f0a
                 topicState.partitionStates().add(partition);
             }
             return topicStates;
