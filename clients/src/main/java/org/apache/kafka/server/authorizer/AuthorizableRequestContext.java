/*
 * Licensed to the Apache Software Foundation (ASF) under one or more
 * contributor license agreements. See the NOTICE file distributed with
 * this work for additional information regarding copyright ownership.
 * The ASF licenses this file to You under the Apache License, Version 2.0
 * (the "License"); you may not use this file except in compliance with
 * the License. You may obtain a copy of the License at
 *
 *    http://www.apache.org/licenses/LICENSE-2.0
 *
 * Unless required by applicable law or agreed to in writing, software
 * distributed under the License is distributed on an "AS IS" BASIS,
 * WITHOUT WARRANTIES OR CONDITIONS OF ANY KIND, either express or implied.
 * See the License for the specific language governing permissions and
 * limitations under the License.
 */

package org.apache.kafka.server.authorizer;

import org.apache.kafka.common.annotation.InterfaceStability;
import org.apache.kafka.common.security.auth.KafkaPrincipal;
import org.apache.kafka.common.security.auth.SecurityProtocol;

import java.net.InetAddress;

/**
 * Request context interface that provides data from request header as well as connection
 * and authentication information to plugins.
 */
@InterfaceStability.Evolving
public interface AuthorizableRequestContext {

	/**
	 * Returns name of listener on which request was received.
	 */
	String listenerName();

	/**
	 * Returns the security protocol for the listener on which request was received.
	 */
	SecurityProtocol securityProtocol();

	/**
	 * Returns authenticated principal for the connection on which request was received.
	 */
	KafkaPrincipal principal();

	/**
	 * Returns client IP address from which request was sent.
	 */
	InetAddress clientAddress();

	/**
	 * 16-bit API key of the request from the request header. See
	 * https://kafka.apache.org/protocol#protocol_api_keys for request types.
	 */
	int requestType();

	/**
	 * Returns the request version from the request header.
	 */
	int requestVersion();

	/**
	 * Returns the client id from the request header.
	 */
	String clientId();

<<<<<<< HEAD
	/**
	 * Returns the correlation id from the request header.
	 */
	int correlationId();

	/**
	 * Returns the initial principal name for a forwarded request, or null if the
	 * request is not forwarding. Note that this field should be used only for
	 * audit logging purpose, not for authorization.
	 */
	default String initialPrincipalName() {
		return null;
	}
=======
    /**
     * Returns the correlation id from the request header.
     */
    int correlationId();
>>>>>>> 8e211eb7
}<|MERGE_RESOLUTION|>--- conflicted
+++ resolved
@@ -66,24 +66,8 @@
 	 */
 	String clientId();
 
-<<<<<<< HEAD
 	/**
 	 * Returns the correlation id from the request header.
 	 */
 	int correlationId();
-
-	/**
-	 * Returns the initial principal name for a forwarded request, or null if the
-	 * request is not forwarding. Note that this field should be used only for
-	 * audit logging purpose, not for authorization.
-	 */
-	default String initialPrincipalName() {
-		return null;
-	}
-=======
-    /**
-     * Returns the correlation id from the request header.
-     */
-    int correlationId();
->>>>>>> 8e211eb7
 }