/*
 * Licensed to the Apache Software Foundation (ASF) under one or more
 * contributor license agreements. See the NOTICE file distributed with
 * this work for additional information regarding copyright ownership.
 * The ASF licenses this file to You under the Apache License, Version 2.0
 * (the "License"); you may not use this file except in compliance with
 * the License. You may obtain a copy of the License at
 *
 *    http://www.apache.org/licenses/LICENSE-2.0
 *
 * Unless required by applicable law or agreed to in writing, software
 * distributed under the License is distributed on an "AS IS" BASIS,
 * WITHOUT WARRANTIES OR CONDITIONS OF ANY KIND, either express or implied.
 * See the License for the specific language governing permissions and
 * limitations under the License.
 */
package org.apache.kafka.clients.consumer;

import org.apache.kafka.clients.ClientDnsLookup;
import org.apache.kafka.clients.CommonClientConfigs;
import org.apache.kafka.common.IsolationLevel;
import org.apache.kafka.common.config.AbstractConfig;
import org.apache.kafka.common.config.ConfigDef;
import org.apache.kafka.common.config.ConfigDef.Importance;
import org.apache.kafka.common.config.ConfigDef.Type;
import org.apache.kafka.common.config.SecurityConfig;
import org.apache.kafka.common.errors.InvalidConfigurationException;
import org.apache.kafka.common.metrics.Sensor;
import org.apache.kafka.common.requests.JoinGroupRequest;
import org.apache.kafka.common.serialization.Deserializer;

import java.util.Collections;
import java.util.HashMap;
import java.util.Locale;
import java.util.Map;
import java.util.Optional;
import java.util.Properties;
import java.util.Set;
import java.util.concurrent.atomic.AtomicInteger;

import static org.apache.kafka.common.config.ConfigDef.Range.atLeast;
import static org.apache.kafka.common.config.ConfigDef.ValidString.in;

/**
 * The consumer configuration keys
 */
public class ConsumerConfig extends AbstractConfig {
    private static final ConfigDef CONFIG;

    /*
     * NOTE: DO NOT CHANGE EITHER CONFIG STRINGS OR THEIR JAVA VARIABLE NAMES AS
     * THESE ARE PART OF THE PUBLIC API AND CHANGE WILL BREAK USER CODE.
     */

    /**
     * <code>group.id</code>
     * <p>
     * 用于唯一标志当前消费者所属的消费组的字符串
     * 如果消费者使用组管理功能如subscribe(topic)或使用基于Kafka的偏移量管理策略 该项必须设置
     */
    public static final String GROUP_ID_CONFIG = CommonClientConfigs.GROUP_ID_CONFIG;
    private static final String GROUP_ID_DOC = CommonClientConfigs.GROUP_ID_DOC;

    /**
     * <code>group.instance.id</code>
     */
    public static final String GROUP_INSTANCE_ID_CONFIG = CommonClientConfigs.GROUP_INSTANCE_ID_CONFIG;
    private static final String GROUP_INSTANCE_ID_DOC = CommonClientConfigs.GROUP_INSTANCE_ID_DOC;

    /**
     * <code>max.poll.records</code>
     * <p>
     * 一次调用poll()方法返回的记录最大数量
     */
    public static final String MAX_POLL_RECORDS_CONFIG = "max.poll.records";
    private static final String MAX_POLL_RECORDS_DOC = "The maximum number of records returned in a single call to poll().";

    /**
     * <code>max.poll.interval.ms</code>
     * <p>
     * 使用消费组的时候调用poll()方法的时间间隔 该条目指定了消费者调用poll()方法的最大时间间隔
     * 如果在此时间内消费者没有调用poll()方法 则broker认为消费者失败 触发再平衡 将分区分配给消费组中其他消费者
     */
    public static final String MAX_POLL_INTERVAL_MS_CONFIG = CommonClientConfigs.MAX_POLL_INTERVAL_MS_CONFIG;
    private static final String MAX_POLL_INTERVAL_MS_DOC = CommonClientConfigs.MAX_POLL_INTERVAL_MS_DOC;
    /**
     * <code>session.timeout.ms</code>
     * <p>
     * 当使用Kafka的消费组的时候 消费者周期性地向broker发送心跳表明自己的存在
     * 如果经过该超时时间还没有收到消费者的心跳 则broker将消费者从消费组移除 并启动重平衡
     * 该值必须在broker配置group.min.session.timeout.ms 和group.max.session.timeout.ms 之间
     */
    public static final String SESSION_TIMEOUT_MS_CONFIG = CommonClientConfigs.SESSION_TIMEOUT_MS_CONFIG;
    private static final String SESSION_TIMEOUT_MS_DOC = CommonClientConfigs.SESSION_TIMEOUT_MS_DOC;

    /**
     * <code>heartbeat.interval.ms</code>
     * <p>
     * 当使用消费组的时候 该条目指定消费者向消费者协调器发送心跳的时间间隔
     * 心跳是为了确保消费者会话的活跃状态 同时在消费者加入或离开消费组的时候方便进行重平衡
     * 该条目的值必须小于session.timeout.ms 也不应该高于session.timeout.ms 的1/3
     * 可以将其调整得更小 以控制正常重新平衡的预期时间
     */
    public static final String HEARTBEAT_INTERVAL_MS_CONFIG = CommonClientConfigs.HEARTBEAT_INTERVAL_MS_CONFIG;
    private static final String HEARTBEAT_INTERVAL_MS_DOC = CommonClientConfigs.HEARTBEAT_INTERVAL_MS_DOC;

    /**
     * <code>bootstrap.servers</code>
     * <p>
     * 向Kafka集群建立初始连接用到的host/port列表
     * 客户端会使用这里列出的所有服务器进行集群其他服务器的发现 而不管是否指定了哪个服务器用作引导
     * 这个列表仅影响用来发现集群所有服务器的初始主机
     * 字符串形式: host1:port1,host2:port2,...
     * 由于这组服务器仅用于建立初始链接 然后发现集群中的所有服务器 因此没有必要将集群中的所有地址写在这里
     */
    public static final String BOOTSTRAP_SERVERS_CONFIG = CommonClientConfigs.BOOTSTRAP_SERVERS_CONFIG;

    /**
     * <code>client.dns.lookup</code>
     */
    public static final String CLIENT_DNS_LOOKUP_CONFIG = CommonClientConfigs.CLIENT_DNS_LOOKUP_CONFIG;

    /**
     * <code>enable.auto.commit</code>
     * <p>
     * 如果设置为true 消费者会自动周期性地向服务器提交偏移量
     */
    public static final String ENABLE_AUTO_COMMIT_CONFIG = "enable.auto.commit";
    private static final String ENABLE_AUTO_COMMIT_DOC = "If true the consumer's offset will be periodically committed in the background.";

    /**
     * <code>auto.commit.interval.ms</code>
     * <p>
     * 如果设置了enable.auto.commit 的值为true 则该值定义了消费者偏移量向Kafka提交的频率
     */
    public static final String AUTO_COMMIT_INTERVAL_MS_CONFIG = "auto.commit.interval.ms";
    private static final String AUTO_COMMIT_INTERVAL_MS_DOC = "The frequency in milliseconds that the consumer offsets are auto-committed to Kafka if <code>enable.auto.commit</code> is set to <code>true</code>.";

    /**
     * <code>partition.assignment.strategy</code>
     * <p>
     * 当使用消费组的时候 分区分配策略的类名
     */
    public static final String PARTITION_ASSIGNMENT_STRATEGY_CONFIG = "partition.assignment.strategy";
    private static final String PARTITION_ASSIGNMENT_STRATEGY_DOC = "A list of class names or class types, " +
        "ordered by preference, of supported partition assignment strategies that the client will use to distribute " +
        "partition ownership amongst consumer instances when group management is used. Available options are:" +
        "<ul>" +
        "<li><code>org.apache.kafka.clients.consumer.RangeAssignor</code>: The default assignor, which works on a per-topic basis.</li>" +
        "<li><code>org.apache.kafka.clients.consumer.RoundRobinAssignor</code>: Assigns partitions to consumers in a round-robin fashion.</li>" +
        "<li><code>org.apache.kafka.clients.consumer.StickyAssignor</code>: Guarantees an assignment that is " +
        "maximally balanced while preserving as many existing partition assignments as possible.</li>" +
        "<li><code>org.apache.kafka.clients.consumer.CooperativeStickyAssignor</code>: Follows the same StickyAssignor " +
        "logic, but allows for cooperative rebalancing.</li>" +
        "</ul>" +
        "<p>Implementing the <code>org.apache.kafka.clients.consumer.ConsumerPartitionAssignor</code> " +
        "interface allows you to plug in a custom assignment strategy.";

    /**
     * <code>auto.offset.reset</code>
     * <p>
     * 当Kafka中没有初始偏移量或当前偏移量在服务器中不存在(如数据被删除了) 此时有以下可选项
     * earliest: 自动重置偏移量到最早的偏移量
     * latest: 自动重置偏移量为最新的偏移量
     * none: 如果消费组原来的(previous)偏移量不存在 则向消费者抛异常
     * anything: 向消费者抛异常
     */
    public static final String AUTO_OFFSET_RESET_CONFIG = "auto.offset.reset";
    public static final String AUTO_OFFSET_RESET_DOC = "What to do when there is no initial offset in Kafka or if the current offset does not exist any more on the server (e.g. because that data has been deleted): <ul><li>earliest: automatically reset the offset to the earliest offset<li>latest: automatically reset the offset to the latest offset</li><li>none: throw exception to the consumer if no previous offset is found for the consumer's group</li><li>anything else: throw exception to the consumer.</li></ul>";

    /**
     * <code>fetch.min.bytes</code>
     * <p>
     * 服务器对每个拉取消息的请求返回的数据量最小值 如果数据量达不到这个值 请求等待 以让更多的数据累积
     * 达到这个值之后响应请求
     * 默认设置是1个字节 表示只要有一个字节的数据 就立即响应请求 或者在没有数据的时候请求超时
     * 将该值设置为大一点儿的数字 会让服务器等待稍微长一点儿的时间以累积数据 如此则可以提高服务器的吞吐量 代价是额外的延迟时间
     */
    public static final String FETCH_MIN_BYTES_CONFIG = "fetch.min.bytes";
    private static final String FETCH_MIN_BYTES_DOC = "The minimum amount of data the server should return for a fetch request. If insufficient data is available the request will wait for that much data to accumulate before answering the request. The default setting of 1 byte means that fetch requests are answered as soon as a single byte of data is available or the fetch request times out waiting for data to arrive. Setting this to something greater than 1 will cause the server to wait for larger amounts of data to accumulate which can improve server throughput a bit at the cost of some additional latency.";

    /**
     * <code>fetch.max.bytes</code>
     * <p>
     * 服务器给单个拉取请求返回的最大数据量 消费者批量拉取消息 如果第一个非空消息批次的值比该值大 消息批也会返回 以让消费者可以接着进行
     * 即该配置并不是绝对的最大值 broker可以接收的消息批最大值通过 message.max.bytes(broker配置) 或max.message.bytes(主题配置)来指定
     * 需要注意的是 消费者一般会并发拉取请求
     */
    public static final String FETCH_MAX_BYTES_CONFIG = "fetch.max.bytes";
    private static final String FETCH_MAX_BYTES_DOC = "The maximum amount of data the server should return for a fetch request. " +
            "Records are fetched in batches by the consumer, and if the first record batch in the first non-empty partition of the fetch is larger than " +
            "this value, the record batch will still be returned to ensure that the consumer can make progress. As such, this is not a absolute maximum. " +
            "The maximum record batch size accepted by the broker is defined via <code>message.max.bytes</code> (broker config) or " +
            "<code>max.message.bytes</code> (topic config). Note that the consumer performs multiple fetches in parallel.";
    public static final int DEFAULT_FETCH_MAX_BYTES = 50 * 1024 * 1024;

    /**
     * <code>fetch.max.wait.ms</code>
     * <p>
     * 如果服务器端的数据量达不到fetch.min.bytes 的话 服务器端不能立即响应请求
     * 该时间用于配置服务器端阻塞请求的最大时长
     */
    public static final String FETCH_MAX_WAIT_MS_CONFIG = "fetch.max.wait.ms";
    private static final String FETCH_MAX_WAIT_MS_DOC = "The maximum amount of time the server will block before answering the fetch request if there isn't sufficient data to immediately satisfy the requirement given by fetch.min.bytes.";

    /**
     * <code>metadata.max.age.ms</code>
     */
    public static final String METADATA_MAX_AGE_CONFIG = CommonClientConfigs.METADATA_MAX_AGE_CONFIG;

    /**
     * <code>max.partition.fetch.bytes</code>
     * <p>
     * 对每个分区 服务器返回的最大数量 消费者按批次拉取数据 如果非空分区的第一个记录大于这个值 批处理依然可以返回
     * 以保证消费者可以进行下去 broker接收批的大小由message.max.bytes(broker参数)或max.message.bytes(主题参数)指定
     * fetch.max.bytes 用于限制消费者单次请求的数据量
     */
    public static final String MAX_PARTITION_FETCH_BYTES_CONFIG = "max.partition.fetch.bytes";
    private static final String MAX_PARTITION_FETCH_BYTES_DOC = "The maximum amount of data per-partition the server " +
            "will return. Records are fetched in batches by the consumer. If the first record batch in the first non-empty " +
            "partition of the fetch is larger than this limit, the " +
            "batch will still be returned to ensure that the consumer can make progress. The maximum record batch size " +
            "accepted by the broker is defined via <code>message.max.bytes</code> (broker config) or " +
            "<code>max.message.bytes</code> (topic config). See " + FETCH_MAX_BYTES_CONFIG + " for limiting the consumer request size.";
    public static final int DEFAULT_MAX_PARTITION_FETCH_BYTES = 1 * 1024 * 1024;

    /**
     * <code>send.buffer.bytes</code>
     * <p>
     * 用于TCP发送数据时使用的缓冲大小(SO_SNDBUF) -1表示使用OS默认的缓冲区大小
     */
    public static final String SEND_BUFFER_CONFIG = CommonClientConfigs.SEND_BUFFER_CONFIG;

    /**
     * <code>receive.buffer.bytes</code>
     * <p>
     * TCP连接接收数据的缓存(SO_RCVBUF) -1表示使用操作系统的默认值
     */
    public static final String RECEIVE_BUFFER_CONFIG = CommonClientConfigs.RECEIVE_BUFFER_CONFIG;

    /**
     * <code>client.id</code>
     * <p>
     * 当从服务器消费消息的时候向服务器发送的id字符串 在ip/port基础上提供应用的逻辑名称
     * 记录在服务端的请求日志中 用于追踪请求的源
     */
    public static final String CLIENT_ID_CONFIG = CommonClientConfigs.CLIENT_ID_CONFIG;

    /**
     * <code>client.rack</code>
     */
    public static final String CLIENT_RACK_CONFIG = CommonClientConfigs.CLIENT_RACK_CONFIG;

    /**
     * <code>reconnect.backoff.ms</code>
     * <p>
     * 重新连接主机的等待时间 避免了重连的密集循环 该等待时间应用于该客户端到broker的所有连接
     */
    public static final String RECONNECT_BACKOFF_MS_CONFIG = CommonClientConfigs.RECONNECT_BACKOFF_MS_CONFIG;

    /**
     * <code>reconnect.backoff.max.ms</code>
     * <p>
     * 重新连接到反复连接失败的broker时要等待的最长时间 (以毫秒为单位) 如果提供此选项 则对于每个连续的连接失败
     * 每台主机的退避将成倍增加 直至达到此最大值 在计算退避增量之后 添加20％的随机抖动以避免连接风暴
     */
    public static final String RECONNECT_BACKOFF_MAX_MS_CONFIG = CommonClientConfigs.RECONNECT_BACKOFF_MAX_MS_CONFIG;

    /**
     * <code>retry.backoff.ms</code>
     * <p>
     * 在发生失败的时候如果需要重试 则该配置表示客户端等待多长时间再发起重试 该时间的存在避免了密集循环
     */
    public static final String RETRY_BACKOFF_MS_CONFIG = CommonClientConfigs.RETRY_BACKOFF_MS_CONFIG;

    /**
     * <code>metrics.sample.window.ms</code>
     * <p>
     * 计算指标样本的时间窗口
     */
    public static final String METRICS_SAMPLE_WINDOW_MS_CONFIG = CommonClientConfigs.METRICS_SAMPLE_WINDOW_MS_CONFIG;

    /**
     * <code>metrics.num.samples</code>
     * <p>
     * 用于计算指标而维护的样本数量
     */
    public static final String METRICS_NUM_SAMPLES_CONFIG = CommonClientConfigs.METRICS_NUM_SAMPLES_CONFIG;

    /**
     * <code>metrics.log.level</code>
     */
    public static final String METRICS_RECORDING_LEVEL_CONFIG = CommonClientConfigs.METRICS_RECORDING_LEVEL_CONFIG;

    /**
     * <code>metric.reporters</code>
     */
    public static final String METRIC_REPORTER_CLASSES_CONFIG = CommonClientConfigs.METRIC_REPORTER_CLASSES_CONFIG;

    /**
     * <code>check.crcs</code>
     * <p>
     * 自动计算被消费的消息的CRC32校验值 可以确保在传输过程中或磁盘存储过程中消息没有被破坏
     * 它会增加额外的负载 在追求极致性能的场合禁用
     */
    public static final String CHECK_CRCS_CONFIG = "check.crcs";
    private static final String CHECK_CRCS_DOC = "Automatically check the CRC32 of the records consumed. This ensures no on-the-wire or on-disk corruption to the messages occurred. This check adds some overhead, so it may be disabled in cases seeking extreme performance.";

    /**
     * <code>key.deserializer</code>
     * <p>
     * key的反序列化类 该类需要实现{@link org.apache.kafka.common.serialization.Deserializer} 接口
     */
    public static final String KEY_DESERIALIZER_CLASS_CONFIG = "key.deserializer";
    public static final String KEY_DESERIALIZER_CLASS_DOC = "Deserializer class for key that implements the <code>org.apache.kafka.common.serialization.Deserializer</code> interface.";

    /**
     * <code>value.deserializer</code>
     * <p>
     * 实现了{@link org.apache.kafka.common.serialization.Deserializer} 接口的反序列化器
     * 用于对消息的value进行反序列化
     */
    public static final String VALUE_DESERIALIZER_CLASS_CONFIG = "value.deserializer";
    public static final String VALUE_DESERIALIZER_CLASS_DOC = "Deserializer class for value that implements the <code>org.apache.kafka.common.serialization.Deserializer</code> interface.";

    /**
     * <code>socket.connection.setup.timeout.ms</code>
     */
    public static final String SOCKET_CONNECTION_SETUP_TIMEOUT_MS_CONFIG = CommonClientConfigs.SOCKET_CONNECTION_SETUP_TIMEOUT_MS_CONFIG;

    /**
     * <code>socket.connection.setup.timeout.max.ms</code>
     */
    public static final String SOCKET_CONNECTION_SETUP_TIMEOUT_MAX_MS_CONFIG = CommonClientConfigs.SOCKET_CONNECTION_SETUP_TIMEOUT_MAX_MS_CONFIG;

    /**
     * <code>connections.max.idle.ms</code>
     * <p>
     * 在这个时间之后关闭空闲的连接
     */
    public static final String CONNECTIONS_MAX_IDLE_MS_CONFIG = CommonClientConfigs.CONNECTIONS_MAX_IDLE_MS_CONFIG;

    /**
     * <code>request.timeout.ms</code>
     * <p>
     * 客户端等待服务端响应的最大时间 如果该时间超时 则客户端要么重新发起请求 要么如果重试耗尽 请求失败
     */
    public static final String REQUEST_TIMEOUT_MS_CONFIG = CommonClientConfigs.REQUEST_TIMEOUT_MS_CONFIG;
    private static final String REQUEST_TIMEOUT_MS_DOC = CommonClientConfigs.REQUEST_TIMEOUT_MS_DOC;

    /**
     * <code>default.api.timeout.ms</code>
     */
    public static final String DEFAULT_API_TIMEOUT_MS_CONFIG = CommonClientConfigs.DEFAULT_API_TIMEOUT_MS_CONFIG;

    /**
     * <code>interceptor.classes</code>
     * <p>
     * 拦截器类的列表 默认没有拦截器 拦截器是消费者的拦截器
     * 该拦截器需要实现 {@link org.apache.kafka.clients.consumer.ConsumerInterceptor} 接口
     * 拦截器可用于对消费者接收到的消息进行拦截处理
     */
    public static final String INTERCEPTOR_CLASSES_CONFIG = "interceptor.classes";
    public static final String INTERCEPTOR_CLASSES_DOC = "A list of classes to use as interceptors. "
            + "Implementing the <code>org.apache.kafka.clients.consumer.ConsumerInterceptor</code> interface allows you to intercept (and possibly mutate) records "
            + "received by the consumer. By default, there are no interceptors.";


    /**
     * <code>exclude.internal.topics</code>
     * <p>
     * 是否内部主题应该暴露给消费者 如果该条目设置为true 则只能先订阅再拉取
     */
    public static final String EXCLUDE_INTERNAL_TOPICS_CONFIG = "exclude.internal.topics";
    private static final String EXCLUDE_INTERNAL_TOPICS_DOC = "Whether internal topics matching a subscribed pattern should " +
            "be excluded from the subscription. It is always possible to explicitly subscribe to an internal topic.";
    public static final boolean DEFAULT_EXCLUDE_INTERNAL_TOPICS = true;

    /**
     * <code>internal.leave.group.on.close</code>
     * Whether or not the consumer should leave the group on close. If set to <code>false</code> then a rebalance
     * won't occur until <code>session.timeout.ms</code> expires.
     *
     * <p>
     * Note: this is an internal configuration and could be changed in the future in a backward incompatible way
     */
    static final String LEAVE_GROUP_ON_CLOSE_CONFIG = "internal.leave.group.on.close";

    /**
     * <code>internal.throw.on.fetch.stable.offset.unsupported</code>
     * Whether or not the consumer should throw when the new stable offset feature is supported.
     * If set to <code>true</code> then the client shall crash upon hitting it.
     * The purpose of this flag is to prevent unexpected broker downgrade which makes
     * the offset fetch protection against pending commit invalid. The safest approach
     * is to fail fast to avoid introducing correctness issue.
     *
     * <p>
     * Note: this is an internal configuration and could be changed in the future in a backward incompatible way
     */
    static final String THROW_ON_FETCH_STABLE_OFFSET_UNSUPPORTED = "internal.throw.on.fetch.stable.offset.unsupported";

    /**
     * <code>isolation.level</code>
     * <p>
     * 控制如何读取事务消息 如果设置了read_committed 消费者的poll()方法只会返回已经提交的事务消息
     * 如果设置了read_uncommitted(默认值)消费者的poll方法返回所有的消息 即使是已经取消的事务消息
     * <p>
     * 非事务消息以上两种情况都返回 消息总是以偏移量的顺序返回
     * read_committed 只能返回到达LSO的消息 在LSO之后出现的消息只能等待相关的事务提交之后才能看到
     * read_committed 模式 如果有未提交的事务 消费者不能读取到直到HW的消息
     * read_committed 的seekToEnd方法返回LSO
     */
    public static final String ISOLATION_LEVEL_CONFIG = "isolation.level";
    public static final String ISOLATION_LEVEL_DOC = "Controls how to read messages written transactionally. If set to <code>read_committed</code>, consumer.poll() will only return" +
            " transactional messages which have been committed. If set to <code>read_uncommitted</code> (the default), consumer.poll() will return all messages, even transactional messages" +
            " which have been aborted. Non-transactional messages will be returned unconditionally in either mode. <p>Messages will always be returned in offset order. Hence, in " +
            " <code>read_committed</code> mode, consumer.poll() will only return messages up to the last stable offset (LSO), which is the one less than the offset of the first open transaction." +
            " In particular any messages appearing after messages belonging to ongoing transactions will be withheld until the relevant transaction has been completed. As a result, <code>read_committed</code>" +
            " consumers will not be able to read up to the high watermark when there are in flight transactions.</p><p> Further, when in <code>read_committed</code> the seekToEnd method will" +
            " return the LSO";

    public static final String DEFAULT_ISOLATION_LEVEL = IsolationLevel.READ_UNCOMMITTED.toString().toLowerCase(Locale.ROOT);

    /**
     * <code>allow.auto.create.topics</code>
     */
    public static final String ALLOW_AUTO_CREATE_TOPICS_CONFIG = "allow.auto.create.topics";
    private static final String ALLOW_AUTO_CREATE_TOPICS_DOC = "Allow automatic topic creation on the broker when" +
            " subscribing to or assigning a topic. A topic being subscribed to will be automatically created only if the" +
            " broker allows for it using `auto.create.topics.enable` broker configuration. This configuration must" +
            " be set to `false` when using brokers older than 0.11.0";
    public static final boolean DEFAULT_ALLOW_AUTO_CREATE_TOPICS = true;

    /**
     * <code>security.providers</code>
     */
    public static final String SECURITY_PROVIDERS_CONFIG = SecurityConfig.SECURITY_PROVIDERS_CONFIG;
    private static final String SECURITY_PROVIDERS_DOC = SecurityConfig.SECURITY_PROVIDERS_DOC;

    private static final AtomicInteger CONSUMER_CLIENT_ID_SEQUENCE = new AtomicInteger(1);

    static {
        CONFIG = new ConfigDef().define(BOOTSTRAP_SERVERS_CONFIG,
<<<<<<< HEAD
                Type.LIST,
                Collections.emptyList(),
                new ConfigDef.NonNullValidator(),
                Importance.HIGH,
                CommonClientConfigs.BOOTSTRAP_SERVERS_DOC)
                .define(CLIENT_DNS_LOOKUP_CONFIG,
                        Type.STRING,
                        ClientDnsLookup.USE_ALL_DNS_IPS.toString(),
                        in(ClientDnsLookup.DEFAULT.toString(),
                                ClientDnsLookup.USE_ALL_DNS_IPS.toString(),
                                ClientDnsLookup.RESOLVE_CANONICAL_BOOTSTRAP_SERVERS_ONLY.toString()),
                        Importance.MEDIUM,
                        CommonClientConfigs.CLIENT_DNS_LOOKUP_DOC)
                .define(GROUP_ID_CONFIG, Type.STRING, null, Importance.HIGH, GROUP_ID_DOC)
                .define(GROUP_INSTANCE_ID_CONFIG,
                        Type.STRING,
                        null,
                        Importance.MEDIUM,
                        GROUP_INSTANCE_ID_DOC)
                .define(SESSION_TIMEOUT_MS_CONFIG,
                        Type.INT,
                        10000,
                        Importance.HIGH,
                        SESSION_TIMEOUT_MS_DOC)
                .define(HEARTBEAT_INTERVAL_MS_CONFIG,
                        Type.INT,
                        3000,
                        Importance.HIGH,
                        HEARTBEAT_INTERVAL_MS_DOC)
                .define(PARTITION_ASSIGNMENT_STRATEGY_CONFIG,
                        Type.LIST,
                        Collections.singletonList(RangeAssignor.class),
                        new ConfigDef.NonNullValidator(),
                        Importance.MEDIUM,
                        PARTITION_ASSIGNMENT_STRATEGY_DOC)
                .define(METADATA_MAX_AGE_CONFIG,
                        Type.LONG,
                        5 * 60 * 1000,
                        atLeast(0),
                        Importance.LOW,
                        CommonClientConfigs.METADATA_MAX_AGE_DOC)
                .define(ENABLE_AUTO_COMMIT_CONFIG,
                        Type.BOOLEAN,
                        true,
                        Importance.MEDIUM,
                        ENABLE_AUTO_COMMIT_DOC)
                .define(AUTO_COMMIT_INTERVAL_MS_CONFIG,
                        Type.INT,
                        5000,
                        atLeast(0),
                        Importance.LOW,
                        AUTO_COMMIT_INTERVAL_MS_DOC)
                .define(CLIENT_ID_CONFIG,
                        Type.STRING,
                        "",
                        Importance.LOW,
                        CommonClientConfigs.CLIENT_ID_DOC)
                .define(CLIENT_RACK_CONFIG,
                        Type.STRING,
                        "",
                        Importance.LOW,
                        CommonClientConfigs.CLIENT_RACK_DOC)
                .define(MAX_PARTITION_FETCH_BYTES_CONFIG,
                        Type.INT,
                        DEFAULT_MAX_PARTITION_FETCH_BYTES,
                        atLeast(0),
                        Importance.HIGH,
                        MAX_PARTITION_FETCH_BYTES_DOC)
                .define(SEND_BUFFER_CONFIG,
                        Type.INT,
                        128 * 1024,
                        atLeast(CommonClientConfigs.SEND_BUFFER_LOWER_BOUND),
                        Importance.MEDIUM,
                        CommonClientConfigs.SEND_BUFFER_DOC)
                .define(RECEIVE_BUFFER_CONFIG,
                        Type.INT,
                        64 * 1024,
                        atLeast(CommonClientConfigs.RECEIVE_BUFFER_LOWER_BOUND),
                        Importance.MEDIUM,
                        CommonClientConfigs.RECEIVE_BUFFER_DOC)
                .define(FETCH_MIN_BYTES_CONFIG,
                        Type.INT,
                        1,
                        atLeast(0),
                        Importance.HIGH,
                        FETCH_MIN_BYTES_DOC)
                .define(FETCH_MAX_BYTES_CONFIG,
                        Type.INT,
                        DEFAULT_FETCH_MAX_BYTES,
                        atLeast(0),
                        Importance.MEDIUM,
                        FETCH_MAX_BYTES_DOC)
                .define(FETCH_MAX_WAIT_MS_CONFIG,
                        Type.INT,
                        500,
                        atLeast(0),
                        Importance.LOW,
                        FETCH_MAX_WAIT_MS_DOC)
                .define(RECONNECT_BACKOFF_MS_CONFIG,
                        Type.LONG,
                        50L,
                        atLeast(0L),
                        Importance.LOW,
                        CommonClientConfigs.RECONNECT_BACKOFF_MS_DOC)
                .define(RECONNECT_BACKOFF_MAX_MS_CONFIG,
                        Type.LONG,
                        1000L,
                        atLeast(0L),
                        Importance.LOW,
                        CommonClientConfigs.RECONNECT_BACKOFF_MAX_MS_DOC)
                .define(RETRY_BACKOFF_MS_CONFIG,
                        Type.LONG,
                        100L,
                        atLeast(0L),
                        Importance.LOW,
                        CommonClientConfigs.RETRY_BACKOFF_MS_DOC)
                .define(AUTO_OFFSET_RESET_CONFIG,
                        Type.STRING,
                        "latest",
                        in("latest", "earliest", "none"),
                        Importance.MEDIUM,
                        AUTO_OFFSET_RESET_DOC)
                .define(CHECK_CRCS_CONFIG,
                        Type.BOOLEAN,
                        true,
                        Importance.LOW,
                        CHECK_CRCS_DOC)
                .define(METRICS_SAMPLE_WINDOW_MS_CONFIG,
                        Type.LONG,
                        30000,
                        atLeast(0),
                        Importance.LOW,
                        CommonClientConfigs.METRICS_SAMPLE_WINDOW_MS_DOC)
                .define(METRICS_NUM_SAMPLES_CONFIG,
                        Type.INT,
                        2,
                        atLeast(1),
                        Importance.LOW,
                        CommonClientConfigs.METRICS_NUM_SAMPLES_DOC)
                .define(METRICS_RECORDING_LEVEL_CONFIG,
                        Type.STRING,
                        Sensor.RecordingLevel.INFO.toString(),
                        in(Sensor.RecordingLevel.INFO.toString(), Sensor.RecordingLevel.DEBUG.toString(), Sensor.RecordingLevel.TRACE.toString()),
                        Importance.LOW,
                        CommonClientConfigs.METRICS_RECORDING_LEVEL_DOC)
                .define(METRIC_REPORTER_CLASSES_CONFIG,
                        Type.LIST,
                        Collections.emptyList(),
                        new ConfigDef.NonNullValidator(),
                        Importance.LOW,
                        CommonClientConfigs.METRIC_REPORTER_CLASSES_DOC)
                .define(KEY_DESERIALIZER_CLASS_CONFIG,
                        Type.CLASS,
                        Importance.HIGH,
                        KEY_DESERIALIZER_CLASS_DOC)
                .define(VALUE_DESERIALIZER_CLASS_CONFIG,
                        Type.CLASS,
                        Importance.HIGH,
                        VALUE_DESERIALIZER_CLASS_DOC)
                .define(REQUEST_TIMEOUT_MS_CONFIG,
                        Type.INT,
                        30000,
                        atLeast(0),
                        Importance.MEDIUM,
                        REQUEST_TIMEOUT_MS_DOC)
                .define(DEFAULT_API_TIMEOUT_MS_CONFIG,
                        Type.INT,
                        60 * 1000,
                        atLeast(0),
                        Importance.MEDIUM,
                        CommonClientConfigs.DEFAULT_API_TIMEOUT_MS_DOC)
                .define(SOCKET_CONNECTION_SETUP_TIMEOUT_MS_CONFIG,
                        Type.LONG,
                        CommonClientConfigs.DEFAULT_SOCKET_CONNECTION_SETUP_TIMEOUT_MS,
                        Importance.MEDIUM,
                        CommonClientConfigs.SOCKET_CONNECTION_SETUP_TIMEOUT_MS_DOC)
                .define(SOCKET_CONNECTION_SETUP_TIMEOUT_MAX_MS_CONFIG,
                        Type.LONG,
                        CommonClientConfigs.DEFAULT_SOCKET_CONNECTION_SETUP_TIMEOUT_MAX_MS,
                        Importance.MEDIUM,
                        CommonClientConfigs.SOCKET_CONNECTION_SETUP_TIMEOUT_MAX_MS_DOC)
                /* default is set to be a bit lower than the server default (10 min), to avoid both client and server closing connection at same time */
                .define(CONNECTIONS_MAX_IDLE_MS_CONFIG,
                        Type.LONG,
                        9 * 60 * 1000,
                        Importance.MEDIUM,
                        CommonClientConfigs.CONNECTIONS_MAX_IDLE_MS_DOC)
                .define(INTERCEPTOR_CLASSES_CONFIG,
                        Type.LIST,
                        Collections.emptyList(),
                        new ConfigDef.NonNullValidator(),
                        Importance.LOW,
                        INTERCEPTOR_CLASSES_DOC)
                .define(MAX_POLL_RECORDS_CONFIG,
                        Type.INT,
                        500,
                        atLeast(1),
                        Importance.MEDIUM,
                        MAX_POLL_RECORDS_DOC)
                .define(MAX_POLL_INTERVAL_MS_CONFIG,
                        Type.INT,
                        300000,
                        atLeast(1),
                        Importance.MEDIUM,
                        MAX_POLL_INTERVAL_MS_DOC)
                .define(EXCLUDE_INTERNAL_TOPICS_CONFIG,
                        Type.BOOLEAN,
                        DEFAULT_EXCLUDE_INTERNAL_TOPICS,
                        Importance.MEDIUM,
                        EXCLUDE_INTERNAL_TOPICS_DOC)
                .defineInternal(LEAVE_GROUP_ON_CLOSE_CONFIG,
                        Type.BOOLEAN,
                        true,
                        Importance.LOW)
                .defineInternal(THROW_ON_FETCH_STABLE_OFFSET_UNSUPPORTED,
                        Type.BOOLEAN,
                        false,
                        Importance.LOW)
                .define(ISOLATION_LEVEL_CONFIG,
                        Type.STRING,
                        DEFAULT_ISOLATION_LEVEL,
                        in(IsolationLevel.READ_COMMITTED.toString().toLowerCase(Locale.ROOT), IsolationLevel.READ_UNCOMMITTED.toString().toLowerCase(Locale.ROOT)),
                        Importance.MEDIUM,
                        ISOLATION_LEVEL_DOC)
                .define(ALLOW_AUTO_CREATE_TOPICS_CONFIG,
                        Type.BOOLEAN,
                        DEFAULT_ALLOW_AUTO_CREATE_TOPICS,
                        Importance.MEDIUM,
                        ALLOW_AUTO_CREATE_TOPICS_DOC)
                // security support
                .define(SECURITY_PROVIDERS_CONFIG,
                        Type.STRING,
                        null,
                        Importance.LOW,
                        SECURITY_PROVIDERS_DOC)
                .define(CommonClientConfigs.SECURITY_PROTOCOL_CONFIG,
                        Type.STRING,
                        CommonClientConfigs.DEFAULT_SECURITY_PROTOCOL,
                        Importance.MEDIUM,
                        CommonClientConfigs.SECURITY_PROTOCOL_DOC)
                .withClientSslSupport()
                .withClientSaslSupport();
=======
                                        Type.LIST,
                                        Collections.emptyList(),
                                        new ConfigDef.NonNullValidator(),
                                        Importance.HIGH,
                                        CommonClientConfigs.BOOTSTRAP_SERVERS_DOC)
                                .define(CLIENT_DNS_LOOKUP_CONFIG,
                                        Type.STRING,
                                        ClientDnsLookup.USE_ALL_DNS_IPS.toString(),
                                        in(ClientDnsLookup.USE_ALL_DNS_IPS.toString(),
                                           ClientDnsLookup.RESOLVE_CANONICAL_BOOTSTRAP_SERVERS_ONLY.toString()),
                                        Importance.MEDIUM,
                                        CommonClientConfigs.CLIENT_DNS_LOOKUP_DOC)
                                .define(GROUP_ID_CONFIG, Type.STRING, null, Importance.HIGH, GROUP_ID_DOC)
                                .define(GROUP_INSTANCE_ID_CONFIG,
                                        Type.STRING,
                                        null,
                                        Importance.MEDIUM,
                                        GROUP_INSTANCE_ID_DOC)
                                .define(SESSION_TIMEOUT_MS_CONFIG,
                                        Type.INT,
                                        10000,
                                        Importance.HIGH,
                                        SESSION_TIMEOUT_MS_DOC)
                                .define(HEARTBEAT_INTERVAL_MS_CONFIG,
                                        Type.INT,
                                        3000,
                                        Importance.HIGH,
                                        HEARTBEAT_INTERVAL_MS_DOC)
                                .define(PARTITION_ASSIGNMENT_STRATEGY_CONFIG,
                                        Type.LIST,
                                        Collections.singletonList(RangeAssignor.class),
                                        new ConfigDef.NonNullValidator(),
                                        Importance.MEDIUM,
                                        PARTITION_ASSIGNMENT_STRATEGY_DOC)
                                .define(METADATA_MAX_AGE_CONFIG,
                                        Type.LONG,
                                        5 * 60 * 1000,
                                        atLeast(0),
                                        Importance.LOW,
                                        CommonClientConfigs.METADATA_MAX_AGE_DOC)
                                .define(ENABLE_AUTO_COMMIT_CONFIG,
                                        Type.BOOLEAN,
                                        true,
                                        Importance.MEDIUM,
                                        ENABLE_AUTO_COMMIT_DOC)
                                .define(AUTO_COMMIT_INTERVAL_MS_CONFIG,
                                        Type.INT,
                                        5000,
                                        atLeast(0),
                                        Importance.LOW,
                                        AUTO_COMMIT_INTERVAL_MS_DOC)
                                .define(CLIENT_ID_CONFIG,
                                        Type.STRING,
                                        "",
                                        Importance.LOW,
                                        CommonClientConfigs.CLIENT_ID_DOC)
                                .define(CLIENT_RACK_CONFIG,
                                        Type.STRING,
                                        "",
                                        Importance.LOW,
                                        CommonClientConfigs.CLIENT_RACK_DOC)
                                .define(MAX_PARTITION_FETCH_BYTES_CONFIG,
                                        Type.INT,
                                        DEFAULT_MAX_PARTITION_FETCH_BYTES,
                                        atLeast(0),
                                        Importance.HIGH,
                                        MAX_PARTITION_FETCH_BYTES_DOC)
                                .define(SEND_BUFFER_CONFIG,
                                        Type.INT,
                                        128 * 1024,
                                        atLeast(CommonClientConfigs.SEND_BUFFER_LOWER_BOUND),
                                        Importance.MEDIUM,
                                        CommonClientConfigs.SEND_BUFFER_DOC)
                                .define(RECEIVE_BUFFER_CONFIG,
                                        Type.INT,
                                        64 * 1024,
                                        atLeast(CommonClientConfigs.RECEIVE_BUFFER_LOWER_BOUND),
                                        Importance.MEDIUM,
                                        CommonClientConfigs.RECEIVE_BUFFER_DOC)
                                .define(FETCH_MIN_BYTES_CONFIG,
                                        Type.INT,
                                        1,
                                        atLeast(0),
                                        Importance.HIGH,
                                        FETCH_MIN_BYTES_DOC)
                                .define(FETCH_MAX_BYTES_CONFIG,
                                        Type.INT,
                                        DEFAULT_FETCH_MAX_BYTES,
                                        atLeast(0),
                                        Importance.MEDIUM,
                                        FETCH_MAX_BYTES_DOC)
                                .define(FETCH_MAX_WAIT_MS_CONFIG,
                                        Type.INT,
                                        500,
                                        atLeast(0),
                                        Importance.LOW,
                                        FETCH_MAX_WAIT_MS_DOC)
                                .define(RECONNECT_BACKOFF_MS_CONFIG,
                                        Type.LONG,
                                        50L,
                                        atLeast(0L),
                                        Importance.LOW,
                                        CommonClientConfigs.RECONNECT_BACKOFF_MS_DOC)
                                .define(RECONNECT_BACKOFF_MAX_MS_CONFIG,
                                        Type.LONG,
                                        1000L,
                                        atLeast(0L),
                                        Importance.LOW,
                                        CommonClientConfigs.RECONNECT_BACKOFF_MAX_MS_DOC)
                                .define(RETRY_BACKOFF_MS_CONFIG,
                                        Type.LONG,
                                        100L,
                                        atLeast(0L),
                                        Importance.LOW,
                                        CommonClientConfigs.RETRY_BACKOFF_MS_DOC)
                                .define(AUTO_OFFSET_RESET_CONFIG,
                                        Type.STRING,
                                        "latest",
                                        in("latest", "earliest", "none"),
                                        Importance.MEDIUM,
                                        AUTO_OFFSET_RESET_DOC)
                                .define(CHECK_CRCS_CONFIG,
                                        Type.BOOLEAN,
                                        true,
                                        Importance.LOW,
                                        CHECK_CRCS_DOC)
                                .define(METRICS_SAMPLE_WINDOW_MS_CONFIG,
                                        Type.LONG,
                                        30000,
                                        atLeast(0),
                                        Importance.LOW,
                                        CommonClientConfigs.METRICS_SAMPLE_WINDOW_MS_DOC)
                                .define(METRICS_NUM_SAMPLES_CONFIG,
                                        Type.INT,
                                        2,
                                        atLeast(1),
                                        Importance.LOW,
                                        CommonClientConfigs.METRICS_NUM_SAMPLES_DOC)
                                .define(METRICS_RECORDING_LEVEL_CONFIG,
                                        Type.STRING,
                                        Sensor.RecordingLevel.INFO.toString(),
                                        in(Sensor.RecordingLevel.INFO.toString(), Sensor.RecordingLevel.DEBUG.toString(), Sensor.RecordingLevel.TRACE.toString()),
                                        Importance.LOW,
                                        CommonClientConfigs.METRICS_RECORDING_LEVEL_DOC)
                                .define(METRIC_REPORTER_CLASSES_CONFIG,
                                        Type.LIST,
                                        Collections.emptyList(),
                                        new ConfigDef.NonNullValidator(),
                                        Importance.LOW,
                                        CommonClientConfigs.METRIC_REPORTER_CLASSES_DOC)
                                .define(KEY_DESERIALIZER_CLASS_CONFIG,
                                        Type.CLASS,
                                        Importance.HIGH,
                                        KEY_DESERIALIZER_CLASS_DOC)
                                .define(VALUE_DESERIALIZER_CLASS_CONFIG,
                                        Type.CLASS,
                                        Importance.HIGH,
                                        VALUE_DESERIALIZER_CLASS_DOC)
                                .define(REQUEST_TIMEOUT_MS_CONFIG,
                                        Type.INT,
                                        30000,
                                        atLeast(0),
                                        Importance.MEDIUM,
                                        REQUEST_TIMEOUT_MS_DOC)
                                .define(DEFAULT_API_TIMEOUT_MS_CONFIG,
                                        Type.INT,
                                        60 * 1000,
                                        atLeast(0),
                                        Importance.MEDIUM,
                                        CommonClientConfigs.DEFAULT_API_TIMEOUT_MS_DOC)
                                .define(SOCKET_CONNECTION_SETUP_TIMEOUT_MS_CONFIG,
                                        Type.LONG,
                                        CommonClientConfigs.DEFAULT_SOCKET_CONNECTION_SETUP_TIMEOUT_MS,
                                        Importance.MEDIUM,
                                        CommonClientConfigs.SOCKET_CONNECTION_SETUP_TIMEOUT_MS_DOC)
                                .define(SOCKET_CONNECTION_SETUP_TIMEOUT_MAX_MS_CONFIG,
                                        Type.LONG,
                                        CommonClientConfigs.DEFAULT_SOCKET_CONNECTION_SETUP_TIMEOUT_MAX_MS,
                                        Importance.MEDIUM,
                                        CommonClientConfigs.SOCKET_CONNECTION_SETUP_TIMEOUT_MAX_MS_DOC)
                                /* default is set to be a bit lower than the server default (10 min), to avoid both client and server closing connection at same time */
                                .define(CONNECTIONS_MAX_IDLE_MS_CONFIG,
                                        Type.LONG,
                                        9 * 60 * 1000,
                                        Importance.MEDIUM,
                                        CommonClientConfigs.CONNECTIONS_MAX_IDLE_MS_DOC)
                                .define(INTERCEPTOR_CLASSES_CONFIG,
                                        Type.LIST,
                                        Collections.emptyList(),
                                        new ConfigDef.NonNullValidator(),
                                        Importance.LOW,
                                        INTERCEPTOR_CLASSES_DOC)
                                .define(MAX_POLL_RECORDS_CONFIG,
                                        Type.INT,
                                        500,
                                        atLeast(1),
                                        Importance.MEDIUM,
                                        MAX_POLL_RECORDS_DOC)
                                .define(MAX_POLL_INTERVAL_MS_CONFIG,
                                        Type.INT,
                                        300000,
                                        atLeast(1),
                                        Importance.MEDIUM,
                                        MAX_POLL_INTERVAL_MS_DOC)
                                .define(EXCLUDE_INTERNAL_TOPICS_CONFIG,
                                        Type.BOOLEAN,
                                        DEFAULT_EXCLUDE_INTERNAL_TOPICS,
                                        Importance.MEDIUM,
                                        EXCLUDE_INTERNAL_TOPICS_DOC)
                                .defineInternal(LEAVE_GROUP_ON_CLOSE_CONFIG,
                                        Type.BOOLEAN,
                                        true,
                                        Importance.LOW)
                                .defineInternal(THROW_ON_FETCH_STABLE_OFFSET_UNSUPPORTED,
                                        Type.BOOLEAN,
                                        false,
                                        Importance.LOW)
                                .define(ISOLATION_LEVEL_CONFIG,
                                        Type.STRING,
                                        DEFAULT_ISOLATION_LEVEL,
                                        in(IsolationLevel.READ_COMMITTED.toString().toLowerCase(Locale.ROOT), IsolationLevel.READ_UNCOMMITTED.toString().toLowerCase(Locale.ROOT)),
                                        Importance.MEDIUM,
                                        ISOLATION_LEVEL_DOC)
                                .define(ALLOW_AUTO_CREATE_TOPICS_CONFIG,
                                        Type.BOOLEAN,
                                        DEFAULT_ALLOW_AUTO_CREATE_TOPICS,
                                        Importance.MEDIUM,
                                        ALLOW_AUTO_CREATE_TOPICS_DOC)
                                // security support
                                .define(SECURITY_PROVIDERS_CONFIG,
                                        Type.STRING,
                                        null,
                                        Importance.LOW,
                                        SECURITY_PROVIDERS_DOC)
                                .define(CommonClientConfigs.SECURITY_PROTOCOL_CONFIG,
                                        Type.STRING,
                                        CommonClientConfigs.DEFAULT_SECURITY_PROTOCOL,
                                        Importance.MEDIUM,
                                        CommonClientConfigs.SECURITY_PROTOCOL_DOC)
                                .withClientSslSupport()
                                .withClientSaslSupport();
>>>>>>> 976e78e4
    }

    @Override
    protected Map<String, Object> postProcessParsedConfig(final Map<String, Object> parsedValues) {
        Map<String, Object> refinedConfigs = CommonClientConfigs.postProcessReconnectBackoffConfigs(this, parsedValues);
        maybeOverrideClientId(refinedConfigs);
        return refinedConfigs;
    }

    private void maybeOverrideClientId(Map<String, Object> configs) {
        final String clientId = this.getString(CLIENT_ID_CONFIG);
        if (clientId == null || clientId.isEmpty()) {
            final String groupId = this.getString(GROUP_ID_CONFIG);
            String groupInstanceId = this.getString(GROUP_INSTANCE_ID_CONFIG);
            if (groupInstanceId != null)
                JoinGroupRequest.validateGroupInstanceId(groupInstanceId);

            String groupInstanceIdPart = groupInstanceId != null ? groupInstanceId : CONSUMER_CLIENT_ID_SEQUENCE.getAndIncrement() + "";
            String generatedClientId = String.format("consumer-%s-%s", groupId, groupInstanceIdPart);
            configs.put(CLIENT_ID_CONFIG, generatedClientId);
        }
    }

    /**
     * @deprecated Since 2.7.0. This will be removed in a future major release.
     */
    @Deprecated
    public static Map<String, Object> addDeserializerToConfig(Map<String, Object> configs,
                                                              Deserializer<?> keyDeserializer,
                                                              Deserializer<?> valueDeserializer) {
        return appendDeserializerToConfig(configs, keyDeserializer, valueDeserializer);
    }

    static Map<String, Object> appendDeserializerToConfig(Map<String, Object> configs,
                                                          Deserializer<?> keyDeserializer,
                                                          Deserializer<?> valueDeserializer) {
        Map<String, Object> newConfigs = new HashMap<>(configs);
        if (keyDeserializer != null)
            newConfigs.put(KEY_DESERIALIZER_CLASS_CONFIG, keyDeserializer.getClass());
        if (valueDeserializer != null)
            newConfigs.put(VALUE_DESERIALIZER_CLASS_CONFIG, valueDeserializer.getClass());
        return newConfigs;
    }

    /**
     * @deprecated Since 2.7.0. This will be removed in a future major release.
     */
    @Deprecated
    public static Properties addDeserializerToConfig(Properties properties,
                                                     Deserializer<?> keyDeserializer,
                                                     Deserializer<?> valueDeserializer) {
        Properties newProperties = new Properties();
        newProperties.putAll(properties);
        if (keyDeserializer != null)
            newProperties.put(KEY_DESERIALIZER_CLASS_CONFIG, keyDeserializer.getClass().getName());
        if (valueDeserializer != null)
            newProperties.put(VALUE_DESERIALIZER_CLASS_CONFIG, valueDeserializer.getClass().getName());
        return newProperties;
    }

    boolean maybeOverrideEnableAutoCommit() {
        Optional<String> groupId = Optional.ofNullable(getString(CommonClientConfigs.GROUP_ID_CONFIG));
        boolean enableAutoCommit = getBoolean(ConsumerConfig.ENABLE_AUTO_COMMIT_CONFIG);
        if (!groupId.isPresent()) { // overwrite in case of default group id where the config is not explicitly provided
            if (!originals().containsKey(ENABLE_AUTO_COMMIT_CONFIG)) {
                enableAutoCommit = false;
            } else if (enableAutoCommit) {
                throw new InvalidConfigurationException(ConsumerConfig.ENABLE_AUTO_COMMIT_CONFIG + " cannot be set to true when default group id (null) is used.");
            }
        }
        return enableAutoCommit;
    }

    public ConsumerConfig(Properties props) {
        super(CONFIG, props);
    }

    public ConsumerConfig(Map<String, Object> props) {
        super(CONFIG, props);
    }

    protected ConsumerConfig(Map<?, ?> props, boolean doLog) {
        super(CONFIG, props, doLog);
    }

    public static Set<String> configNames() {
        return CONFIG.names();
    }

    public static ConfigDef configDef() {
        return new ConfigDef(CONFIG);
    }

    public static void main(String[] args) {
        System.out.println(CONFIG.toHtml(4, config -> "consumerconfigs_" + config));
    }

}<|MERGE_RESOLUTION|>--- conflicted
+++ resolved
@@ -441,250 +441,6 @@
 
     static {
         CONFIG = new ConfigDef().define(BOOTSTRAP_SERVERS_CONFIG,
-<<<<<<< HEAD
-                Type.LIST,
-                Collections.emptyList(),
-                new ConfigDef.NonNullValidator(),
-                Importance.HIGH,
-                CommonClientConfigs.BOOTSTRAP_SERVERS_DOC)
-                .define(CLIENT_DNS_LOOKUP_CONFIG,
-                        Type.STRING,
-                        ClientDnsLookup.USE_ALL_DNS_IPS.toString(),
-                        in(ClientDnsLookup.DEFAULT.toString(),
-                                ClientDnsLookup.USE_ALL_DNS_IPS.toString(),
-                                ClientDnsLookup.RESOLVE_CANONICAL_BOOTSTRAP_SERVERS_ONLY.toString()),
-                        Importance.MEDIUM,
-                        CommonClientConfigs.CLIENT_DNS_LOOKUP_DOC)
-                .define(GROUP_ID_CONFIG, Type.STRING, null, Importance.HIGH, GROUP_ID_DOC)
-                .define(GROUP_INSTANCE_ID_CONFIG,
-                        Type.STRING,
-                        null,
-                        Importance.MEDIUM,
-                        GROUP_INSTANCE_ID_DOC)
-                .define(SESSION_TIMEOUT_MS_CONFIG,
-                        Type.INT,
-                        10000,
-                        Importance.HIGH,
-                        SESSION_TIMEOUT_MS_DOC)
-                .define(HEARTBEAT_INTERVAL_MS_CONFIG,
-                        Type.INT,
-                        3000,
-                        Importance.HIGH,
-                        HEARTBEAT_INTERVAL_MS_DOC)
-                .define(PARTITION_ASSIGNMENT_STRATEGY_CONFIG,
-                        Type.LIST,
-                        Collections.singletonList(RangeAssignor.class),
-                        new ConfigDef.NonNullValidator(),
-                        Importance.MEDIUM,
-                        PARTITION_ASSIGNMENT_STRATEGY_DOC)
-                .define(METADATA_MAX_AGE_CONFIG,
-                        Type.LONG,
-                        5 * 60 * 1000,
-                        atLeast(0),
-                        Importance.LOW,
-                        CommonClientConfigs.METADATA_MAX_AGE_DOC)
-                .define(ENABLE_AUTO_COMMIT_CONFIG,
-                        Type.BOOLEAN,
-                        true,
-                        Importance.MEDIUM,
-                        ENABLE_AUTO_COMMIT_DOC)
-                .define(AUTO_COMMIT_INTERVAL_MS_CONFIG,
-                        Type.INT,
-                        5000,
-                        atLeast(0),
-                        Importance.LOW,
-                        AUTO_COMMIT_INTERVAL_MS_DOC)
-                .define(CLIENT_ID_CONFIG,
-                        Type.STRING,
-                        "",
-                        Importance.LOW,
-                        CommonClientConfigs.CLIENT_ID_DOC)
-                .define(CLIENT_RACK_CONFIG,
-                        Type.STRING,
-                        "",
-                        Importance.LOW,
-                        CommonClientConfigs.CLIENT_RACK_DOC)
-                .define(MAX_PARTITION_FETCH_BYTES_CONFIG,
-                        Type.INT,
-                        DEFAULT_MAX_PARTITION_FETCH_BYTES,
-                        atLeast(0),
-                        Importance.HIGH,
-                        MAX_PARTITION_FETCH_BYTES_DOC)
-                .define(SEND_BUFFER_CONFIG,
-                        Type.INT,
-                        128 * 1024,
-                        atLeast(CommonClientConfigs.SEND_BUFFER_LOWER_BOUND),
-                        Importance.MEDIUM,
-                        CommonClientConfigs.SEND_BUFFER_DOC)
-                .define(RECEIVE_BUFFER_CONFIG,
-                        Type.INT,
-                        64 * 1024,
-                        atLeast(CommonClientConfigs.RECEIVE_BUFFER_LOWER_BOUND),
-                        Importance.MEDIUM,
-                        CommonClientConfigs.RECEIVE_BUFFER_DOC)
-                .define(FETCH_MIN_BYTES_CONFIG,
-                        Type.INT,
-                        1,
-                        atLeast(0),
-                        Importance.HIGH,
-                        FETCH_MIN_BYTES_DOC)
-                .define(FETCH_MAX_BYTES_CONFIG,
-                        Type.INT,
-                        DEFAULT_FETCH_MAX_BYTES,
-                        atLeast(0),
-                        Importance.MEDIUM,
-                        FETCH_MAX_BYTES_DOC)
-                .define(FETCH_MAX_WAIT_MS_CONFIG,
-                        Type.INT,
-                        500,
-                        atLeast(0),
-                        Importance.LOW,
-                        FETCH_MAX_WAIT_MS_DOC)
-                .define(RECONNECT_BACKOFF_MS_CONFIG,
-                        Type.LONG,
-                        50L,
-                        atLeast(0L),
-                        Importance.LOW,
-                        CommonClientConfigs.RECONNECT_BACKOFF_MS_DOC)
-                .define(RECONNECT_BACKOFF_MAX_MS_CONFIG,
-                        Type.LONG,
-                        1000L,
-                        atLeast(0L),
-                        Importance.LOW,
-                        CommonClientConfigs.RECONNECT_BACKOFF_MAX_MS_DOC)
-                .define(RETRY_BACKOFF_MS_CONFIG,
-                        Type.LONG,
-                        100L,
-                        atLeast(0L),
-                        Importance.LOW,
-                        CommonClientConfigs.RETRY_BACKOFF_MS_DOC)
-                .define(AUTO_OFFSET_RESET_CONFIG,
-                        Type.STRING,
-                        "latest",
-                        in("latest", "earliest", "none"),
-                        Importance.MEDIUM,
-                        AUTO_OFFSET_RESET_DOC)
-                .define(CHECK_CRCS_CONFIG,
-                        Type.BOOLEAN,
-                        true,
-                        Importance.LOW,
-                        CHECK_CRCS_DOC)
-                .define(METRICS_SAMPLE_WINDOW_MS_CONFIG,
-                        Type.LONG,
-                        30000,
-                        atLeast(0),
-                        Importance.LOW,
-                        CommonClientConfigs.METRICS_SAMPLE_WINDOW_MS_DOC)
-                .define(METRICS_NUM_SAMPLES_CONFIG,
-                        Type.INT,
-                        2,
-                        atLeast(1),
-                        Importance.LOW,
-                        CommonClientConfigs.METRICS_NUM_SAMPLES_DOC)
-                .define(METRICS_RECORDING_LEVEL_CONFIG,
-                        Type.STRING,
-                        Sensor.RecordingLevel.INFO.toString(),
-                        in(Sensor.RecordingLevel.INFO.toString(), Sensor.RecordingLevel.DEBUG.toString(), Sensor.RecordingLevel.TRACE.toString()),
-                        Importance.LOW,
-                        CommonClientConfigs.METRICS_RECORDING_LEVEL_DOC)
-                .define(METRIC_REPORTER_CLASSES_CONFIG,
-                        Type.LIST,
-                        Collections.emptyList(),
-                        new ConfigDef.NonNullValidator(),
-                        Importance.LOW,
-                        CommonClientConfigs.METRIC_REPORTER_CLASSES_DOC)
-                .define(KEY_DESERIALIZER_CLASS_CONFIG,
-                        Type.CLASS,
-                        Importance.HIGH,
-                        KEY_DESERIALIZER_CLASS_DOC)
-                .define(VALUE_DESERIALIZER_CLASS_CONFIG,
-                        Type.CLASS,
-                        Importance.HIGH,
-                        VALUE_DESERIALIZER_CLASS_DOC)
-                .define(REQUEST_TIMEOUT_MS_CONFIG,
-                        Type.INT,
-                        30000,
-                        atLeast(0),
-                        Importance.MEDIUM,
-                        REQUEST_TIMEOUT_MS_DOC)
-                .define(DEFAULT_API_TIMEOUT_MS_CONFIG,
-                        Type.INT,
-                        60 * 1000,
-                        atLeast(0),
-                        Importance.MEDIUM,
-                        CommonClientConfigs.DEFAULT_API_TIMEOUT_MS_DOC)
-                .define(SOCKET_CONNECTION_SETUP_TIMEOUT_MS_CONFIG,
-                        Type.LONG,
-                        CommonClientConfigs.DEFAULT_SOCKET_CONNECTION_SETUP_TIMEOUT_MS,
-                        Importance.MEDIUM,
-                        CommonClientConfigs.SOCKET_CONNECTION_SETUP_TIMEOUT_MS_DOC)
-                .define(SOCKET_CONNECTION_SETUP_TIMEOUT_MAX_MS_CONFIG,
-                        Type.LONG,
-                        CommonClientConfigs.DEFAULT_SOCKET_CONNECTION_SETUP_TIMEOUT_MAX_MS,
-                        Importance.MEDIUM,
-                        CommonClientConfigs.SOCKET_CONNECTION_SETUP_TIMEOUT_MAX_MS_DOC)
-                /* default is set to be a bit lower than the server default (10 min), to avoid both client and server closing connection at same time */
-                .define(CONNECTIONS_MAX_IDLE_MS_CONFIG,
-                        Type.LONG,
-                        9 * 60 * 1000,
-                        Importance.MEDIUM,
-                        CommonClientConfigs.CONNECTIONS_MAX_IDLE_MS_DOC)
-                .define(INTERCEPTOR_CLASSES_CONFIG,
-                        Type.LIST,
-                        Collections.emptyList(),
-                        new ConfigDef.NonNullValidator(),
-                        Importance.LOW,
-                        INTERCEPTOR_CLASSES_DOC)
-                .define(MAX_POLL_RECORDS_CONFIG,
-                        Type.INT,
-                        500,
-                        atLeast(1),
-                        Importance.MEDIUM,
-                        MAX_POLL_RECORDS_DOC)
-                .define(MAX_POLL_INTERVAL_MS_CONFIG,
-                        Type.INT,
-                        300000,
-                        atLeast(1),
-                        Importance.MEDIUM,
-                        MAX_POLL_INTERVAL_MS_DOC)
-                .define(EXCLUDE_INTERNAL_TOPICS_CONFIG,
-                        Type.BOOLEAN,
-                        DEFAULT_EXCLUDE_INTERNAL_TOPICS,
-                        Importance.MEDIUM,
-                        EXCLUDE_INTERNAL_TOPICS_DOC)
-                .defineInternal(LEAVE_GROUP_ON_CLOSE_CONFIG,
-                        Type.BOOLEAN,
-                        true,
-                        Importance.LOW)
-                .defineInternal(THROW_ON_FETCH_STABLE_OFFSET_UNSUPPORTED,
-                        Type.BOOLEAN,
-                        false,
-                        Importance.LOW)
-                .define(ISOLATION_LEVEL_CONFIG,
-                        Type.STRING,
-                        DEFAULT_ISOLATION_LEVEL,
-                        in(IsolationLevel.READ_COMMITTED.toString().toLowerCase(Locale.ROOT), IsolationLevel.READ_UNCOMMITTED.toString().toLowerCase(Locale.ROOT)),
-                        Importance.MEDIUM,
-                        ISOLATION_LEVEL_DOC)
-                .define(ALLOW_AUTO_CREATE_TOPICS_CONFIG,
-                        Type.BOOLEAN,
-                        DEFAULT_ALLOW_AUTO_CREATE_TOPICS,
-                        Importance.MEDIUM,
-                        ALLOW_AUTO_CREATE_TOPICS_DOC)
-                // security support
-                .define(SECURITY_PROVIDERS_CONFIG,
-                        Type.STRING,
-                        null,
-                        Importance.LOW,
-                        SECURITY_PROVIDERS_DOC)
-                .define(CommonClientConfigs.SECURITY_PROTOCOL_CONFIG,
-                        Type.STRING,
-                        CommonClientConfigs.DEFAULT_SECURITY_PROTOCOL,
-                        Importance.MEDIUM,
-                        CommonClientConfigs.SECURITY_PROTOCOL_DOC)
-                .withClientSslSupport()
-                .withClientSaslSupport();
-=======
                                         Type.LIST,
                                         Collections.emptyList(),
                                         new ConfigDef.NonNullValidator(),
@@ -926,7 +682,6 @@
                                         CommonClientConfigs.SECURITY_PROTOCOL_DOC)
                                 .withClientSslSupport()
                                 .withClientSaslSupport();
->>>>>>> 976e78e4
     }
 
     @Override
