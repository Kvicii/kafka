/*
 * Licensed to the Apache Software Foundation (ASF) under one or more
 * contributor license agreements. See the NOTICE file distributed with
 * this work for additional information regarding copyright ownership.
 * The ASF licenses this file to You under the Apache License, Version 2.0
 * (the "License"); you may not use this file except in compliance with
 * the License. You may obtain a copy of the License at
 *
 *    http://www.apache.org/licenses/LICENSE-2.0
 *
 * Unless required by applicable law or agreed to in writing, software
 * distributed under the License is distributed on an "AS IS" BASIS,
 * WITHOUT WARRANTIES OR CONDITIONS OF ANY KIND, either express or implied.
 * See the License for the specific language governing permissions and
 * limitations under the License.
 */
package org.apache.kafka.clients.producer.internals;

import org.apache.kafka.clients.ApiVersions;
import org.apache.kafka.clients.ClientRequest;
import org.apache.kafka.clients.ClientResponse;
import org.apache.kafka.clients.KafkaClient;
import org.apache.kafka.clients.Metadata;
import org.apache.kafka.clients.NetworkClientUtils;
import org.apache.kafka.clients.RequestCompletionHandler;
import org.apache.kafka.common.Cluster;
import org.apache.kafka.common.MetricName;
import org.apache.kafka.common.Node;
import org.apache.kafka.common.TopicPartition;
import org.apache.kafka.common.errors.AuthenticationException;
import org.apache.kafka.common.errors.ClusterAuthorizationException;
import org.apache.kafka.common.errors.InvalidMetadataException;
import org.apache.kafka.common.errors.RetriableException;
import org.apache.kafka.common.errors.TimeoutException;
import org.apache.kafka.common.errors.TopicAuthorizationException;
import org.apache.kafka.common.errors.TransactionAbortedException;
import org.apache.kafka.common.errors.UnknownTopicOrPartitionException;
import org.apache.kafka.common.metrics.Sensor;
import org.apache.kafka.common.metrics.stats.Avg;
import org.apache.kafka.common.metrics.stats.Max;
import org.apache.kafka.common.metrics.stats.Meter;
import org.apache.kafka.common.protocol.Errors;
import org.apache.kafka.common.record.MemoryRecords;
import org.apache.kafka.common.record.RecordBatch;
import org.apache.kafka.common.requests.AbstractRequest;
import org.apache.kafka.common.requests.FindCoordinatorRequest;
import org.apache.kafka.common.requests.ProduceRequest;
import org.apache.kafka.common.requests.ProduceResponse;
import org.apache.kafka.common.requests.RequestHeader;
import org.apache.kafka.common.utils.LogContext;
import org.apache.kafka.common.utils.Time;
import org.slf4j.Logger;

import java.io.IOException;
import java.util.ArrayList;
import java.util.Collections;
import java.util.HashMap;
import java.util.Iterator;
import java.util.List;
import java.util.Map;
import java.util.Objects;

import static org.apache.kafka.common.record.RecordBatch.NO_TIMESTAMP;

/**
 * The background thread that handles the sending of produce requests to the Kafka cluster. This thread makes metadata
 * requests to renew its view of the cluster and then sends produce requests to the appropriate nodes.
 */
public class Sender implements Runnable {

    private final Logger log;

    /* the state of each nodes connection */
    private final KafkaClient client;

    /* the record accumulator that batches records */
    private final RecordAccumulator accumulator;

    /* the metadata for the client */
    private final ProducerMetadata metadata;

    /* the flag indicating whether the producer should guarantee the message order on the broker or not. */
    private final boolean guaranteeMessageOrder;

    /* the maximum request size to attempt to send to the server */
    private final int maxRequestSize;

    /* the number of acknowledgements to request from the server */
    private final short acks;

    /* the number of times to retry a failed request before giving up */
    private final int retries;

    /* the clock instance used for getting the time */
    private final Time time;

    /* true while the sender thread is still running */
    private volatile boolean running;

    /* true when the caller wants to ignore all unsent/inflight messages and force close.  */
    private volatile boolean forceClose;

    /* metrics */
    private final SenderMetrics sensors;

    /* the max time to wait for the server to respond to the request*/
    private final int requestTimeoutMs;

    /* The max time to wait before retrying a request which has failed */
    private final long retryBackoffMs;

    /* current request API versions supported by the known brokers */
    private final ApiVersions apiVersions;

    /* all the state related to transactions, in particular the producer id, producer epoch, and sequence numbers */
    private final TransactionManager transactionManager;

    // A per-partition queue of batches ordered by creation time for tracking the in-flight batches
    private final Map<TopicPartition, List<ProducerBatch>> inFlightBatches;

    public Sender(LogContext logContext,
                  KafkaClient client,
                  ProducerMetadata metadata,
                  RecordAccumulator accumulator,
                  boolean guaranteeMessageOrder,
                  int maxRequestSize,
                  short acks,
                  int retries,
                  SenderMetricsRegistry metricsRegistry,
                  Time time,
                  int requestTimeoutMs,
                  long retryBackoffMs,
                  TransactionManager transactionManager,
                  ApiVersions apiVersions) {
        this.log = logContext.logger(Sender.class);
        this.client = client;
        this.accumulator = accumulator;
        this.metadata = metadata;
        this.guaranteeMessageOrder = guaranteeMessageOrder;
        this.maxRequestSize = maxRequestSize;
        this.running = true;
        this.acks = acks;
        this.retries = retries;
        this.time = time;
        this.sensors = new SenderMetrics(metricsRegistry, metadata, client, time);
        this.requestTimeoutMs = requestTimeoutMs;
        this.retryBackoffMs = retryBackoffMs;
        this.apiVersions = apiVersions;
        this.transactionManager = transactionManager;
        this.inFlightBatches = new HashMap<>();
    }

    public List<ProducerBatch> inFlightBatches(TopicPartition tp) {
        return inFlightBatches.containsKey(tp) ? inFlightBatches.get(tp) : new ArrayList<>();
    }

    private void maybeRemoveFromInflightBatches(ProducerBatch batch) {
        List<ProducerBatch> batches = inFlightBatches.get(batch.topicPartition);
        if (batches != null) {
            batches.remove(batch);
            if (batches.isEmpty()) {
                inFlightBatches.remove(batch.topicPartition);
            }
        }
    }

    private void maybeRemoveAndDeallocateBatch(ProducerBatch batch) {
        maybeRemoveFromInflightBatches(batch);
        this.accumulator.deallocate(batch);
    }

    /**
     * Get the in-flight batches that has reached delivery timeout.
     */
    private List<ProducerBatch> getExpiredInflightBatches(long now) {
        List<ProducerBatch> expiredBatches = new ArrayList<>();

        for (Iterator<Map.Entry<TopicPartition, List<ProducerBatch>>> batchIt = inFlightBatches.entrySet().iterator(); batchIt.hasNext(); ) {
            Map.Entry<TopicPartition, List<ProducerBatch>> entry = batchIt.next();
            List<ProducerBatch> partitionInFlightBatches = entry.getValue();
            if (partitionInFlightBatches != null) {
                Iterator<ProducerBatch> iter = partitionInFlightBatches.iterator();
                while (iter.hasNext()) {
                    ProducerBatch batch = iter.next();
                    if (batch.hasReachedDeliveryTimeout(accumulator.getDeliveryTimeoutMs(), now)) {
                        iter.remove();
                        // expireBatches is called in Sender.sendProducerData, before client.poll.
                        // The !batch.isDone() invariant should always hold. An IllegalStateException
                        // exception will be thrown if the invariant is violated.
                        if (!batch.isDone()) {
                            expiredBatches.add(batch);
                        } else {
                            throw new IllegalStateException(batch.topicPartition + " batch created at " +
                                    batch.createdMs + " gets unexpected final state " + batch.finalState());
                        }
                    } else {
                        accumulator.maybeUpdateNextBatchExpiryTime(batch);
                        break;
                    }
                }
                if (partitionInFlightBatches.isEmpty()) {
                    batchIt.remove();
                }
            }
        }
        return expiredBatches;
    }

    private void addToInflightBatches(List<ProducerBatch> batches) {
        for (ProducerBatch batch : batches) {
            List<ProducerBatch> inflightBatchList = inFlightBatches.get(batch.topicPartition);
            if (inflightBatchList == null) {
                inflightBatchList = new ArrayList<>();
                inFlightBatches.put(batch.topicPartition, inflightBatchList);
            }
            inflightBatchList.add(batch);
        }
    }

    public void addToInflightBatches(Map<Integer, List<ProducerBatch>> batches) {
        for (List<ProducerBatch> batchList : batches.values()) {
            addToInflightBatches(batchList);
        }
    }

    private boolean hasPendingTransactionalRequests() {
        return transactionManager != null && transactionManager.hasPendingRequests() && transactionManager.hasOngoingTransaction();
    }

    /**
     * The main run loop for the sender thread
     */
    @Override
    public void run() {
        log.debug("Starting Kafka producer I/O thread.");

        // main loop, runs until close is called
        while (running) {
            try {
                runOnce();
            } catch (Exception e) {
                log.error("Uncaught error in kafka producer I/O thread: ", e);
            }
        }

        log.debug("Beginning shutdown of Kafka producer I/O thread, sending remaining records.");

        // okay we stopped accepting requests but there may still be
        // requests in the transaction manager, accumulator or waiting for acknowledgment,
        // wait until these are completed.
        while (!forceClose && ((this.accumulator.hasUndrained() || this.client.inFlightRequestCount() > 0) || hasPendingTransactionalRequests())) {
            try {
                runOnce();
            } catch (Exception e) {
                log.error("Uncaught error in kafka producer I/O thread: ", e);
            }
        }

        // Abort the transaction if any commit or abort didn't go through the transaction manager's queue
        while (!forceClose && transactionManager != null && transactionManager.hasOngoingTransaction()) {
            if (!transactionManager.isCompleting()) {
                log.info("Aborting incomplete transaction due to shutdown");
                transactionManager.beginAbort();
            }
            try {
                runOnce();
            } catch (Exception e) {
                log.error("Uncaught error in kafka producer I/O thread: ", e);
            }
        }

        if (forceClose) {
            // We need to fail all the incomplete transactional requests and batches and wake up the threads waiting on
            // the futures.
            if (transactionManager != null) {
                log.debug("Aborting incomplete transactional requests due to forced shutdown");
                transactionManager.close();
            }
            log.debug("Aborting incomplete batches due to forced shutdown");
            this.accumulator.abortIncompleteBatches();
        }
        try {
            this.client.close();
        } catch (Exception e) {
            log.error("Failed to close network client", e);
        }

        log.debug("Shutdown of Kafka producer I/O thread has completed.");
    }

    /**
     * Run a single iteration of sending
     */
    void runOnce() {
        if (transactionManager != null) {
            try {
                transactionManager.maybeResolveSequences();

                // do not continue sending if the transaction manager is in a failed state
                if (transactionManager.hasFatalError()) {
                    RuntimeException lastError = transactionManager.lastError();
                    if (lastError != null)
                        maybeAbortBatches(lastError);
                    client.poll(retryBackoffMs, time.milliseconds());
                    return;
                }

                // Check whether we need a new producerId. If so, we will enqueue an InitProducerId
                // request which will be sent below
                transactionManager.bumpIdempotentEpochAndResetIdIfNeeded();

                if (maybeSendAndPollTransactionalRequest()) {
                    return;
                }
            } catch (AuthenticationException e) {
                // This is already logged as error, but propagated here to perform any clean ups.
                log.trace("Authentication exception while processing transactional request", e);
                transactionManager.authenticationFailed(e);
            }
        }

        long currentTimeMs = time.milliseconds();
        long pollTimeout = sendProducerData(currentTimeMs);
        client.poll(pollTimeout, currentTimeMs);
    }

    private long sendProducerData(long now) {
        Cluster cluster = metadata.fetch();
        // get the list of partitions with data ready to send
        RecordAccumulator.ReadyCheckResult result = this.accumulator.ready(cluster, now);

        // if there are any partitions whose leaders are not known yet, force metadata update
        if (!result.unknownLeaderTopics.isEmpty()) {
            // The set of topics with unknown leader contains topics with leader election pending as well as
            // topics which may have expired. Add the topic again to metadata to ensure it is included
            // and request metadata update, since there are messages to send to the topic.
            for (String topic : result.unknownLeaderTopics)
                this.metadata.add(topic, now);

            log.debug("Requesting metadata update due to unknown leader topics from the batched records: {}",
                    result.unknownLeaderTopics);
            this.metadata.requestUpdate();
        }

        // remove any nodes we aren't ready to send to
        Iterator<Node> iter = result.readyNodes.iterator();
        long notReadyTimeout = Long.MAX_VALUE;
        while (iter.hasNext()) {
            Node node = iter.next();
            if (!this.client.ready(node, now)) {
                iter.remove();
                notReadyTimeout = Math.min(notReadyTimeout, this.client.pollDelayMs(node, now));
            }
        }

        // create produce requests
        Map<Integer, List<ProducerBatch>> batches = this.accumulator.drain(cluster, result.readyNodes, this.maxRequestSize, now);
        addToInflightBatches(batches);
        if (guaranteeMessageOrder) {
            // Mute all the partitions drained
            for (List<ProducerBatch> batchList : batches.values()) {
                for (ProducerBatch batch : batchList)
                    this.accumulator.mutePartition(batch.topicPartition);
            }
        }

        accumulator.resetNextBatchExpiryTime();
        List<ProducerBatch> expiredInflightBatches = getExpiredInflightBatches(now);
        List<ProducerBatch> expiredBatches = this.accumulator.expiredBatches(now);
        expiredBatches.addAll(expiredInflightBatches);

        // Reset the producer id if an expired batch has previously been sent to the broker. Also update the metrics
        // for expired batches. see the documentation of @TransactionState.resetIdempotentProducerId to understand why
        // we need to reset the producer id here.
        if (!expiredBatches.isEmpty())
            log.trace("Expired {} batches in accumulator", expiredBatches.size());
        for (ProducerBatch expiredBatch : expiredBatches) {
            String errorMessage = "Expiring " + expiredBatch.recordCount + " record(s) for " + expiredBatch.topicPartition
                    + ":" + (now - expiredBatch.createdMs) + " ms has passed since batch creation";
            failBatch(expiredBatch, -1, NO_TIMESTAMP, new TimeoutException(errorMessage), false);
            if (transactionManager != null && expiredBatch.inRetry()) {
                // This ensures that no new batches are drained until the current in flight batches are fully resolved.
                transactionManager.markSequenceUnresolved(expiredBatch);
            }
        }
        sensors.updateProduceRequestMetrics(batches);

        // If we have any nodes that are ready to send + have sendable data, poll with 0 timeout so this can immediately
        // loop and try sending more data. Otherwise, the timeout will be the smaller value between next batch expiry
        // time, and the delay time for checking data availability. Note that the nodes may have data that isn't yet
        // sendable due to lingering, backing off, etc. This specifically does not include nodes with sendable data
        // that aren't ready to send since they would cause busy looping.
        long pollTimeout = Math.min(result.nextReadyCheckDelayMs, notReadyTimeout);
        pollTimeout = Math.min(pollTimeout, this.accumulator.nextExpiryTimeMs() - now);
        pollTimeout = Math.max(pollTimeout, 0);
        if (!result.readyNodes.isEmpty()) {
            log.trace("Nodes with data ready to send: {}", result.readyNodes);
            // if some partitions are already ready to be sent, the select time would be 0;
            // otherwise if some partition already has some data accumulated but not ready yet,
            // the select time will be the time difference between now and its linger expiry time;
            // otherwise the select time will be the time difference between now and the metadata expiry time;
            pollTimeout = 0;
        }
        sendProduceRequests(batches, now);
        return pollTimeout;
    }

    /**
     * Returns true if a transactional request is sent or polled, or if a FindCoordinator request is enqueued
     */
    private boolean maybeSendAndPollTransactionalRequest() {
        if (transactionManager.hasInFlightRequest()) {
            // as long as there are outstanding transactional requests, we simply wait for them to return
            client.poll(retryBackoffMs, time.milliseconds());
            return true;
        }

        if (transactionManager.hasAbortableError() || transactionManager.isAborting()) {
            if (accumulator.hasIncomplete()) {
                // Attempt to get the last error that caused this abort.
                RuntimeException exception = transactionManager.lastError();
                // If there was no error, but we are still aborting,
                // then this is most likely a case where there was no fatal error.
                if (exception == null) {
                    exception = new TransactionAbortedException();
                }
                accumulator.abortUndrainedBatches(exception);
            }
        }

        if (transactionManager.isCompleting() && !accumulator.flushInProgress()) {
            // There may still be requests left which are being retried. Since we do not know whether they had
            // been successfully appended to the broker log, we must resend them until their final status is clear.
            // If they had been appended and we did not receive the error, then our sequence number would no longer
            // be correct which would lead to an OutOfSequenceException.
            accumulator.beginFlush();
        }

        TransactionManager.TxnRequestHandler nextRequestHandler = transactionManager.nextRequest(accumulator.hasIncomplete());
        if (nextRequestHandler == null)
            return false;

        AbstractRequest.Builder<?> requestBuilder = nextRequestHandler.requestBuilder();
        Node targetNode = null;
        try {
            FindCoordinatorRequest.CoordinatorType coordinatorType = nextRequestHandler.coordinatorType();
            targetNode = coordinatorType != null ?
                    transactionManager.coordinator(coordinatorType) :
                    client.leastLoadedNode(time.milliseconds());
            if (targetNode != null) {
                if (!awaitNodeReady(targetNode, coordinatorType)) {
                    log.trace("Target node {} not ready within request timeout, will retry when node is ready.", targetNode);
                    maybeFindCoordinatorAndRetry(nextRequestHandler);
                    return true;
                }
            } else if (coordinatorType != null) {
                log.trace("Coordinator not known for {}, will retry {} after finding coordinator.", coordinatorType, requestBuilder.apiKey());
                maybeFindCoordinatorAndRetry(nextRequestHandler);
                return true;
            } else {
                log.trace("No nodes available to send requests, will poll and retry when until a node is ready.");
                transactionManager.retry(nextRequestHandler);
                client.poll(retryBackoffMs, time.milliseconds());
                return true;
            }

            if (nextRequestHandler.isRetry())
                time.sleep(nextRequestHandler.retryBackoffMs());

            long currentTimeMs = time.milliseconds();
<<<<<<< HEAD
            ClientRequest clientRequest = client.newClientRequest(targetNode.idString(), requestBuilder, currentTimeMs, true,
                    requestTimeoutMs, null, null, nextRequestHandler);
=======
            ClientRequest clientRequest = client.newClientRequest(targetNode.idString(), requestBuilder, currentTimeMs,
                true, requestTimeoutMs, nextRequestHandler);
>>>>>>> 8e211eb7
            log.debug("Sending transactional request {} to node {} with correlation ID {}", requestBuilder, targetNode, clientRequest.correlationId());
            client.send(clientRequest, currentTimeMs);
            transactionManager.setInFlightCorrelationId(clientRequest.correlationId());
            client.poll(retryBackoffMs, time.milliseconds());
            return true;
        } catch (IOException e) {
            log.debug("Disconnect from {} while trying to send request {}. Going " +
                    "to back off and retry.", targetNode, requestBuilder, e);
            // We break here so that we pick up the FindCoordinator request immediately.
            maybeFindCoordinatorAndRetry(nextRequestHandler);
            return true;
        }
    }

    private void maybeFindCoordinatorAndRetry(TransactionManager.TxnRequestHandler nextRequestHandler) {
        if (nextRequestHandler.needsCoordinator()) {
            transactionManager.lookupCoordinator(nextRequestHandler);
        } else {
            // For non-coordinator requests, sleep here to prevent a tight loop when no node is available
            time.sleep(retryBackoffMs);
            metadata.requestUpdate();
        }

        transactionManager.retry(nextRequestHandler);
    }

    private void maybeAbortBatches(RuntimeException exception) {
        if (accumulator.hasIncomplete()) {
            log.error("Aborting producer batches due to fatal error", exception);
            accumulator.abortBatches(exception);
        }
    }

    /**
     * Start closing the sender (won't actually complete until all data is sent out)
     */
    public void initiateClose() {
        // Ensure accumulator is closed first to guarantee that no more appends are accepted after
        // breaking from the sender loop. Otherwise, we may miss some callbacks when shutting down.
        this.accumulator.close();
        this.running = false;
        this.wakeup();
    }

    /**
     * Closes the sender without sending out any pending messages.
     */
    public void forceClose() {
        this.forceClose = true;
        initiateClose();
    }

    public boolean isRunning() {
        return running;
    }

    private boolean awaitNodeReady(Node node, FindCoordinatorRequest.CoordinatorType coordinatorType) throws IOException {
        if (NetworkClientUtils.awaitReady(client, node, time, requestTimeoutMs)) {
            if (coordinatorType == FindCoordinatorRequest.CoordinatorType.TRANSACTION) {
                // Indicate to the transaction manager that the coordinator is ready, allowing it to check ApiVersions
                // This allows us to bump transactional epochs even if the coordinator is temporarily unavailable at
                // the time when the abortable error is handled
                transactionManager.handleCoordinatorReady();
            }
            return true;
        }
        return false;
    }

    /**
     * Handle a produce response
     */
    private void handleProduceResponse(ClientResponse response, Map<TopicPartition, ProducerBatch> batches, long now) {
        RequestHeader requestHeader = response.requestHeader();
        int correlationId = requestHeader.correlationId();
        if (response.wasDisconnected()) {
            log.trace("Cancelled request with header {} due to node {} being disconnected",
                    requestHeader, response.destination());
            for (ProducerBatch batch : batches.values())
                completeBatch(batch, new ProduceResponse.PartitionResponse(Errors.NETWORK_EXCEPTION), correlationId, now);
        } else if (response.versionMismatch() != null) {
            log.warn("Cancelled request {} due to a version mismatch with node {}",
                    response, response.destination(), response.versionMismatch());
            for (ProducerBatch batch : batches.values())
                completeBatch(batch, new ProduceResponse.PartitionResponse(Errors.UNSUPPORTED_VERSION), correlationId, now);
        } else {
            log.trace("Received produce response from node {} with correlation id {}", response.destination(), correlationId);
            // if we have a response, parse it
            if (response.hasResponse()) {
                ProduceResponse produceResponse = (ProduceResponse) response.responseBody();
                for (Map.Entry<TopicPartition, ProduceResponse.PartitionResponse> entry : produceResponse.responses().entrySet()) {
                    TopicPartition tp = entry.getKey();
                    ProduceResponse.PartitionResponse partResp = entry.getValue();
                    ProducerBatch batch = batches.get(tp);
                    completeBatch(batch, partResp, correlationId, now);
                }
                this.sensors.recordLatency(response.destination(), response.requestLatencyMs());
            } else {
                // this is the acks = 0 case, just complete all requests
                for (ProducerBatch batch : batches.values()) {
                    completeBatch(batch, new ProduceResponse.PartitionResponse(Errors.NONE), correlationId, now);
                }
            }
        }
    }

    /**
     * Complete or retry the given batch of records.
     *
     * @param batch         The record batch
     * @param response      The produce response
     * @param correlationId The correlation id for the request
     * @param now           The current POSIX timestamp in milliseconds
     */
    private void completeBatch(ProducerBatch batch, ProduceResponse.PartitionResponse response, long correlationId,
                               long now) {
        Errors error = response.error;

        if (error == Errors.MESSAGE_TOO_LARGE && batch.recordCount > 1 && !batch.isDone() &&
                (batch.magic() >= RecordBatch.MAGIC_VALUE_V2 || batch.isCompressed())) {
            // If the batch is too large, we split the batch and send the split batches again. We do not decrement
            // the retry attempts in this case.
            log.warn(
                    "Got error produce response in correlation id {} on topic-partition {}, splitting and retrying ({} attempts left). Error: {}",
                    correlationId,
                    batch.topicPartition,
                    this.retries - batch.attempts(),
                    error);
            if (transactionManager != null)
                transactionManager.removeInFlightBatch(batch);
            this.accumulator.splitAndReenqueue(batch);
            maybeRemoveAndDeallocateBatch(batch);
            this.sensors.recordBatchSplit();
        } else if (error != Errors.NONE) {
            if (canRetry(batch, response, now)) {
                log.warn(
                        "Got error produce response with correlation id {} on topic-partition {}, retrying ({} attempts left). Error: {}",
                        correlationId,
                        batch.topicPartition,
                        this.retries - batch.attempts() - 1,
                        error);
                reenqueueBatch(batch, now);
            } else if (error == Errors.DUPLICATE_SEQUENCE_NUMBER) {
                // If we have received a duplicate sequence error, it means that the sequence number has advanced beyond
                // the sequence of the current batch, and we haven't retained batch metadata on the broker to return
                // the correct offset and timestamp.
                //
                // The only thing we can do is to return success to the user and not return a valid offset and timestamp.
                completeBatch(batch, response);
            } else {
                final RuntimeException exception;
                if (error == Errors.TOPIC_AUTHORIZATION_FAILED)
                    exception = new TopicAuthorizationException(Collections.singleton(batch.topicPartition.topic()));
                else if (error == Errors.CLUSTER_AUTHORIZATION_FAILED)
                    exception = new ClusterAuthorizationException("The producer is not authorized to do idempotent sends");
                else
                    exception = error.exception(response.errorMessage);
                // tell the user the result of their request. We only adjust sequence numbers if the batch didn't exhaust
                // its retries -- if it did, we don't know whether the sequence number was accepted or not, and
                // thus it is not safe to reassign the sequence.
                failBatch(batch, response, exception, batch.attempts() < this.retries);
            }
            if (error.exception() instanceof InvalidMetadataException) {
                if (error.exception() instanceof UnknownTopicOrPartitionException) {
                    log.warn("Received unknown topic or partition error in produce request on partition {}. The " +
                                    "topic-partition may not exist or the user may not have Describe access to it",
                            batch.topicPartition);
                } else {
                    log.warn("Received invalid metadata error in produce request on partition {} due to {}. Going " +
                            "to request metadata update now", batch.topicPartition, error.exception(response.errorMessage).toString());
                }
                metadata.requestUpdate();
            }
        } else {
            completeBatch(batch, response);
        }

        // Unmute the completed partition.
        if (guaranteeMessageOrder)
            this.accumulator.unmutePartition(batch.topicPartition);
    }

    private void reenqueueBatch(ProducerBatch batch, long currentTimeMs) {
        this.accumulator.reenqueue(batch, currentTimeMs);
        maybeRemoveFromInflightBatches(batch);
        this.sensors.recordRetries(batch.topicPartition.topic(), batch.recordCount);
    }

    private void completeBatch(ProducerBatch batch, ProduceResponse.PartitionResponse response) {
        if (transactionManager != null) {
            transactionManager.handleCompletedBatch(batch, response);
        }

        if (batch.done(response.baseOffset, response.logAppendTime, null)) {
            maybeRemoveAndDeallocateBatch(batch);
        }
    }

    private void failBatch(ProducerBatch batch,
                           ProduceResponse.PartitionResponse response,
                           RuntimeException exception,
                           boolean adjustSequenceNumbers) {
        failBatch(batch, response.baseOffset, response.logAppendTime, exception, adjustSequenceNumbers);
    }

    private void failBatch(ProducerBatch batch,
                           long baseOffset,
                           long logAppendTime,
                           RuntimeException exception,
                           boolean adjustSequenceNumbers) {
        if (transactionManager != null) {
            transactionManager.handleFailedBatch(batch, exception, adjustSequenceNumbers);
        }

        this.sensors.recordErrors(batch.topicPartition.topic(), batch.recordCount);

        if (batch.done(baseOffset, logAppendTime, exception)) {
            maybeRemoveAndDeallocateBatch(batch);
        }
    }

    /**
     * We can retry a send if the error is transient and the number of attempts taken is fewer than the maximum allowed.
     * We can also retry OutOfOrderSequence exceptions for future batches, since if the first batch has failed, the
     * future batches are certain to fail with an OutOfOrderSequence exception.
     */
    private boolean canRetry(ProducerBatch batch, ProduceResponse.PartitionResponse response, long now) {
        return !batch.hasReachedDeliveryTimeout(accumulator.getDeliveryTimeoutMs(), now) &&
                batch.attempts() < this.retries &&
                !batch.isDone() &&
                (transactionManager == null ?
                        response.error.exception() instanceof RetriableException :
                        transactionManager.canRetry(response, batch));
    }

    /**
     * Transfer the record batches into a list of produce requests on a per-node basis
     */
    private void sendProduceRequests(Map<Integer, List<ProducerBatch>> collated, long now) {
        for (Map.Entry<Integer, List<ProducerBatch>> entry : collated.entrySet())
            sendProduceRequest(now, entry.getKey(), acks, requestTimeoutMs, entry.getValue());
    }

    /**
     * Create a produce request from the given record batches
     */
    private void sendProduceRequest(long now, int destination, short acks, int timeout, List<ProducerBatch> batches) {
        if (batches.isEmpty())
            return;

        Map<TopicPartition, MemoryRecords> produceRecordsByPartition = new HashMap<>(batches.size());
        final Map<TopicPartition, ProducerBatch> recordsByPartition = new HashMap<>(batches.size());

        // find the minimum magic version used when creating the record sets
        byte minUsedMagic = apiVersions.maxUsableProduceMagic();
        for (ProducerBatch batch : batches) {
            if (batch.magic() < minUsedMagic)
                minUsedMagic = batch.magic();
        }

        for (ProducerBatch batch : batches) {
            TopicPartition tp = batch.topicPartition;
            MemoryRecords records = batch.records();

            // down convert if necessary to the minimum magic used. In general, there can be a delay between the time
            // that the producer starts building the batch and the time that we send the request, and we may have
            // chosen the message format based on out-dated metadata. In the worst case, we optimistically chose to use
            // the new message format, but found that the broker didn't support it, so we need to down-convert on the
            // client before sending. This is intended to handle edge cases around cluster upgrades where brokers may
            // not all support the same message format version. For example, if a partition migrates from a broker
            // which is supporting the new magic version to one which doesn't, then we will need to convert.
            if (!records.hasMatchingMagic(minUsedMagic))
                records = batch.records().downConvert(minUsedMagic, 0, time).records();
            produceRecordsByPartition.put(tp, records);
            recordsByPartition.put(tp, batch);
        }

        String transactionalId = null;
        if (transactionManager != null && transactionManager.isTransactional()) {
            transactionalId = transactionManager.transactionalId();
        }
        ProduceRequest.Builder requestBuilder = ProduceRequest.Builder.forMagic(minUsedMagic, acks, timeout,
                produceRecordsByPartition, transactionalId);
        RequestCompletionHandler callback = response -> handleProduceResponse(response, recordsByPartition, time.milliseconds());

        String nodeId = Integer.toString(destination);
        ClientRequest clientRequest = client.newClientRequest(nodeId, requestBuilder, now, acks != 0,
                requestTimeoutMs, callback);
        client.send(clientRequest, now);
        log.trace("Sent produce request to {}: {}", nodeId, requestBuilder);
    }

    /**
     * Wake up the selector associated with this send thread
     */
    public void wakeup() {
        this.client.wakeup();
    }

    public static Sensor throttleTimeSensor(SenderMetricsRegistry metrics) {
        Sensor produceThrottleTimeSensor = metrics.sensor("produce-throttle-time");
        produceThrottleTimeSensor.add(metrics.produceThrottleTimeAvg, new Avg());
        produceThrottleTimeSensor.add(metrics.produceThrottleTimeMax, new Max());
        return produceThrottleTimeSensor;
    }

    /**
     * A collection of sensors for the sender
     */
    private static class SenderMetrics {
        public final Sensor retrySensor;
        public final Sensor errorSensor;
        public final Sensor queueTimeSensor;
        public final Sensor requestTimeSensor;
        public final Sensor recordsPerRequestSensor;
        public final Sensor batchSizeSensor;
        public final Sensor compressionRateSensor;
        public final Sensor maxRecordSizeSensor;
        public final Sensor batchSplitSensor;
        private final SenderMetricsRegistry metrics;
        private final Time time;

        public SenderMetrics(SenderMetricsRegistry metrics, Metadata metadata, KafkaClient client, Time time) {
            this.metrics = metrics;
            this.time = time;

            this.batchSizeSensor = metrics.sensor("batch-size");
            this.batchSizeSensor.add(metrics.batchSizeAvg, new Avg());
            this.batchSizeSensor.add(metrics.batchSizeMax, new Max());

            this.compressionRateSensor = metrics.sensor("compression-rate");
            this.compressionRateSensor.add(metrics.compressionRateAvg, new Avg());

            this.queueTimeSensor = metrics.sensor("queue-time");
            this.queueTimeSensor.add(metrics.recordQueueTimeAvg, new Avg());
            this.queueTimeSensor.add(metrics.recordQueueTimeMax, new Max());

            this.requestTimeSensor = metrics.sensor("request-time");
            this.requestTimeSensor.add(metrics.requestLatencyAvg, new Avg());
            this.requestTimeSensor.add(metrics.requestLatencyMax, new Max());

            this.recordsPerRequestSensor = metrics.sensor("records-per-request");
            this.recordsPerRequestSensor.add(new Meter(metrics.recordSendRate, metrics.recordSendTotal));
            this.recordsPerRequestSensor.add(metrics.recordsPerRequestAvg, new Avg());

            this.retrySensor = metrics.sensor("record-retries");
            this.retrySensor.add(new Meter(metrics.recordRetryRate, metrics.recordRetryTotal));

            this.errorSensor = metrics.sensor("errors");
            this.errorSensor.add(new Meter(metrics.recordErrorRate, metrics.recordErrorTotal));

            this.maxRecordSizeSensor = metrics.sensor("record-size");
            this.maxRecordSizeSensor.add(metrics.recordSizeMax, new Max());
            this.maxRecordSizeSensor.add(metrics.recordSizeAvg, new Avg());

            this.metrics.addMetric(metrics.requestsInFlight, (config, now) -> client.inFlightRequestCount());
            this.metrics.addMetric(metrics.metadataAge,
                    (config, now) -> (now - metadata.lastSuccessfulUpdate()) / 1000.0);

            this.batchSplitSensor = metrics.sensor("batch-split-rate");
            this.batchSplitSensor.add(new Meter(metrics.batchSplitRate, metrics.batchSplitTotal));
        }

        private void maybeRegisterTopicMetrics(String topic) {
            // if one sensor of the metrics has been registered for the topic,
            // then all other sensors should have been registered; and vice versa
            String topicRecordsCountName = "topic." + topic + ".records-per-batch";
            Sensor topicRecordCount = this.metrics.getSensor(topicRecordsCountName);
            if (topicRecordCount == null) {
                Map<String, String> metricTags = Collections.singletonMap("topic", topic);

                topicRecordCount = this.metrics.sensor(topicRecordsCountName);
                MetricName rateMetricName = this.metrics.topicRecordSendRate(metricTags);
                MetricName totalMetricName = this.metrics.topicRecordSendTotal(metricTags);
                topicRecordCount.add(new Meter(rateMetricName, totalMetricName));

                String topicByteRateName = "topic." + topic + ".bytes";
                Sensor topicByteRate = this.metrics.sensor(topicByteRateName);
                rateMetricName = this.metrics.topicByteRate(metricTags);
                totalMetricName = this.metrics.topicByteTotal(metricTags);
                topicByteRate.add(new Meter(rateMetricName, totalMetricName));

                String topicCompressionRateName = "topic." + topic + ".compression-rate";
                Sensor topicCompressionRate = this.metrics.sensor(topicCompressionRateName);
                MetricName m = this.metrics.topicCompressionRate(metricTags);
                topicCompressionRate.add(m, new Avg());

                String topicRetryName = "topic." + topic + ".record-retries";
                Sensor topicRetrySensor = this.metrics.sensor(topicRetryName);
                rateMetricName = this.metrics.topicRecordRetryRate(metricTags);
                totalMetricName = this.metrics.topicRecordRetryTotal(metricTags);
                topicRetrySensor.add(new Meter(rateMetricName, totalMetricName));

                String topicErrorName = "topic." + topic + ".record-errors";
                Sensor topicErrorSensor = this.metrics.sensor(topicErrorName);
                rateMetricName = this.metrics.topicRecordErrorRate(metricTags);
                totalMetricName = this.metrics.topicRecordErrorTotal(metricTags);
                topicErrorSensor.add(new Meter(rateMetricName, totalMetricName));
            }
        }

        public void updateProduceRequestMetrics(Map<Integer, List<ProducerBatch>> batches) {
            long now = time.milliseconds();
            for (List<ProducerBatch> nodeBatch : batches.values()) {
                int records = 0;
                for (ProducerBatch batch : nodeBatch) {
                    // register all per-topic metrics at once
                    String topic = batch.topicPartition.topic();
                    maybeRegisterTopicMetrics(topic);

                    // per-topic record send rate
                    String topicRecordsCountName = "topic." + topic + ".records-per-batch";
                    Sensor topicRecordCount = Objects.requireNonNull(this.metrics.getSensor(topicRecordsCountName));
                    topicRecordCount.record(batch.recordCount);

                    // per-topic bytes send rate
                    String topicByteRateName = "topic." + topic + ".bytes";
                    Sensor topicByteRate = Objects.requireNonNull(this.metrics.getSensor(topicByteRateName));
                    topicByteRate.record(batch.estimatedSizeInBytes());

                    // per-topic compression rate
                    String topicCompressionRateName = "topic." + topic + ".compression-rate";
                    Sensor topicCompressionRate = Objects.requireNonNull(this.metrics.getSensor(topicCompressionRateName));
                    topicCompressionRate.record(batch.compressionRatio());

                    // global metrics
                    this.batchSizeSensor.record(batch.estimatedSizeInBytes(), now);
                    this.queueTimeSensor.record(batch.queueTimeMs(), now);
                    this.compressionRateSensor.record(batch.compressionRatio());
                    this.maxRecordSizeSensor.record(batch.maxRecordSize, now);
                    records += batch.recordCount;
                }
                this.recordsPerRequestSensor.record(records, now);
            }
        }

        public void recordRetries(String topic, int count) {
            long now = time.milliseconds();
            this.retrySensor.record(count, now);
            String topicRetryName = "topic." + topic + ".record-retries";
            Sensor topicRetrySensor = this.metrics.getSensor(topicRetryName);
            if (topicRetrySensor != null)
                topicRetrySensor.record(count, now);
        }

        public void recordErrors(String topic, int count) {
            long now = time.milliseconds();
            this.errorSensor.record(count, now);
            String topicErrorName = "topic." + topic + ".record-errors";
            Sensor topicErrorSensor = this.metrics.getSensor(topicErrorName);
            if (topicErrorSensor != null)
                topicErrorSensor.record(count, now);
        }

        public void recordLatency(String node, long latency) {
            long now = time.milliseconds();
            this.requestTimeSensor.record(latency, now);
            if (!node.isEmpty()) {
                String nodeTimeName = "node-" + node + ".latency";
                Sensor nodeRequestTime = this.metrics.getSensor(nodeTimeName);
                if (nodeRequestTime != null)
                    nodeRequestTime.record(latency, now);
            }
        }

        void recordBatchSplit() {
            this.batchSplitSensor.record();
        }
    }

}<|MERGE_RESOLUTION|>--- conflicted
+++ resolved
@@ -68,881 +68,894 @@
  */
 public class Sender implements Runnable {
 
-    private final Logger log;
-
-    /* the state of each nodes connection */
-    private final KafkaClient client;
-
-    /* the record accumulator that batches records */
-    private final RecordAccumulator accumulator;
-
-    /* the metadata for the client */
-    private final ProducerMetadata metadata;
-
-    /* the flag indicating whether the producer should guarantee the message order on the broker or not. */
-    private final boolean guaranteeMessageOrder;
-
-    /* the maximum request size to attempt to send to the server */
-    private final int maxRequestSize;
-
-    /* the number of acknowledgements to request from the server */
-    private final short acks;
-
-    /* the number of times to retry a failed request before giving up */
-    private final int retries;
-
-    /* the clock instance used for getting the time */
-    private final Time time;
-
-    /* true while the sender thread is still running */
-    private volatile boolean running;
-
-    /* true when the caller wants to ignore all unsent/inflight messages and force close.  */
-    private volatile boolean forceClose;
-
-    /* metrics */
-    private final SenderMetrics sensors;
-
-    /* the max time to wait for the server to respond to the request*/
-    private final int requestTimeoutMs;
-
-    /* The max time to wait before retrying a request which has failed */
-    private final long retryBackoffMs;
-
-    /* current request API versions supported by the known brokers */
-    private final ApiVersions apiVersions;
-
-    /* all the state related to transactions, in particular the producer id, producer epoch, and sequence numbers */
-    private final TransactionManager transactionManager;
-
-    // A per-partition queue of batches ordered by creation time for tracking the in-flight batches
-    private final Map<TopicPartition, List<ProducerBatch>> inFlightBatches;
-
-    public Sender(LogContext logContext,
-                  KafkaClient client,
-                  ProducerMetadata metadata,
-                  RecordAccumulator accumulator,
-                  boolean guaranteeMessageOrder,
-                  int maxRequestSize,
-                  short acks,
-                  int retries,
-                  SenderMetricsRegistry metricsRegistry,
-                  Time time,
-                  int requestTimeoutMs,
-                  long retryBackoffMs,
-                  TransactionManager transactionManager,
-                  ApiVersions apiVersions) {
-        this.log = logContext.logger(Sender.class);
-        this.client = client;
-        this.accumulator = accumulator;
-        this.metadata = metadata;
-        this.guaranteeMessageOrder = guaranteeMessageOrder;
-        this.maxRequestSize = maxRequestSize;
-        this.running = true;
-        this.acks = acks;
-        this.retries = retries;
-        this.time = time;
-        this.sensors = new SenderMetrics(metricsRegistry, metadata, client, time);
-        this.requestTimeoutMs = requestTimeoutMs;
-        this.retryBackoffMs = retryBackoffMs;
-        this.apiVersions = apiVersions;
-        this.transactionManager = transactionManager;
-        this.inFlightBatches = new HashMap<>();
-    }
-
-    public List<ProducerBatch> inFlightBatches(TopicPartition tp) {
-        return inFlightBatches.containsKey(tp) ? inFlightBatches.get(tp) : new ArrayList<>();
-    }
-
-    private void maybeRemoveFromInflightBatches(ProducerBatch batch) {
-        List<ProducerBatch> batches = inFlightBatches.get(batch.topicPartition);
-        if (batches != null) {
-            batches.remove(batch);
-            if (batches.isEmpty()) {
-                inFlightBatches.remove(batch.topicPartition);
-            }
-        }
-    }
-
-    private void maybeRemoveAndDeallocateBatch(ProducerBatch batch) {
-        maybeRemoveFromInflightBatches(batch);
-        this.accumulator.deallocate(batch);
-    }
-
-    /**
-     * Get the in-flight batches that has reached delivery timeout.
-     */
-    private List<ProducerBatch> getExpiredInflightBatches(long now) {
-        List<ProducerBatch> expiredBatches = new ArrayList<>();
-
-        for (Iterator<Map.Entry<TopicPartition, List<ProducerBatch>>> batchIt = inFlightBatches.entrySet().iterator(); batchIt.hasNext(); ) {
-            Map.Entry<TopicPartition, List<ProducerBatch>> entry = batchIt.next();
-            List<ProducerBatch> partitionInFlightBatches = entry.getValue();
-            if (partitionInFlightBatches != null) {
-                Iterator<ProducerBatch> iter = partitionInFlightBatches.iterator();
-                while (iter.hasNext()) {
-                    ProducerBatch batch = iter.next();
-                    if (batch.hasReachedDeliveryTimeout(accumulator.getDeliveryTimeoutMs(), now)) {
-                        iter.remove();
-                        // expireBatches is called in Sender.sendProducerData, before client.poll.
-                        // The !batch.isDone() invariant should always hold. An IllegalStateException
-                        // exception will be thrown if the invariant is violated.
-                        if (!batch.isDone()) {
-                            expiredBatches.add(batch);
-                        } else {
-                            throw new IllegalStateException(batch.topicPartition + " batch created at " +
-                                    batch.createdMs + " gets unexpected final state " + batch.finalState());
-                        }
-                    } else {
-                        accumulator.maybeUpdateNextBatchExpiryTime(batch);
-                        break;
-                    }
-                }
-                if (partitionInFlightBatches.isEmpty()) {
-                    batchIt.remove();
-                }
-            }
-        }
-        return expiredBatches;
-    }
-
-    private void addToInflightBatches(List<ProducerBatch> batches) {
-        for (ProducerBatch batch : batches) {
-            List<ProducerBatch> inflightBatchList = inFlightBatches.get(batch.topicPartition);
-            if (inflightBatchList == null) {
-                inflightBatchList = new ArrayList<>();
-                inFlightBatches.put(batch.topicPartition, inflightBatchList);
-            }
-            inflightBatchList.add(batch);
-        }
-    }
-
-    public void addToInflightBatches(Map<Integer, List<ProducerBatch>> batches) {
-        for (List<ProducerBatch> batchList : batches.values()) {
-            addToInflightBatches(batchList);
-        }
-    }
-
-    private boolean hasPendingTransactionalRequests() {
-        return transactionManager != null && transactionManager.hasPendingRequests() && transactionManager.hasOngoingTransaction();
-    }
-
-    /**
-     * The main run loop for the sender thread
-     */
-    @Override
-    public void run() {
-        log.debug("Starting Kafka producer I/O thread.");
-
-        // main loop, runs until close is called
-        while (running) {
-            try {
-                runOnce();
-            } catch (Exception e) {
-                log.error("Uncaught error in kafka producer I/O thread: ", e);
-            }
-        }
-
-        log.debug("Beginning shutdown of Kafka producer I/O thread, sending remaining records.");
-
-        // okay we stopped accepting requests but there may still be
-        // requests in the transaction manager, accumulator or waiting for acknowledgment,
-        // wait until these are completed.
-        while (!forceClose && ((this.accumulator.hasUndrained() || this.client.inFlightRequestCount() > 0) || hasPendingTransactionalRequests())) {
-            try {
-                runOnce();
-            } catch (Exception e) {
-                log.error("Uncaught error in kafka producer I/O thread: ", e);
-            }
-        }
-
-        // Abort the transaction if any commit or abort didn't go through the transaction manager's queue
-        while (!forceClose && transactionManager != null && transactionManager.hasOngoingTransaction()) {
-            if (!transactionManager.isCompleting()) {
-                log.info("Aborting incomplete transaction due to shutdown");
-                transactionManager.beginAbort();
-            }
-            try {
-                runOnce();
-            } catch (Exception e) {
-                log.error("Uncaught error in kafka producer I/O thread: ", e);
-            }
-        }
-
-        if (forceClose) {
-            // We need to fail all the incomplete transactional requests and batches and wake up the threads waiting on
-            // the futures.
-            if (transactionManager != null) {
-                log.debug("Aborting incomplete transactional requests due to forced shutdown");
-                transactionManager.close();
-            }
-            log.debug("Aborting incomplete batches due to forced shutdown");
-            this.accumulator.abortIncompleteBatches();
-        }
-        try {
-            this.client.close();
-        } catch (Exception e) {
-            log.error("Failed to close network client", e);
-        }
-
-        log.debug("Shutdown of Kafka producer I/O thread has completed.");
-    }
-
-    /**
-     * Run a single iteration of sending
-     */
-    void runOnce() {
-        if (transactionManager != null) {
-            try {
-                transactionManager.maybeResolveSequences();
-
-                // do not continue sending if the transaction manager is in a failed state
-                if (transactionManager.hasFatalError()) {
-                    RuntimeException lastError = transactionManager.lastError();
-                    if (lastError != null)
-                        maybeAbortBatches(lastError);
-                    client.poll(retryBackoffMs, time.milliseconds());
-                    return;
-                }
-
-                // Check whether we need a new producerId. If so, we will enqueue an InitProducerId
-                // request which will be sent below
-                transactionManager.bumpIdempotentEpochAndResetIdIfNeeded();
-
-                if (maybeSendAndPollTransactionalRequest()) {
-                    return;
-                }
-            } catch (AuthenticationException e) {
-                // This is already logged as error, but propagated here to perform any clean ups.
-                log.trace("Authentication exception while processing transactional request", e);
-                transactionManager.authenticationFailed(e);
-            }
-        }
-
-        long currentTimeMs = time.milliseconds();
-        long pollTimeout = sendProducerData(currentTimeMs);
-        client.poll(pollTimeout, currentTimeMs);
-    }
-
-    private long sendProducerData(long now) {
-        Cluster cluster = metadata.fetch();
-        // get the list of partitions with data ready to send
-        RecordAccumulator.ReadyCheckResult result = this.accumulator.ready(cluster, now);
-
-        // if there are any partitions whose leaders are not known yet, force metadata update
-        if (!result.unknownLeaderTopics.isEmpty()) {
-            // The set of topics with unknown leader contains topics with leader election pending as well as
-            // topics which may have expired. Add the topic again to metadata to ensure it is included
-            // and request metadata update, since there are messages to send to the topic.
-            for (String topic : result.unknownLeaderTopics)
-                this.metadata.add(topic, now);
-
-            log.debug("Requesting metadata update due to unknown leader topics from the batched records: {}",
-                    result.unknownLeaderTopics);
-            this.metadata.requestUpdate();
-        }
-
-        // remove any nodes we aren't ready to send to
-        Iterator<Node> iter = result.readyNodes.iterator();
-        long notReadyTimeout = Long.MAX_VALUE;
-        while (iter.hasNext()) {
-            Node node = iter.next();
-            if (!this.client.ready(node, now)) {
-                iter.remove();
-                notReadyTimeout = Math.min(notReadyTimeout, this.client.pollDelayMs(node, now));
-            }
-        }
-
-        // create produce requests
-        Map<Integer, List<ProducerBatch>> batches = this.accumulator.drain(cluster, result.readyNodes, this.maxRequestSize, now);
-        addToInflightBatches(batches);
-        if (guaranteeMessageOrder) {
-            // Mute all the partitions drained
-            for (List<ProducerBatch> batchList : batches.values()) {
-                for (ProducerBatch batch : batchList)
-                    this.accumulator.mutePartition(batch.topicPartition);
-            }
-        }
-
-        accumulator.resetNextBatchExpiryTime();
-        List<ProducerBatch> expiredInflightBatches = getExpiredInflightBatches(now);
-        List<ProducerBatch> expiredBatches = this.accumulator.expiredBatches(now);
-        expiredBatches.addAll(expiredInflightBatches);
-
-        // Reset the producer id if an expired batch has previously been sent to the broker. Also update the metrics
-        // for expired batches. see the documentation of @TransactionState.resetIdempotentProducerId to understand why
-        // we need to reset the producer id here.
-        if (!expiredBatches.isEmpty())
-            log.trace("Expired {} batches in accumulator", expiredBatches.size());
-        for (ProducerBatch expiredBatch : expiredBatches) {
-            String errorMessage = "Expiring " + expiredBatch.recordCount + " record(s) for " + expiredBatch.topicPartition
-                    + ":" + (now - expiredBatch.createdMs) + " ms has passed since batch creation";
-            failBatch(expiredBatch, -1, NO_TIMESTAMP, new TimeoutException(errorMessage), false);
-            if (transactionManager != null && expiredBatch.inRetry()) {
-                // This ensures that no new batches are drained until the current in flight batches are fully resolved.
-                transactionManager.markSequenceUnresolved(expiredBatch);
-            }
-        }
-        sensors.updateProduceRequestMetrics(batches);
-
-        // If we have any nodes that are ready to send + have sendable data, poll with 0 timeout so this can immediately
-        // loop and try sending more data. Otherwise, the timeout will be the smaller value between next batch expiry
-        // time, and the delay time for checking data availability. Note that the nodes may have data that isn't yet
-        // sendable due to lingering, backing off, etc. This specifically does not include nodes with sendable data
-        // that aren't ready to send since they would cause busy looping.
-        long pollTimeout = Math.min(result.nextReadyCheckDelayMs, notReadyTimeout);
-        pollTimeout = Math.min(pollTimeout, this.accumulator.nextExpiryTimeMs() - now);
-        pollTimeout = Math.max(pollTimeout, 0);
-        if (!result.readyNodes.isEmpty()) {
-            log.trace("Nodes with data ready to send: {}", result.readyNodes);
-            // if some partitions are already ready to be sent, the select time would be 0;
-            // otherwise if some partition already has some data accumulated but not ready yet,
-            // the select time will be the time difference between now and its linger expiry time;
-            // otherwise the select time will be the time difference between now and the metadata expiry time;
-            pollTimeout = 0;
-        }
-        sendProduceRequests(batches, now);
-        return pollTimeout;
-    }
-
-    /**
-     * Returns true if a transactional request is sent or polled, or if a FindCoordinator request is enqueued
-     */
-    private boolean maybeSendAndPollTransactionalRequest() {
-        if (transactionManager.hasInFlightRequest()) {
-            // as long as there are outstanding transactional requests, we simply wait for them to return
-            client.poll(retryBackoffMs, time.milliseconds());
-            return true;
-        }
-
-        if (transactionManager.hasAbortableError() || transactionManager.isAborting()) {
-            if (accumulator.hasIncomplete()) {
-                // Attempt to get the last error that caused this abort.
-                RuntimeException exception = transactionManager.lastError();
-                // If there was no error, but we are still aborting,
-                // then this is most likely a case where there was no fatal error.
-                if (exception == null) {
-                    exception = new TransactionAbortedException();
-                }
-                accumulator.abortUndrainedBatches(exception);
-            }
-        }
-
-        if (transactionManager.isCompleting() && !accumulator.flushInProgress()) {
-            // There may still be requests left which are being retried. Since we do not know whether they had
-            // been successfully appended to the broker log, we must resend them until their final status is clear.
-            // If they had been appended and we did not receive the error, then our sequence number would no longer
-            // be correct which would lead to an OutOfSequenceException.
-            accumulator.beginFlush();
-        }
-
-        TransactionManager.TxnRequestHandler nextRequestHandler = transactionManager.nextRequest(accumulator.hasIncomplete());
-        if (nextRequestHandler == null)
-            return false;
-
-        AbstractRequest.Builder<?> requestBuilder = nextRequestHandler.requestBuilder();
-        Node targetNode = null;
-        try {
-            FindCoordinatorRequest.CoordinatorType coordinatorType = nextRequestHandler.coordinatorType();
-            targetNode = coordinatorType != null ?
-                    transactionManager.coordinator(coordinatorType) :
-                    client.leastLoadedNode(time.milliseconds());
-            if (targetNode != null) {
-                if (!awaitNodeReady(targetNode, coordinatorType)) {
-                    log.trace("Target node {} not ready within request timeout, will retry when node is ready.", targetNode);
-                    maybeFindCoordinatorAndRetry(nextRequestHandler);
-                    return true;
-                }
-            } else if (coordinatorType != null) {
-                log.trace("Coordinator not known for {}, will retry {} after finding coordinator.", coordinatorType, requestBuilder.apiKey());
-                maybeFindCoordinatorAndRetry(nextRequestHandler);
-                return true;
-            } else {
-                log.trace("No nodes available to send requests, will poll and retry when until a node is ready.");
-                transactionManager.retry(nextRequestHandler);
-                client.poll(retryBackoffMs, time.milliseconds());
-                return true;
-            }
-
-            if (nextRequestHandler.isRetry())
-                time.sleep(nextRequestHandler.retryBackoffMs());
-
-            long currentTimeMs = time.milliseconds();
-<<<<<<< HEAD
-            ClientRequest clientRequest = client.newClientRequest(targetNode.idString(), requestBuilder, currentTimeMs, true,
-                    requestTimeoutMs, null, null, nextRequestHandler);
-=======
-            ClientRequest clientRequest = client.newClientRequest(targetNode.idString(), requestBuilder, currentTimeMs,
-                true, requestTimeoutMs, nextRequestHandler);
->>>>>>> 8e211eb7
-            log.debug("Sending transactional request {} to node {} with correlation ID {}", requestBuilder, targetNode, clientRequest.correlationId());
-            client.send(clientRequest, currentTimeMs);
-            transactionManager.setInFlightCorrelationId(clientRequest.correlationId());
-            client.poll(retryBackoffMs, time.milliseconds());
-            return true;
-        } catch (IOException e) {
-            log.debug("Disconnect from {} while trying to send request {}. Going " +
-                    "to back off and retry.", targetNode, requestBuilder, e);
-            // We break here so that we pick up the FindCoordinator request immediately.
-            maybeFindCoordinatorAndRetry(nextRequestHandler);
-            return true;
-        }
-    }
-
-    private void maybeFindCoordinatorAndRetry(TransactionManager.TxnRequestHandler nextRequestHandler) {
-        if (nextRequestHandler.needsCoordinator()) {
-            transactionManager.lookupCoordinator(nextRequestHandler);
-        } else {
-            // For non-coordinator requests, sleep here to prevent a tight loop when no node is available
-            time.sleep(retryBackoffMs);
-            metadata.requestUpdate();
-        }
-
-        transactionManager.retry(nextRequestHandler);
-    }
-
-    private void maybeAbortBatches(RuntimeException exception) {
-        if (accumulator.hasIncomplete()) {
-            log.error("Aborting producer batches due to fatal error", exception);
-            accumulator.abortBatches(exception);
-        }
-    }
-
-    /**
-     * Start closing the sender (won't actually complete until all data is sent out)
-     */
-    public void initiateClose() {
-        // Ensure accumulator is closed first to guarantee that no more appends are accepted after
-        // breaking from the sender loop. Otherwise, we may miss some callbacks when shutting down.
-        this.accumulator.close();
-        this.running = false;
-        this.wakeup();
-    }
-
-    /**
-     * Closes the sender without sending out any pending messages.
-     */
-    public void forceClose() {
-        this.forceClose = true;
-        initiateClose();
-    }
-
-    public boolean isRunning() {
-        return running;
-    }
-
-    private boolean awaitNodeReady(Node node, FindCoordinatorRequest.CoordinatorType coordinatorType) throws IOException {
-        if (NetworkClientUtils.awaitReady(client, node, time, requestTimeoutMs)) {
-            if (coordinatorType == FindCoordinatorRequest.CoordinatorType.TRANSACTION) {
-                // Indicate to the transaction manager that the coordinator is ready, allowing it to check ApiVersions
-                // This allows us to bump transactional epochs even if the coordinator is temporarily unavailable at
-                // the time when the abortable error is handled
-                transactionManager.handleCoordinatorReady();
-            }
-            return true;
-        }
-        return false;
-    }
-
-    /**
-     * Handle a produce response
-     */
-    private void handleProduceResponse(ClientResponse response, Map<TopicPartition, ProducerBatch> batches, long now) {
-        RequestHeader requestHeader = response.requestHeader();
-        int correlationId = requestHeader.correlationId();
-        if (response.wasDisconnected()) {
-            log.trace("Cancelled request with header {} due to node {} being disconnected",
-                    requestHeader, response.destination());
-            for (ProducerBatch batch : batches.values())
-                completeBatch(batch, new ProduceResponse.PartitionResponse(Errors.NETWORK_EXCEPTION), correlationId, now);
-        } else if (response.versionMismatch() != null) {
-            log.warn("Cancelled request {} due to a version mismatch with node {}",
-                    response, response.destination(), response.versionMismatch());
-            for (ProducerBatch batch : batches.values())
-                completeBatch(batch, new ProduceResponse.PartitionResponse(Errors.UNSUPPORTED_VERSION), correlationId, now);
-        } else {
-            log.trace("Received produce response from node {} with correlation id {}", response.destination(), correlationId);
-            // if we have a response, parse it
-            if (response.hasResponse()) {
-                ProduceResponse produceResponse = (ProduceResponse) response.responseBody();
-                for (Map.Entry<TopicPartition, ProduceResponse.PartitionResponse> entry : produceResponse.responses().entrySet()) {
-                    TopicPartition tp = entry.getKey();
-                    ProduceResponse.PartitionResponse partResp = entry.getValue();
-                    ProducerBatch batch = batches.get(tp);
-                    completeBatch(batch, partResp, correlationId, now);
-                }
-                this.sensors.recordLatency(response.destination(), response.requestLatencyMs());
-            } else {
-                // this is the acks = 0 case, just complete all requests
-                for (ProducerBatch batch : batches.values()) {
-                    completeBatch(batch, new ProduceResponse.PartitionResponse(Errors.NONE), correlationId, now);
-                }
-            }
-        }
-    }
-
-    /**
-     * Complete or retry the given batch of records.
-     *
-     * @param batch         The record batch
-     * @param response      The produce response
-     * @param correlationId The correlation id for the request
-     * @param now           The current POSIX timestamp in milliseconds
-     */
-    private void completeBatch(ProducerBatch batch, ProduceResponse.PartitionResponse response, long correlationId,
-                               long now) {
-        Errors error = response.error;
-
-        if (error == Errors.MESSAGE_TOO_LARGE && batch.recordCount > 1 && !batch.isDone() &&
-                (batch.magic() >= RecordBatch.MAGIC_VALUE_V2 || batch.isCompressed())) {
-            // If the batch is too large, we split the batch and send the split batches again. We do not decrement
-            // the retry attempts in this case.
-            log.warn(
-                    "Got error produce response in correlation id {} on topic-partition {}, splitting and retrying ({} attempts left). Error: {}",
-                    correlationId,
-                    batch.topicPartition,
-                    this.retries - batch.attempts(),
-                    error);
-            if (transactionManager != null)
-                transactionManager.removeInFlightBatch(batch);
-            this.accumulator.splitAndReenqueue(batch);
-            maybeRemoveAndDeallocateBatch(batch);
-            this.sensors.recordBatchSplit();
-        } else if (error != Errors.NONE) {
-            if (canRetry(batch, response, now)) {
-                log.warn(
-                        "Got error produce response with correlation id {} on topic-partition {}, retrying ({} attempts left). Error: {}",
-                        correlationId,
-                        batch.topicPartition,
-                        this.retries - batch.attempts() - 1,
-                        error);
-                reenqueueBatch(batch, now);
-            } else if (error == Errors.DUPLICATE_SEQUENCE_NUMBER) {
-                // If we have received a duplicate sequence error, it means that the sequence number has advanced beyond
-                // the sequence of the current batch, and we haven't retained batch metadata on the broker to return
-                // the correct offset and timestamp.
-                //
-                // The only thing we can do is to return success to the user and not return a valid offset and timestamp.
-                completeBatch(batch, response);
-            } else {
-                final RuntimeException exception;
-                if (error == Errors.TOPIC_AUTHORIZATION_FAILED)
-                    exception = new TopicAuthorizationException(Collections.singleton(batch.topicPartition.topic()));
-                else if (error == Errors.CLUSTER_AUTHORIZATION_FAILED)
-                    exception = new ClusterAuthorizationException("The producer is not authorized to do idempotent sends");
-                else
-                    exception = error.exception(response.errorMessage);
-                // tell the user the result of their request. We only adjust sequence numbers if the batch didn't exhaust
-                // its retries -- if it did, we don't know whether the sequence number was accepted or not, and
-                // thus it is not safe to reassign the sequence.
-                failBatch(batch, response, exception, batch.attempts() < this.retries);
-            }
-            if (error.exception() instanceof InvalidMetadataException) {
-                if (error.exception() instanceof UnknownTopicOrPartitionException) {
-                    log.warn("Received unknown topic or partition error in produce request on partition {}. The " +
-                                    "topic-partition may not exist or the user may not have Describe access to it",
-                            batch.topicPartition);
-                } else {
-                    log.warn("Received invalid metadata error in produce request on partition {} due to {}. Going " +
-                            "to request metadata update now", batch.topicPartition, error.exception(response.errorMessage).toString());
-                }
-                metadata.requestUpdate();
-            }
-        } else {
-            completeBatch(batch, response);
-        }
-
-        // Unmute the completed partition.
-        if (guaranteeMessageOrder)
-            this.accumulator.unmutePartition(batch.topicPartition);
-    }
-
-    private void reenqueueBatch(ProducerBatch batch, long currentTimeMs) {
-        this.accumulator.reenqueue(batch, currentTimeMs);
-        maybeRemoveFromInflightBatches(batch);
-        this.sensors.recordRetries(batch.topicPartition.topic(), batch.recordCount);
-    }
-
-    private void completeBatch(ProducerBatch batch, ProduceResponse.PartitionResponse response) {
-        if (transactionManager != null) {
-            transactionManager.handleCompletedBatch(batch, response);
-        }
-
-        if (batch.done(response.baseOffset, response.logAppendTime, null)) {
-            maybeRemoveAndDeallocateBatch(batch);
-        }
-    }
-
-    private void failBatch(ProducerBatch batch,
-                           ProduceResponse.PartitionResponse response,
-                           RuntimeException exception,
-                           boolean adjustSequenceNumbers) {
-        failBatch(batch, response.baseOffset, response.logAppendTime, exception, adjustSequenceNumbers);
-    }
-
-    private void failBatch(ProducerBatch batch,
-                           long baseOffset,
-                           long logAppendTime,
-                           RuntimeException exception,
-                           boolean adjustSequenceNumbers) {
-        if (transactionManager != null) {
-            transactionManager.handleFailedBatch(batch, exception, adjustSequenceNumbers);
-        }
-
-        this.sensors.recordErrors(batch.topicPartition.topic(), batch.recordCount);
-
-        if (batch.done(baseOffset, logAppendTime, exception)) {
-            maybeRemoveAndDeallocateBatch(batch);
-        }
-    }
-
-    /**
-     * We can retry a send if the error is transient and the number of attempts taken is fewer than the maximum allowed.
-     * We can also retry OutOfOrderSequence exceptions for future batches, since if the first batch has failed, the
-     * future batches are certain to fail with an OutOfOrderSequence exception.
-     */
-    private boolean canRetry(ProducerBatch batch, ProduceResponse.PartitionResponse response, long now) {
-        return !batch.hasReachedDeliveryTimeout(accumulator.getDeliveryTimeoutMs(), now) &&
-                batch.attempts() < this.retries &&
-                !batch.isDone() &&
-                (transactionManager == null ?
-                        response.error.exception() instanceof RetriableException :
-                        transactionManager.canRetry(response, batch));
-    }
-
-    /**
-     * Transfer the record batches into a list of produce requests on a per-node basis
-     */
-    private void sendProduceRequests(Map<Integer, List<ProducerBatch>> collated, long now) {
-        for (Map.Entry<Integer, List<ProducerBatch>> entry : collated.entrySet())
-            sendProduceRequest(now, entry.getKey(), acks, requestTimeoutMs, entry.getValue());
-    }
-
-    /**
-     * Create a produce request from the given record batches
-     */
-    private void sendProduceRequest(long now, int destination, short acks, int timeout, List<ProducerBatch> batches) {
-        if (batches.isEmpty())
-            return;
-
-        Map<TopicPartition, MemoryRecords> produceRecordsByPartition = new HashMap<>(batches.size());
-        final Map<TopicPartition, ProducerBatch> recordsByPartition = new HashMap<>(batches.size());
-
-        // find the minimum magic version used when creating the record sets
-        byte minUsedMagic = apiVersions.maxUsableProduceMagic();
-        for (ProducerBatch batch : batches) {
-            if (batch.magic() < minUsedMagic)
-                minUsedMagic = batch.magic();
-        }
-
-        for (ProducerBatch batch : batches) {
-            TopicPartition tp = batch.topicPartition;
-            MemoryRecords records = batch.records();
-
-            // down convert if necessary to the minimum magic used. In general, there can be a delay between the time
-            // that the producer starts building the batch and the time that we send the request, and we may have
-            // chosen the message format based on out-dated metadata. In the worst case, we optimistically chose to use
-            // the new message format, but found that the broker didn't support it, so we need to down-convert on the
-            // client before sending. This is intended to handle edge cases around cluster upgrades where brokers may
-            // not all support the same message format version. For example, if a partition migrates from a broker
-            // which is supporting the new magic version to one which doesn't, then we will need to convert.
-            if (!records.hasMatchingMagic(minUsedMagic))
-                records = batch.records().downConvert(minUsedMagic, 0, time).records();
-            produceRecordsByPartition.put(tp, records);
-            recordsByPartition.put(tp, batch);
-        }
-
-        String transactionalId = null;
-        if (transactionManager != null && transactionManager.isTransactional()) {
-            transactionalId = transactionManager.transactionalId();
-        }
-        ProduceRequest.Builder requestBuilder = ProduceRequest.Builder.forMagic(minUsedMagic, acks, timeout,
-                produceRecordsByPartition, transactionalId);
-        RequestCompletionHandler callback = response -> handleProduceResponse(response, recordsByPartition, time.milliseconds());
-
-        String nodeId = Integer.toString(destination);
-        ClientRequest clientRequest = client.newClientRequest(nodeId, requestBuilder, now, acks != 0,
-                requestTimeoutMs, callback);
-        client.send(clientRequest, now);
-        log.trace("Sent produce request to {}: {}", nodeId, requestBuilder);
-    }
-
-    /**
-     * Wake up the selector associated with this send thread
-     */
-    public void wakeup() {
-        this.client.wakeup();
-    }
-
-    public static Sensor throttleTimeSensor(SenderMetricsRegistry metrics) {
-        Sensor produceThrottleTimeSensor = metrics.sensor("produce-throttle-time");
-        produceThrottleTimeSensor.add(metrics.produceThrottleTimeAvg, new Avg());
-        produceThrottleTimeSensor.add(metrics.produceThrottleTimeMax, new Max());
-        return produceThrottleTimeSensor;
-    }
-
-    /**
-     * A collection of sensors for the sender
-     */
-    private static class SenderMetrics {
-        public final Sensor retrySensor;
-        public final Sensor errorSensor;
-        public final Sensor queueTimeSensor;
-        public final Sensor requestTimeSensor;
-        public final Sensor recordsPerRequestSensor;
-        public final Sensor batchSizeSensor;
-        public final Sensor compressionRateSensor;
-        public final Sensor maxRecordSizeSensor;
-        public final Sensor batchSplitSensor;
-        private final SenderMetricsRegistry metrics;
-        private final Time time;
-
-        public SenderMetrics(SenderMetricsRegistry metrics, Metadata metadata, KafkaClient client, Time time) {
-            this.metrics = metrics;
-            this.time = time;
-
-            this.batchSizeSensor = metrics.sensor("batch-size");
-            this.batchSizeSensor.add(metrics.batchSizeAvg, new Avg());
-            this.batchSizeSensor.add(metrics.batchSizeMax, new Max());
-
-            this.compressionRateSensor = metrics.sensor("compression-rate");
-            this.compressionRateSensor.add(metrics.compressionRateAvg, new Avg());
-
-            this.queueTimeSensor = metrics.sensor("queue-time");
-            this.queueTimeSensor.add(metrics.recordQueueTimeAvg, new Avg());
-            this.queueTimeSensor.add(metrics.recordQueueTimeMax, new Max());
-
-            this.requestTimeSensor = metrics.sensor("request-time");
-            this.requestTimeSensor.add(metrics.requestLatencyAvg, new Avg());
-            this.requestTimeSensor.add(metrics.requestLatencyMax, new Max());
-
-            this.recordsPerRequestSensor = metrics.sensor("records-per-request");
-            this.recordsPerRequestSensor.add(new Meter(metrics.recordSendRate, metrics.recordSendTotal));
-            this.recordsPerRequestSensor.add(metrics.recordsPerRequestAvg, new Avg());
-
-            this.retrySensor = metrics.sensor("record-retries");
-            this.retrySensor.add(new Meter(metrics.recordRetryRate, metrics.recordRetryTotal));
-
-            this.errorSensor = metrics.sensor("errors");
-            this.errorSensor.add(new Meter(metrics.recordErrorRate, metrics.recordErrorTotal));
-
-            this.maxRecordSizeSensor = metrics.sensor("record-size");
-            this.maxRecordSizeSensor.add(metrics.recordSizeMax, new Max());
-            this.maxRecordSizeSensor.add(metrics.recordSizeAvg, new Avg());
-
-            this.metrics.addMetric(metrics.requestsInFlight, (config, now) -> client.inFlightRequestCount());
-            this.metrics.addMetric(metrics.metadataAge,
-                    (config, now) -> (now - metadata.lastSuccessfulUpdate()) / 1000.0);
-
-            this.batchSplitSensor = metrics.sensor("batch-split-rate");
-            this.batchSplitSensor.add(new Meter(metrics.batchSplitRate, metrics.batchSplitTotal));
-        }
-
-        private void maybeRegisterTopicMetrics(String topic) {
-            // if one sensor of the metrics has been registered for the topic,
-            // then all other sensors should have been registered; and vice versa
-            String topicRecordsCountName = "topic." + topic + ".records-per-batch";
-            Sensor topicRecordCount = this.metrics.getSensor(topicRecordsCountName);
-            if (topicRecordCount == null) {
-                Map<String, String> metricTags = Collections.singletonMap("topic", topic);
-
-                topicRecordCount = this.metrics.sensor(topicRecordsCountName);
-                MetricName rateMetricName = this.metrics.topicRecordSendRate(metricTags);
-                MetricName totalMetricName = this.metrics.topicRecordSendTotal(metricTags);
-                topicRecordCount.add(new Meter(rateMetricName, totalMetricName));
-
-                String topicByteRateName = "topic." + topic + ".bytes";
-                Sensor topicByteRate = this.metrics.sensor(topicByteRateName);
-                rateMetricName = this.metrics.topicByteRate(metricTags);
-                totalMetricName = this.metrics.topicByteTotal(metricTags);
-                topicByteRate.add(new Meter(rateMetricName, totalMetricName));
-
-                String topicCompressionRateName = "topic." + topic + ".compression-rate";
-                Sensor topicCompressionRate = this.metrics.sensor(topicCompressionRateName);
-                MetricName m = this.metrics.topicCompressionRate(metricTags);
-                topicCompressionRate.add(m, new Avg());
-
-                String topicRetryName = "topic." + topic + ".record-retries";
-                Sensor topicRetrySensor = this.metrics.sensor(topicRetryName);
-                rateMetricName = this.metrics.topicRecordRetryRate(metricTags);
-                totalMetricName = this.metrics.topicRecordRetryTotal(metricTags);
-                topicRetrySensor.add(new Meter(rateMetricName, totalMetricName));
-
-                String topicErrorName = "topic." + topic + ".record-errors";
-                Sensor topicErrorSensor = this.metrics.sensor(topicErrorName);
-                rateMetricName = this.metrics.topicRecordErrorRate(metricTags);
-                totalMetricName = this.metrics.topicRecordErrorTotal(metricTags);
-                topicErrorSensor.add(new Meter(rateMetricName, totalMetricName));
-            }
-        }
-
-        public void updateProduceRequestMetrics(Map<Integer, List<ProducerBatch>> batches) {
-            long now = time.milliseconds();
-            for (List<ProducerBatch> nodeBatch : batches.values()) {
-                int records = 0;
-                for (ProducerBatch batch : nodeBatch) {
-                    // register all per-topic metrics at once
-                    String topic = batch.topicPartition.topic();
-                    maybeRegisterTopicMetrics(topic);
-
-                    // per-topic record send rate
-                    String topicRecordsCountName = "topic." + topic + ".records-per-batch";
-                    Sensor topicRecordCount = Objects.requireNonNull(this.metrics.getSensor(topicRecordsCountName));
-                    topicRecordCount.record(batch.recordCount);
-
-                    // per-topic bytes send rate
-                    String topicByteRateName = "topic." + topic + ".bytes";
-                    Sensor topicByteRate = Objects.requireNonNull(this.metrics.getSensor(topicByteRateName));
-                    topicByteRate.record(batch.estimatedSizeInBytes());
-
-                    // per-topic compression rate
-                    String topicCompressionRateName = "topic." + topic + ".compression-rate";
-                    Sensor topicCompressionRate = Objects.requireNonNull(this.metrics.getSensor(topicCompressionRateName));
-                    topicCompressionRate.record(batch.compressionRatio());
-
-                    // global metrics
-                    this.batchSizeSensor.record(batch.estimatedSizeInBytes(), now);
-                    this.queueTimeSensor.record(batch.queueTimeMs(), now);
-                    this.compressionRateSensor.record(batch.compressionRatio());
-                    this.maxRecordSizeSensor.record(batch.maxRecordSize, now);
-                    records += batch.recordCount;
-                }
-                this.recordsPerRequestSensor.record(records, now);
-            }
-        }
-
-        public void recordRetries(String topic, int count) {
-            long now = time.milliseconds();
-            this.retrySensor.record(count, now);
-            String topicRetryName = "topic." + topic + ".record-retries";
-            Sensor topicRetrySensor = this.metrics.getSensor(topicRetryName);
-            if (topicRetrySensor != null)
-                topicRetrySensor.record(count, now);
-        }
-
-        public void recordErrors(String topic, int count) {
-            long now = time.milliseconds();
-            this.errorSensor.record(count, now);
-            String topicErrorName = "topic." + topic + ".record-errors";
-            Sensor topicErrorSensor = this.metrics.getSensor(topicErrorName);
-            if (topicErrorSensor != null)
-                topicErrorSensor.record(count, now);
-        }
-
-        public void recordLatency(String node, long latency) {
-            long now = time.milliseconds();
-            this.requestTimeSensor.record(latency, now);
-            if (!node.isEmpty()) {
-                String nodeTimeName = "node-" + node + ".latency";
-                Sensor nodeRequestTime = this.metrics.getSensor(nodeTimeName);
-                if (nodeRequestTime != null)
-                    nodeRequestTime.record(latency, now);
-            }
-        }
-
-        void recordBatchSplit() {
-            this.batchSplitSensor.record();
-        }
-    }
+	private final Logger log;
+
+	/* the state of each nodes connection */
+	private final KafkaClient client;
+
+	/* the record accumulator that batches records */
+	private final RecordAccumulator accumulator;
+
+	/* the metadata for the client */
+	private final ProducerMetadata metadata;
+
+	/* the flag indicating whether the producer should guarantee the message order on the broker or not. */
+	private final boolean guaranteeMessageOrder;
+
+	/* the maximum request size to attempt to send to the server */
+	private final int maxRequestSize;
+
+	/* the number of acknowledgements to request from the server */
+	private final short acks;
+
+	/* the number of times to retry a failed request before giving up */
+	private final int retries;
+
+	/* the clock instance used for getting the time */
+	private final Time time;
+
+	/* true while the sender thread is still running */
+	private volatile boolean running;
+
+	/* true when the caller wants to ignore all unsent/inflight messages and force close.  */
+	private volatile boolean forceClose;
+
+	/* metrics */
+	private final SenderMetrics sensors;
+
+	/* the max time to wait for the server to respond to the request*/
+	private final int requestTimeoutMs;
+
+	/* The max time to wait before retrying a request which has failed */
+	private final long retryBackoffMs;
+
+	/* current request API versions supported by the known brokers */
+	private final ApiVersions apiVersions;
+
+	/* all the state related to transactions, in particular the producer id, producer epoch, and sequence numbers */
+	private final TransactionManager transactionManager;
+
+	// A per-partition queue of batches ordered by creation time for tracking the in-flight batches
+	private final Map<TopicPartition, List<ProducerBatch>> inFlightBatches;
+
+	public Sender(LogContext logContext,
+				  KafkaClient client,
+				  ProducerMetadata metadata,
+				  RecordAccumulator accumulator,
+				  boolean guaranteeMessageOrder,
+				  int maxRequestSize,
+				  short acks,
+				  int retries,
+				  SenderMetricsRegistry metricsRegistry,
+				  Time time,
+				  int requestTimeoutMs,
+				  long retryBackoffMs,
+				  TransactionManager transactionManager,
+				  ApiVersions apiVersions) {
+		this.log = logContext.logger(Sender.class);
+		this.client = client;
+		this.accumulator = accumulator;
+		this.metadata = metadata;
+		this.guaranteeMessageOrder = guaranteeMessageOrder;
+		this.maxRequestSize = maxRequestSize;
+		this.running = true;
+		this.acks = acks;
+		this.retries = retries;
+		this.time = time;
+		this.sensors = new SenderMetrics(metricsRegistry, metadata, client, time);
+		this.requestTimeoutMs = requestTimeoutMs;
+		this.retryBackoffMs = retryBackoffMs;
+		this.apiVersions = apiVersions;
+		this.transactionManager = transactionManager;
+		this.inFlightBatches = new HashMap<>();
+	}
+
+	public List<ProducerBatch> inFlightBatches(TopicPartition tp) {
+		return inFlightBatches.containsKey(tp) ? inFlightBatches.get(tp) : new ArrayList<>();
+	}
+
+	private void maybeRemoveFromInflightBatches(ProducerBatch batch) {
+		List<ProducerBatch> batches = inFlightBatches.get(batch.topicPartition);
+		if (batches != null) {
+			batches.remove(batch);
+			if (batches.isEmpty()) {
+				inFlightBatches.remove(batch.topicPartition);
+			}
+		}
+	}
+
+	private void maybeRemoveAndDeallocateBatch(ProducerBatch batch) {
+		maybeRemoveFromInflightBatches(batch);
+		this.accumulator.deallocate(batch);
+	}
+
+	/**
+	 * Get the in-flight batches that has reached delivery timeout.
+	 */
+	private List<ProducerBatch> getExpiredInflightBatches(long now) {
+		List<ProducerBatch> expiredBatches = new ArrayList<>();
+
+		for (Iterator<Map.Entry<TopicPartition, List<ProducerBatch>>> batchIt = inFlightBatches.entrySet().iterator(); batchIt.hasNext(); ) {
+			Map.Entry<TopicPartition, List<ProducerBatch>> entry = batchIt.next();
+			List<ProducerBatch> partitionInFlightBatches = entry.getValue();
+			if (partitionInFlightBatches != null) {
+				Iterator<ProducerBatch> iter = partitionInFlightBatches.iterator();
+				while (iter.hasNext()) {
+					ProducerBatch batch = iter.next();
+					if (batch.hasReachedDeliveryTimeout(accumulator.getDeliveryTimeoutMs(), now)) {
+						iter.remove();
+						// expireBatches is called in Sender.sendProducerData, before client.poll.
+						// The !batch.isDone() invariant should always hold. An IllegalStateException
+						// exception will be thrown if the invariant is violated.
+						if (!batch.isDone()) {
+							expiredBatches.add(batch);
+						} else {
+							throw new IllegalStateException(batch.topicPartition + " batch created at " +
+									batch.createdMs + " gets unexpected final state " + batch.finalState());
+						}
+					} else {
+						accumulator.maybeUpdateNextBatchExpiryTime(batch);
+						break;
+					}
+				}
+				if (partitionInFlightBatches.isEmpty()) {
+					batchIt.remove();
+				}
+			}
+		}
+		return expiredBatches;
+	}
+
+	private void addToInflightBatches(List<ProducerBatch> batches) {
+		for (ProducerBatch batch : batches) {
+			List<ProducerBatch> inflightBatchList = inFlightBatches.get(batch.topicPartition);
+			if (inflightBatchList == null) {
+				inflightBatchList = new ArrayList<>();
+				inFlightBatches.put(batch.topicPartition, inflightBatchList);
+			}
+			inflightBatchList.add(batch);
+		}
+	}
+
+	public void addToInflightBatches(Map<Integer, List<ProducerBatch>> batches) {
+		for (List<ProducerBatch> batchList : batches.values()) {
+			addToInflightBatches(batchList);
+		}
+	}
+
+	private boolean hasPendingTransactionalRequests() {
+		return transactionManager != null && transactionManager.hasPendingRequests() && transactionManager.hasOngoingTransaction();
+	}
+
+	/**
+	 * The main run loop for the sender thread
+	 */
+	@Override
+	public void run() {
+		log.debug("Starting Kafka producer I/O thread.");
+
+		// main loop, runs until close is called
+		while (running) {
+			try {
+				runOnce();
+			} catch (Exception e) {
+				log.error("Uncaught error in kafka producer I/O thread: ", e);
+			}
+		}
+
+		log.debug("Beginning shutdown of Kafka producer I/O thread, sending remaining records.");
+
+		// okay we stopped accepting requests but there may still be
+		// requests in the transaction manager, accumulator or waiting for acknowledgment,
+		// wait until these are completed.
+		while (!forceClose && ((this.accumulator.hasUndrained() || this.client.inFlightRequestCount() > 0) || hasPendingTransactionalRequests())) {
+			try {
+				runOnce();
+			} catch (Exception e) {
+				log.error("Uncaught error in kafka producer I/O thread: ", e);
+			}
+		}
+
+		// Abort the transaction if any commit or abort didn't go through the transaction manager's queue
+		while (!forceClose && transactionManager != null && transactionManager.hasOngoingTransaction()) {
+			if (!transactionManager.isCompleting()) {
+				log.info("Aborting incomplete transaction due to shutdown");
+				transactionManager.beginAbort();
+			}
+			try {
+				runOnce();
+			} catch (Exception e) {
+				log.error("Uncaught error in kafka producer I/O thread: ", e);
+			}
+		}
+
+		if (forceClose) {
+			// We need to fail all the incomplete transactional requests and batches and wake up the threads waiting on
+			// the futures.
+			if (transactionManager != null) {
+				log.debug("Aborting incomplete transactional requests due to forced shutdown");
+				transactionManager.close();
+			}
+			log.debug("Aborting incomplete batches due to forced shutdown");
+			this.accumulator.abortIncompleteBatches();
+		}
+		try {
+			this.client.close();
+		} catch (Exception e) {
+			log.error("Failed to close network client", e);
+		}
+
+		log.debug("Shutdown of Kafka producer I/O thread has completed.");
+	}
+
+	/**
+	 * Run a single iteration of sending
+	 */
+	void runOnce() {
+		if (transactionManager != null) {
+			try {
+				transactionManager.maybeResolveSequences();
+
+				// do not continue sending if the transaction manager is in a failed state
+				if (transactionManager.hasFatalError()) {
+					RuntimeException lastError = transactionManager.lastError();
+					if (lastError != null) {
+						maybeAbortBatches(lastError);
+					}
+					client.poll(retryBackoffMs, time.milliseconds());
+					return;
+				}
+
+				// Check whether we need a new producerId. If so, we will enqueue an InitProducerId
+				// request which will be sent below
+				transactionManager.bumpIdempotentEpochAndResetIdIfNeeded();
+
+				if (maybeSendAndPollTransactionalRequest()) {
+					return;
+				}
+			} catch (AuthenticationException e) {
+				// This is already logged as error, but propagated here to perform any clean ups.
+				log.trace("Authentication exception while processing transactional request", e);
+				transactionManager.authenticationFailed(e);
+			}
+		}
+
+		long currentTimeMs = time.milliseconds();
+		long pollTimeout = sendProducerData(currentTimeMs);
+		client.poll(pollTimeout, currentTimeMs);
+	}
+
+	private long sendProducerData(long now) {
+		Cluster cluster = metadata.fetch();
+		// get the list of partitions with data ready to send
+		RecordAccumulator.ReadyCheckResult result = this.accumulator.ready(cluster, now);
+
+		// if there are any partitions whose leaders are not known yet, force metadata update
+		if (!result.unknownLeaderTopics.isEmpty()) {
+			// The set of topics with unknown leader contains topics with leader election pending as well as
+			// topics which may have expired. Add the topic again to metadata to ensure it is included
+			// and request metadata update, since there are messages to send to the topic.
+			for (String topic : result.unknownLeaderTopics) {
+				this.metadata.add(topic, now);
+			}
+
+			log.debug("Requesting metadata update due to unknown leader topics from the batched records: {}",
+					result.unknownLeaderTopics);
+			this.metadata.requestUpdate();
+		}
+
+		// remove any nodes we aren't ready to send to
+		Iterator<Node> iter = result.readyNodes.iterator();
+		long notReadyTimeout = Long.MAX_VALUE;
+		while (iter.hasNext()) {
+			Node node = iter.next();
+			if (!this.client.ready(node, now)) {
+				iter.remove();
+				notReadyTimeout = Math.min(notReadyTimeout, this.client.pollDelayMs(node, now));
+			}
+		}
+
+		// create produce requests
+		Map<Integer, List<ProducerBatch>> batches = this.accumulator.drain(cluster, result.readyNodes, this.maxRequestSize, now);
+		addToInflightBatches(batches);
+		if (guaranteeMessageOrder) {
+			// Mute all the partitions drained
+			for (List<ProducerBatch> batchList : batches.values()) {
+				for (ProducerBatch batch : batchList) {
+					this.accumulator.mutePartition(batch.topicPartition);
+				}
+			}
+		}
+
+		accumulator.resetNextBatchExpiryTime();
+		List<ProducerBatch> expiredInflightBatches = getExpiredInflightBatches(now);
+		List<ProducerBatch> expiredBatches = this.accumulator.expiredBatches(now);
+		expiredBatches.addAll(expiredInflightBatches);
+
+		// Reset the producer id if an expired batch has previously been sent to the broker. Also update the metrics
+		// for expired batches. see the documentation of @TransactionState.resetIdempotentProducerId to understand why
+		// we need to reset the producer id here.
+		if (!expiredBatches.isEmpty()) {
+			log.trace("Expired {} batches in accumulator", expiredBatches.size());
+		}
+		for (ProducerBatch expiredBatch : expiredBatches) {
+			String errorMessage = "Expiring " + expiredBatch.recordCount + " record(s) for " + expiredBatch.topicPartition
+					+ ":" + (now - expiredBatch.createdMs) + " ms has passed since batch creation";
+			failBatch(expiredBatch, -1, NO_TIMESTAMP, new TimeoutException(errorMessage), false);
+			if (transactionManager != null && expiredBatch.inRetry()) {
+				// This ensures that no new batches are drained until the current in flight batches are fully resolved.
+				transactionManager.markSequenceUnresolved(expiredBatch);
+			}
+		}
+		sensors.updateProduceRequestMetrics(batches);
+
+		// If we have any nodes that are ready to send + have sendable data, poll with 0 timeout so this can immediately
+		// loop and try sending more data. Otherwise, the timeout will be the smaller value between next batch expiry
+		// time, and the delay time for checking data availability. Note that the nodes may have data that isn't yet
+		// sendable due to lingering, backing off, etc. This specifically does not include nodes with sendable data
+		// that aren't ready to send since they would cause busy looping.
+		long pollTimeout = Math.min(result.nextReadyCheckDelayMs, notReadyTimeout);
+		pollTimeout = Math.min(pollTimeout, this.accumulator.nextExpiryTimeMs() - now);
+		pollTimeout = Math.max(pollTimeout, 0);
+		if (!result.readyNodes.isEmpty()) {
+			log.trace("Nodes with data ready to send: {}", result.readyNodes);
+			// if some partitions are already ready to be sent, the select time would be 0;
+			// otherwise if some partition already has some data accumulated but not ready yet,
+			// the select time will be the time difference between now and its linger expiry time;
+			// otherwise the select time will be the time difference between now and the metadata expiry time;
+			pollTimeout = 0;
+		}
+		sendProduceRequests(batches, now);
+		return pollTimeout;
+	}
+
+	/**
+	 * Returns true if a transactional request is sent or polled, or if a FindCoordinator request is enqueued
+	 */
+	private boolean maybeSendAndPollTransactionalRequest() {
+		if (transactionManager.hasInFlightRequest()) {
+			// as long as there are outstanding transactional requests, we simply wait for them to return
+			client.poll(retryBackoffMs, time.milliseconds());
+			return true;
+		}
+
+		if (transactionManager.hasAbortableError() || transactionManager.isAborting()) {
+			if (accumulator.hasIncomplete()) {
+				// Attempt to get the last error that caused this abort.
+				RuntimeException exception = transactionManager.lastError();
+				// If there was no error, but we are still aborting,
+				// then this is most likely a case where there was no fatal error.
+				if (exception == null) {
+					exception = new TransactionAbortedException();
+				}
+				accumulator.abortUndrainedBatches(exception);
+			}
+		}
+
+		if (transactionManager.isCompleting() && !accumulator.flushInProgress()) {
+			// There may still be requests left which are being retried. Since we do not know whether they had
+			// been successfully appended to the broker log, we must resend them until their final status is clear.
+			// If they had been appended and we did not receive the error, then our sequence number would no longer
+			// be correct which would lead to an OutOfSequenceException.
+			accumulator.beginFlush();
+		}
+
+		TransactionManager.TxnRequestHandler nextRequestHandler = transactionManager.nextRequest(accumulator.hasIncomplete());
+		if (nextRequestHandler == null) {
+			return false;
+		}
+
+		AbstractRequest.Builder<?> requestBuilder = nextRequestHandler.requestBuilder();
+		Node targetNode = null;
+		try {
+			FindCoordinatorRequest.CoordinatorType coordinatorType = nextRequestHandler.coordinatorType();
+			targetNode = coordinatorType != null ?
+					transactionManager.coordinator(coordinatorType) :
+					client.leastLoadedNode(time.milliseconds());
+			if (targetNode != null) {
+				if (!awaitNodeReady(targetNode, coordinatorType)) {
+					log.trace("Target node {} not ready within request timeout, will retry when node is ready.", targetNode);
+					maybeFindCoordinatorAndRetry(nextRequestHandler);
+					return true;
+				}
+			} else if (coordinatorType != null) {
+				log.trace("Coordinator not known for {}, will retry {} after finding coordinator.", coordinatorType, requestBuilder.apiKey());
+				maybeFindCoordinatorAndRetry(nextRequestHandler);
+				return true;
+			} else {
+				log.trace("No nodes available to send requests, will poll and retry when until a node is ready.");
+				transactionManager.retry(nextRequestHandler);
+				client.poll(retryBackoffMs, time.milliseconds());
+				return true;
+			}
+
+			if (nextRequestHandler.isRetry()) {
+				time.sleep(nextRequestHandler.retryBackoffMs());
+			}
+
+			long currentTimeMs = time.milliseconds();
+			ClientRequest clientRequest = client.newClientRequest(targetNode.idString(), requestBuilder, currentTimeMs,
+					true, requestTimeoutMs, nextRequestHandler);
+			log.debug("Sending transactional request {} to node {} with correlation ID {}", requestBuilder, targetNode, clientRequest.correlationId());
+			client.send(clientRequest, currentTimeMs);
+			transactionManager.setInFlightCorrelationId(clientRequest.correlationId());
+			client.poll(retryBackoffMs, time.milliseconds());
+			return true;
+		} catch (IOException e) {
+			log.debug("Disconnect from {} while trying to send request {}. Going " +
+					"to back off and retry.", targetNode, requestBuilder, e);
+			// We break here so that we pick up the FindCoordinator request immediately.
+			maybeFindCoordinatorAndRetry(nextRequestHandler);
+			return true;
+		}
+	}
+
+	private void maybeFindCoordinatorAndRetry(TransactionManager.TxnRequestHandler nextRequestHandler) {
+		if (nextRequestHandler.needsCoordinator()) {
+			transactionManager.lookupCoordinator(nextRequestHandler);
+		} else {
+			// For non-coordinator requests, sleep here to prevent a tight loop when no node is available
+			time.sleep(retryBackoffMs);
+			metadata.requestUpdate();
+		}
+
+		transactionManager.retry(nextRequestHandler);
+	}
+
+	private void maybeAbortBatches(RuntimeException exception) {
+		if (accumulator.hasIncomplete()) {
+			log.error("Aborting producer batches due to fatal error", exception);
+			accumulator.abortBatches(exception);
+		}
+	}
+
+	/**
+	 * Start closing the sender (won't actually complete until all data is sent out)
+	 */
+	public void initiateClose() {
+		// Ensure accumulator is closed first to guarantee that no more appends are accepted after
+		// breaking from the sender loop. Otherwise, we may miss some callbacks when shutting down.
+		this.accumulator.close();
+		this.running = false;
+		this.wakeup();
+	}
+
+	/**
+	 * Closes the sender without sending out any pending messages.
+	 */
+	public void forceClose() {
+		this.forceClose = true;
+		initiateClose();
+	}
+
+	public boolean isRunning() {
+		return running;
+	}
+
+	private boolean awaitNodeReady(Node node, FindCoordinatorRequest.CoordinatorType coordinatorType) throws IOException {
+		if (NetworkClientUtils.awaitReady(client, node, time, requestTimeoutMs)) {
+			if (coordinatorType == FindCoordinatorRequest.CoordinatorType.TRANSACTION) {
+				// Indicate to the transaction manager that the coordinator is ready, allowing it to check ApiVersions
+				// This allows us to bump transactional epochs even if the coordinator is temporarily unavailable at
+				// the time when the abortable error is handled
+				transactionManager.handleCoordinatorReady();
+			}
+			return true;
+		}
+		return false;
+	}
+
+	/**
+	 * Handle a produce response
+	 */
+	private void handleProduceResponse(ClientResponse response, Map<TopicPartition, ProducerBatch> batches, long now) {
+		RequestHeader requestHeader = response.requestHeader();
+		int correlationId = requestHeader.correlationId();
+		if (response.wasDisconnected()) {
+			log.trace("Cancelled request with header {} due to node {} being disconnected",
+					requestHeader, response.destination());
+			for (ProducerBatch batch : batches.values()) {
+				completeBatch(batch, new ProduceResponse.PartitionResponse(Errors.NETWORK_EXCEPTION), correlationId, now);
+			}
+		} else if (response.versionMismatch() != null) {
+			log.warn("Cancelled request {} due to a version mismatch with node {}",
+					response, response.destination(), response.versionMismatch());
+			for (ProducerBatch batch : batches.values()) {
+				completeBatch(batch, new ProduceResponse.PartitionResponse(Errors.UNSUPPORTED_VERSION), correlationId, now);
+			}
+		} else {
+			log.trace("Received produce response from node {} with correlation id {}", response.destination(), correlationId);
+			// if we have a response, parse it
+			if (response.hasResponse()) {
+				ProduceResponse produceResponse = (ProduceResponse) response.responseBody();
+				for (Map.Entry<TopicPartition, ProduceResponse.PartitionResponse> entry : produceResponse.responses().entrySet()) {
+					TopicPartition tp = entry.getKey();
+					ProduceResponse.PartitionResponse partResp = entry.getValue();
+					ProducerBatch batch = batches.get(tp);
+					completeBatch(batch, partResp, correlationId, now);
+				}
+				this.sensors.recordLatency(response.destination(), response.requestLatencyMs());
+			} else {
+				// this is the acks = 0 case, just complete all requests
+				for (ProducerBatch batch : batches.values()) {
+					completeBatch(batch, new ProduceResponse.PartitionResponse(Errors.NONE), correlationId, now);
+				}
+			}
+		}
+	}
+
+	/**
+	 * Complete or retry the given batch of records.
+	 *
+	 * @param batch         The record batch
+	 * @param response      The produce response
+	 * @param correlationId The correlation id for the request
+	 * @param now           The current POSIX timestamp in milliseconds
+	 */
+	private void completeBatch(ProducerBatch batch, ProduceResponse.PartitionResponse response, long correlationId,
+							   long now) {
+		Errors error = response.error;
+
+		if (error == Errors.MESSAGE_TOO_LARGE && batch.recordCount > 1 && !batch.isDone() &&
+				(batch.magic() >= RecordBatch.MAGIC_VALUE_V2 || batch.isCompressed())) {
+			// If the batch is too large, we split the batch and send the split batches again. We do not decrement
+			// the retry attempts in this case.
+			log.warn(
+					"Got error produce response in correlation id {} on topic-partition {}, splitting and retrying ({} attempts left). Error: {}",
+					correlationId,
+					batch.topicPartition,
+					this.retries - batch.attempts(),
+					error);
+			if (transactionManager != null) {
+				transactionManager.removeInFlightBatch(batch);
+			}
+			this.accumulator.splitAndReenqueue(batch);
+			maybeRemoveAndDeallocateBatch(batch);
+			this.sensors.recordBatchSplit();
+		} else if (error != Errors.NONE) {
+			if (canRetry(batch, response, now)) {
+				log.warn(
+						"Got error produce response with correlation id {} on topic-partition {}, retrying ({} attempts left). Error: {}",
+						correlationId,
+						batch.topicPartition,
+						this.retries - batch.attempts() - 1,
+						error);
+				reenqueueBatch(batch, now);
+			} else if (error == Errors.DUPLICATE_SEQUENCE_NUMBER) {
+				// If we have received a duplicate sequence error, it means that the sequence number has advanced beyond
+				// the sequence of the current batch, and we haven't retained batch metadata on the broker to return
+				// the correct offset and timestamp.
+				//
+				// The only thing we can do is to return success to the user and not return a valid offset and timestamp.
+				completeBatch(batch, response);
+			} else {
+				final RuntimeException exception;
+				if (error == Errors.TOPIC_AUTHORIZATION_FAILED) {
+					exception = new TopicAuthorizationException(Collections.singleton(batch.topicPartition.topic()));
+				} else if (error == Errors.CLUSTER_AUTHORIZATION_FAILED) {
+					exception = new ClusterAuthorizationException("The producer is not authorized to do idempotent sends");
+				} else {
+					exception = error.exception(response.errorMessage);
+				}
+				// tell the user the result of their request. We only adjust sequence numbers if the batch didn't exhaust
+				// its retries -- if it did, we don't know whether the sequence number was accepted or not, and
+				// thus it is not safe to reassign the sequence.
+				failBatch(batch, response, exception, batch.attempts() < this.retries);
+			}
+			if (error.exception() instanceof InvalidMetadataException) {
+				if (error.exception() instanceof UnknownTopicOrPartitionException) {
+					log.warn("Received unknown topic or partition error in produce request on partition {}. The " +
+									"topic-partition may not exist or the user may not have Describe access to it",
+							batch.topicPartition);
+				} else {
+					log.warn("Received invalid metadata error in produce request on partition {} due to {}. Going " +
+							"to request metadata update now", batch.topicPartition, error.exception(response.errorMessage).toString());
+				}
+				metadata.requestUpdate();
+			}
+		} else {
+			completeBatch(batch, response);
+		}
+
+		// Unmute the completed partition.
+		if (guaranteeMessageOrder) {
+			this.accumulator.unmutePartition(batch.topicPartition);
+		}
+	}
+
+	private void reenqueueBatch(ProducerBatch batch, long currentTimeMs) {
+		this.accumulator.reenqueue(batch, currentTimeMs);
+		maybeRemoveFromInflightBatches(batch);
+		this.sensors.recordRetries(batch.topicPartition.topic(), batch.recordCount);
+	}
+
+	private void completeBatch(ProducerBatch batch, ProduceResponse.PartitionResponse response) {
+		if (transactionManager != null) {
+			transactionManager.handleCompletedBatch(batch, response);
+		}
+
+		if (batch.done(response.baseOffset, response.logAppendTime, null)) {
+			maybeRemoveAndDeallocateBatch(batch);
+		}
+	}
+
+	private void failBatch(ProducerBatch batch,
+						   ProduceResponse.PartitionResponse response,
+						   RuntimeException exception,
+						   boolean adjustSequenceNumbers) {
+		failBatch(batch, response.baseOffset, response.logAppendTime, exception, adjustSequenceNumbers);
+	}
+
+	private void failBatch(ProducerBatch batch,
+						   long baseOffset,
+						   long logAppendTime,
+						   RuntimeException exception,
+						   boolean adjustSequenceNumbers) {
+		if (transactionManager != null) {
+			transactionManager.handleFailedBatch(batch, exception, adjustSequenceNumbers);
+		}
+
+		this.sensors.recordErrors(batch.topicPartition.topic(), batch.recordCount);
+
+		if (batch.done(baseOffset, logAppendTime, exception)) {
+			maybeRemoveAndDeallocateBatch(batch);
+		}
+	}
+
+	/**
+	 * We can retry a send if the error is transient and the number of attempts taken is fewer than the maximum allowed.
+	 * We can also retry OutOfOrderSequence exceptions for future batches, since if the first batch has failed, the
+	 * future batches are certain to fail with an OutOfOrderSequence exception.
+	 */
+	private boolean canRetry(ProducerBatch batch, ProduceResponse.PartitionResponse response, long now) {
+		return !batch.hasReachedDeliveryTimeout(accumulator.getDeliveryTimeoutMs(), now) &&
+				batch.attempts() < this.retries &&
+				!batch.isDone() &&
+				(transactionManager == null ?
+						response.error.exception() instanceof RetriableException :
+						transactionManager.canRetry(response, batch));
+	}
+
+	/**
+	 * Transfer the record batches into a list of produce requests on a per-node basis
+	 */
+	private void sendProduceRequests(Map<Integer, List<ProducerBatch>> collated, long now) {
+		for (Map.Entry<Integer, List<ProducerBatch>> entry : collated.entrySet()) {
+			sendProduceRequest(now, entry.getKey(), acks, requestTimeoutMs, entry.getValue());
+		}
+	}
+
+	/**
+	 * Create a produce request from the given record batches
+	 */
+	private void sendProduceRequest(long now, int destination, short acks, int timeout, List<ProducerBatch> batches) {
+		if (batches.isEmpty()) {
+			return;
+		}
+
+		Map<TopicPartition, MemoryRecords> produceRecordsByPartition = new HashMap<>(batches.size());
+		final Map<TopicPartition, ProducerBatch> recordsByPartition = new HashMap<>(batches.size());
+
+		// find the minimum magic version used when creating the record sets
+		byte minUsedMagic = apiVersions.maxUsableProduceMagic();
+		for (ProducerBatch batch : batches) {
+			if (batch.magic() < minUsedMagic) {
+				minUsedMagic = batch.magic();
+			}
+		}
+
+		for (ProducerBatch batch : batches) {
+			TopicPartition tp = batch.topicPartition;
+			MemoryRecords records = batch.records();
+
+			// down convert if necessary to the minimum magic used. In general, there can be a delay between the time
+			// that the producer starts building the batch and the time that we send the request, and we may have
+			// chosen the message format based on out-dated metadata. In the worst case, we optimistically chose to use
+			// the new message format, but found that the broker didn't support it, so we need to down-convert on the
+			// client before sending. This is intended to handle edge cases around cluster upgrades where brokers may
+			// not all support the same message format version. For example, if a partition migrates from a broker
+			// which is supporting the new magic version to one which doesn't, then we will need to convert.
+			if (!records.hasMatchingMagic(minUsedMagic)) {
+				records = batch.records().downConvert(minUsedMagic, 0, time).records();
+			}
+			produceRecordsByPartition.put(tp, records);
+			recordsByPartition.put(tp, batch);
+		}
+
+		String transactionalId = null;
+		if (transactionManager != null && transactionManager.isTransactional()) {
+			transactionalId = transactionManager.transactionalId();
+		}
+		ProduceRequest.Builder requestBuilder = ProduceRequest.Builder.forMagic(minUsedMagic, acks, timeout,
+				produceRecordsByPartition, transactionalId);
+		RequestCompletionHandler callback = response -> handleProduceResponse(response, recordsByPartition, time.milliseconds());
+
+		String nodeId = Integer.toString(destination);
+		ClientRequest clientRequest = client.newClientRequest(nodeId, requestBuilder, now, acks != 0,
+				requestTimeoutMs, callback);
+		client.send(clientRequest, now);
+		log.trace("Sent produce request to {}: {}", nodeId, requestBuilder);
+	}
+
+	/**
+	 * Wake up the selector associated with this send thread
+	 */
+	public void wakeup() {
+		this.client.wakeup();
+	}
+
+	public static Sensor throttleTimeSensor(SenderMetricsRegistry metrics) {
+		Sensor produceThrottleTimeSensor = metrics.sensor("produce-throttle-time");
+		produceThrottleTimeSensor.add(metrics.produceThrottleTimeAvg, new Avg());
+		produceThrottleTimeSensor.add(metrics.produceThrottleTimeMax, new Max());
+		return produceThrottleTimeSensor;
+	}
+
+	/**
+	 * A collection of sensors for the sender
+	 */
+	private static class SenderMetrics {
+		public final Sensor retrySensor;
+		public final Sensor errorSensor;
+		public final Sensor queueTimeSensor;
+		public final Sensor requestTimeSensor;
+		public final Sensor recordsPerRequestSensor;
+		public final Sensor batchSizeSensor;
+		public final Sensor compressionRateSensor;
+		public final Sensor maxRecordSizeSensor;
+		public final Sensor batchSplitSensor;
+		private final SenderMetricsRegistry metrics;
+		private final Time time;
+
+		public SenderMetrics(SenderMetricsRegistry metrics, Metadata metadata, KafkaClient client, Time time) {
+			this.metrics = metrics;
+			this.time = time;
+
+			this.batchSizeSensor = metrics.sensor("batch-size");
+			this.batchSizeSensor.add(metrics.batchSizeAvg, new Avg());
+			this.batchSizeSensor.add(metrics.batchSizeMax, new Max());
+
+			this.compressionRateSensor = metrics.sensor("compression-rate");
+			this.compressionRateSensor.add(metrics.compressionRateAvg, new Avg());
+
+			this.queueTimeSensor = metrics.sensor("queue-time");
+			this.queueTimeSensor.add(metrics.recordQueueTimeAvg, new Avg());
+			this.queueTimeSensor.add(metrics.recordQueueTimeMax, new Max());
+
+			this.requestTimeSensor = metrics.sensor("request-time");
+			this.requestTimeSensor.add(metrics.requestLatencyAvg, new Avg());
+			this.requestTimeSensor.add(metrics.requestLatencyMax, new Max());
+
+			this.recordsPerRequestSensor = metrics.sensor("records-per-request");
+			this.recordsPerRequestSensor.add(new Meter(metrics.recordSendRate, metrics.recordSendTotal));
+			this.recordsPerRequestSensor.add(metrics.recordsPerRequestAvg, new Avg());
+
+			this.retrySensor = metrics.sensor("record-retries");
+			this.retrySensor.add(new Meter(metrics.recordRetryRate, metrics.recordRetryTotal));
+
+			this.errorSensor = metrics.sensor("errors");
+			this.errorSensor.add(new Meter(metrics.recordErrorRate, metrics.recordErrorTotal));
+
+			this.maxRecordSizeSensor = metrics.sensor("record-size");
+			this.maxRecordSizeSensor.add(metrics.recordSizeMax, new Max());
+			this.maxRecordSizeSensor.add(metrics.recordSizeAvg, new Avg());
+
+			this.metrics.addMetric(metrics.requestsInFlight, (config, now) -> client.inFlightRequestCount());
+			this.metrics.addMetric(metrics.metadataAge,
+					(config, now) -> (now - metadata.lastSuccessfulUpdate()) / 1000.0);
+
+			this.batchSplitSensor = metrics.sensor("batch-split-rate");
+			this.batchSplitSensor.add(new Meter(metrics.batchSplitRate, metrics.batchSplitTotal));
+		}
+
+		private void maybeRegisterTopicMetrics(String topic) {
+			// if one sensor of the metrics has been registered for the topic,
+			// then all other sensors should have been registered; and vice versa
+			String topicRecordsCountName = "topic." + topic + ".records-per-batch";
+			Sensor topicRecordCount = this.metrics.getSensor(topicRecordsCountName);
+			if (topicRecordCount == null) {
+				Map<String, String> metricTags = Collections.singletonMap("topic", topic);
+
+				topicRecordCount = this.metrics.sensor(topicRecordsCountName);
+				MetricName rateMetricName = this.metrics.topicRecordSendRate(metricTags);
+				MetricName totalMetricName = this.metrics.topicRecordSendTotal(metricTags);
+				topicRecordCount.add(new Meter(rateMetricName, totalMetricName));
+
+				String topicByteRateName = "topic." + topic + ".bytes";
+				Sensor topicByteRate = this.metrics.sensor(topicByteRateName);
+				rateMetricName = this.metrics.topicByteRate(metricTags);
+				totalMetricName = this.metrics.topicByteTotal(metricTags);
+				topicByteRate.add(new Meter(rateMetricName, totalMetricName));
+
+				String topicCompressionRateName = "topic." + topic + ".compression-rate";
+				Sensor topicCompressionRate = this.metrics.sensor(topicCompressionRateName);
+				MetricName m = this.metrics.topicCompressionRate(metricTags);
+				topicCompressionRate.add(m, new Avg());
+
+				String topicRetryName = "topic." + topic + ".record-retries";
+				Sensor topicRetrySensor = this.metrics.sensor(topicRetryName);
+				rateMetricName = this.metrics.topicRecordRetryRate(metricTags);
+				totalMetricName = this.metrics.topicRecordRetryTotal(metricTags);
+				topicRetrySensor.add(new Meter(rateMetricName, totalMetricName));
+
+				String topicErrorName = "topic." + topic + ".record-errors";
+				Sensor topicErrorSensor = this.metrics.sensor(topicErrorName);
+				rateMetricName = this.metrics.topicRecordErrorRate(metricTags);
+				totalMetricName = this.metrics.topicRecordErrorTotal(metricTags);
+				topicErrorSensor.add(new Meter(rateMetricName, totalMetricName));
+			}
+		}
+
+		public void updateProduceRequestMetrics(Map<Integer, List<ProducerBatch>> batches) {
+			long now = time.milliseconds();
+			for (List<ProducerBatch> nodeBatch : batches.values()) {
+				int records = 0;
+				for (ProducerBatch batch : nodeBatch) {
+					// register all per-topic metrics at once
+					String topic = batch.topicPartition.topic();
+					maybeRegisterTopicMetrics(topic);
+
+					// per-topic record send rate
+					String topicRecordsCountName = "topic." + topic + ".records-per-batch";
+					Sensor topicRecordCount = Objects.requireNonNull(this.metrics.getSensor(topicRecordsCountName));
+					topicRecordCount.record(batch.recordCount);
+
+					// per-topic bytes send rate
+					String topicByteRateName = "topic." + topic + ".bytes";
+					Sensor topicByteRate = Objects.requireNonNull(this.metrics.getSensor(topicByteRateName));
+					topicByteRate.record(batch.estimatedSizeInBytes());
+
+					// per-topic compression rate
+					String topicCompressionRateName = "topic." + topic + ".compression-rate";
+					Sensor topicCompressionRate = Objects.requireNonNull(this.metrics.getSensor(topicCompressionRateName));
+					topicCompressionRate.record(batch.compressionRatio());
+
+					// global metrics
+					this.batchSizeSensor.record(batch.estimatedSizeInBytes(), now);
+					this.queueTimeSensor.record(batch.queueTimeMs(), now);
+					this.compressionRateSensor.record(batch.compressionRatio());
+					this.maxRecordSizeSensor.record(batch.maxRecordSize, now);
+					records += batch.recordCount;
+				}
+				this.recordsPerRequestSensor.record(records, now);
+			}
+		}
+
+		public void recordRetries(String topic, int count) {
+			long now = time.milliseconds();
+			this.retrySensor.record(count, now);
+			String topicRetryName = "topic." + topic + ".record-retries";
+			Sensor topicRetrySensor = this.metrics.getSensor(topicRetryName);
+			if (topicRetrySensor != null) {
+				topicRetrySensor.record(count, now);
+			}
+		}
+
+		public void recordErrors(String topic, int count) {
+			long now = time.milliseconds();
+			this.errorSensor.record(count, now);
+			String topicErrorName = "topic." + topic + ".record-errors";
+			Sensor topicErrorSensor = this.metrics.getSensor(topicErrorName);
+			if (topicErrorSensor != null) {
+				topicErrorSensor.record(count, now);
+			}
+		}
+
+		public void recordLatency(String node, long latency) {
+			long now = time.milliseconds();
+			this.requestTimeSensor.record(latency, now);
+			if (!node.isEmpty()) {
+				String nodeTimeName = "node-" + node + ".latency";
+				Sensor nodeRequestTime = this.metrics.getSensor(nodeTimeName);
+				if (nodeRequestTime != null) {
+					nodeRequestTime.record(latency, now);
+				}
+			}
+		}
+
+		void recordBatchSplit() {
+			this.batchSplitSensor.record();
+		}
+	}
 
 }