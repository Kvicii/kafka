/*
 * Licensed to the Apache Software Foundation (ASF) under one or more
 * contributor license agreements. See the NOTICE file distributed with
 * this work for additional information regarding copyright ownership.
 * The ASF licenses this file to You under the Apache License, Version 2.0
 * (the "License"); you may not use this file except in compliance with
 * the License. You may obtain a copy of the License at
 *
 *    http://www.apache.org/licenses/LICENSE-2.0
 *
 * Unless required by applicable law or agreed to in writing, software
 * distributed under the License is distributed on an "AS IS" BASIS,
 * WITHOUT WARRANTIES OR CONDITIONS OF ANY KIND, either express or implied.
 * See the License for the specific language governing permissions and
 * limitations under the License.
 */
package org.apache.kafka.clients;

import org.apache.kafka.common.Cluster;
import org.apache.kafka.common.KafkaException;
import org.apache.kafka.common.Node;
import org.apache.kafka.common.TopicPartition;
import org.apache.kafka.common.Uuid;
import org.apache.kafka.common.errors.InvalidMetadataException;
import org.apache.kafka.common.errors.InvalidTopicException;
import org.apache.kafka.common.errors.TopicAuthorizationException;
import org.apache.kafka.common.internals.ClusterResourceListeners;
import org.apache.kafka.common.protocol.Errors;
import org.apache.kafka.common.requests.MetadataRequest;
import org.apache.kafka.common.requests.MetadataResponse;
import org.apache.kafka.common.utils.LogContext;
import org.slf4j.Logger;

import java.io.Closeable;
import java.net.InetSocketAddress;
import java.util.ArrayList;
import java.util.Collections;
import java.util.HashMap;
import java.util.HashSet;
import java.util.List;
import java.util.Map;
import java.util.Objects;
import java.util.Optional;
import java.util.Set;
import java.util.function.Supplier;

import static org.apache.kafka.common.record.RecordBatch.NO_PARTITION_LEADER_EPOCH;

/**
 * A class encapsulating some of the logic around metadata.
 * <p>
 * This class is shared by the client thread (for partitioning) and the background sender thread.
 *
 * Metadata is maintained for only a subset of topics, which can be added to over time. When we request metadata for a
 * topic we don't have any metadata for it will trigger a metadata update.
 * <p>
 * If topic expiry is enabled for the metadata, any topic that has not been used within the expiry interval
 * is removed from the metadata refresh set after an update. Consumers disable topic expiry since they explicitly
 * manage topics while producers rely on topic expiry to limit the refresh set.
 */
public class Metadata implements Closeable {
    private final Logger log;
    private final long refreshBackoffMs;
    private final long metadataExpireMs;
    private int updateVersion;  // bumped on every metadata response
    private int requestVersion; // bumped on every new topic addition
    private long lastRefreshMs;
    private long lastSuccessfulRefreshMs;
    private KafkaException fatalException;
    private Set<String> invalidTopics;
    private Set<String> unauthorizedTopics;
    private MetadataCache cache = MetadataCache.empty();
    private boolean needFullUpdate;
    private boolean needPartialUpdate;
    private final ClusterResourceListeners clusterResourceListeners;
    private boolean isClosed;
    private final Map<TopicPartition, Integer> lastSeenLeaderEpochs;

    /**
     * Create a new Metadata instance
     *
     * @param refreshBackoffMs         The minimum amount of time that must expire between metadata refreshes to avoid busy
     *                                 polling
     * @param metadataExpireMs         The maximum amount of time that metadata can be retained without refresh
     * @param logContext               Log context corresponding to the containing client
     * @param clusterResourceListeners List of ClusterResourceListeners which will receive metadata updates.
     */
    public Metadata(long refreshBackoffMs,
                    long metadataExpireMs,
                    LogContext logContext,
                    ClusterResourceListeners clusterResourceListeners) {
        this.log = logContext.logger(Metadata.class);
        this.refreshBackoffMs = refreshBackoffMs;
        this.metadataExpireMs = metadataExpireMs;
        this.lastRefreshMs = 0L;
        this.lastSuccessfulRefreshMs = 0L;
        this.requestVersion = 0;
        this.updateVersion = 0;
        this.needFullUpdate = false;
        this.needPartialUpdate = false;
        this.clusterResourceListeners = clusterResourceListeners;
        this.isClosed = false;
        this.lastSeenLeaderEpochs = new HashMap<>();
        this.invalidTopics = Collections.emptySet();
        this.unauthorizedTopics = Collections.emptySet();
    }

    /**
     * Get the current cluster info without blocking
     */
    public synchronized Cluster fetch() {
        return cache.cluster();
    }

    /**
     * Return the next time when the current cluster info can be updated (i.e., backoff time has elapsed).
     *
     * @param nowMs current time in ms
     * @return remaining time in ms till the cluster info can be updated again
     */
    public synchronized long timeToAllowUpdate(long nowMs) {
        return Math.max(this.lastRefreshMs + this.refreshBackoffMs - nowMs, 0);
    }

    /**
     * The next time to update the cluster info is the maximum of the time the current info will expire and the time the
     * current info can be updated (i.e. backoff time has elapsed); If an update has been request then the expiry time
     * is now
     *
     * @param nowMs current time in ms
     * @return remaining time in ms till updating the cluster info
     */
    public synchronized long timeToNextUpdate(long nowMs) {
        long timeToExpire = updateRequested() ? 0 : Math.max(this.lastSuccessfulRefreshMs + this.metadataExpireMs - nowMs, 0);
        return Math.max(timeToExpire, timeToAllowUpdate(nowMs));
    }

    public long metadataExpireMs() {
        return this.metadataExpireMs;
    }

    /**
     * Request an update of the current cluster metadata info, return the current updateVersion before the update
     */
    public synchronized int requestUpdate() {
        // 元数据拉取标志位
        this.needFullUpdate = true;
        return this.updateVersion;
    }

    public synchronized int requestUpdateForNewTopics() {
        // Override the timestamp of last refresh to let immediate update.
        this.lastRefreshMs = 0;
        this.needPartialUpdate = true;
        this.requestVersion++;
        return this.updateVersion;
    }

    /**
     * Request an update for the partition metadata iff we have seen a newer leader epoch. This is called by the client
     * any time it handles a response from the broker that includes leader epoch, except for UpdateMetadata which
     * follows a different code path ({@link #update}).
     *
     * @param topicPartition
     * @param leaderEpoch
     * @return true if we updated the last seen epoch, false otherwise
     */
    public synchronized boolean updateLastSeenEpochIfNewer(TopicPartition topicPartition, int leaderEpoch) {
        Objects.requireNonNull(topicPartition, "TopicPartition cannot be null");
        if (leaderEpoch < 0)
            throw new IllegalArgumentException("Invalid leader epoch " + leaderEpoch + " (must be non-negative)");

        Integer oldEpoch = lastSeenLeaderEpochs.get(topicPartition);
        log.trace("Determining if we should replace existing epoch {} with new epoch {} for partition {}", oldEpoch, leaderEpoch, topicPartition);

        final boolean updated;
        if (oldEpoch == null) {
            log.debug("Not replacing null epoch with new epoch {} for partition {}", leaderEpoch, topicPartition);
            updated = false;
        } else if (leaderEpoch > oldEpoch) {
            log.debug("Updating last seen epoch from {} to {} for partition {}", oldEpoch, leaderEpoch, topicPartition);
            lastSeenLeaderEpochs.put(topicPartition, leaderEpoch);
            updated = true;
        } else {
            log.debug("Not replacing existing epoch {} with new epoch {} for partition {}", oldEpoch, leaderEpoch, topicPartition);
            updated = false;
        }

        this.needFullUpdate = this.needFullUpdate || updated;
        return updated;
    }

    public Optional<Integer> lastSeenLeaderEpoch(TopicPartition topicPartition) {
        return Optional.ofNullable(lastSeenLeaderEpochs.get(topicPartition));
    }

    /**
     * Check whether an update has been explicitly requested.
     *
     * @return true if an update was requested, false otherwise
     */
    public synchronized boolean updateRequested() {
        return this.needFullUpdate || this.needPartialUpdate;
    }

    /**
     * Return the cached partition info if it exists and a newer leader epoch isn't known about.
     */
    synchronized Optional<MetadataResponse.PartitionMetadata> partitionMetadataIfCurrent(TopicPartition topicPartition) {
        Integer epoch = lastSeenLeaderEpochs.get(topicPartition);
        Optional<MetadataResponse.PartitionMetadata> partitionMetadata = cache.partitionMetadata(topicPartition);
        if (epoch == null) {
            // old cluster format (no epochs)
            return partitionMetadata;
        } else {
            return partitionMetadata.filter(metadata ->
                    metadata.leaderEpoch.orElse(NO_PARTITION_LEADER_EPOCH).equals(epoch));
        }
    }

    public synchronized Map<String, Uuid> topicIds() {
        return cache.topicIds();
    }

    public synchronized Map<Uuid, String> topicNames() {
        return cache.topicNames();
    }

    public synchronized LeaderAndEpoch currentLeader(TopicPartition topicPartition) {
        Optional<MetadataResponse.PartitionMetadata> maybeMetadata = partitionMetadataIfCurrent(topicPartition);
        if (!maybeMetadata.isPresent())
            return new LeaderAndEpoch(Optional.empty(), Optional.ofNullable(lastSeenLeaderEpochs.get(topicPartition)));

        MetadataResponse.PartitionMetadata partitionMetadata = maybeMetadata.get();
        Optional<Integer> leaderEpochOpt = partitionMetadata.leaderEpoch;
        Optional<Node> leaderNodeOpt = partitionMetadata.leaderId.flatMap(cache::nodeById);
        return new LeaderAndEpoch(leaderNodeOpt, leaderEpochOpt);
    }

    public synchronized void bootstrap(List<InetSocketAddress> addresses) {
        this.needFullUpdate = true;
        this.updateVersion += 1;
        this.cache = MetadataCache.bootstrap(addresses);
    }

    /**
     * Update metadata assuming the current request version.
     *
     * For testing only.
     */
    public synchronized void updateWithCurrentRequestVersion(MetadataResponse response, boolean isPartialUpdate, long nowMs) {
        this.update(this.requestVersion, response, isPartialUpdate, nowMs);
    }

    /**
     * Updates the cluster metadata. If topic expiry is enabled, expiry time
     * is set for topics if required and expired topics are removed from the metadata.
     *
     * @param requestVersion The request version corresponding to the update response, as provided by
     *     {@link #newMetadataRequestAndVersion(long)}.
     * @param response metadata response received from the broker
     * @param isPartialUpdate whether the metadata request was for a subset of the active topics
     * @param nowMs current time in milliseconds
     */
    public synchronized void update(int requestVersion, MetadataResponse response, boolean isPartialUpdate, long nowMs) {
        Objects.requireNonNull(response, "Metadata response cannot be null");
        if (isClosed()) {
            throw new IllegalStateException("Update requested after metadata close");
        }

        this.needPartialUpdate = requestVersion < this.requestVersion;
        this.lastRefreshMs = nowMs;
        this.updateVersion += 1;
        if (!isPartialUpdate) {
            this.needFullUpdate = false;
            this.lastSuccessfulRefreshMs = nowMs;
        }

        String previousClusterId = cache.clusterResource().clusterId();

        this.cache = handleMetadataResponse(response, isPartialUpdate, nowMs);

        Cluster cluster = cache.cluster();
        maybeSetMetadataError(cluster);

        this.lastSeenLeaderEpochs.keySet().removeIf(tp -> !retainTopic(tp.topic(), false, nowMs));

        String newClusterId = cache.clusterResource().clusterId();
        if (!Objects.equals(previousClusterId, newClusterId)) {
            log.info("Cluster ID: {}", newClusterId);
        }
        clusterResourceListeners.onUpdate(cache.clusterResource());

        log.debug("Updated cluster metadata updateVersion {} to {}", this.updateVersion, this.cache);
    }

    private void maybeSetMetadataError(Cluster cluster) {
        clearRecoverableErrors();
        checkInvalidTopics(cluster);
        checkUnauthorizedTopics(cluster);
    }

    private void checkInvalidTopics(Cluster cluster) {
        if (!cluster.invalidTopics().isEmpty()) {
            log.error("Metadata response reported invalid topics {}", cluster.invalidTopics());
            invalidTopics = new HashSet<>(cluster.invalidTopics());
        }
    }

    private void checkUnauthorizedTopics(Cluster cluster) {
        if (!cluster.unauthorizedTopics().isEmpty()) {
            log.error("Topic authorization failed for topics {}", cluster.unauthorizedTopics());
            unauthorizedTopics = new HashSet<>(cluster.unauthorizedTopics());
        }
    }

    /**
     * Transform a MetadataResponse into a new MetadataCache instance.
     */
    private MetadataCache handleMetadataResponse(MetadataResponse metadataResponse, boolean isPartialUpdate, long nowMs) {
        // All encountered topics.
        Set<String> topics = new HashSet<>();

        // Retained topics to be passed to the metadata cache.
        Set<String> internalTopics = new HashSet<>();
        Set<String> unauthorizedTopics = new HashSet<>();
        Set<String> invalidTopics = new HashSet<>();

        List<MetadataResponse.PartitionMetadata> partitions = new ArrayList<>();
        Map<String, Uuid> topicIds = new HashMap<>();
        for (MetadataResponse.TopicMetadata metadata : metadataResponse.topicMetadata()) {
            topics.add(metadata.topic());
            if (!metadata.topicId().equals(Uuid.ZERO_UUID))
                topicIds.put(metadata.topic(), metadata.topicId());

            if (!retainTopic(metadata.topic(), metadata.isInternal(), nowMs)) {
                continue;
            }

            if (metadata.isInternal()) {
                internalTopics.add(metadata.topic());
            }

            if (metadata.error() == Errors.NONE) {
                for (MetadataResponse.PartitionMetadata partitionMetadata : metadata.partitionMetadata()) {
                    // Even if the partition's metadata includes an error, we need to handle
                    // the update to catch new epochs
                    updateLatestMetadata(partitionMetadata, metadataResponse.hasReliableLeaderEpochs())
                        .ifPresent(partitions::add);

                    if (partitionMetadata.error.exception() instanceof InvalidMetadataException) {
                        log.debug("Requesting metadata update for partition {} due to error {}",
                                partitionMetadata.topicPartition, partitionMetadata.error);
                        requestUpdate();
                    }
                }
            } else {
                if (metadata.error().exception() instanceof InvalidMetadataException) {
                    log.debug("Requesting metadata update for topic {} due to error {}", metadata.topic(), metadata.error());
                    requestUpdate();
                }

                if (metadata.error() == Errors.INVALID_TOPIC_EXCEPTION) {
                    invalidTopics.add(metadata.topic());
                } else if (metadata.error() == Errors.TOPIC_AUTHORIZATION_FAILED) {
                    unauthorizedTopics.add(metadata.topic());
                }
            }
        }

        Map<Integer, Node> nodes = metadataResponse.brokersById();
        if (isPartialUpdate) {
            return this.cache.mergeWith(metadataResponse.clusterId(), nodes, partitions,
<<<<<<< HEAD
                    unauthorizedTopics, invalidTopics, internalTopics, metadataResponse.controller(),
                    (topic, isInternal) -> !topics.contains(topic) && retainTopic(topic, isInternal, nowMs));
        } else {
            return new MetadataCache(metadataResponse.clusterId(), nodes, partitions,
                    unauthorizedTopics, invalidTopics, internalTopics, metadataResponse.controller());
        }
=======
                unauthorizedTopics, invalidTopics, internalTopics, metadataResponse.controller(), topicIds,
                (topic, isInternal) -> !topics.contains(topic) && retainTopic(topic, isInternal, nowMs));
        else
            return new MetadataCache(metadataResponse.clusterId(), nodes, partitions,
                unauthorizedTopics, invalidTopics, internalTopics, metadataResponse.controller(), topicIds);
>>>>>>> 5ef962ba
    }

    /**
     * Compute the latest partition metadata to cache given ordering by leader epochs (if both
     * available and reliable).
     */
    private Optional<MetadataResponse.PartitionMetadata> updateLatestMetadata(
            MetadataResponse.PartitionMetadata partitionMetadata, boolean hasReliableLeaderEpoch) {
        TopicPartition tp = partitionMetadata.topicPartition;
        if (hasReliableLeaderEpoch && partitionMetadata.leaderEpoch.isPresent()) {
            int newEpoch = partitionMetadata.leaderEpoch.get();
            // If the received leader epoch is at least the same as the previous one, update the metadata
            Integer currentEpoch = lastSeenLeaderEpochs.get(tp);
            if (currentEpoch == null || newEpoch >= currentEpoch) {
                log.debug("Updating last seen epoch for partition {} from {} to epoch {} from new metadata", tp, currentEpoch, newEpoch);
                lastSeenLeaderEpochs.put(tp, newEpoch);
                return Optional.of(partitionMetadata);
            } else {
                // Otherwise ignore the new metadata and use the previously cached info
                log.debug("Got metadata for an older epoch {} (current is {}) for partition {}, not updating", newEpoch, currentEpoch, tp);
                return cache.partitionMetadata(tp);
            }
        } else {
            // Handle old cluster formats as well as error responses where leader and epoch are missing
            lastSeenLeaderEpochs.remove(tp);
            return Optional.of(partitionMetadata.withoutLeaderEpoch());
        }
    }

    /**
     * If any non-retriable exceptions were encountered during metadata update, clear and throw the exception.
     * This is used by the consumer to propagate any fatal exceptions or topic exceptions for any of the topics
     * in the consumer's Metadata.
     */
    public synchronized void maybeThrowAnyException() {
        clearErrorsAndMaybeThrowException(this::recoverableException);
    }

    /**
     * If any fatal exceptions were encountered during metadata update, throw the exception. This is used by
     * the producer to abort waiting for metadata if there were fatal exceptions (e.g. authentication failures)
     * in the last metadata update.
     */
    protected synchronized void maybeThrowFatalException() {
        KafkaException metadataException = this.fatalException;
        if (metadataException != null) {
            fatalException = null;
            throw metadataException;
        }
    }

    /**
     * If any non-retriable exceptions were encountered during metadata update, throw exception if the exception
     * is fatal or related to the specified topic. All exceptions from the last metadata update are cleared.
     * This is used by the producer to propagate topic metadata errors for send requests.
     */
    public synchronized void maybeThrowExceptionForTopic(String topic) {
        clearErrorsAndMaybeThrowException(() -> recoverableExceptionForTopic(topic));
    }

    private void clearErrorsAndMaybeThrowException(Supplier<KafkaException> recoverableExceptionSupplier) {
        KafkaException metadataException = Optional.ofNullable(fatalException).orElseGet(recoverableExceptionSupplier);
        fatalException = null;
        clearRecoverableErrors();
        if (metadataException != null)
            throw metadataException;
    }

    // We may be able to recover from this exception if metadata for this topic is no longer needed
    private KafkaException recoverableException() {
        if (!unauthorizedTopics.isEmpty())
            return new TopicAuthorizationException(unauthorizedTopics);
        else if (!invalidTopics.isEmpty())
            return new InvalidTopicException(invalidTopics);
        else
            return null;
    }

    private KafkaException recoverableExceptionForTopic(String topic) {
        if (unauthorizedTopics.contains(topic))
            return new TopicAuthorizationException(Collections.singleton(topic));
        else if (invalidTopics.contains(topic))
            return new InvalidTopicException(Collections.singleton(topic));
        else
            return null;
    }

    private void clearRecoverableErrors() {
        invalidTopics = Collections.emptySet();
        unauthorizedTopics = Collections.emptySet();
    }

    /**
     * Record an attempt to update the metadata that failed. We need to keep track of this
     * to avoid retrying immediately.
     */
    public synchronized void failedUpdate(long now) {
        this.lastRefreshMs = now;
    }

    /**
     * Propagate a fatal error which affects the ability to fetch metadata for the cluster.
     * Two examples are authentication and unsupported version exceptions.
     *
     * @param exception The fatal exception
     */
    public synchronized void fatalError(KafkaException exception) {
        this.fatalException = exception;
    }

    /**
     * @return The current metadata updateVersion
     */
    public synchronized int updateVersion() {
        return this.updateVersion;
    }

    /**
     * The last time metadata was successfully updated.
     */
    public synchronized long lastSuccessfulUpdate() {
        return this.lastSuccessfulRefreshMs;
    }

    /**
     * Close this metadata instance to indicate that metadata updates are no longer possible.
     */
    @Override
    public synchronized void close() {
        this.isClosed = true;
    }

    /**
     * Check if this metadata instance has been closed. See {@link #close()} for more information.
     *
     * @return True if this instance has been closed; false otherwise
     */
    public synchronized boolean isClosed() {
        return this.isClosed;
    }

    public synchronized MetadataRequestAndVersion newMetadataRequestAndVersion(long nowMs) {
        MetadataRequest.Builder request = null;
        boolean isPartialUpdate = false;

        // Perform a partial update only if a full update hasn't been requested, and the last successful
        // hasn't exceeded the metadata refresh time.
        if (!this.needFullUpdate && this.lastSuccessfulRefreshMs + this.metadataExpireMs > nowMs) {
            request = newMetadataRequestBuilderForNewTopics();
            isPartialUpdate = true;
        }
        if (request == null) {
            request = newMetadataRequestBuilder();
            isPartialUpdate = false;
        }
        return new MetadataRequestAndVersion(request, requestVersion, isPartialUpdate);
    }

    /**
     * Constructs and returns a metadata request builder for fetching cluster data and all active topics.
     *
     * @return the constructed non-null metadata builder
     */
    protected MetadataRequest.Builder newMetadataRequestBuilder() {
        return MetadataRequest.Builder.allTopics();
    }

    /**
     * Constructs and returns a metadata request builder for fetching cluster data and any uncached topics,
     * otherwise null if the functionality is not supported.
     *
     * @return the constructed metadata builder, or null if not supported
     */
    protected MetadataRequest.Builder newMetadataRequestBuilderForNewTopics() {
        return null;
    }

    protected boolean retainTopic(String topic, boolean isInternal, long nowMs) {
        return true;
    }

    public static class MetadataRequestAndVersion {
        public final MetadataRequest.Builder requestBuilder;
        public final int requestVersion;
        public final boolean isPartialUpdate;

        private MetadataRequestAndVersion(MetadataRequest.Builder requestBuilder,
                                          int requestVersion,
                                          boolean isPartialUpdate) {
            this.requestBuilder = requestBuilder;
            this.requestVersion = requestVersion;
            this.isPartialUpdate = isPartialUpdate;
        }
    }

    /**
     * Represents current leader state known in metadata. It is possible that we know the leader, but not the
     * epoch if the metadata is received from a broker which does not support a sufficient Metadata API version.
     * It is also possible that we know of the leader epoch, but not the leader when it is derived
     * from an external source (e.g. a committed offset).
     */
    public static class LeaderAndEpoch {
        private static final LeaderAndEpoch NO_LEADER_OR_EPOCH = new LeaderAndEpoch(Optional.empty(), Optional.empty());

        public final Optional<Node> leader;
        public final Optional<Integer> epoch;

        public LeaderAndEpoch(Optional<Node> leader, Optional<Integer> epoch) {
            this.leader = Objects.requireNonNull(leader);
            this.epoch = Objects.requireNonNull(epoch);
        }

        public static LeaderAndEpoch noLeaderOrEpoch() {
            return NO_LEADER_OR_EPOCH;
        }

        @Override
        public boolean equals(Object o) {
            if (this == o) return true;
            if (o == null || getClass() != o.getClass()) return false;

            LeaderAndEpoch that = (LeaderAndEpoch) o;

            if (!leader.equals(that.leader)) return false;
            return epoch.equals(that.epoch);
        }

        @Override
        public int hashCode() {
            int result = leader.hashCode();
            result = 31 * result + epoch.hashCode();
            return result;
        }

        @Override
        public String toString() {
            return "LeaderAndEpoch{" +
                    "leader=" + leader +
                    ", epoch=" + epoch.map(Number::toString).orElse("absent") +
                    '}';
        }
    }
}<|MERGE_RESOLUTION|>--- conflicted
+++ resolved
@@ -369,22 +369,13 @@
         }
 
         Map<Integer, Node> nodes = metadataResponse.brokersById();
-        if (isPartialUpdate) {
+        if (isPartialUpdate)
             return this.cache.mergeWith(metadataResponse.clusterId(), nodes, partitions,
-<<<<<<< HEAD
-                    unauthorizedTopics, invalidTopics, internalTopics, metadataResponse.controller(),
-                    (topic, isInternal) -> !topics.contains(topic) && retainTopic(topic, isInternal, nowMs));
-        } else {
-            return new MetadataCache(metadataResponse.clusterId(), nodes, partitions,
-                    unauthorizedTopics, invalidTopics, internalTopics, metadataResponse.controller());
-        }
-=======
                 unauthorizedTopics, invalidTopics, internalTopics, metadataResponse.controller(), topicIds,
                 (topic, isInternal) -> !topics.contains(topic) && retainTopic(topic, isInternal, nowMs));
         else
             return new MetadataCache(metadataResponse.clusterId(), nodes, partitions,
                 unauthorizedTopics, invalidTopics, internalTopics, metadataResponse.controller(), topicIds);
->>>>>>> 5ef962ba
     }
 
     /**
