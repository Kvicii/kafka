--- conflicted
+++ resolved
@@ -115,11 +115,7 @@
                                 record.partition() == null ? RecordMetadata.UNKNOWN_PARTITION : record.partition());
                     }
                     interceptor.onAcknowledgement(new RecordMetadata(interceptTopicPartition, -1, -1,
-<<<<<<< HEAD
-                            RecordBatch.NO_TIMESTAMP, Long.valueOf(-1L), -1, -1), exception);
-=======
                                     RecordBatch.NO_TIMESTAMP, -1, -1), exception);
->>>>>>> df185aab
                 }
             } catch (Exception e) {
                 // do not propagate interceptor exceptions, just log
