--- conflicted
+++ resolved
@@ -1925,20 +1925,12 @@
      * does not already have any metadata about the given topic.
      *
      * @param topic The topic to get partition metadata for
-<<<<<<< HEAD
-     * @return The list of partitions
-     * @throws org.apache.kafka.common.errors.WakeupException         if {@link #wakeup()} is called before or while this
-     *                                                                function is called
-     * @throws org.apache.kafka.common.errors.InterruptException      if the calling thread is interrupted before or while
-     *                                                                this function is called
-=======
      *
      * @return The list of partitions, which will be empty when the given topic is not found
      * @throws org.apache.kafka.common.errors.WakeupException if {@link #wakeup()} is called before or while this
      *             function is called
      * @throws org.apache.kafka.common.errors.InterruptException if the calling thread is interrupted before or while
      *             this function is called
->>>>>>> a842e0e0
      * @throws org.apache.kafka.common.errors.AuthenticationException if authentication fails. See the exception for more details
      * @throws org.apache.kafka.common.errors.AuthorizationException  if not authorized to the specified topic. See the exception for more details
      * @throws org.apache.kafka.common.KafkaException                 for any other unrecoverable errors
@@ -1956,20 +1948,12 @@
      *
      * @param topic   The topic to get partition metadata for
      * @param timeout The maximum of time to await topic metadata
-<<<<<<< HEAD
-     * @return The list of partitions
-     * @throws org.apache.kafka.common.errors.WakeupException         if {@link #wakeup()} is called before or while this
-     *                                                                function is called
-     * @throws org.apache.kafka.common.errors.InterruptException      if the calling thread is interrupted before or while
-     *                                                                this function is called
-=======
      *
      * @return The list of partitions, which will be empty when the given topic is not found
      * @throws org.apache.kafka.common.errors.WakeupException if {@link #wakeup()} is called before or while this
      *             function is called
      * @throws org.apache.kafka.common.errors.InterruptException if the calling thread is interrupted before or while
      *             this function is called
->>>>>>> a842e0e0
      * @throws org.apache.kafka.common.errors.AuthenticationException if authentication fails. See the exception for more details
      * @throws org.apache.kafka.common.errors.AuthorizationException  if not authorized to the specified topic. See
      *                                                                the exception for more details
