/*
 * Licensed to the Apache Software Foundation (ASF) under one or more
 * contributor license agreements. See the NOTICE file distributed with
 * this work for additional information regarding copyright ownership.
 * The ASF licenses this file to You under the Apache License, Version 2.0
 * (the "License"); you may not use this file except in compliance with
 * the License. You may obtain a copy of the License at
 *
 *    http://www.apache.org/licenses/LICENSE-2.0
 *
 * Unless required by applicable law or agreed to in writing, software
 * distributed under the License is distributed on an "AS IS" BASIS,
 * WITHOUT WARRANTIES OR CONDITIONS OF ANY KIND, either express or implied.
 * See the License for the specific language governing permissions and
 * limitations under the License.
 */
package org.apache.kafka.clients.consumer;

import org.apache.kafka.clients.ApiVersions;
import org.apache.kafka.clients.ClientUtils;
import org.apache.kafka.clients.CommonClientConfigs;
import org.apache.kafka.clients.GroupRebalanceConfig;
import org.apache.kafka.clients.Metadata;
import org.apache.kafka.clients.NetworkClient;
import org.apache.kafka.clients.consumer.internals.ConsumerCoordinator;
import org.apache.kafka.clients.consumer.internals.ConsumerInterceptors;
import org.apache.kafka.clients.consumer.internals.ConsumerMetadata;
import org.apache.kafka.clients.consumer.internals.ConsumerNetworkClient;
import org.apache.kafka.clients.consumer.internals.Fetcher;
import org.apache.kafka.clients.consumer.internals.FetcherMetricsRegistry;
import org.apache.kafka.clients.consumer.internals.KafkaConsumerMetrics;
import org.apache.kafka.clients.consumer.internals.NoOpConsumerRebalanceListener;
import org.apache.kafka.clients.consumer.internals.SubscriptionState;
import org.apache.kafka.common.Cluster;
import org.apache.kafka.common.IsolationLevel;
import org.apache.kafka.common.KafkaException;
import org.apache.kafka.common.Metric;
import org.apache.kafka.common.MetricName;
import org.apache.kafka.common.PartitionInfo;
import org.apache.kafka.common.TopicPartition;
import org.apache.kafka.common.errors.InterruptException;
import org.apache.kafka.common.errors.InvalidGroupIdException;
import org.apache.kafka.common.errors.TimeoutException;
import org.apache.kafka.common.internals.ClusterResourceListeners;
import org.apache.kafka.common.metrics.JmxReporter;
import org.apache.kafka.common.metrics.KafkaMetricsContext;
import org.apache.kafka.common.metrics.MetricConfig;
import org.apache.kafka.common.metrics.Metrics;
import org.apache.kafka.common.metrics.MetricsContext;
import org.apache.kafka.common.metrics.MetricsReporter;
import org.apache.kafka.common.metrics.Sensor;
import org.apache.kafka.common.network.ChannelBuilder;
import org.apache.kafka.common.network.Selector;
import org.apache.kafka.common.requests.MetadataRequest;
import org.apache.kafka.common.serialization.Deserializer;
import org.apache.kafka.common.utils.AppInfoParser;
import org.apache.kafka.common.utils.LogContext;
import org.apache.kafka.common.utils.Time;
import org.apache.kafka.common.utils.Timer;
import org.apache.kafka.common.utils.Utils;
import org.slf4j.Logger;

import java.net.InetSocketAddress;
import java.time.Duration;
import java.util.Collection;
import java.util.Collections;
import java.util.ConcurrentModificationException;
import java.util.HashMap;
import java.util.HashSet;
import java.util.List;
import java.util.Locale;
import java.util.Map;
import java.util.Objects;
import java.util.Optional;
import java.util.OptionalLong;
import java.util.Properties;
import java.util.Set;
import java.util.concurrent.TimeUnit;
import java.util.concurrent.atomic.AtomicInteger;
import java.util.concurrent.atomic.AtomicLong;
import java.util.concurrent.atomic.AtomicReference;
import java.util.regex.Pattern;

/**
 * A client that consumes records from a Kafka cluster.
 * <p>
 * This client transparently handles the failure of Kafka brokers, and transparently adapts as topic partitions
 * it fetches migrate within the cluster. This client also interacts with the broker to allow groups of
 * consumers to load balance consumption using <a href="#consumergroups">consumer groups</a>.
 * <p>
 * The consumer maintains TCP connections to the necessary brokers to fetch data.
 * Failure to close the consumer after use will leak these connections.
 * The consumer is not thread-safe. See <a href="#multithreaded">Multi-threaded Processing</a> for more details.
 *
 * <h3>Cross-Version Compatibility</h3>
 * This client can communicate with brokers that are version 0.10.0 or newer. Older or newer brokers may not support
 * certain features. For example, 0.10.0 brokers do not support offsetsForTimes, because this feature was added
 * in version 0.10.1. You will receive an {@link org.apache.kafka.common.errors.UnsupportedVersionException}
 * when invoking an API that is not available on the running broker version.
 * <p>
 *
 * <h3>Offsets and Consumer Position</h3>
 * Kafka maintains a numerical offset for each record in a partition. This offset acts as a unique identifier of
 * a record within that partition, and also denotes the position of the consumer in the partition. For example, a consumer
 * which is at position 5 has consumed records with offsets 0 through 4 and will next receive the record with offset 5. There
 * are actually two notions of position relevant to the user of the consumer:
 * <p>
 * The {@link #position(TopicPartition) position} of the consumer gives the offset of the next record that will be given
 * out. It will be one larger than the highest offset the consumer has seen in that partition. It automatically advances
 * every time the consumer receives messages in a call to {@link #poll(Duration)}.
 * <p>
 * The {@link #commitSync() committed position} is the last offset that has been stored securely. Should the
 * process fail and restart, this is the offset that the consumer will recover to. The consumer can either automatically commit
 * offsets periodically; or it can choose to control this committed position manually by calling one of the commit APIs
 * (e.g. {@link #commitSync() commitSync} and {@link #commitAsync(OffsetCommitCallback) commitAsync}).
 * <p>
 * This distinction gives the consumer control over when a record is considered consumed. It is discussed in further
 * detail below.
 *
 * <h3><a name="consumergroups">Consumer Groups and Topic Subscriptions</a></h3>
 * <p>
 * Kafka uses the concept of <i>consumer groups</i> to allow a pool of processes to divide the work of consuming and
 * processing records. These processes can either be running on the same machine or they can be
 * distributed over many machines to provide scalability and fault tolerance for processing. All consumer instances
 * sharing the same {@code group.id} will be part of the same consumer group.
 * <p>
 * Each consumer in a group can dynamically set the list of topics it wants to subscribe to through one of the
 * {@link #subscribe(Collection, ConsumerRebalanceListener) subscribe} APIs. Kafka will deliver each message in the
 * subscribed topics to one process in each consumer group. This is achieved by balancing the partitions between all
 * members in the consumer group so that each partition is assigned to exactly one consumer in the group. So if there
 * is a topic with four partitions, and a consumer group with two processes, each process would consume from two partitions.
 * <p>
 * Membership in a consumer group is maintained dynamically: if a process fails, the partitions assigned to it will
 * be reassigned to other consumers in the same group. Similarly, if a new consumer joins the group, partitions will be moved
 * from existing consumers to the new one. This is known as <i>rebalancing</i> the group and is discussed in more
 * detail <a href="#failuredetection">below</a>. Group rebalancing is also used when new partitions are added
 * to one of the subscribed topics or when a new topic matching a {@link #subscribe(Pattern, ConsumerRebalanceListener) subscribed regex}
 * is created. The group will automatically detect the new partitions through periodic metadata refreshes and
 * assign them to members of the group.
 * <p>
 * Conceptually you can think of a consumer group as being a single logical subscriber that happens to be made up of
 * multiple processes. As a multi-subscriber system, Kafka naturally supports having any number of consumer groups for a
 * given topic without duplicating data (additional consumers are actually quite cheap).
 * <p>
 * This is a slight generalization of the functionality that is common in messaging systems. To get semantics similar to
 * a queue in a traditional messaging system all processes would be part of a single consumer group and hence record
 * delivery would be balanced over the group like with a queue. Unlike a traditional messaging system, though, you can
 * have multiple such groups. To get semantics similar to pub-sub in a traditional messaging system each process would
 * have its own consumer group, so each process would subscribe to all the records published to the topic.
 * <p>
 * In addition, when group reassignment happens automatically, consumers can be notified through a {@link ConsumerRebalanceListener},
 * which allows them to finish necessary application-level logic such as state cleanup, manual offset
 * commits, etc. See <a href="#rebalancecallback">Storing Offsets Outside Kafka</a> for more details.
 * <p>
 * It is also possible for the consumer to <a href="#manualassignment">manually assign</a> specific partitions
 * (similar to the older "simple" consumer) using {@link #assign(Collection)}. In this case, dynamic partition
 * assignment and consumer group coordination will be disabled.
 *
 * <h3><a name="failuredetection">Detecting Consumer Failures</a></h3>
 * <p>
 * After subscribing to a set of topics, the consumer will automatically join the group when {@link #poll(Duration)} is
 * invoked. The poll API is designed to ensure consumer liveness. As long as you continue to call poll, the consumer
 * will stay in the group and continue to receive messages from the partitions it was assigned. Underneath the covers,
 * the consumer sends periodic heartbeats to the server. If the consumer crashes or is unable to send heartbeats for
 * a duration of {@code session.timeout.ms}, then the consumer will be considered dead and its partitions will
 * be reassigned.
 * <p>
 * It is also possible that the consumer could encounter a "livelock" situation where it is continuing
 * to send heartbeats, but no progress is being made. To prevent the consumer from holding onto its partitions
 * indefinitely in this case, we provide a liveness detection mechanism using the {@code max.poll.interval.ms}
 * setting. Basically if you don't call poll at least as frequently as the configured max interval,
 * then the client will proactively leave the group so that another consumer can take over its partitions. When this happens,
 * you may see an offset commit failure (as indicated by a {@link CommitFailedException} thrown from a call to {@link #commitSync()}).
 * This is a safety mechanism which guarantees that only active members of the group are able to commit offsets.
 * So to stay in the group, you must continue to call poll.
 * <p>
 * The consumer provides two configuration settings to control the behavior of the poll loop:
 * <ol>
 *     <li><code>max.poll.interval.ms</code>: By increasing the interval between expected polls, you can give
 *     the consumer more time to handle a batch of records returned from {@link #poll(Duration)}. The drawback
 *     is that increasing this value may delay a group rebalance since the consumer will only join the rebalance
 *     inside the call to poll. You can use this setting to bound the time to finish a rebalance, but
 *     you risk slower progress if the consumer cannot actually call {@link #poll(Duration) poll} often enough.</li>
 *     <li><code>max.poll.records</code>: Use this setting to limit the total records returned from a single
 *     call to poll. This can make it easier to predict the maximum that must be handled within each poll
 *     interval. By tuning this value, you may be able to reduce the poll interval, which will reduce the
 *     impact of group rebalancing.</li>
 * </ol>
 * <p>
 * For use cases where message processing time varies unpredictably, neither of these options may be sufficient.
 * The recommended way to handle these cases is to move message processing to another thread, which allows
 * the consumer to continue calling {@link #poll(Duration) poll} while the processor is still working.
 * Some care must be taken to ensure that committed offsets do not get ahead of the actual position.
 * Typically, you must disable automatic commits and manually commit processed offsets for records only after the
 * thread has finished handling them (depending on the delivery semantics you need).
 * Note also that you will need to {@link #pause(Collection) pause} the partition so that no new records are received
 * from poll until after thread has finished handling those previously returned.
 *
 * <h3>Usage Examples</h3>
 * The consumer APIs offer flexibility to cover a variety of consumption use cases. Here are some examples to
 * demonstrate how to use them.
 *
 * <h4>Automatic Offset Committing</h4>
 * This example demonstrates a simple usage of Kafka's consumer api that relies on automatic offset committing.
 * <p>
 * <pre>
 *     Properties props = new Properties();
 *     props.setProperty(&quot;bootstrap.servers&quot;, &quot;localhost:9092&quot;);
 *     props.setProperty(&quot;group.id&quot;, &quot;test&quot;);
 *     props.setProperty(&quot;enable.auto.commit&quot;, &quot;true&quot;);
 *     props.setProperty(&quot;auto.commit.interval.ms&quot;, &quot;1000&quot;);
 *     props.setProperty(&quot;key.deserializer&quot;, &quot;org.apache.kafka.common.serialization.StringDeserializer&quot;);
 *     props.setProperty(&quot;value.deserializer&quot;, &quot;org.apache.kafka.common.serialization.StringDeserializer&quot;);
 *     KafkaConsumer&lt;String, String&gt; consumer = new KafkaConsumer&lt;&gt;(props);
 *     consumer.subscribe(Arrays.asList(&quot;foo&quot;, &quot;bar&quot;));
 *     while (true) {
 *         ConsumerRecords&lt;String, String&gt; records = consumer.poll(Duration.ofMillis(100));
 *         for (ConsumerRecord&lt;String, String&gt; record : records)
 *             System.out.printf(&quot;offset = %d, key = %s, value = %s%n&quot;, record.offset(), record.key(), record.value());
 *     }
 * </pre>
 * <p>
 * The connection to the cluster is bootstrapped by specifying a list of one or more brokers to contact using the
 * configuration {@code >bootstrap.servers}. This list is just used to discover the rest of the brokers in the
 * cluster and need not be an exhaustive list of servers in the cluster (though you may want to specify more than one in
 * case there are servers down when the client is connecting).
 * <p>
 * Setting {@code enable.auto.commit} means that offsets are committed automatically with a frequency controlled by
 * the config {@code auto.commit.interval.ms}.
 * <p>
 * In this example the consumer is subscribing to the topics <i>foo</i> and <i>bar</i> as part of a group of consumers
 * called <i>test</i> as configured with {@code group.id}.
 * <p>
 * The deserializer settings specify how to turn bytes into objects. For example, by specifying string deserializers, we
 * are saying that our record's key and value will just be simple strings.
 *
 * <h4>Manual Offset Control</h4>
 * <p>
 * Instead of relying on the consumer to periodically commit consumed offsets, users can also control when records
 * should be considered as consumed and hence commit their offsets. This is useful when the consumption of the messages
 * is coupled with some processing logic and hence a message should not be considered as consumed until it is completed processing.
 *
 * <p>
 * <pre>
 *     Properties props = new Properties();
 *     props.setProperty(&quot;bootstrap.servers&quot;, &quot;localhost:9092&quot;);
 *     props.setProperty(&quot;group.id&quot;, &quot;test&quot;);
 *     props.setProperty(&quot;enable.auto.commit&quot;, &quot;false&quot;);
 *     props.setProperty(&quot;key.deserializer&quot;, &quot;org.apache.kafka.common.serialization.StringDeserializer&quot;);
 *     props.setProperty(&quot;value.deserializer&quot;, &quot;org.apache.kafka.common.serialization.StringDeserializer&quot;);
 *     KafkaConsumer&lt;String, String&gt; consumer = new KafkaConsumer&lt;&gt;(props);
 *     consumer.subscribe(Arrays.asList(&quot;foo&quot;, &quot;bar&quot;));
 *     final int minBatchSize = 200;
 *     List&lt;ConsumerRecord&lt;String, String&gt;&gt; buffer = new ArrayList&lt;&gt;();
 *     while (true) {
 *         ConsumerRecords&lt;String, String&gt; records = consumer.poll(Duration.ofMillis(100));
 *         for (ConsumerRecord&lt;String, String&gt; record : records) {
 *             buffer.add(record);
 *         }
 *         if (buffer.size() &gt;= minBatchSize) {
 *             insertIntoDb(buffer);
 *             consumer.commitSync();
 *             buffer.clear();
 *         }
 *     }
 * </pre>
 * <p>
 * In this example we will consume a batch of records and batch them up in memory. When we have enough records
 * batched, we will insert them into a database. If we allowed offsets to auto commit as in the previous example, records
 * would be considered consumed after they were returned to the user in {@link #poll(Duration) poll}. It would then be
 * possible
 * for our process to fail after batching the records, but before they had been inserted into the database.
 * <p>
 * To avoid this, we will manually commit the offsets only after the corresponding records have been inserted into the
 * database. This gives us exact control of when a record is considered consumed. This raises the opposite possibility:
 * the process could fail in the interval after the insert into the database but before the commit (even though this
 * would likely just be a few milliseconds, it is a possibility). In this case the process that took over consumption
 * would consume from last committed offset and would repeat the insert of the last batch of data. Used in this way
 * Kafka provides what is often called "at-least-once" delivery guarantees, as each record will likely be delivered one
 * time but in failure cases could be duplicated.
 * <p>
 * <b>Note: Using automatic offset commits can also give you "at-least-once" delivery, but the requirement is that
 * you must consume all data returned from each call to {@link #poll(Duration)} before any subsequent calls, or before
 * {@link #close() closing} the consumer. If you fail to do either of these, it is possible for the committed offset
 * to get ahead of the consumed position, which results in missing records. The advantage of using manual offset
 * control is that you have direct control over when a record is considered "consumed."</b>
 * <p>
 * The above example uses {@link #commitSync() commitSync} to mark all received records as committed. In some cases
 * you may wish to have even finer control over which records have been committed by specifying an offset explicitly.
 * In the example below we commit offset after we finish handling the records in each partition.
 * <p>
 * <pre>
 *     try {
 *         while(running) {
 *             ConsumerRecords&lt;String, String&gt; records = consumer.poll(Duration.ofMillis(Long.MAX_VALUE));
 *             for (TopicPartition partition : records.partitions()) {
 *                 List&lt;ConsumerRecord&lt;String, String&gt;&gt; partitionRecords = records.records(partition);
 *                 for (ConsumerRecord&lt;String, String&gt; record : partitionRecords) {
 *                     System.out.println(record.offset() + &quot;: &quot; + record.value());
 *                 }
 *                 long lastOffset = partitionRecords.get(partitionRecords.size() - 1).offset();
 *                 consumer.commitSync(Collections.singletonMap(partition, new OffsetAndMetadata(lastOffset + 1)));
 *             }
 *         }
 *     } finally {
 *       consumer.close();
 *     }
 * </pre>
 *
 * <b>Note: The committed offset should always be the offset of the next message that your application will read.</b>
 * Thus, when calling {@link #commitSync(Map) commitSync(offsets)} you should add one to the offset of the last message processed.
 *
 * <h4><a name="manualassignment">Manual Partition Assignment</a></h4>
 * <p>
 * In the previous examples, we subscribed to the topics we were interested in and let Kafka dynamically assign a
 * fair share of the partitions for those topics based on the active consumers in the group. However, in
 * some cases you may need finer control over the specific partitions that are assigned. For example:
 * <p>
 * <ul>
 * <li>If the process is maintaining some kind of local state associated with that partition (like a
 * local on-disk key-value store), then it should only get records for the partition it is maintaining on disk.
 * <li>If the process itself is highly available and will be restarted if it fails (perhaps using a
 * cluster management framework like YARN, Mesos, or AWS facilities, or as part of a stream processing framework). In
 * this case there is no need for Kafka to detect the failure and reassign the partition since the consuming process
 * will be restarted on another machine.
 * </ul>
 * <p>
 * To use this mode, instead of subscribing to the topic using {@link #subscribe(Collection) subscribe}, you just call
 * {@link #assign(Collection)} with the full list of partitions that you want to consume.
 *
 * <pre>
 *     String topic = &quot;foo&quot;;
 *     TopicPartition partition0 = new TopicPartition(topic, 0);
 *     TopicPartition partition1 = new TopicPartition(topic, 1);
 *     consumer.assign(Arrays.asList(partition0, partition1));
 * </pre>
 * <p>
 * Once assigned, you can call {@link #poll(Duration) poll} in a loop, just as in the preceding examples to consume
 * records. The group that the consumer specifies is still used for committing offsets, but now the set of partitions
 * will only change with another call to {@link #assign(Collection) assign}. Manual partition assignment does
 * not use group coordination, so consumer failures will not cause assigned partitions to be rebalanced. Each consumer
 * acts independently even if it shares a groupId with another consumer. To avoid offset commit conflicts, you should
 * usually ensure that the groupId is unique for each consumer instance.
 * <p>
 * Note that it isn't possible to mix manual partition assignment (i.e. using {@link #assign(Collection) assign})
 * with dynamic partition assignment through topic subscription (i.e. using {@link #subscribe(Collection) subscribe}).
 *
 * <h4><a name="rebalancecallback">Storing Offsets Outside Kafka</h4>
 * <p>
 * The consumer application need not use Kafka's built-in offset storage, it can store offsets in a store of its own
 * choosing. The primary use case for this is allowing the application to store both the offset and the results of the
 * consumption in the same system in a way that both the results and offsets are stored atomically. This is not always
 * possible, but when it is it will make the consumption fully atomic and give "exactly once" semantics that are
 * stronger than the default "at-least once" semantics you get with Kafka's offset commit functionality.
 * <p>
 * Here are a couple of examples of this type of usage:
 * <ul>
 * <li>If the results of the consumption are being stored in a relational database, storing the offset in the database
 * as well can allow committing both the results and offset in a single transaction. Thus either the transaction will
 * succeed and the offset will be updated based on what was consumed or the result will not be stored and the offset
 * won't be updated.
 * <li>If the results are being stored in a local store it may be possible to store the offset there as well. For
 * example a search index could be built by subscribing to a particular partition and storing both the offset and the
 * indexed data together. If this is done in a way that is atomic, it is often possible to have it be the case that even
 * if a crash occurs that causes unsync'd data to be lost, whatever is left has the corresponding offset stored as well.
 * This means that in this case the indexing process that comes back having lost recent updates just resumes indexing
 * from what it has ensuring that no updates are lost.
 * </ul>
 * <p>
 * Each record comes with its own offset, so to manage your own offset you just need to do the following:
 *
 * <ul>
 * <li>Configure <code>enable.auto.commit=false</code>
 * <li>Use the offset provided with each {@link ConsumerRecord} to save your position.
 * <li>On restart restore the position of the consumer using {@link #seek(TopicPartition, long)}.
 * </ul>
 *
 * <p>
 * This type of usage is simplest when the partition assignment is also done manually (this would be likely in the
 * search index use case described above). If the partition assignment is done automatically special care is
 * needed to handle the case where partition assignments change. This can be done by providing a
 * {@link ConsumerRebalanceListener} instance in the call to {@link #subscribe(Collection, ConsumerRebalanceListener)}
 * and {@link #subscribe(Pattern, ConsumerRebalanceListener)}.
 * For example, when partitions are taken from a consumer the consumer will want to commit its offset for those partitions by
 * implementing {@link ConsumerRebalanceListener#onPartitionsRevoked(Collection)}. When partitions are assigned to a
 * consumer, the consumer will want to look up the offset for those new partitions and correctly initialize the consumer
 * to that position by implementing {@link ConsumerRebalanceListener#onPartitionsAssigned(Collection)}.
 * <p>
 * Another common use for {@link ConsumerRebalanceListener} is to flush any caches the application maintains for
 * partitions that are moved elsewhere.
 *
 * <h4>Controlling The Consumer's Position</h4>
 * <p>
 * In most use cases the consumer will simply consume records from beginning to end, periodically committing its
 * position (either automatically or manually). However Kafka allows the consumer to manually control its position,
 * moving forward or backwards in a partition at will. This means a consumer can re-consume older records, or skip to
 * the most recent records without actually consuming the intermediate records.
 * <p>
 * There are several instances where manually controlling the consumer's position can be useful.
 * <p>
 * One case is for time-sensitive record processing it may make sense for a consumer that falls far enough behind to not
 * attempt to catch up processing all records, but rather just skip to the most recent records.
 * <p>
 * Another use case is for a system that maintains local state as described in the previous section. In such a system
 * the consumer will want to initialize its position on start-up to whatever is contained in the local store. Likewise
 * if the local state is destroyed (say because the disk is lost) the state may be recreated on a new machine by
 * re-consuming all the data and recreating the state (assuming that Kafka is retaining sufficient history).
 * <p>
 * Kafka allows specifying the position using {@link #seek(TopicPartition, long)} to specify the new position. Special
 * methods for seeking to the earliest and latest offset the server maintains are also available (
 * {@link #seekToBeginning(Collection)} and {@link #seekToEnd(Collection)} respectively).
 *
 * <h4>Consumption Flow Control</h4>
 * <p>
 * If a consumer is assigned multiple partitions to fetch data from, it will try to consume from all of them at the same time,
 * effectively giving these partitions the same priority for consumption. However in some cases consumers may want to
 * first focus on fetching from some subset of the assigned partitions at full speed, and only start fetching other partitions
 * when these partitions have few or no data to consume.
 *
 * <p>
 * One of such cases is stream processing, where processor fetches from two topics and performs the join on these two streams.
 * When one of the topics is long lagging behind the other, the processor would like to pause fetching from the ahead topic
 * in order to get the lagging stream to catch up. Another example is bootstraping upon consumer starting up where there are
 * a lot of history data to catch up, the applications usually want to get the latest data on some of the topics before consider
 * fetching other topics.
 *
 * <p>
 * Kafka supports dynamic controlling of consumption flows by using {@link #pause(Collection)} and {@link #resume(Collection)}
 * to pause the consumption on the specified assigned partitions and resume the consumption
 * on the specified paused partitions respectively in the future {@link #poll(Duration)} calls.
 *
 * <h3>Reading Transactional Messages</h3>
 *
 * <p>
 * Transactions were introduced in Kafka 0.11.0 wherein applications can write to multiple topics and partitions atomically.
 * In order for this to work, consumers reading from these partitions should be configured to only read committed data.
 * This can be achieved by setting the {@code isolation.level=read_committed} in the consumer's configuration.
 *
 * <p>
 * In <code>read_committed</code> mode, the consumer will read only those transactional messages which have been
 * successfully committed. It will continue to read non-transactional messages as before. There is no client-side
 * buffering in <code>read_committed</code> mode. Instead, the end offset of a partition for a <code>read_committed</code>
 * consumer would be the offset of the first message in the partition belonging to an open transaction. This offset
 * is known as the 'Last Stable Offset'(LSO).</p>
 *
 * <p>
 * A {@code read_committed} consumer will only read up to the LSO and filter out any transactional
 * messages which have been aborted. The LSO also affects the behavior of {@link #seekToEnd(Collection)} and
 * {@link #endOffsets(Collection)} for {@code read_committed} consumers, details of which are in each method's documentation.
 * Finally, the fetch lag metrics are also adjusted to be relative to the LSO for {@code read_committed} consumers.
 *
 * <p>
 * Partitions with transactional messages will include commit or abort markers which indicate the result of a transaction.
 * There markers are not returned to applications, yet have an offset in the log. As a result, applications reading from
 * topics with transactional messages will see gaps in the consumed offsets. These missing messages would be the transaction
 * markers, and they are filtered out for consumers in both isolation levels. Additionally, applications using
 * {@code read_committed} consumers may also see gaps due to aborted transactions, since those messages would not
 * be returned by the consumer and yet would have valid offsets.
 *
 * <h3><a name="multithreaded">Multi-threaded Processing</a></h3>
 * <p>
 * The Kafka consumer is NOT thread-safe. All network I/O happens in the thread of the application
 * making the call. It is the responsibility of the user to ensure that multi-threaded access
 * is properly synchronized. Un-synchronized access will result in {@link ConcurrentModificationException}.
 *
 * <p>
 * The only exception to this rule is {@link #wakeup()}, which can safely be used from an external thread to
 * interrupt an active operation. In this case, a {@link org.apache.kafka.common.errors.WakeupException} will be
 * thrown from the thread blocking on the operation. This can be used to shutdown the consumer from another thread.
 * The following snippet shows the typical pattern:
 *
 * <pre>
 * public class KafkaConsumerRunner implements Runnable {
 *     private final AtomicBoolean closed = new AtomicBoolean(false);
 *     private final KafkaConsumer consumer;
 *
 *     public KafkaConsumerRunner(KafkaConsumer consumer) {
 *       this.consumer = consumer;
 *     }
 *
 *     {@literal}@Override
 *     public void run() {
 *         try {
 *             consumer.subscribe(Arrays.asList("topic"));
 *             while (!closed.get()) {
 *                 ConsumerRecords records = consumer.poll(Duration.ofMillis(10000));
 *                 // Handle new records
 *             }
 *         } catch (WakeupException e) {
 *             // Ignore exception if closing
 *             if (!closed.get()) throw e;
 *         } finally {
 *             consumer.close();
 *         }
 *     }
 *
 *     // Shutdown hook which can be called from a separate thread
 *     public void shutdown() {
 *         closed.set(true);
 *         consumer.wakeup();
 *     }
 * }
 * </pre>
 * <p>
 * Then in a separate thread, the consumer can be shutdown by setting the closed flag and waking up the consumer.
 *
 * <p>
 * <pre>
 *     closed.set(true);
 *     consumer.wakeup();
 * </pre>
 *
 * <p>
 * Note that while it is possible to use thread interrupts instead of {@link #wakeup()} to abort a blocking operation
 * (in which case, {@link InterruptException} will be raised), we discourage their use since they may cause a clean
 * shutdown of the consumer to be aborted. Interrupts are mainly supported for those cases where using {@link #wakeup()}
 * is impossible, e.g. when a consumer thread is managed by code that is unaware of the Kafka client.
 *
 * <p>
 * We have intentionally avoided implementing a particular threading model for processing. This leaves several
 * options for implementing multi-threaded processing of records.
 *
 * <h4>1. One Consumer Per Thread</h4>
 * <p>
 * A simple option is to give each thread its own consumer instance. Here are the pros and cons of this approach:
 * <ul>
 * <li><b>PRO</b>: It is the easiest to implement
 * <li><b>PRO</b>: It is often the fastest as no inter-thread co-ordination is needed
 * <li><b>PRO</b>: It makes in-order processing on a per-partition basis very easy to implement (each thread just
 * processes messages in the order it receives them).
 * <li><b>CON</b>: More consumers means more TCP connections to the cluster (one per thread). In general Kafka handles
 * connections very efficiently so this is generally a small cost.
 * <li><b>CON</b>: Multiple consumers means more requests being sent to the server and slightly less batching of data
 * which can cause some drop in I/O throughput.
 * <li><b>CON</b>: The number of total threads across all processes will be limited by the total number of partitions.
 * </ul>
 *
 * <h4>2. Decouple Consumption and Processing</h4>
 * <p>
 * Another alternative is to have one or more consumer threads that do all data consumption and hands off
 * {@link ConsumerRecords} instances to a blocking queue consumed by a pool of processor threads that actually handle
 * the record processing.
 * <p>
 * This option likewise has pros and cons:
 * <ul>
 * <li><b>PRO</b>: This option allows independently scaling the number of consumers and processors. This makes it
 * possible to have a single consumer that feeds many processor threads, avoiding any limitation on partitions.
 * <li><b>CON</b>: Guaranteeing order across the processors requires particular care as the threads will execute
 * independently an earlier chunk of data may actually be processed after a later chunk of data just due to the luck of
 * thread execution timing. For processing that has no ordering requirements this is not a problem.
 * <li><b>CON</b>: Manually committing the position becomes harder as it requires that all threads co-ordinate to ensure
 * that processing is complete for that partition.
 * </ul>
 * <p>
 * There are many possible variations on this approach. For example each processor thread can have its own queue, and
 * the consumer threads can hash into these queues using the TopicPartition to ensure in-order consumption and simplify
 * commit.
 */
public class KafkaConsumer<K, V> implements Consumer<K, V> {

    private static final String CLIENT_ID_METRIC_TAG = "client-id";
    private static final long NO_CURRENT_THREAD = -1L;
    private static final String JMX_PREFIX = "kafka.consumer";
    static final long DEFAULT_CLOSE_TIMEOUT_MS = 30 * 1000;

    // Visible for testing
    final Metrics metrics;
    final KafkaConsumerMetrics kafkaConsumerMetrics;

    private Logger log;
    private final String clientId;
    private final Optional<String> groupId;
    private final ConsumerCoordinator coordinator;
    private final Deserializer<K> keyDeserializer;
    private final Deserializer<V> valueDeserializer;
    private final Fetcher<K, V> fetcher;
    private final ConsumerInterceptors<K, V> interceptors;
    private final IsolationLevel isolationLevel;

    private final Time time;
    private final ConsumerNetworkClient client;
    private final SubscriptionState subscriptions;
    private final ConsumerMetadata metadata;
    private final long retryBackoffMs;
    private final long requestTimeoutMs;
    private final int defaultApiTimeoutMs;
    private volatile boolean closed = false;
    private List<ConsumerPartitionAssignor> assignors;

    // currentThread holds the threadId of the current thread accessing KafkaConsumer
    // and is used to prevent multi-threaded access
    private final AtomicLong currentThread = new AtomicLong(NO_CURRENT_THREAD);
    // refcount is used to allow reentrant access by the thread who has acquired currentThread
    private final AtomicInteger refcount = new AtomicInteger(0);

    // to keep from repeatedly scanning subscriptions in poll(), cache the result during metadata updates
    private boolean cachedSubscriptionHashAllFetchPositions;

    /**
     * A consumer is instantiated by providing a set of key-value pairs as configuration. Valid configuration strings
     * are documented <a href="http://kafka.apache.org/documentation.html#consumerconfigs" >here</a>. Values can be
     * either strings or objects of the appropriate type (for example a numeric configuration would accept either the
     * string "42" or the integer 42).
     * <p>
     * Valid configuration strings are documented at {@link ConsumerConfig}.
     * <p>
     * Note: after creating a {@code KafkaConsumer} you must always {@link #close()} it to avoid resource leaks.
     *
     * @param configs The consumer configs
     */
    public KafkaConsumer(Map<String, Object> configs) {
        this(configs, null, null);
    }

    /**
     * A consumer is instantiated by providing a {@link java.util.Properties} object as configuration.
     * <p>
     * Valid configuration strings are documented at {@link ConsumerConfig}.
     * <p>
     * Note: after creating a {@code KafkaConsumer} you must always {@link #close()} it to avoid resource leaks.
     *
     * @param properties The consumer configuration properties
     */
    public KafkaConsumer(Properties properties) {
        this(properties, null, null);
    }

    /**
     * A consumer is instantiated by providing a {@link java.util.Properties} object as configuration, and a
     * key and a value {@link Deserializer}.
     * <p>
     * Valid configuration strings are documented at {@link ConsumerConfig}.
     * <p>
     * Note: after creating a {@code KafkaConsumer} you must always {@link #close()} it to avoid resource leaks.
     *
     * @param properties        The consumer configuration properties
     * @param keyDeserializer   The deserializer for key that implements {@link Deserializer}. The configure() method
     *                          won't be called in the consumer when the deserializer is passed in directly.
     * @param valueDeserializer The deserializer for value that implements {@link Deserializer}. The configure() method
     *                          won't be called in the consumer when the deserializer is passed in directly.
     */
    public KafkaConsumer(Properties properties,
                         Deserializer<K> keyDeserializer,
                         Deserializer<V> valueDeserializer) {
        this(Utils.propsToMap(properties), keyDeserializer, valueDeserializer);
    }

    /**
     * A consumer is instantiated by providing a set of key-value pairs as configuration, and a key and a value {@link Deserializer}.
     * <p>
     * Valid configuration strings are documented at {@link ConsumerConfig}.
     * <p>
     * Note: after creating a {@code KafkaConsumer} you must always {@link #close()} it to avoid resource leaks.
     *
     * @param configs           The consumer configs
     * @param keyDeserializer   The deserializer for key that implements {@link Deserializer}. The configure() method
     *                          won't be called in the consumer when the deserializer is passed in directly.
     * @param valueDeserializer The deserializer for value that implements {@link Deserializer}. The configure() method
     *                          won't be called in the consumer when the deserializer is passed in directly.
     */
    @SuppressWarnings("unchecked")
    public KafkaConsumer(Map<String, Object> configs,
                         Deserializer<K> keyDeserializer,
                         Deserializer<V> valueDeserializer) {
        ConsumerConfig config = new ConsumerConfig(ConsumerConfig.appendDeserializerToConfig(configs, keyDeserializer, valueDeserializer));
        try {
            GroupRebalanceConfig groupRebalanceConfig = new GroupRebalanceConfig(config,
                    GroupRebalanceConfig.ProtocolType.CONSUMER);

            this.groupId = Optional.ofNullable(groupRebalanceConfig.groupId);   // 获取设置的groupId
            this.clientId = config.getString(CommonClientConfigs.CLIENT_ID_CONFIG); // 获取设置的clientId

            LogContext logContext;

            // If group.instance.id is set, we will append it to the log context.
            if (groupRebalanceConfig.groupInstanceId.isPresent()) {
                logContext = new LogContext("[Consumer instanceId=" + groupRebalanceConfig.groupInstanceId.get() +
                        ", clientId=" + clientId + ", groupId=" + groupId.orElse("null") + "] ");
            } else {
                logContext = new LogContext("[Consumer clientId=" + clientId + ", groupId=" + groupId.orElse("null") + "] ");
            }

            this.log = logContext.logger(getClass());
            boolean enableAutoCommit = config.maybeOverrideEnableAutoCommit();
            groupId.ifPresent(groupIdStr -> {
                if (groupIdStr.isEmpty()) {
                    log.warn("Support for using the empty group id by consumers is deprecated and will be removed in the next major release.");
                }
            });

            log.debug("Initializing the Kafka consumer");
            this.requestTimeoutMs = config.getInt(ConsumerConfig.REQUEST_TIMEOUT_MS_CONFIG);
            this.defaultApiTimeoutMs = config.getInt(ConsumerConfig.DEFAULT_API_TIMEOUT_MS_CONFIG);
            this.time = Time.SYSTEM;
            this.metrics = buildMetrics(config, time, clientId);
			// 重试的时间间隔
            this.retryBackoffMs = config.getLong(ConsumerConfig.RETRY_BACKOFF_MS_CONFIG);

            // load interceptors and make sure they get clientId
            Map<String, Object> userProvidedConfigs = config.originals();   // 获取设置的参数
            userProvidedConfigs.put(ConsumerConfig.CLIENT_ID_CONFIG, clientId);
            // 设置拦截器
            List<ConsumerInterceptor<K, V>> interceptorList = (List) (new ConsumerConfig(userProvidedConfigs, false)).getConfiguredInstances(ConsumerConfig.INTERCEPTOR_CLASSES_CONFIG,
                    ConsumerInterceptor.class);
            this.interceptors = new ConsumerInterceptors<>(interceptorList);
            if (keyDeserializer == null) {  // key的反序列化
                this.keyDeserializer = config.getConfiguredInstance(ConsumerConfig.KEY_DESERIALIZER_CLASS_CONFIG, Deserializer.class);
                this.keyDeserializer.configure(config.originals(Collections.singletonMap(ConsumerConfig.CLIENT_ID_CONFIG, clientId)), true);
            } else {
                config.ignore(ConsumerConfig.KEY_DESERIALIZER_CLASS_CONFIG);
                this.keyDeserializer = keyDeserializer;
            }
            if (valueDeserializer == null) {    // value的反序列化
                this.valueDeserializer = config.getConfiguredInstance(ConsumerConfig.VALUE_DESERIALIZER_CLASS_CONFIG, Deserializer.class);
                this.valueDeserializer.configure(config.originals(Collections.singletonMap(ConsumerConfig.CLIENT_ID_CONFIG, clientId)), false);
            } else {
                config.ignore(ConsumerConfig.VALUE_DESERIALIZER_CLASS_CONFIG);
                this.valueDeserializer = valueDeserializer;
            }
			// offset重置策略
            OffsetResetStrategy offsetResetStrategy = OffsetResetStrategy.valueOf(config.getString(ConsumerConfig.AUTO_OFFSET_RESET_CONFIG).toUpperCase(Locale.ROOT));
            // 创建订阅对象 封装订阅信息
            this.subscriptions = new SubscriptionState(logContext, offsetResetStrategy);
            ClusterResourceListeners clusterResourceListeners = configureClusterResourceListeners(keyDeserializer,
                    valueDeserializer, metrics.reporters(), interceptorList);
			// 元数据管理
            this.metadata = new ConsumerMetadata(retryBackoffMs,
                    config.getLong(ConsumerConfig.METADATA_MAX_AGE_CONFIG),
                    !config.getBoolean(ConsumerConfig.EXCLUDE_INTERNAL_TOPICS_CONFIG),
                    config.getBoolean(ConsumerConfig.ALLOW_AUTO_CREATE_TOPICS_CONFIG),
                    subscriptions, logContext, clusterResourceListeners);
            List<InetSocketAddress> addresses = ClientUtils.parseAndValidateAddresses(
                    config.getList(ConsumerConfig.BOOTSTRAP_SERVERS_CONFIG), config.getString(ConsumerConfig.CLIENT_DNS_LOOKUP_CONFIG));
            this.metadata.bootstrap(addresses);
            String metricGrpPrefix = "consumer";

            FetcherMetricsRegistry metricsRegistry = new FetcherMetricsRegistry(Collections.singleton(CLIENT_ID_METRIC_TAG), metricGrpPrefix);
            // channel构建
            ChannelBuilder channelBuilder = ClientUtils.createChannelBuilder(config, time, logContext);
            // 隔离级别
            this.isolationLevel = IsolationLevel.valueOf(
                    config.getString(ConsumerConfig.ISOLATION_LEVEL_CONFIG).toUpperCase(Locale.ROOT));
            Sensor throttleTimeSensor = Fetcher.throttleTimeSensor(metrics, metricsRegistry);
            int heartbeatIntervalMs = config.getInt(ConsumerConfig.HEARTBEAT_INTERVAL_MS_CONFIG);

            ApiVersions apiVersions = new ApiVersions();
            // 网络客户端 处理网络请求
            NetworkClient netClient = new NetworkClient(
                    new Selector(config.getLong(ConsumerConfig.CONNECTIONS_MAX_IDLE_MS_CONFIG), metrics, time, metricGrpPrefix, channelBuilder, logContext),
                    this.metadata,
                    clientId,
                    100, // a fixed large enough value will suffice for max in-flight requests
                    config.getLong(ConsumerConfig.RECONNECT_BACKOFF_MS_CONFIG),
                    config.getLong(ConsumerConfig.RECONNECT_BACKOFF_MAX_MS_CONFIG),
                    config.getInt(ConsumerConfig.SEND_BUFFER_CONFIG),
                    config.getInt(ConsumerConfig.RECEIVE_BUFFER_CONFIG),
                    config.getInt(ConsumerConfig.REQUEST_TIMEOUT_MS_CONFIG),
                    config.getLong(ConsumerConfig.SOCKET_CONNECTION_SETUP_TIMEOUT_MS_CONFIG),
                    config.getLong(ConsumerConfig.SOCKET_CONNECTION_SETUP_TIMEOUT_MAX_MS_CONFIG),
                    time,
                    true,
                    apiVersions,
                    throttleTimeSensor,
                    logContext);
            // 消费者网络客户端
            this.client = new ConsumerNetworkClient(
                    logContext,
                    netClient,
                    metadata,
                    time,
                    retryBackoffMs,
                    config.getInt(ConsumerConfig.REQUEST_TIMEOUT_MS_CONFIG),
                    heartbeatIntervalMs); //Will avoid blocking an extended period of time to prevent heartbeat thread starvation
<<<<<<< HEAD
            // 消费组和Topic分区分配器
            this.assignors = getAssignorInstances(config.getList(ConsumerConfig.PARTITION_ASSIGNMENT_STRATEGY_CONFIG), config.originals());
=======

            this.assignors = ConsumerPartitionAssignor.getAssignorInstances(
                    config.getList(ConsumerConfig.PARTITION_ASSIGNMENT_STRATEGY_CONFIG),
                    config.originals(Collections.singletonMap(ConsumerConfig.CLIENT_ID_CONFIG, clientId))
            );
>>>>>>> df185aab

            // no coordinator will be constructed for the default (null) group id
            // 重分配协调器
            this.coordinator = !groupId.isPresent() ? null :
                    new ConsumerCoordinator(groupRebalanceConfig,
                            logContext,
                            this.client,
                            assignors,
                            this.metadata,
                            this.subscriptions,
                            metrics,
                            metricGrpPrefix,
                            this.time,
                            enableAutoCommit,
                            config.getInt(ConsumerConfig.AUTO_COMMIT_INTERVAL_MS_CONFIG),
                            this.interceptors,
                            config.getBoolean(ConsumerConfig.THROW_ON_FETCH_STABLE_OFFSET_UNSUPPORTED));
            // 通过网络获取消息对象
            this.fetcher = new Fetcher<>(
                    logContext,
                    this.client,
                    config.getInt(ConsumerConfig.FETCH_MIN_BYTES_CONFIG),
                    config.getInt(ConsumerConfig.FETCH_MAX_BYTES_CONFIG),
                    config.getInt(ConsumerConfig.FETCH_MAX_WAIT_MS_CONFIG),
                    config.getInt(ConsumerConfig.MAX_PARTITION_FETCH_BYTES_CONFIG),
                    config.getInt(ConsumerConfig.MAX_POLL_RECORDS_CONFIG),
                    config.getBoolean(ConsumerConfig.CHECK_CRCS_CONFIG),
                    config.getString(ConsumerConfig.CLIENT_RACK_CONFIG),
                    this.keyDeserializer,
                    this.valueDeserializer,
                    this.metadata,
                    this.subscriptions,
                    metrics,
                    metricsRegistry,
                    this.time,
                    this.retryBackoffMs,
                    this.requestTimeoutMs,
                    isolationLevel,
                    apiVersions);

            this.kafkaConsumerMetrics = new KafkaConsumerMetrics(metrics, metricGrpPrefix);

            config.logUnused();
            AppInfoParser.registerAppInfo(JMX_PREFIX, clientId, metrics, time.milliseconds());
            log.debug("Kafka consumer initialized");
        } catch (Throwable t) {
            // call close methods if internal objects are already constructed; this is to prevent resource leak. see KAFKA-2121
            // we do not need to call `close` at all when `log` is null, which means no internal objects were initialized.
            if (this.log != null) {
                close(0, true);
            }
            // now propagate the exception
            throw new KafkaException("Failed to construct kafka consumer", t);
        }
    }

    // visible for testing
    KafkaConsumer(LogContext logContext,
                  String clientId,
                  ConsumerCoordinator coordinator,
                  Deserializer<K> keyDeserializer,
                  Deserializer<V> valueDeserializer,
                  Fetcher<K, V> fetcher,
                  ConsumerInterceptors<K, V> interceptors,
                  Time time,
                  ConsumerNetworkClient client,
                  Metrics metrics,
                  SubscriptionState subscriptions,
                  ConsumerMetadata metadata,
                  long retryBackoffMs,
                  long requestTimeoutMs,
                  int defaultApiTimeoutMs,
                  List<ConsumerPartitionAssignor> assignors,
                  String groupId) {
        this.log = logContext.logger(getClass());
        this.clientId = clientId;
        this.coordinator = coordinator;
        this.keyDeserializer = keyDeserializer;
        this.valueDeserializer = valueDeserializer;
        this.fetcher = fetcher;
        this.isolationLevel = IsolationLevel.READ_UNCOMMITTED;
        this.interceptors = Objects.requireNonNull(interceptors);
        this.time = time;
        this.client = client;
        this.metrics = metrics;
        this.subscriptions = subscriptions;
        this.metadata = metadata;
        this.retryBackoffMs = retryBackoffMs;
        this.requestTimeoutMs = requestTimeoutMs;
        this.defaultApiTimeoutMs = defaultApiTimeoutMs;
        this.assignors = assignors;
        this.groupId = Optional.ofNullable(groupId);
        this.kafkaConsumerMetrics = new KafkaConsumerMetrics(metrics, "consumer");
    }

    private static Metrics buildMetrics(ConsumerConfig config, Time time, String clientId) {
        Map<String, String> metricsTags = Collections.singletonMap(CLIENT_ID_METRIC_TAG, clientId);
        MetricConfig metricConfig = new MetricConfig().samples(config.getInt(ConsumerConfig.METRICS_NUM_SAMPLES_CONFIG))
                .timeWindow(config.getLong(ConsumerConfig.METRICS_SAMPLE_WINDOW_MS_CONFIG), TimeUnit.MILLISECONDS)
                .recordLevel(Sensor.RecordingLevel.forName(config.getString(ConsumerConfig.METRICS_RECORDING_LEVEL_CONFIG)))
                .tags(metricsTags);
        List<MetricsReporter> reporters = config.getConfiguredInstances(ConsumerConfig.METRIC_REPORTER_CLASSES_CONFIG,
                MetricsReporter.class, Collections.singletonMap(ConsumerConfig.CLIENT_ID_CONFIG, clientId));
        JmxReporter jmxReporter = new JmxReporter();
        jmxReporter.configure(config.originals());
        reporters.add(jmxReporter);
        MetricsContext metricsContext = new KafkaMetricsContext(JMX_PREFIX,
                config.originalsWithPrefix(CommonClientConfigs.METRICS_CONTEXT_PREFIX));
        return new Metrics(metricConfig, reporters, time, metricsContext);
    }

    /**
     * Get the set of partitions currently assigned to this consumer. If subscription happened by directly assigning
     * partitions using {@link #assign(Collection)} then this will simply return the same partitions that
     * were assigned. If topic subscription was used, then this will give the set of topic partitions currently assigned
     * to the consumer (which may be none if the assignment hasn't happened yet, or the partitions are in the
     * process of getting reassigned).
     *
     * @return The set of partitions currently assigned to this consumer
     */
    public Set<TopicPartition> assignment() {
        acquireAndEnsureOpen();
        try {
            return Collections.unmodifiableSet(this.subscriptions.assignedPartitions());
        } finally {
            release();
        }
    }

    /**
     * Get the current subscription. Will return the same topics used in the most recent call to
     * {@link #subscribe(Collection, ConsumerRebalanceListener)}, or an empty set if no such call has been made.
     *
     * @return The set of topics currently subscribed to
     */
    public Set<String> subscription() {
        acquireAndEnsureOpen();
        try {
            return Collections.unmodifiableSet(new HashSet<>(this.subscriptions.subscription()));
        } finally {
            release();
        }
    }

    /**
     * Subscribe to the given list of topics to get dynamically
     * assigned partitions. <b>Topic subscriptions are not incremental. This list will replace the current
     * assignment (if there is one).</b> Note that it is not possible to combine topic subscription with group management
     * with manual partition assignment through {@link #assign(Collection)}.
     * <p>
     * If the given list of topics is empty, it is treated the same as {@link #unsubscribe()}.
     *
     * <p>
     * As part of group management, the consumer will keep track of the list of consumers that belong to a particular
     * group and will trigger a rebalance operation if any one of the following events are triggered:
     * <ul>
     * <li>Number of partitions change for any of the subscribed topics
     * <li>A subscribed topic is created or deleted
     * <li>An existing member of the consumer group is shutdown or fails
     * <li>A new member is added to the consumer group
     * </ul>
     * <p>
     * When any of these events are triggered, the provided listener will be invoked first to indicate that
     * the consumer's assignment has been revoked, and then again when the new assignment has been received.
     * Note that rebalances will only occur during an active call to {@link #poll(Duration)}, so callbacks will
     * also only be invoked during that time.
     * <p>
     * The provided listener will immediately override any listener set in a previous call to subscribe.
     * It is guaranteed, however, that the partitions revoked/assigned through this interface are from topics
     * subscribed in this call. See {@link ConsumerRebalanceListener} for more details.
     *
     * @param topics   The list of topics to subscribe to
     * @param listener Non-null listener instance to get notifications on partition assignment/revocation for the
     *                 subscribed topics
     * @throws IllegalArgumentException If topics is null or contains null or empty elements, or if listener is null
     * @throws IllegalStateException    If {@code subscribe()} is called previously with pattern, or assign is called
     *                                  previously (without a subsequent call to {@link #unsubscribe()}), or if not
     *                                  configured at-least one partition assignment strategy
     */
    @Override
    public void subscribe(Collection<String> topics, ConsumerRebalanceListener listener) {
        acquireAndEnsureOpen();
        try {
            maybeThrowInvalidGroupIdException();
            if (topics == null) {
                throw new IllegalArgumentException("Topic collection to subscribe to cannot be null");
            }
            if (topics.isEmpty()) {
                // treat subscribing to empty topic list as the same as unsubscribing
                this.unsubscribe();
            } else {
                for (String topic : topics) {
                    if (Utils.isBlank(topic)) {
                    	throw new IllegalArgumentException("Topic collection to subscribe to cannot contain null or empty topic");
					}
                }

                throwIfNoAssignorsConfigured();
                fetcher.clearBufferedDataForUnassignedTopics(topics);
                log.info("Subscribed to topic(s): {}", Utils.join(topics, ", "));
                if (this.subscriptions.subscribe(new HashSet<>(topics), listener)) {
                    metadata.requestUpdateForNewTopics();
                }
            }
        } finally {
            release();
        }
    }

    /**
     * Subscribe to the given list of topics to get dynamically assigned partitions.
     * <b>Topic subscriptions are not incremental. This list will replace the current
     * assignment (if there is one).</b> It is not possible to combine topic subscription with group management
     * with manual partition assignment through {@link #assign(Collection)}.
     * <p>
     * If the given list of topics is empty, it is treated the same as {@link #unsubscribe()}.
     *
     * <p>
     * This is a short-hand for {@link #subscribe(Collection, ConsumerRebalanceListener)}, which
     * uses a no-op listener. If you need the ability to seek to particular offsets, you should prefer
     * {@link #subscribe(Collection, ConsumerRebalanceListener)}, since group rebalances will cause partition offsets
     * to be reset. You should also provide your own listener if you are doing your own offset
     * management since the listener gives you an opportunity to commit offsets before a rebalance finishes.
     *
     * @param topics The list of topics to subscribe to
     * @throws IllegalArgumentException If topics is null or contains null or empty elements
     * @throws IllegalStateException    If {@code subscribe()} is called previously with pattern, or assign is called
     *                                  previously (without a subsequent call to {@link #unsubscribe()}), or if not
     *                                  configured at-least one partition assignment strategy
     */
    @Override
    public void subscribe(Collection<String> topics) {
        subscribe(topics, new NoOpConsumerRebalanceListener());
    }

    /**
     * Subscribe to all topics matching specified pattern to get dynamically assigned partitions.
     * The pattern matching will be done periodically against all topics existing at the time of check.
     * This can be controlled through the {@code metadata.max.age.ms} configuration: by lowering
     * the max metadata age, the consumer will refresh metadata more often and check for matching topics.
     * <p>
     * See {@link #subscribe(Collection, ConsumerRebalanceListener)} for details on the
     * use of the {@link ConsumerRebalanceListener}. Generally rebalances are triggered when there
     * is a change to the topics matching the provided pattern and when consumer group membership changes.
     * Group rebalances only take place during an active call to {@link #poll(Duration)}.
     *
     * @param pattern  Pattern to subscribe to
     * @param listener Non-null listener instance to get notifications on partition assignment/revocation for the
     *                 subscribed topics
     * @throws IllegalArgumentException If pattern or listener is null
     * @throws IllegalStateException    If {@code subscribe()} is called previously with topics, or assign is called
     *                                  previously (without a subsequent call to {@link #unsubscribe()}), or if not
     *                                  configured at-least one partition assignment strategy
     */
    @Override
    public void subscribe(Pattern pattern, ConsumerRebalanceListener listener) {
        maybeThrowInvalidGroupIdException();
        if (pattern == null || pattern.toString().equals("")) {
        	throw new IllegalArgumentException("Topic pattern to subscribe to cannot be " + (pattern == null ?
					"null" : "empty"));
		}

        acquireAndEnsureOpen();
        try {
            throwIfNoAssignorsConfigured();
            log.info("Subscribed to pattern: '{}'", pattern);
            this.subscriptions.subscribe(pattern, listener);
            this.coordinator.updatePatternSubscription(metadata.fetch());
            this.metadata.requestUpdateForNewTopics();
        } finally {
            release();
        }
    }

    /**
     * Subscribe to all topics matching specified pattern to get dynamically assigned partitions.
     * The pattern matching will be done periodically against topics existing at the time of check.
     * <p>
     * This is a short-hand for {@link #subscribe(Pattern, ConsumerRebalanceListener)}, which
     * uses a no-op listener. If you need the ability to seek to particular offsets, you should prefer
     * {@link #subscribe(Pattern, ConsumerRebalanceListener)}, since group rebalances will cause partition offsets
     * to be reset. You should also provide your own listener if you are doing your own offset
     * management since the listener gives you an opportunity to commit offsets before a rebalance finishes.
     *
     * @param pattern Pattern to subscribe to
     * @throws IllegalArgumentException If pattern is null
     * @throws IllegalStateException    If {@code subscribe()} is called previously with topics, or assign is called
     *                                  previously (without a subsequent call to {@link #unsubscribe()}), or if not
     *                                  configured at-least one partition assignment strategy
     */
    @Override
    public void subscribe(Pattern pattern) {
        subscribe(pattern, new NoOpConsumerRebalanceListener());
    }

    /**
     * Unsubscribe from topics currently subscribed with {@link #subscribe(Collection)} or {@link #subscribe(Pattern)}.
     * This also clears any partitions directly assigned through {@link #assign(Collection)}.
     *
     * @throws org.apache.kafka.common.KafkaException for any other unrecoverable errors (e.g. rebalance callback errors)
     */
    public void unsubscribe() {
        acquireAndEnsureOpen();
        try {
            fetcher.clearBufferedDataForUnassignedPartitions(Collections.emptySet());
            if (this.coordinator != null) {
                this.coordinator.onLeavePrepare();
                this.coordinator.maybeLeaveGroup("the consumer unsubscribed from all topics");
            }
            this.subscriptions.unsubscribe();
            log.info("Unsubscribed all topics or patterns and assigned partitions");
        } finally {
            release();
        }
    }

    /**
     * Manually assign a list of partitions to this consumer. This interface does not allow for incremental assignment
     * and will replace the previous assignment (if there is one).
     * <p>
     * If the given list of topic partitions is empty, it is treated the same as {@link #unsubscribe()}.
     * <p>
     * Manual topic assignment through this method does not use the consumer's group management
     * functionality. As such, there will be no rebalance operation triggered when group membership or cluster and topic
     * metadata change. Note that it is not possible to use both manual partition assignment with {@link #assign(Collection)}
     * and group assignment with {@link #subscribe(Collection, ConsumerRebalanceListener)}.
     * <p>
     * If auto-commit is enabled, an async commit (based on the old assignment) will be triggered before the new
     * assignment replaces the old one.
     *
     * @param partitions The list of partitions to assign this consumer
     * @throws IllegalArgumentException If partitions is null or contains null or empty topics
     * @throws IllegalStateException    If {@code subscribe()} is called previously with topics or pattern
     *                                  (without a subsequent call to {@link #unsubscribe()})
     */
    @Override
    public void assign(Collection<TopicPartition> partitions) {
        acquireAndEnsureOpen();
        try {
            if (partitions == null) {
                throw new IllegalArgumentException("Topic partition collection to assign to cannot be null");
            } else if (partitions.isEmpty()) {
                this.unsubscribe();
            } else {
                for (TopicPartition tp : partitions) {
                    String topic = (tp != null) ? tp.topic() : null;
                    if (Utils.isBlank(topic)) {
                    	throw new IllegalArgumentException("Topic partitions to assign to cannot have null or empty topic");
					}
                }
                fetcher.clearBufferedDataForUnassignedPartitions(partitions);

                // make sure the offsets of topic partitions the consumer is unsubscribing from
                // are committed since there will be no following rebalance
                if (coordinator != null) {
                	this.coordinator.maybeAutoCommitOffsetsAsync(time.milliseconds());
				}

                log.info("Subscribed to partition(s): {}", Utils.join(partitions, ", "));
                if (this.subscriptions.assignFromUser(new HashSet<>(partitions))) {
                	metadata.requestUpdateForNewTopics();
				}
            }
        } finally {
            release();
        }
    }

    /**
     * Fetch data for the topics or partitions specified using one of the subscribe/assign APIs. It is an error to not have
     * subscribed to any topics or partitions before polling for data.
     * <p>
     * On each poll, consumer will try to use the last consumed offset as the starting offset and fetch sequentially. The last
     * consumed offset can be manually set through {@link #seek(TopicPartition, long)} or automatically set as the last committed
     * offset for the subscribed list of partitions
     *
     * @param timeoutMs The time, in milliseconds, spent waiting in poll if data is not available in the buffer.
     *                  If 0, returns immediately with any records that are available currently in the buffer, else returns empty.
     *                  Must not be negative.
     * @return map of topic to records since the last fetch for the subscribed list of topics and partitions
     * @throws org.apache.kafka.clients.consumer.InvalidOffsetException if the offset for a partition or set of
     *                                                                  partitions is undefined or out of range and no offset reset policy has been configured
     * @throws org.apache.kafka.common.errors.WakeupException           if {@link #wakeup()} is called before or while this
     *                                                                  function is called
     * @throws org.apache.kafka.common.errors.InterruptException        if the calling thread is interrupted before or while
     *                                                                  this function is called
     * @throws org.apache.kafka.common.errors.AuthenticationException   if authentication fails. See the exception for more details
     * @throws org.apache.kafka.common.errors.AuthorizationException    if caller lacks Read access to any of the subscribed
     *                                                                  topics or to the configured groupId. See the exception for more details
     * @throws org.apache.kafka.common.KafkaException                   for any other unrecoverable errors (e.g. invalid groupId or
     *                                                                  session timeout, errors deserializing key/value pairs, or any new error cases in future versions)
     * @throws java.lang.IllegalArgumentException                       if the timeout value is negative
     * @throws java.lang.IllegalStateException                          if the consumer is not subscribed to any topics or manually assigned any
     *                                                                  partitions to consume from
     * @throws org.apache.kafka.common.errors.FencedInstanceIdException if this consumer instance gets fenced by broker.
     * @deprecated Since 2.0. Use {@link #poll(Duration)}, which does not block beyond the timeout awaiting partition
     * assignment. See <a href="https://cwiki.apache.org/confluence/x/5kiHB">KIP-266</a> for more information.
     */
    @Deprecated
    @Override
    public ConsumerRecords<K, V> poll(final long timeoutMs) {
        return poll(time.timer(timeoutMs), false);
    }

    /**
     * Fetch data for the topics or partitions specified using one of the subscribe/assign APIs. It is an error to not have
     * subscribed to any topics or partitions before polling for data.
     * <p>
     * On each poll, consumer will try to use the last consumed offset as the starting offset and fetch sequentially. The last
     * consumed offset can be manually set through {@link #seek(TopicPartition, long)} or automatically set as the last committed
     * offset for the subscribed list of partitions
     *
     * <p>
     * This method returns immediately if there are records available. Otherwise, it will await the passed timeout.
     * If the timeout expires, an empty record set will be returned. Note that this method may block beyond the
     * timeout in order to execute custom {@link ConsumerRebalanceListener} callbacks.
     *
     * @param timeout The maximum time to block (must not be greater than {@link Long#MAX_VALUE} milliseconds)
     * @return map of topic to records since the last fetch for the subscribed list of topics and partitions
     * @throws org.apache.kafka.clients.consumer.InvalidOffsetException   if the offset for a partition or set of
     *                                                                    partitions is undefined or out of range and no offset reset policy has been configured
     * @throws org.apache.kafka.common.errors.WakeupException             if {@link #wakeup()} is called before or while this
     *                                                                    function is called
     * @throws org.apache.kafka.common.errors.InterruptException          if the calling thread is interrupted before or while
     *                                                                    this function is called
     * @throws org.apache.kafka.common.errors.AuthenticationException     if authentication fails. See the exception for more details
     * @throws org.apache.kafka.common.errors.AuthorizationException      if caller lacks Read access to any of the subscribed
     *                                                                    topics or to the configured groupId. See the exception for more details
     * @throws org.apache.kafka.common.KafkaException                     for any other unrecoverable errors (e.g. invalid groupId or
     *                                                                    session timeout, errors deserializing key/value pairs, your rebalance callback thrown exceptions,
     *                                                                    or any new error cases in future versions)
     * @throws java.lang.IllegalArgumentException                         if the timeout value is negative
     * @throws java.lang.IllegalStateException                            if the consumer is not subscribed to any topics or manually assigned any
     *                                                                    partitions to consume from
     * @throws java.lang.ArithmeticException                              if the timeout is greater than {@link Long#MAX_VALUE} milliseconds.
     * @throws org.apache.kafka.common.errors.InvalidTopicException       if the current subscription contains any invalid
     *                                                                    topic (per {@link org.apache.kafka.common.internals.Topic#validate(String)})
     * @throws org.apache.kafka.common.errors.UnsupportedVersionException if the consumer attempts to fetch stable offsets
     *                                                                    when the broker doesn't support this feature
     * @throws org.apache.kafka.common.errors.FencedInstanceIdException   if this consumer instance gets fenced by broker.
     */
    @Override
    public ConsumerRecords<K, V> poll(final Duration timeout) {
        return poll(time.timer(timeout), true);
    }

    /**
     * @throws KafkaException if the rebalance callback throws exception
     */
    private ConsumerRecords<K, V> poll(final Timer timer, final boolean includeMetadataInTimeout) {
        acquireAndEnsureOpen(); // 加锁
        try {
            this.kafkaConsumerMetrics.recordPollStart(timer.currentTimeMs());

            if (this.subscriptions.hasNoSubscriptionOrUserAssignment()) {
                throw new IllegalStateException("Consumer is not subscribed to any topics or assigned any partitions");
            }

            do {
                client.maybeTriggerWakeup();

                if (includeMetadataInTimeout) {
                    // try to update assignment metadata BUT do not need to block on the timer for join group
					// 触发Coordinator选举以及JoinGroup和SyncGroup请求的处理 以及自动提交offset 启动Consumer心跳线程
                    updateAssignmentMetadataIfNeeded(timer, false);
                } else {
                    while (!updateAssignmentMetadataIfNeeded(time.timer(Long.MAX_VALUE), true)) {
                        log.warn("Still waiting for metadata");
                    }
                }

				// 对消息进行消费
                final Map<TopicPartition, List<ConsumerRecord<K, V>>> records = pollForFetches(timer);
                if (!records.isEmpty()) {
                    // before returning the fetched records, we can send off the next round of fetches
                    // and avoid block waiting for their responses to enable pipelining while the user
                    // is handling the fetched records.
                    //
                    // NOTE: since the consumed position has already been updated, we must not allow
                    // wakeups or any other errors to be triggered prior to returning the fetched records.
                    if (fetcher.sendFetches() > 0 || client.hasPendingRequests()) {
                        client.transmitSends();
                    }
                    // 消息经过拦截器处理后返回
                    return this.interceptors.onConsume(new ConsumerRecords<>(records));
                }
            } while (timer.notExpired());

            return ConsumerRecords.empty();
        } finally {
            release();
            this.kafkaConsumerMetrics.recordPollEnd(timer.currentTimeMs());
        }
    }

    boolean updateAssignmentMetadataIfNeeded(final Timer timer, final boolean waitForJoinGroup) {
		// poll方法包含了
		// 1. Coordinator选举
		// 2. JoinGroup和SyncGroup请求的处理
		// 3. 以及自动提交offset
		// 4. 启动Consumer心跳线程
        if (coordinator != null && !coordinator.poll(timer, waitForJoinGroup)) {
            return false;
        }

        return updateFetchPositions(timer);
    }

    /**
     * @throws KafkaException if the rebalance callback throws exception
     */
    private Map<TopicPartition, List<ConsumerRecord<K, V>>> pollForFetches(Timer timer) {
        long pollTimeout = coordinator == null ? timer.remainingMs() :
                Math.min(coordinator.timeToNextPoll(timer.currentTimeMs()), timer.remainingMs());

        // if data is available already, return it immediately
		// 拉取消息 获取到一批数据
        final Map<TopicPartition, List<ConsumerRecord<K, V>>> records = fetcher.fetchedRecords();
        if (!records.isEmpty()) {	// 如果拉取到数据 直接返回即可
            return records;
        }

        // send any new fetches (won't resend pending fetches)
		// 如果没有拉取到数据 进行异步调度 延迟一段时间拉取
        fetcher.sendFetches();

        // We do not want to be stuck blocking in poll if we are missing some positions
        // since the offset lookup may be backing off after a failure

        // NOTE: the use of cachedSubscriptionHashAllFetchPositions means we MUST call
        // updateAssignmentMetadataIfNeeded before this method.
        if (!cachedSubscriptionHashAllFetchPositions && pollTimeout > retryBackoffMs) {
            pollTimeout = retryBackoffMs;
        }

        log.trace("Polling for fetches with timeout {}", pollTimeout);

        Timer pollTimer = time.timer(pollTimeout);
        client.poll(pollTimer, () -> {
            // since a fetch might be completed by the background thread, we need this poll condition
            // to ensure that we do not block unnecessarily in poll()
            return !fetcher.hasAvailableFetches();
        });
        timer.update(pollTimer.currentTimeMs());
        // 延迟一段时间之后 再次尝试拉取数据
        return fetcher.fetchedRecords();
    }

    /**
     * Commit offsets returned on the last {@link #poll(Duration) poll()} for all the subscribed list of topics and
     * partitions.
     * <p>
     * This commits offsets only to Kafka. The offsets committed using this API will be used on the first fetch after
     * every rebalance and also on startup. As such, if you need to store offsets in anything other than Kafka, this API
     * should not be used.
     * <p>
     * This is a synchronous commit and will block until either the commit succeeds, an unrecoverable error is
     * encountered (in which case it is thrown to the caller), or the timeout specified by {@code default.api.timeout.ms} expires
     * (in which case a {@link org.apache.kafka.common.errors.TimeoutException} is thrown to the caller).
     * <p>
     * Note that asynchronous offset commits sent previously with the {@link #commitAsync(OffsetCommitCallback)}
     * (or similar) are guaranteed to have their callbacks invoked prior to completion of this method.
     *
     * @throws org.apache.kafka.clients.consumer.CommitFailedException     if the commit failed and cannot be retried.
     *                                                                     This fatal error can only occur if you are using automatic group management with {@link #subscribe(Collection)},
     *                                                                     or if there is an active group with the same <code>group.id</code> which is using group management. In such cases,
     *                                                                     when you are trying to commit to partitions that are no longer assigned to this consumer because the
     *                                                                     consumer is for example no longer part of the group this exception would be thrown.
     * @throws org.apache.kafka.common.errors.RebalanceInProgressException if the consumer instance is in the middle of a rebalance
     *                                                                     so it is not yet determined which partitions would be assigned to the consumer. In such cases you can first
     *                                                                     complete the rebalance by calling {@link #poll(Duration)} and commit can be reconsidered afterwards.
     *                                                                     NOTE when you reconsider committing after the rebalance, the assigned partitions may have changed,
     *                                                                     and also for those partitions that are still assigned their fetch positions may have changed too
     *                                                                     if more records are returned from the {@link #poll(Duration)} call.
     * @throws org.apache.kafka.common.errors.WakeupException              if {@link #wakeup()} is called before or while this
     *                                                                     function is called
     * @throws org.apache.kafka.common.errors.InterruptException           if the calling thread is interrupted before or while
     *                                                                     this function is called
     * @throws org.apache.kafka.common.errors.AuthenticationException      if authentication fails. See the exception for more details
     * @throws org.apache.kafka.common.errors.AuthorizationException       if not authorized to the topic or to the
     *                                                                     configured groupId. See the exception for more details
     * @throws org.apache.kafka.common.KafkaException                      for any other unrecoverable errors (e.g. if offset metadata
     *                                                                     is too large or if the topic does not exist).
     * @throws org.apache.kafka.common.errors.TimeoutException             if the timeout specified by {@code default.api.timeout.ms} expires
     *                                                                     before successful completion of the offset commit
     * @throws org.apache.kafka.common.errors.FencedInstanceIdException    if this consumer instance gets fenced by broker.
     */
    @Override
    public void commitSync() {
        commitSync(Duration.ofMillis(defaultApiTimeoutMs));
    }

    /**
     * Commit offsets returned on the last {@link #poll(Duration) poll()} for all the subscribed list of topics and
     * partitions.
     * <p>
     * This commits offsets only to Kafka. The offsets committed using this API will be used on the first fetch after
     * every rebalance and also on startup. As such, if you need to store offsets in anything other than Kafka, this API
     * should not be used.
     * <p>
     * This is a synchronous commit and will block until either the commit succeeds, an unrecoverable error is
     * encountered (in which case it is thrown to the caller), or the passed timeout expires.
     * <p>
     * Note that asynchronous offset commits sent previously with the {@link #commitAsync(OffsetCommitCallback)}
     * (or similar) are guaranteed to have their callbacks invoked prior to completion of this method.
     *
     * @throws org.apache.kafka.clients.consumer.CommitFailedException     if the commit failed and cannot be retried.
     *                                                                     This can only occur if you are using automatic group management with {@link #subscribe(Collection)},
     *                                                                     or if there is an active group with the same <code>group.id</code> which is using group management. In such cases,
     *                                                                     when you are trying to commit to partitions that are no longer assigned to this consumer because the
     *                                                                     consumer is for example no longer part of the group this exception would be thrown.
     * @throws org.apache.kafka.common.errors.RebalanceInProgressException if the consumer instance is in the middle of a rebalance
     *                                                                     so it is not yet determined which partitions would be assigned to the consumer. In such cases you can first
     *                                                                     complete the rebalance by calling {@link #poll(Duration)} and commit can be reconsidered afterwards.
     *                                                                     NOTE when you reconsider committing after the rebalance, the assigned partitions may have changed,
     *                                                                     and also for those partitions that are still assigned their fetch positions may have changed too
     *                                                                     if more records are returned from the {@link #poll(Duration)} call.
     * @throws org.apache.kafka.common.errors.WakeupException              if {@link #wakeup()} is called before or while this
     *                                                                     function is called
     * @throws org.apache.kafka.common.errors.InterruptException           if the calling thread is interrupted before or while
     *                                                                     this function is called
     * @throws org.apache.kafka.common.errors.AuthenticationException      if authentication fails. See the exception for more details
     * @throws org.apache.kafka.common.errors.AuthorizationException       if not authorized to the topic or to the
     *                                                                     configured groupId. See the exception for more details
     * @throws org.apache.kafka.common.KafkaException                      for any other unrecoverable errors (e.g. if offset metadata
     *                                                                     is too large or if the topic does not exist).
     * @throws org.apache.kafka.common.errors.TimeoutException             if the timeout expires before successful completion
     *                                                                     of the offset commit
     * @throws org.apache.kafka.common.errors.FencedInstanceIdException    if this consumer instance gets fenced by broker.
     */
    @Override
    public void commitSync(Duration timeout) {
        commitSync(subscriptions.allConsumed(), timeout);
    }

    /**
     * Commit the specified offsets for the specified list of topics and partitions.
     * <p>
     * This commits offsets to Kafka. The offsets committed using this API will be used on the first fetch after every
     * rebalance and also on startup. As such, if you need to store offsets in anything other than Kafka, this API
     * should not be used. The committed offset should be the next message your application will consume,
     * i.e. lastProcessedMessageOffset + 1. If automatic group management with {@link #subscribe(Collection)} is used,
     * then the committed offsets must belong to the currently auto-assigned partitions.
     * <p>
     * This is a synchronous commit and will block until either the commit succeeds or an unrecoverable error is
     * encountered (in which case it is thrown to the caller), or the timeout specified by {@code default.api.timeout.ms} expires
     * (in which case a {@link org.apache.kafka.common.errors.TimeoutException} is thrown to the caller).
     * <p>
     * Note that asynchronous offset commits sent previously with the {@link #commitAsync(OffsetCommitCallback)}
     * (or similar) are guaranteed to have their callbacks invoked prior to completion of this method.
     *
     * @param offsets A map of offsets by partition with associated metadata
     * @throws org.apache.kafka.clients.consumer.CommitFailedException     if the commit failed and cannot be retried.
     *                                                                     This can only occur if you are using automatic group management with {@link #subscribe(Collection)},
     *                                                                     or if there is an active group with the same <code>group.id</code> which is using group management. In such cases,
     *                                                                     when you are trying to commit to partitions that are no longer assigned to this consumer because the
     *                                                                     consumer is for example no longer part of the group this exception would be thrown.
     * @throws org.apache.kafka.common.errors.RebalanceInProgressException if the consumer instance is in the middle of a rebalance
     *                                                                     so it is not yet determined which partitions would be assigned to the consumer. In such cases you can first
     *                                                                     complete the rebalance by calling {@link #poll(Duration)} and commit can be reconsidered afterwards.
     *                                                                     NOTE when you reconsider committing after the rebalance, the assigned partitions may have changed,
     *                                                                     and also for those partitions that are still assigned their fetch positions may have changed too
     *                                                                     if more records are returned from the {@link #poll(Duration)} call, so when you retry committing
     *                                                                     you should consider updating the passed in {@code offset} parameter.
     * @throws org.apache.kafka.common.errors.WakeupException              if {@link #wakeup()} is called before or while this
     *                                                                     function is called
     * @throws org.apache.kafka.common.errors.InterruptException           if the calling thread is interrupted before or while
     *                                                                     this function is called
     * @throws org.apache.kafka.common.errors.AuthenticationException      if authentication fails. See the exception for more details
     * @throws org.apache.kafka.common.errors.AuthorizationException       if not authorized to the topic or to the
     *                                                                     configured groupId. See the exception for more details
     * @throws java.lang.IllegalArgumentException                          if the committed offset is negative
     * @throws org.apache.kafka.common.KafkaException                      for any other unrecoverable errors (e.g. if offset metadata
     *                                                                     is too large or if the topic does not exist).
     * @throws org.apache.kafka.common.errors.TimeoutException             if the timeout expires before successful completion
     *                                                                     of the offset commit
     * @throws org.apache.kafka.common.errors.FencedInstanceIdException    if this consumer instance gets fenced by broker.
     */
    @Override
    public void commitSync(final Map<TopicPartition, OffsetAndMetadata> offsets) {
        commitSync(offsets, Duration.ofMillis(defaultApiTimeoutMs));
    }

    /**
     * Commit the specified offsets for the specified list of topics and partitions.
     * <p>
     * This commits offsets to Kafka. The offsets committed using this API will be used on the first fetch after every
     * rebalance and also on startup. As such, if you need to store offsets in anything other than Kafka, this API
     * should not be used. The committed offset should be the next message your application will consume,
     * i.e. lastProcessedMessageOffset + 1. If automatic group management with {@link #subscribe(Collection)} is used,
     * then the committed offsets must belong to the currently auto-assigned partitions.
     * <p>
     * This is a synchronous commit and will block until either the commit succeeds, an unrecoverable error is
     * encountered (in which case it is thrown to the caller), or the timeout expires.
     * <p>
     * Note that asynchronous offset commits sent previously with the {@link #commitAsync(OffsetCommitCallback)}
     * (or similar) are guaranteed to have their callbacks invoked prior to completion of this method.
     *
     * @param offsets A map of offsets by partition with associated metadata
     * @param timeout The maximum amount of time to await completion of the offset commit
     * @throws org.apache.kafka.clients.consumer.CommitFailedException     if the commit failed and cannot be retried.
     *                                                                     This can only occur if you are using automatic group management with {@link #subscribe(Collection)},
     *                                                                     or if there is an active group with the same <code>group.id</code> which is using group management. In such cases,
     *                                                                     when you are trying to commit to partitions that are no longer assigned to this consumer because the
     *                                                                     consumer is for example no longer part of the group this exception would be thrown.
     * @throws org.apache.kafka.common.errors.RebalanceInProgressException if the consumer instance is in the middle of a rebalance
     *                                                                     so it is not yet determined which partitions would be assigned to the consumer. In such cases you can first
     *                                                                     complete the rebalance by calling {@link #poll(Duration)} and commit can be reconsidered afterwards.
     *                                                                     NOTE when you reconsider committing after the rebalance, the assigned partitions may have changed,
     *                                                                     and also for those partitions that are still assigned their fetch positions may have changed too
     *                                                                     if more records are returned from the {@link #poll(Duration)} call, so when you retry committing
     *                                                                     you should consider updating the passed in {@code offset} parameter.
     * @throws org.apache.kafka.common.errors.WakeupException              if {@link #wakeup()} is called before or while this
     *                                                                     function is called
     * @throws org.apache.kafka.common.errors.InterruptException           if the calling thread is interrupted before or while
     *                                                                     this function is called
     * @throws org.apache.kafka.common.errors.AuthenticationException      if authentication fails. See the exception for more details
     * @throws org.apache.kafka.common.errors.AuthorizationException       if not authorized to the topic or to the
     *                                                                     configured groupId. See the exception for more details
     * @throws java.lang.IllegalArgumentException                          if the committed offset is negative
     * @throws org.apache.kafka.common.KafkaException                      for any other unrecoverable errors (e.g. if offset metadata
     *                                                                     is too large or if the topic does not exist).
     * @throws org.apache.kafka.common.errors.TimeoutException             if the timeout expires before successful completion
     *                                                                     of the offset commit
     * @throws org.apache.kafka.common.errors.FencedInstanceIdException    if this consumer instance gets fenced by broker.
     */
    @Override
    public void commitSync(final Map<TopicPartition, OffsetAndMetadata> offsets, final Duration timeout) {
        acquireAndEnsureOpen();
        try {
            maybeThrowInvalidGroupIdException();
            offsets.forEach(this::updateLastSeenEpochIfNewer);
            if (!coordinator.commitOffsetsSync(new HashMap<>(offsets), time.timer(timeout))) {
                throw new TimeoutException("Timeout of " + timeout.toMillis() + "ms expired before successfully " +
                        "committing offsets " + offsets);
            }
        } finally {
            release();
        }
    }

    /**
     * Commit offsets returned on the last {@link #poll(Duration)} for all the subscribed list of topics and partition.
     * Same as {@link #commitAsync(OffsetCommitCallback) commitAsync(null)}
     *
     * @throws org.apache.kafka.common.errors.FencedInstanceIdException if this consumer instance gets fenced by broker.
     */
    @Override
    public void commitAsync() {
        commitAsync(null);
    }

    /**
     * Commit offsets returned on the last {@link #poll(Duration) poll()} for the subscribed list of topics and partitions.
     * <p>
     * This commits offsets only to Kafka. The offsets committed using this API will be used on the first fetch after
     * every rebalance and also on startup. As such, if you need to store offsets in anything other than Kafka, this API
     * should not be used.
     * <p>
     * This is an asynchronous call and will not block. Any errors encountered are either passed to the callback
     * (if provided) or discarded.
     * <p>
     * Offsets committed through multiple calls to this API are guaranteed to be sent in the same order as
     * the invocations. Corresponding commit callbacks are also invoked in the same order. Additionally note that
     * offsets committed through this API are guaranteed to complete before a subsequent call to {@link #commitSync()}
     * (and variants) returns.
     *
     * @param callback Callback to invoke when the commit completes
     * @throws org.apache.kafka.common.errors.FencedInstanceIdException if this consumer instance gets fenced by broker.
     */
    @Override
    public void commitAsync(OffsetCommitCallback callback) {
        commitAsync(subscriptions.allConsumed(), callback);
    }

    /**
     * Commit the specified offsets for the specified list of topics and partitions to Kafka.
     * <p>
     * This commits offsets to Kafka. The offsets committed using this API will be used on the first fetch after every
     * rebalance and also on startup. As such, if you need to store offsets in anything other than Kafka, this API
     * should not be used. The committed offset should be the next message your application will consume,
     * i.e. lastProcessedMessageOffset + 1. If automatic group management with {@link #subscribe(Collection)} is used,
     * then the committed offsets must belong to the currently auto-assigned partitions.
     * <p>
     * This is an asynchronous call and will not block. Any errors encountered are either passed to the callback
     * (if provided) or discarded.
     * <p>
     * Offsets committed through multiple calls to this API are guaranteed to be sent in the same order as
     * the invocations. Corresponding commit callbacks are also invoked in the same order. Additionally note that
     * offsets committed through this API are guaranteed to complete before a subsequent call to {@link #commitSync()}
     * (and variants) returns.
     *
     * @param offsets  A map of offsets by partition with associate metadata. This map will be copied internally, so it
     *                 is safe to mutate the map after returning.
     * @param callback Callback to invoke when the commit completes
     * @throws org.apache.kafka.common.errors.FencedInstanceIdException if this consumer instance gets fenced by broker.
     */
    @Override
    public void commitAsync(final Map<TopicPartition, OffsetAndMetadata> offsets, OffsetCommitCallback callback) {
        acquireAndEnsureOpen();
        try {
            maybeThrowInvalidGroupIdException();
            log.debug("Committing offsets: {}", offsets);
            offsets.forEach(this::updateLastSeenEpochIfNewer);
            coordinator.commitOffsetsAsync(new HashMap<>(offsets), callback);
        } finally {
            release();
        }
    }

    /**
     * Overrides the fetch offsets that the consumer will use on the next {@link #poll(Duration) poll(timeout)}. If this API
     * is invoked for the same partition more than once, the latest offset will be used on the next poll(). Note that
     * you may lose data if this API is arbitrarily used in the middle of consumption, to reset the fetch offsets
     *
     * @throws IllegalArgumentException if the provided offset is negative
     * @throws IllegalStateException    if the provided TopicPartition is not assigned to this consumer
     */
    @Override
    public void seek(TopicPartition partition, long offset) {
        if (offset < 0) {
        	throw new IllegalArgumentException("seek offset must not be a negative number");
		}

        acquireAndEnsureOpen();
        try {
            log.info("Seeking to offset {} for partition {}", offset, partition);
            SubscriptionState.FetchPosition newPosition = new SubscriptionState.FetchPosition(
                    offset,
                    Optional.empty(), // This will ensure we skip validation
                    this.metadata.currentLeader(partition));
            this.subscriptions.seekUnvalidated(partition, newPosition);
        } finally {
            release();
        }
    }

    /**
     * Overrides the fetch offsets that the consumer will use on the next {@link #poll(Duration) poll(timeout)}. If this API
     * is invoked for the same partition more than once, the latest offset will be used on the next poll(). Note that
     * you may lose data if this API is arbitrarily used in the middle of consumption, to reset the fetch offsets. This
     * method allows for setting the leaderEpoch along with the desired offset.
     *
     * @throws IllegalArgumentException if the provided offset is negative
     * @throws IllegalStateException    if the provided TopicPartition is not assigned to this consumer
     */
    @Override
    public void seek(TopicPartition partition, OffsetAndMetadata offsetAndMetadata) {
        long offset = offsetAndMetadata.offset();
        if (offset < 0) {
            throw new IllegalArgumentException("seek offset must not be a negative number");
        }

        acquireAndEnsureOpen();
        try {
            if (offsetAndMetadata.leaderEpoch().isPresent()) {
                log.info("Seeking to offset {} for partition {} with epoch {}",
                        offset, partition, offsetAndMetadata.leaderEpoch().get());
            } else {
                log.info("Seeking to offset {} for partition {}", offset, partition);
            }
            Metadata.LeaderAndEpoch currentLeaderAndEpoch = this.metadata.currentLeader(partition);
            SubscriptionState.FetchPosition newPosition = new SubscriptionState.FetchPosition(
                    offsetAndMetadata.offset(),
                    offsetAndMetadata.leaderEpoch(),
                    currentLeaderAndEpoch);
            this.updateLastSeenEpochIfNewer(partition, offsetAndMetadata);
            this.subscriptions.seekUnvalidated(partition, newPosition);
        } finally {
            release();
        }
    }

    /**
     * Seek to the first offset for each of the given partitions. This function evaluates lazily, seeking to the
     * first offset in all partitions only when {@link #poll(Duration)} or {@link #position(TopicPartition)} are called.
     * If no partitions are provided, seek to the first offset for all of the currently assigned partitions.
     *
     * @throws IllegalArgumentException if {@code partitions} is {@code null}
     * @throws IllegalStateException    if any of the provided partitions are not currently assigned to this consumer
     */
    @Override
    public void seekToBeginning(Collection<TopicPartition> partitions) {
        if (partitions == null) {
        	throw new IllegalArgumentException("Partitions collection cannot be null");
		}

        acquireAndEnsureOpen();
        try {
            Collection<TopicPartition> parts = partitions.size() == 0 ? this.subscriptions.assignedPartitions() : partitions;
            subscriptions.requestOffsetReset(parts, OffsetResetStrategy.EARLIEST);
        } finally {
            release();
        }
    }

    /**
     * Seek to the last offset for each of the given partitions. This function evaluates lazily, seeking to the
     * final offset in all partitions only when {@link #poll(Duration)} or {@link #position(TopicPartition)} are called.
     * If no partitions are provided, seek to the final offset for all of the currently assigned partitions.
     * <p>
     * If {@code isolation.level=read_committed}, the end offset will be the Last Stable Offset, i.e., the offset
     * of the first message with an open transaction.
     *
     * @throws IllegalArgumentException if {@code partitions} is {@code null}
     * @throws IllegalStateException    if any of the provided partitions are not currently assigned to this consumer
     */
    @Override
    public void seekToEnd(Collection<TopicPartition> partitions) {
        if (partitions == null) {
        	throw new IllegalArgumentException("Partitions collection cannot be null");
		}

        acquireAndEnsureOpen();
        try {
            Collection<TopicPartition> parts = partitions.size() == 0 ? this.subscriptions.assignedPartitions() : partitions;
            subscriptions.requestOffsetReset(parts, OffsetResetStrategy.LATEST);
        } finally {
            release();
        }
    }

    /**
     * Get the offset of the <i>next record</i> that will be fetched (if a record with that offset exists).
     * This method may issue a remote call to the server if there is no current position for the given partition.
     * <p>
     * This call will block until either the position could be determined or an unrecoverable error is
     * encountered (in which case it is thrown to the caller), or the timeout specified by {@code default.api.timeout.ms} expires
     * (in which case a {@link org.apache.kafka.common.errors.TimeoutException} is thrown to the caller).
     *
     * @param partition The partition to get the position for
     * @return The current position of the consumer (that is, the offset of the next record to be fetched)
     * @throws IllegalStateException                                      if the provided TopicPartition is not assigned to this consumer
     * @throws org.apache.kafka.clients.consumer.InvalidOffsetException   if no offset is currently defined for
     *                                                                    the partition
     * @throws org.apache.kafka.common.errors.WakeupException             if {@link #wakeup()} is called before or while this
     *                                                                    function is called
     * @throws org.apache.kafka.common.errors.InterruptException          if the calling thread is interrupted before or while
     *                                                                    this function is called
     * @throws org.apache.kafka.common.errors.AuthenticationException     if authentication fails. See the exception for more details
     * @throws org.apache.kafka.common.errors.AuthorizationException      if not authorized to the topic or to the
     *                                                                    configured groupId. See the exception for more details
     * @throws org.apache.kafka.common.errors.UnsupportedVersionException if the consumer attempts to fetch stable offsets
     *                                                                    when the broker doesn't support this feature
     * @throws org.apache.kafka.common.KafkaException                     for any other unrecoverable errors
     * @throws org.apache.kafka.common.errors.TimeoutException            if the position cannot be determined before the
     *                                                                    timeout specified by {@code default.api.timeout.ms} expires
     */
    @Override
    public long position(TopicPartition partition) {
        return position(partition, Duration.ofMillis(defaultApiTimeoutMs));
    }

    /**
     * Get the offset of the <i>next record</i> that will be fetched (if a record with that offset exists).
     * This method may issue a remote call to the server if there is no current position
     * for the given partition.
     * <p>
     * This call will block until the position can be determined, an unrecoverable error is
     * encountered (in which case it is thrown to the caller), or the timeout expires.
     *
     * @param partition The partition to get the position for
     * @param timeout   The maximum amount of time to await determination of the current position
     * @return The current position of the consumer (that is, the offset of the next record to be fetched)
     * @throws IllegalStateException                                    if the provided TopicPartition is not assigned to this consumer
     * @throws org.apache.kafka.clients.consumer.InvalidOffsetException if no offset is currently defined for
     *                                                                  the partition
     * @throws org.apache.kafka.common.errors.WakeupException           if {@link #wakeup()} is called before or while this
     *                                                                  function is called
     * @throws org.apache.kafka.common.errors.InterruptException        if the calling thread is interrupted before or while
     *                                                                  this function is called
     * @throws org.apache.kafka.common.errors.TimeoutException          if the position cannot be determined before the
     *                                                                  passed timeout expires
     * @throws org.apache.kafka.common.errors.AuthenticationException   if authentication fails. See the exception for more details
     * @throws org.apache.kafka.common.errors.AuthorizationException    if not authorized to the topic or to the
     *                                                                  configured groupId. See the exception for more details
     * @throws org.apache.kafka.common.KafkaException                   for any other unrecoverable errors
     */
    @Override
    public long position(TopicPartition partition, final Duration timeout) {
        acquireAndEnsureOpen();
        try {
            if (!this.subscriptions.isAssigned(partition)) {
            	throw new IllegalStateException("You can only check the position for partitions assigned to this consumer.");
			}

            Timer timer = time.timer(timeout);
            do {
                SubscriptionState.FetchPosition position = this.subscriptions.validPosition(partition);
                if (position != null) {
                	return position.offset;
				}

                updateFetchPositions(timer);
                client.poll(timer);
            } while (timer.notExpired());

            throw new TimeoutException("Timeout of " + timeout.toMillis() + "ms expired before the position " +
                    "for partition " + partition + " could be determined");
        } finally {
            release();
        }
    }

    /**
     * Get the last committed offset for the given partition (whether the commit happened by this process or
     * another). This offset will be used as the position for the consumer in the event of a failure.
     * <p>
     * This call will do a remote call to get the latest committed offset from the server, and will block until the
     * committed offset is gotten successfully, an unrecoverable error is encountered (in which case it is thrown to
     * the caller), or the timeout specified by {@code default.api.timeout.ms} expires (in which case a
     * {@link org.apache.kafka.common.errors.TimeoutException} is thrown to the caller).
     *
     * @param partition The partition to check
     * @return The last committed offset and metadata or null if there was no prior commit
     * @throws org.apache.kafka.common.errors.WakeupException         if {@link #wakeup()} is called before or while this
     *                                                                function is called
     * @throws org.apache.kafka.common.errors.InterruptException      if the calling thread is interrupted before or while
     *                                                                this function is called
     * @throws org.apache.kafka.common.errors.AuthenticationException if authentication fails. See the exception for more details
     * @throws org.apache.kafka.common.errors.AuthorizationException  if not authorized to the topic or to the
     *                                                                configured groupId. See the exception for more details
     * @throws org.apache.kafka.common.KafkaException                 for any other unrecoverable errors
     * @throws org.apache.kafka.common.errors.TimeoutException        if the committed offset cannot be found before
     *                                                                the timeout specified by {@code default.api.timeout.ms} expires.
     * @deprecated since 2.4 Use {@link #committed(Set)} instead
     */
    @Deprecated
    @Override
    public OffsetAndMetadata committed(TopicPartition partition) {
        return committed(partition, Duration.ofMillis(defaultApiTimeoutMs));
    }

    /**
     * Get the last committed offset for the given partition (whether the commit happened by this process or
     * another). This offset will be used as the position for the consumer in the event of a failure.
     * <p>
     * This call will block until the position can be determined, an unrecoverable error is
     * encountered (in which case it is thrown to the caller), or the timeout expires.
     *
     * @param partition The partition to check
     * @param timeout   The maximum amount of time to await the current committed offset
     * @return The last committed offset and metadata or null if there was no prior commit
     * @throws org.apache.kafka.common.errors.WakeupException         if {@link #wakeup()} is called before or while this
     *                                                                function is called
     * @throws org.apache.kafka.common.errors.InterruptException      if the calling thread is interrupted before or while
     *                                                                this function is called
     * @throws org.apache.kafka.common.errors.AuthenticationException if authentication fails. See the exception for more details
     * @throws org.apache.kafka.common.errors.AuthorizationException  if not authorized to the topic or to the
     *                                                                configured groupId. See the exception for more details
     * @throws org.apache.kafka.common.KafkaException                 for any other unrecoverable errors
     * @throws org.apache.kafka.common.errors.TimeoutException        if the committed offset cannot be found before
     *                                                                expiration of the timeout
     * @deprecated since 2.4 Use {@link #committed(Set, Duration)} instead
     */
    @Deprecated
    @Override
    public OffsetAndMetadata committed(TopicPartition partition, final Duration timeout) {
        return committed(Collections.singleton(partition), timeout).get(partition);
    }

    /**
     * Get the last committed offsets for the given partitions (whether the commit happened by this process or
     * another). The returned offsets will be used as the position for the consumer in the event of a failure.
     * <p>
     * If any of the partitions requested do not exist, an exception would be thrown.
     * <p>
     * This call will do a remote call to get the latest committed offsets from the server, and will block until the
     * committed offsets are gotten successfully, an unrecoverable error is encountered (in which case it is thrown to
     * the caller), or the timeout specified by {@code default.api.timeout.ms} expires (in which case a
     * {@link org.apache.kafka.common.errors.TimeoutException} is thrown to the caller).
     *
     * @param partitions The partitions to check
     * @return The latest committed offsets for the given partitions; {@code null} will be returned for the
     * partition if there is no such message.
     * @throws org.apache.kafka.common.errors.WakeupException             if {@link #wakeup()} is called before or while this
     *                                                                    function is called
     * @throws org.apache.kafka.common.errors.InterruptException          if the calling thread is interrupted before or while
     *                                                                    this function is called
     * @throws org.apache.kafka.common.errors.AuthenticationException     if authentication fails. See the exception for more details
     * @throws org.apache.kafka.common.errors.AuthorizationException      if not authorized to the topic or to the
     *                                                                    configured groupId. See the exception for more details
     * @throws org.apache.kafka.common.errors.UnsupportedVersionException if the consumer attempts to fetch stable offsets
     *                                                                    when the broker doesn't support this feature
     * @throws org.apache.kafka.common.KafkaException                     for any other unrecoverable errors
     * @throws org.apache.kafka.common.errors.TimeoutException            if the committed offset cannot be found before
     *                                                                    the timeout specified by {@code default.api.timeout.ms} expires.
     */
    @Override
    public Map<TopicPartition, OffsetAndMetadata> committed(final Set<TopicPartition> partitions) {
        return committed(partitions, Duration.ofMillis(defaultApiTimeoutMs));
    }

    /**
     * Get the last committed offsets for the given partitions (whether the commit happened by this process or
     * another). The returned offsets will be used as the position for the consumer in the event of a failure.
     * <p>
     * If any of the partitions requested do not exist, an exception would be thrown.
     * <p>
     * This call will block to do a remote call to get the latest committed offsets from the server.
     *
     * @param partitions The partitions to check
     * @param timeout    The maximum amount of time to await the latest committed offsets
     * @return The latest committed offsets for the given partitions; {@code null} will be returned for the
     * partition if there is no such message.
     * @throws org.apache.kafka.common.errors.WakeupException         if {@link #wakeup()} is called before or while this
     *                                                                function is called
     * @throws org.apache.kafka.common.errors.InterruptException      if the calling thread is interrupted before or while
     *                                                                this function is called
     * @throws org.apache.kafka.common.errors.AuthenticationException if authentication fails. See the exception for more details
     * @throws org.apache.kafka.common.errors.AuthorizationException  if not authorized to the topic or to the
     *                                                                configured groupId. See the exception for more details
     * @throws org.apache.kafka.common.KafkaException                 for any other unrecoverable errors
     * @throws org.apache.kafka.common.errors.TimeoutException        if the committed offset cannot be found before
     *                                                                expiration of the timeout
     */
    @Override
    public Map<TopicPartition, OffsetAndMetadata> committed(final Set<TopicPartition> partitions, final Duration timeout) {
        acquireAndEnsureOpen();
        try {
            maybeThrowInvalidGroupIdException();
            Map<TopicPartition, OffsetAndMetadata> offsets = coordinator.fetchCommittedOffsets(partitions, time.timer(timeout));
            if (offsets == null) {
                throw new TimeoutException("Timeout of " + timeout.toMillis() + "ms expired before the last " +
                        "committed offset for partitions " + partitions + " could be determined. Try tuning default.api.timeout.ms " +
                        "larger to relax the threshold.");
            } else {
                offsets.forEach(this::updateLastSeenEpochIfNewer);
                return offsets;
            }
        } finally {
            release();
        }
    }

    /**
     * Get the metrics kept by the consumer
     */
    @Override
    public Map<MetricName, ? extends Metric> metrics() {
        return Collections.unmodifiableMap(this.metrics.metrics());
    }

    /**
     * Get metadata about the partitions for a given topic. This method will issue a remote call to the server if it
     * does not already have any metadata about the given topic.
     *
     * @param topic The topic to get partition metadata for
     * @return The list of partitions
     * @throws org.apache.kafka.common.errors.WakeupException         if {@link #wakeup()} is called before or while this
     *                                                                function is called
     * @throws org.apache.kafka.common.errors.InterruptException      if the calling thread is interrupted before or while
     *                                                                this function is called
     * @throws org.apache.kafka.common.errors.AuthenticationException if authentication fails. See the exception for more details
     * @throws org.apache.kafka.common.errors.AuthorizationException  if not authorized to the specified topic. See the exception for more details
     * @throws org.apache.kafka.common.KafkaException                 for any other unrecoverable errors
     * @throws org.apache.kafka.common.errors.TimeoutException        if the offset metadata could not be fetched before
     *                                                                the amount of time allocated by {@code default.api.timeout.ms} expires.
     */
    @Override
    public List<PartitionInfo> partitionsFor(String topic) {
        return partitionsFor(topic, Duration.ofMillis(defaultApiTimeoutMs));
    }

    /**
     * Get metadata about the partitions for a given topic. This method will issue a remote call to the server if it
     * does not already have any metadata about the given topic.
     *
     * @param topic   The topic to get partition metadata for
     * @param timeout The maximum of time to await topic metadata
     * @return The list of partitions
     * @throws org.apache.kafka.common.errors.WakeupException         if {@link #wakeup()} is called before or while this
     *                                                                function is called
     * @throws org.apache.kafka.common.errors.InterruptException      if the calling thread is interrupted before or while
     *                                                                this function is called
     * @throws org.apache.kafka.common.errors.AuthenticationException if authentication fails. See the exception for more details
     * @throws org.apache.kafka.common.errors.AuthorizationException  if not authorized to the specified topic. See
     *                                                                the exception for more details
     * @throws org.apache.kafka.common.errors.TimeoutException        if topic metadata cannot be fetched before expiration
     *                                                                of the passed timeout
     * @throws org.apache.kafka.common.KafkaException                 for any other unrecoverable errors
     */
    @Override
    public List<PartitionInfo> partitionsFor(String topic, Duration timeout) {
        acquireAndEnsureOpen();
        try {
            Cluster cluster = this.metadata.fetch();
            List<PartitionInfo> parts = cluster.partitionsForTopic(topic);
            if (!parts.isEmpty()) {
            	return parts;
			}

            Timer timer = time.timer(timeout);
            Map<String, List<PartitionInfo>> topicMetadata = fetcher.getTopicMetadata(
                    new MetadataRequest.Builder(Collections.singletonList(topic), metadata.allowAutoTopicCreation()), timer);
            return topicMetadata.get(topic);
        } finally {
            release();
        }
    }

    /**
     * Get metadata about partitions for all topics that the user is authorized to view. This method will issue a
     * remote call to the server.
     *
     * @return The map of topics and its partitions
     * @throws org.apache.kafka.common.errors.WakeupException    if {@link #wakeup()} is called before or while this
     *                                                           function is called
     * @throws org.apache.kafka.common.errors.InterruptException if the calling thread is interrupted before or while
     *                                                           this function is called
     * @throws org.apache.kafka.common.KafkaException            for any other unrecoverable errors
     * @throws org.apache.kafka.common.errors.TimeoutException   if the offset metadata could not be fetched before
     *                                                           the amount of time allocated by {@code default.api.timeout.ms} expires.
     */
    @Override
    public Map<String, List<PartitionInfo>> listTopics() {
        return listTopics(Duration.ofMillis(defaultApiTimeoutMs));
    }

    /**
     * Get metadata about partitions for all topics that the user is authorized to view. This method will issue a
     * remote call to the server.
     *
     * @param timeout The maximum time this operation will block to fetch topic metadata
     * @return The map of topics and its partitions
     * @throws org.apache.kafka.common.errors.WakeupException    if {@link #wakeup()} is called before or while this
     *                                                           function is called
     * @throws org.apache.kafka.common.errors.InterruptException if the calling thread is interrupted before or while
     *                                                           this function is called
     * @throws org.apache.kafka.common.errors.TimeoutException   if the topic metadata could not be fetched before
     *                                                           expiration of the passed timeout
     * @throws org.apache.kafka.common.KafkaException            for any other unrecoverable errors
     */
    @Override
    public Map<String, List<PartitionInfo>> listTopics(Duration timeout) {
        acquireAndEnsureOpen();
        try {
            return fetcher.getAllTopicMetadata(time.timer(timeout));
        } finally {
            release();
        }
    }

    /**
     * Suspend fetching from the requested partitions. Future calls to {@link #poll(Duration)} will not return
     * any records from these partitions until they have been resumed using {@link #resume(Collection)}.
     * Note that this method does not affect partition subscription. In particular, it does not cause a group
     * rebalance when automatic assignment is used.
     *
     * @param partitions The partitions which should be paused
     * @throws IllegalStateException if any of the provided partitions are not currently assigned to this consumer
     */
    @Override
    public void pause(Collection<TopicPartition> partitions) {
        acquireAndEnsureOpen();
        try {
            log.debug("Pausing partitions {}", partitions);
            for (TopicPartition partition : partitions) {
                subscriptions.pause(partition);
            }
        } finally {
            release();
        }
    }

    /**
     * Resume specified partitions which have been paused with {@link #pause(Collection)}. New calls to
     * {@link #poll(Duration)} will return records from these partitions if there are any to be fetched.
     * If the partitions were not previously paused, this method is a no-op.
     *
     * @param partitions The partitions which should be resumed
     * @throws IllegalStateException if any of the provided partitions are not currently assigned to this consumer
     */
    @Override
    public void resume(Collection<TopicPartition> partitions) {
        acquireAndEnsureOpen();
        try {
            log.debug("Resuming partitions {}", partitions);
            for (TopicPartition partition : partitions) {
                subscriptions.resume(partition);
            }
        } finally {
            release();
        }
    }

    /**
     * Get the set of partitions that were previously paused by a call to {@link #pause(Collection)}.
     *
     * @return The set of paused partitions
     */
    @Override
    public Set<TopicPartition> paused() {
        acquireAndEnsureOpen();
        try {
            return Collections.unmodifiableSet(subscriptions.pausedPartitions());
        } finally {
            release();
        }
    }

    /**
     * Look up the offsets for the given partitions by timestamp. The returned offset for each partition is the
     * earliest offset whose timestamp is greater than or equal to the given timestamp in the corresponding partition.
     * <p>
     * This is a blocking call. The consumer does not have to be assigned the partitions.
     * If the message format version in a partition is before 0.10.0, i.e. the messages do not have timestamps, null
     * will be returned for that partition.
     *
     * @param timestampsToSearch the mapping from partition to the timestamp to look up.
     * @return a mapping from partition to the timestamp and offset of the first message with timestamp greater
     * than or equal to the target timestamp. {@code null} will be returned for the partition if there is no
     * such message.
     * @throws org.apache.kafka.common.errors.AuthenticationException     if authentication fails. See the exception for more details
     * @throws org.apache.kafka.common.errors.AuthorizationException      if not authorized to the topic(s). See the exception for more details
     * @throws IllegalArgumentException                                   if the target timestamp is negative
     * @throws org.apache.kafka.common.errors.TimeoutException            if the offset metadata could not be fetched before
     *                                                                    the amount of time allocated by {@code default.api.timeout.ms} expires.
     * @throws org.apache.kafka.common.errors.UnsupportedVersionException if the broker does not support looking up
     *                                                                    the offsets by timestamp
     */
    @Override
    public Map<TopicPartition, OffsetAndTimestamp> offsetsForTimes(Map<TopicPartition, Long> timestampsToSearch) {
        return offsetsForTimes(timestampsToSearch, Duration.ofMillis(defaultApiTimeoutMs));
    }

    /**
     * Look up the offsets for the given partitions by timestamp. The returned offset for each partition is the
     * earliest offset whose timestamp is greater than or equal to the given timestamp in the corresponding partition.
     * <p>
     * This is a blocking call. The consumer does not have to be assigned the partitions.
     * If the message format version in a partition is before 0.10.0, i.e. the messages do not have timestamps, null
     * will be returned for that partition.
     *
     * @param timestampsToSearch the mapping from partition to the timestamp to look up.
     * @param timeout            The maximum amount of time to await retrieval of the offsets
     * @return a mapping from partition to the timestamp and offset of the first message with timestamp greater
     * than or equal to the target timestamp. {@code null} will be returned for the partition if there is no
     * such message.
     * @throws org.apache.kafka.common.errors.AuthenticationException     if authentication fails. See the exception for more details
     * @throws org.apache.kafka.common.errors.AuthorizationException      if not authorized to the topic(s). See the exception for more details
     * @throws IllegalArgumentException                                   if the target timestamp is negative
     * @throws org.apache.kafka.common.errors.TimeoutException            if the offset metadata could not be fetched before
     *                                                                    expiration of the passed timeout
     * @throws org.apache.kafka.common.errors.UnsupportedVersionException if the broker does not support looking up
     *                                                                    the offsets by timestamp
     */
    @Override
    public Map<TopicPartition, OffsetAndTimestamp> offsetsForTimes(Map<TopicPartition, Long> timestampsToSearch, Duration timeout) {
        acquireAndEnsureOpen();
        try {
            for (Map.Entry<TopicPartition, Long> entry : timestampsToSearch.entrySet()) {
                // we explicitly exclude the earliest and latest offset here so the timestamp in the returned
                // OffsetAndTimestamp is always positive.
                if (entry.getValue() < 0) {
                	throw new IllegalArgumentException("The target time for partition " + entry.getKey() + " is " +
							entry.getValue() + ". The target time cannot be negative.");
				}
            }
            return fetcher.offsetsForTimes(timestampsToSearch, time.timer(timeout));
        } finally {
            release();
        }
    }

    /**
     * Get the first offset for the given partitions.
     * <p>
     * This method does not change the current consumer position of the partitions.
     *
     * @param partitions the partitions to get the earliest offsets.
     * @return The earliest available offsets for the given partitions
     * @throws org.apache.kafka.common.errors.AuthenticationException if authentication fails. See the exception for more details
     * @throws org.apache.kafka.common.errors.AuthorizationException  if not authorized to the topic(s). See the exception for more details
     * @throws org.apache.kafka.common.errors.TimeoutException        if the offset metadata could not be fetched before
     *                                                                expiration of the configured {@code default.api.timeout.ms}
     * @see #seekToBeginning(Collection)
     */
    @Override
    public Map<TopicPartition, Long> beginningOffsets(Collection<TopicPartition> partitions) {
        return beginningOffsets(partitions, Duration.ofMillis(defaultApiTimeoutMs));
    }

    /**
     * Get the first offset for the given partitions.
     * <p>
     * This method does not change the current consumer position of the partitions.
     *
     * @param partitions the partitions to get the earliest offsets
     * @param timeout    The maximum amount of time to await retrieval of the beginning offsets
     * @return The earliest available offsets for the given partitions
     * @throws org.apache.kafka.common.errors.AuthenticationException if authentication fails. See the exception for more details
     * @throws org.apache.kafka.common.errors.AuthorizationException  if not authorized to the topic(s). See the exception for more details
     * @throws org.apache.kafka.common.errors.TimeoutException        if the offset metadata could not be fetched before
     *                                                                expiration of the passed timeout
     * @see #seekToBeginning(Collection)
     */
    @Override
    public Map<TopicPartition, Long> beginningOffsets(Collection<TopicPartition> partitions, Duration timeout) {
        acquireAndEnsureOpen();
        try {
            return fetcher.beginningOffsets(partitions, time.timer(timeout));
        } finally {
            release();
        }
    }

    /**
     * Get the end offsets for the given partitions. In the default {@code read_uncommitted} isolation level, the end
     * offset is the high watermark (that is, the offset of the last successfully replicated message plus one). For
     * {@code read_committed} consumers, the end offset is the last stable offset (LSO), which is the minimum of
     * the high watermark and the smallest offset of any open transaction. Finally, if the partition has never been
     * written to, the end offset is 0.
     *
     * <p>
     * This method does not change the current consumer position of the partitions.
     *
     * @param partitions the partitions to get the end offsets.
     * @return The end offsets for the given partitions.
     * @throws org.apache.kafka.common.errors.AuthenticationException if authentication fails. See the exception for more details
     * @throws org.apache.kafka.common.errors.AuthorizationException  if not authorized to the topic(s). See the exception for more details
     * @throws org.apache.kafka.common.errors.TimeoutException        if the offset metadata could not be fetched before
     *                                                                the amount of time allocated by {@code request.timeout.ms} expires
     * @see #seekToEnd(Collection)
     */
    @Override
    public Map<TopicPartition, Long> endOffsets(Collection<TopicPartition> partitions) {
        return endOffsets(partitions, Duration.ofMillis(requestTimeoutMs));
    }

    /**
     * Get the end offsets for the given partitions. In the default {@code read_uncommitted} isolation level, the end
     * offset is the high watermark (that is, the offset of the last successfully replicated message plus one). For
     * {@code read_committed} consumers, the end offset is the last stable offset (LSO), which is the minimum of
     * the high watermark and the smallest offset of any open transaction. Finally, if the partition has never been
     * written to, the end offset is 0.
     *
     * <p>
     * This method does not change the current consumer position of the partitions.
     *
     * @param partitions the partitions to get the end offsets.
     * @param timeout    The maximum amount of time to await retrieval of the end offsets
     * @return The end offsets for the given partitions.
     * @throws org.apache.kafka.common.errors.AuthenticationException if authentication fails. See the exception for more details
     * @throws org.apache.kafka.common.errors.AuthorizationException  if not authorized to the topic(s). See the exception for more details
     * @throws org.apache.kafka.common.errors.TimeoutException        if the offsets could not be fetched before
     *                                                                expiration of the passed timeout
     * @see #seekToEnd(Collection)
     */
    @Override
    public Map<TopicPartition, Long> endOffsets(Collection<TopicPartition> partitions, Duration timeout) {
        acquireAndEnsureOpen();
        try {
            return fetcher.endOffsets(partitions, time.timer(timeout));
        } finally {
            release();
        }
    }

    /**
     * Get the consumer's current lag on the partition. Returns an "empty" {@link OptionalLong} if the lag is not known,
     * for example if there is no position yet, or if the end offset is not known yet.
     *
     * <p>
     * This method uses locally cached metadata and never makes a remote call.
     *
     * @param topicPartition The partition to get the lag for.
     *
     * @return This {@code Consumer} instance's current lag for the given partition.
     *
     * @throws IllegalStateException if the {@code topicPartition} is not assigned
     **/
    @Override
    public OptionalLong currentLag(TopicPartition topicPartition) {
        acquireAndEnsureOpen();
        try {
            final Long lag = subscriptions.partitionLag(topicPartition, isolationLevel);
            return lag == null ? OptionalLong.empty() : OptionalLong.of(lag);
        } finally {
            release();
        }
    }

    /**
     * Return the current group metadata associated with this consumer.
     *
     * @return consumer group metadata
     * @throws org.apache.kafka.common.errors.InvalidGroupIdException if consumer does not have a group
     */
    @Override
    public ConsumerGroupMetadata groupMetadata() {
        acquireAndEnsureOpen();
        try {
            maybeThrowInvalidGroupIdException();
            return coordinator.groupMetadata();
        } finally {
            release();
        }
    }

    /**
     * Alert the consumer to trigger a new rebalance by rejoining the group. This is a nonblocking call that forces
     * the consumer to trigger a new rebalance on the next {@link #poll(Duration)} call. Note that this API does not
     * itself initiate the rebalance, so you must still call {@link #poll(Duration)}. If a rebalance is already in
     * progress this call will be a no-op. If you wish to force an additional rebalance you must complete the current
     * one by calling poll before retrying this API.
     * <p>
     * You do not need to call this during normal processing, as the consumer group will manage itself
     * automatically and rebalance when necessary. However there may be situations where the application wishes to
     * trigger a rebalance that would otherwise not occur. For example, if some condition external and invisible to
     * the Consumer and its group changes in a way that would affect the userdata encoded in the
     * {@link org.apache.kafka.clients.consumer.ConsumerPartitionAssignor.Subscription Subscription}, the Consumer
     * will not be notified and no rebalance will occur. This API can be used to force the group to rebalance so that
     * the assignor can perform a partition reassignment based on the latest userdata. If your assignor does not use
     * this userdata, or you do not use a custom
     * {@link org.apache.kafka.clients.consumer.ConsumerPartitionAssignor ConsumerPartitionAssignor}, you should not
     * use this API.
     *
     * @throws java.lang.IllegalStateException if the consumer does not use group subscription
     */
    @Override
    public void enforceRebalance() {
        acquireAndEnsureOpen();
        try {
            if (coordinator == null) {
                throw new IllegalStateException("Tried to force a rebalance but consumer does not have a group.");
            }
            coordinator.requestRejoin("rebalance enforced by user");
        } finally {
            release();
        }
    }

    /**
     * Close the consumer, waiting for up to the default timeout of 30 seconds for any needed cleanup.
     * If auto-commit is enabled, this will commit the current offsets if possible within the default
     * timeout. See {@link #close(Duration)} for details. Note that {@link #wakeup()}
     * cannot be used to interrupt close.
     *
     * @throws org.apache.kafka.common.errors.InterruptException if the calling thread is interrupted
     *                                                           before or while this function is called
     * @throws org.apache.kafka.common.KafkaException            for any other error during close
     */
    @Override
    public void close() {
        close(Duration.ofMillis(DEFAULT_CLOSE_TIMEOUT_MS));
    }

    /**
     * Tries to close the consumer cleanly within the specified timeout. This method waits up to
     * {@code timeout} for the consumer to complete pending commits and leave the group.
     * If auto-commit is enabled, this will commit the current offsets if possible within the
     * timeout. If the consumer is unable to complete offset commits and gracefully leave the group
     * before the timeout expires, the consumer is force closed. Note that {@link #wakeup()} cannot be
     * used to interrupt close.
     *
     * @param timeout The maximum time to wait for consumer to close gracefully. The value must be
     *                non-negative. Specifying a timeout of zero means do not wait for pending requests to complete.
     *
     * @throws IllegalArgumentException If the {@code timeout} is negative.
     * @throws InterruptException If the thread is interrupted before or while this function is called
     * @throws org.apache.kafka.common.KafkaException for any other error during close
     */
    @Override
    public void close(Duration timeout) {
        if (timeout.toMillis() < 0) {
        	throw new IllegalArgumentException("The timeout cannot be negative.");
		}
        acquire();
        try {
            if (!closed) {
                // need to close before setting the flag since the close function
                // itself may trigger rebalance callback that needs the consumer to be open still
                close(timeout.toMillis(), false);
            }
        } finally {
            closed = true;
            release();
        }
    }

    /**
     * Wakeup the consumer. This method is thread-safe and is useful in particular to abort a long poll.
     * The thread which is blocking in an operation will throw {@link org.apache.kafka.common.errors.WakeupException}.
     * If no thread is blocking in a method which can throw {@link org.apache.kafka.common.errors.WakeupException}, the next call to such a method will raise it instead.
     */
    @Override
    public void wakeup() {
        this.client.wakeup();
    }

    private ClusterResourceListeners configureClusterResourceListeners(Deserializer<K> keyDeserializer, Deserializer<V> valueDeserializer, List<?>... candidateLists) {
        ClusterResourceListeners clusterResourceListeners = new ClusterResourceListeners();
        for (List<?> candidateList : candidateLists) {
        	clusterResourceListeners.maybeAddAll(candidateList);
		}

        clusterResourceListeners.maybeAdd(keyDeserializer);
        clusterResourceListeners.maybeAdd(valueDeserializer);
        return clusterResourceListeners;
    }

    private void close(long timeoutMs, boolean swallowException) {
        log.trace("Closing the Kafka consumer");
        AtomicReference<Throwable> firstException = new AtomicReference<>();
        try {
            if (coordinator != null) {
            	coordinator.close(time.timer(Math.min(timeoutMs, requestTimeoutMs)));
			}
        } catch (Throwable t) {
            firstException.compareAndSet(null, t);
            log.error("Failed to close coordinator", t);
        }
        Utils.closeQuietly(fetcher, "fetcher", firstException);
        Utils.closeQuietly(interceptors, "consumer interceptors", firstException);
        Utils.closeQuietly(kafkaConsumerMetrics, "kafka consumer metrics", firstException);
        Utils.closeQuietly(metrics, "consumer metrics", firstException);
        Utils.closeQuietly(client, "consumer network client", firstException);
        Utils.closeQuietly(keyDeserializer, "consumer key deserializer", firstException);
        Utils.closeQuietly(valueDeserializer, "consumer value deserializer", firstException);
        AppInfoParser.unregisterAppInfo(JMX_PREFIX, clientId, metrics);
        log.debug("Kafka consumer has been closed");
        Throwable exception = firstException.get();
        if (exception != null && !swallowException) {
            if (exception instanceof InterruptException) {
                throw (InterruptException) exception;
            }
            throw new KafkaException("Failed to close kafka consumer", exception);
        }
    }

    /**
     * Set the fetch position to the committed position (if there is one)
     * or reset it using the offset reset policy the user has configured.
     *
     * @return true iff the operation completed without timing out
     * @throws org.apache.kafka.common.errors.AuthenticationException if authentication fails. See the exception for more details
     * @throws NoOffsetForPartitionException                          If no offset is stored for a given partition and no offset reset policy is
     *                                                                defined
     */
    private boolean updateFetchPositions(final Timer timer) {
        // If any partitions have been truncated due to a leader change, we need to validate the offsets
        fetcher.validateOffsetsIfNeeded();

        cachedSubscriptionHashAllFetchPositions = subscriptions.hasAllFetchPositions();
        if (cachedSubscriptionHashAllFetchPositions) {
        	return true;
		}

        // If there are any partitions which do not have a valid position and are not
        // awaiting reset, then we need to fetch committed offsets. We will only do a
        // coordinator lookup if there are partitions which have missing positions, so
        // a consumer with manually assigned partitions can avoid a coordinator dependence
        // by always ensuring that assigned partitions have an initial position.
        if (coordinator != null && !coordinator.refreshCommittedOffsetsIfNeeded(timer)) {
        	return false;
		}

        // If there are partitions still needing a position and a reset policy is defined,
        // request reset using the default policy. If no reset strategy is defined and there
        // are partitions with a missing position, then we will raise an exception.
        subscriptions.resetInitializingPositions();

        // Finally send an asynchronous request to lookup and update the positions of any
        // partitions which are awaiting reset.
        fetcher.resetOffsetsIfNeeded();

        return true;
    }

    /**
     * Acquire the light lock and ensure that the consumer hasn't been closed.
     *
     * @throws IllegalStateException If the consumer has been closed
     */
    private void acquireAndEnsureOpen() {
        acquire();
        if (this.closed) {
            release();
            throw new IllegalStateException("This consumer has already been closed.");
        }
    }

    /**
     * Acquire the light lock protecting this consumer from multi-threaded access. Instead of blocking
     * when the lock is not available, however, we just throw an exception (since multi-threaded usage is not
     * supported).
     *
     * @throws ConcurrentModificationException if another thread already has the lock
     */
    private void acquire() {
        long threadId = Thread.currentThread().getId();
        if (threadId != currentThread.get() && !currentThread.compareAndSet(NO_CURRENT_THREAD, threadId)) {
        	throw new ConcurrentModificationException("KafkaConsumer is not safe for multi-threaded access");
		}
        refcount.incrementAndGet();
    }

    /**
     * Release the light lock protecting the consumer from multi-threaded access.
     */
    private void release() {
        if (refcount.decrementAndGet() == 0) {
        	currentThread.set(NO_CURRENT_THREAD);
		}
    }

    private void throwIfNoAssignorsConfigured() {
        if (assignors.isEmpty()) {
        	throw new IllegalStateException("Must configure at least one partition assigner class name to " +
					ConsumerConfig.PARTITION_ASSIGNMENT_STRATEGY_CONFIG + " configuration property");
		}
    }

    private void maybeThrowInvalidGroupIdException() {
        if (!groupId.isPresent()) {
        	throw new InvalidGroupIdException("To use the group management or offset commit APIs, you must " +
					"provide a valid " + ConsumerConfig.GROUP_ID_CONFIG + " in the consumer configuration.");
		}
    }

    private void updateLastSeenEpochIfNewer(TopicPartition topicPartition, OffsetAndMetadata offsetAndMetadata) {
        if (offsetAndMetadata != null) {
        	offsetAndMetadata.leaderEpoch().ifPresent(epoch -> metadata.updateLastSeenEpochIfNewer(topicPartition, epoch));
		}
    }

    // Functions below are for testing only
    String getClientId() {
        return clientId;
    }

    boolean updateAssignmentMetadataIfNeeded(final Timer timer) {
        return updateAssignmentMetadataIfNeeded(timer, true);
    }
}<|MERGE_RESOLUTION|>--- conflicted
+++ resolved
@@ -771,16 +771,12 @@
                     retryBackoffMs,
                     config.getInt(ConsumerConfig.REQUEST_TIMEOUT_MS_CONFIG),
                     heartbeatIntervalMs); //Will avoid blocking an extended period of time to prevent heartbeat thread starvation
-<<<<<<< HEAD
+
             // 消费组和Topic分区分配器
-            this.assignors = getAssignorInstances(config.getList(ConsumerConfig.PARTITION_ASSIGNMENT_STRATEGY_CONFIG), config.originals());
-=======
-
             this.assignors = ConsumerPartitionAssignor.getAssignorInstances(
                     config.getList(ConsumerConfig.PARTITION_ASSIGNMENT_STRATEGY_CONFIG),
                     config.originals(Collections.singletonMap(ConsumerConfig.CLIENT_ID_CONFIG, clientId))
             );
->>>>>>> df185aab
 
             // no coordinator will be constructed for the default (null) group id
             // 重分配协调器
