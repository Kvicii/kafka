--- conflicted
+++ resolved
@@ -57,15 +57,9 @@
                 newPart = random % partitions.size();
             } else if (availablePartitions.size() == 1) {   // 可用分区 == 1 直接选择
                 newPart = availablePartitions.get(0).partition();
-<<<<<<< HEAD
-            } else {    //
+            } else {
                 while (newPart == null || newPart.equals(oldPart)) {    // 所选分区不能与之前的相同
-                    Integer random = Utils.toPositive(ThreadLocalRandom.current().nextInt());
-=======
-            } else {
-                while (newPart == null || newPart.equals(oldPart)) {
                     int random = Utils.toPositive(ThreadLocalRandom.current().nextInt());
->>>>>>> 42272f0a
                     newPart = availablePartitions.get(random % availablePartitions.size()).partition();
                 }
             }
