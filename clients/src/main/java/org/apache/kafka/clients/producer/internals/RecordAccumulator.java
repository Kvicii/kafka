/*
 * Licensed to the Apache Software Foundation (ASF) under one or more
 * contributor license agreements. See the NOTICE file distributed with
 * this work for additional information regarding copyright ownership.
 * The ASF licenses this file to You under the Apache License, Version 2.0
 * (the "License"); you may not use this file except in compliance with
 * the License. You may obtain a copy of the License at
 *
 *    http://www.apache.org/licenses/LICENSE-2.0
 *
 * Unless required by applicable law or agreed to in writing, software
 * distributed under the License is distributed on an "AS IS" BASIS,
 * WITHOUT WARRANTIES OR CONDITIONS OF ANY KIND, either express or implied.
 * See the License for the specific language governing permissions and
 * limitations under the License.
 */
package org.apache.kafka.clients.producer.internals;

import java.nio.ByteBuffer;
import java.util.ArrayDeque;
import java.util.ArrayList;
import java.util.Collections;
import java.util.Deque;
import java.util.HashMap;
import java.util.HashSet;
import java.util.List;
import java.util.Map;
import java.util.Objects;
import java.util.Set;
import java.util.concurrent.ConcurrentMap;
import java.util.concurrent.atomic.AtomicInteger;
import org.apache.kafka.clients.ApiVersions;
import org.apache.kafka.clients.producer.Callback;
import org.apache.kafka.common.utils.ProducerIdAndEpoch;
import org.apache.kafka.common.Cluster;
import org.apache.kafka.common.KafkaException;
import org.apache.kafka.common.MetricName;
import org.apache.kafka.common.Node;
import org.apache.kafka.common.PartitionInfo;
import org.apache.kafka.common.TopicPartition;
import org.apache.kafka.common.errors.UnsupportedVersionException;
import org.apache.kafka.common.header.Header;
import org.apache.kafka.common.metrics.Measurable;
import org.apache.kafka.common.metrics.MetricConfig;
import org.apache.kafka.common.metrics.Metrics;
import org.apache.kafka.common.record.AbstractRecords;
import org.apache.kafka.common.record.CompressionRatioEstimator;
import org.apache.kafka.common.record.CompressionType;
import org.apache.kafka.common.record.MemoryRecords;
import org.apache.kafka.common.record.MemoryRecordsBuilder;
import org.apache.kafka.common.record.Record;
import org.apache.kafka.common.record.RecordBatch;
import org.apache.kafka.common.record.TimestampType;
import org.apache.kafka.common.utils.CopyOnWriteMap;
import org.apache.kafka.common.utils.LogContext;
import org.apache.kafka.common.utils.Time;
import org.slf4j.Logger;

/**
 * This class acts as a queue that accumulates records into {@link MemoryRecords}
 * instances to be sent to the server.
 * <p>
 * The accumulator uses a bounded amount of memory and append calls will block when that memory is exhausted, unless
 * this behavior is explicitly disabled.
 */
public final class RecordAccumulator {

    private final Logger log;
    private volatile boolean closed;
    private final AtomicInteger flushesInProgress;
    private final AtomicInteger appendsInProgress;
    private final int batchSize;
    private final CompressionType compression;
    private final int lingerMs;
    private final long retryBackoffMs;
    private final int deliveryTimeoutMs;
    private final BufferPool free;
    private final Time time;
    private final ApiVersions apiVersions;
    /**
     * CopyOnWriteMap实现的Map 意味着读多写少:
     * 对于每个分区 创建一个Deque 写Map的次数是很少的 受限于分区数量 大量的操作都集中读取
     * 对于高并发的写入 实际是写入了内部的Deque 实际上已经和CopyOnWriteMap没有关系了
     */
    private final ConcurrentMap<TopicPartition, Deque<ProducerBatch>> batches;
    private final IncompleteBatches incomplete;
    // The following variables are only accessed by the sender thread, so we don't need to protect them.
    private final Set<TopicPartition> muted;
    private int drainIndex;
    private final TransactionManager transactionManager;
    private long nextBatchExpiryTimeMs = Long.MAX_VALUE; // the earliest time (absolute) a batch will expire.

    /**
     * Create a new record accumulator
     *
     * @param logContext The log context used for logging
     * @param batchSize The size to use when allocating {@link MemoryRecords} instances
     * @param compression The compression codec for the records
     * @param lingerMs An artificial delay time to add before declaring a records instance that isn't full ready for
     *        sending. This allows time for more records to arrive. Setting a non-zero lingerMs will trade off some
     *        latency for potentially better throughput due to more batching (and hence fewer, larger requests).
     * @param retryBackoffMs An artificial delay time to retry the produce request upon receiving an error. This avoids
     *        exhausting all retries in a short period of time.
     * @param metrics The metrics
     * @param time The time instance to use
     * @param apiVersions Request API versions for current connected brokers
     * @param transactionManager The shared transaction state object which tracks producer IDs, epochs, and sequence
     *                           numbers per partition.
     */
    public RecordAccumulator(LogContext logContext,
                             int batchSize,
                             CompressionType compression,
                             int lingerMs,
                             long retryBackoffMs,
                             int deliveryTimeoutMs,
                             Metrics metrics,
                             String metricGrpName,
                             Time time,
                             ApiVersions apiVersions,
                             TransactionManager transactionManager,
                             BufferPool bufferPool) {
        this.log = logContext.logger(RecordAccumulator.class);
        this.drainIndex = 0;
        this.closed = false;
        this.flushesInProgress = new AtomicInteger(0);
        this.appendsInProgress = new AtomicInteger(0);
        this.batchSize = batchSize;
        this.compression = compression;
        this.lingerMs = lingerMs;
        this.retryBackoffMs = retryBackoffMs;
        this.deliveryTimeoutMs = deliveryTimeoutMs;
        this.batches = new CopyOnWriteMap<>();
        this.free = bufferPool;
        this.incomplete = new IncompleteBatches();
        this.muted = new HashSet<>();
        this.time = time;
        this.apiVersions = apiVersions;
        this.transactionManager = transactionManager;
        registerMetrics(metrics, metricGrpName);
    }

    private void registerMetrics(Metrics metrics, String metricGrpName) {
        MetricName metricName = metrics.metricName("waiting-threads", metricGrpName, "The number of user threads blocked waiting for buffer memory to enqueue their records");
        Measurable waitingThreads = new Measurable() {
            public double measure(MetricConfig config, long now) {
                return free.queued();
            }
        };
        metrics.addMetric(metricName, waitingThreads);

        metricName = metrics.metricName("buffer-total-bytes", metricGrpName, "The maximum amount of buffer memory the client can use (whether or not it is currently used).");
        Measurable totalBytes = new Measurable() {
            public double measure(MetricConfig config, long now) {
                return free.totalMemory();
            }
        };
        metrics.addMetric(metricName, totalBytes);

        metricName = metrics.metricName("buffer-available-bytes", metricGrpName, "The total amount of buffer memory that is not being used (either unallocated or in the free list).");
        Measurable availableBytes = new Measurable() {
            public double measure(MetricConfig config, long now) {
                return free.availableMemory();
            }
        };
        metrics.addMetric(metricName, availableBytes);
    }

    /**
     * Add a record to the accumulator, return the append result
     * <p>
     * The append result will contain the future metadata, and flag for whether the appended batch is full or a new batch is created
     * <p>
     *
     * @param tp The topic/partition to which this record is being sent
     * @param timestamp The timestamp of the record
     * @param key The key for the record
     * @param value The value for the record
     * @param headers the Headers for the record
     * @param callback The user-supplied callback to execute when the request is complete
     * @param maxTimeToBlock The maximum time in milliseconds to block for buffer memory to be available
     * @param abortOnNewBatch A boolean that indicates returning before a new batch is created and
     *                        running the partitioner's onNewBatch method before trying to append again
     * @param nowMs The current time, in milliseconds
     */
    public RecordAppendResult append(TopicPartition tp,
                                     long timestamp,
                                     byte[] key,
                                     byte[] value,
                                     Header[] headers,
                                     Callback callback,
                                     long maxTimeToBlock,
                                     boolean abortOnNewBatch,
                                     long nowMs) throws InterruptedException {
        // We keep track of the number of appending thread to make sure we do not miss batches in
        // abortIncompleteBatches().
        // 累加线程计数 即有多少个线程尝试把消息写入到内存缓冲
        appendsInProgress.incrementAndGet();
        ByteBuffer buffer = null;
        if (headers == null) {
            headers = Record.EMPTY_HEADERS;
        }
        try {
            // check if we have an in-progress batch
            // 获取分区对应的Deque 其中Deque是一个队列 内部存放了许多个batch(即该分区对应的多个batch)
            Deque<ProducerBatch> dq = getOrCreateDeque(tp);
            synchronized (dq) {
                if (closed) {
                    throw new KafkaException("Producer closed while send in progress");
                }
                // 尝试将数据放入到Deque 如果此时没有创建batch会放入失败
                RecordAppendResult appendResult = tryAppend(timestamp, key, value, headers, callback, dq, nowMs);
                if (appendResult != null) { // 消息放入batch成功 直接返回
                    return appendResult;
                }
            }
            // 没有放入成功 说明batch是不存在的 需要先分配一块内存再进行放入
            // we don't have an in-progress record batch try to allocate a new batch
            if (abortOnNewBatch) {
                // Return a result that will cause another call to append.
                return new RecordAppendResult(null, false, false, true);
            }

            byte maxUsableMagic = apiVersions.maxUsableProduceMagic();
            // batchSize 默认16KB 取当前消息和batchSize二者中的最大的那个
            // 对于batchSize的调优是有必要的 如果每个batch只有一条消息 batch打包的作用就没有了
            // 如果消息是默认的batchSize大小 再使用完之后会清空并加入到BufferPool的Deque中进行复用 如果是不规则的消息大小(如53KB) 使用完之后会等待GC线程进行回收
            int size = Math.max(this.batchSize, AbstractRecords.estimateSizeInBytesUpperBound(maxUsableMagic, compression, key, value, headers));
            log.trace("Allocating a new {} byte message buffer for topic {} partition {} with remaining timeout {}ms", size, tp.topic(), tp.partition(), maxTimeToBlock);
            // 使用BufferPool给batch分配一块内存
            // 称之为Pool 意味着内存可以复用
            // 在分配给batch一块内存使用完之后(规格化的大小16KB才能进行复用) 下次可以给其他batch进行复用 避免频繁的创建内存块 丢弃对象 垃圾回收
			// 有可能是多线程进行分配 所以下面使用了Double Check
            buffer = free.allocate(size, maxTimeToBlock);

            // Update the current time in case the buffer allocation blocked above.
            nowMs = time.milliseconds();
            // 线程1 | 2 | 3 同时分配了内存块 只有一个线程执行到放入Deque逻辑 将消息写入到分配好的ByteBuffer构造出来的batch 之后放入Deque
            // 其他线程只能执行到Double Check逻辑 使用tryAppend将消息放入到Deque中最后一个batch中 其他线程分配出来的ByteBuffer将在finally块中进行释放 加入到BufferPool的Deque中进行复用
            synchronized (dq) { // 对Deque进行写并发控制
                // Need to check if producer is closed again after grabbing the dequeue lock.
                if (closed) {
                    throw new KafkaException("Producer closed while send in progress");
                }
                // Double Check
                // 再次尝试将数据放入到Deque
                // 如果batch被写满 会返回null 此时重新执行放入Deque逻辑 尝试分配内存块
                RecordAppendResult appendResult = tryAppend(timestamp, key, value, headers, callback, dq, nowMs);
                if (appendResult != null) {
                    // Somebody else found us a batch, return the one we waited for! Hopefully this doesn't happen often...
                    return appendResult;
                }
                // ------------------------放入Deque逻辑------------------------
                MemoryRecordsBuilder recordsBuilder = recordsBuilder(buffer, maxUsableMagic);
                ProducerBatch batch = new ProducerBatch(tp, recordsBuilder, nowMs);
                // 由于执行到此处肯定是初次进行分配 所以future不为null 不需要进行处理
                FutureRecordMetadata future = Objects.requireNonNull(batch.tryAppend(timestamp, key, value, headers,
                        callback, nowMs));
                // 将batch放入到内存队列Deque尾部
                dq.addLast(batch);
                // 将batch放入到未完成列表(没有发送出去的batch)
                incomplete.add(batch);

                // Don't deallocate this buffer in the finally block as it's being used in the record batch
                buffer = null;
                return new RecordAppendResult(future, dq.size() > 1 || batch.isFull(), true, false);
            }
        } finally {
            if (buffer != null) {
                // ByteBuffer的释放
                free.deallocate(buffer);
            }
            // 递减线程计数
            appendsInProgress.decrementAndGet();
        }
    }

    private MemoryRecordsBuilder recordsBuilder(ByteBuffer buffer, byte maxUsableMagic) {
        if (transactionManager != null && maxUsableMagic < RecordBatch.MAGIC_VALUE_V2) {
            throw new UnsupportedVersionException("Attempting to use idempotence with a broker which does not " +
                "support the required message format (v2). The broker must be version 0.11 or later.");
        }
        return MemoryRecords.builder(buffer, maxUsableMagic, compression, TimestampType.CREATE_TIME, 0L);
    }

    /**
     *  Try to append to a ProducerBatch.
     *
     *  If it is full, we return null and a new batch is created. We also close the batch for record appends to free up
     *  resources like compression buffers. The batch will be fully closed (ie. the record batch headers will be written
     *  and memory records built) in one of the following cases (whichever comes first): right before send,
     *  if it is expired, or when the producer is closed.
     */
    private RecordAppendResult tryAppend(long timestamp, byte[] key, byte[] value, Header[] headers,
                                         Callback callback, Deque<ProducerBatch> deque, long nowMs) {
        ProducerBatch last = deque.peekLast();
        if (last != null) {
            // 从队列中取出最近一个batch 如果存在 将消息添加到该batch中(内部基于二进制的协议规范以IO流的方式写入batch底层的ByteBuffer中)
            FutureRecordMetadata future = last.tryAppend(timestamp, key, value, headers, callback, nowMs);
            if (future == null) {   // 追加写入有可能导致ByteBuffer写满 从而使tryAppend返回null(说明写满)
                last.closeForRecordAppends();   // 关掉batch底层的ByteBuffer的IO流
            } else {
                return new RecordAppendResult(future, deque.size() > 1 || last.isFull(), false, false);
            }
        }
        // batch不存在 || batch写满 返回null
        return null;
    }

    private boolean isMuted(TopicPartition tp) {
        return muted.contains(tp);
    }

    public void resetNextBatchExpiryTime() {
        nextBatchExpiryTimeMs = Long.MAX_VALUE;
    }

    public void maybeUpdateNextBatchExpiryTime(ProducerBatch batch) {
        if (batch.createdMs + deliveryTimeoutMs  > 0) {
            // the non-negative check is to guard us against potential overflow due to setting
            // a large value for deliveryTimeoutMs
            nextBatchExpiryTimeMs = Math.min(nextBatchExpiryTimeMs, batch.createdMs + deliveryTimeoutMs);
        } else {
            log.warn("Skipping next batch expiry time update due to addition overflow: "
                + "batch.createMs={}, deliveryTimeoutMs={}", batch.createdMs, deliveryTimeoutMs);
        }
    }

    /**
     * Get a list of batches which have been sitting in the accumulator too long and need to be expired.
     */
    public List<ProducerBatch> expiredBatches(long now) {
        List<ProducerBatch> expiredBatches = new ArrayList<>();
        for (Map.Entry<TopicPartition, Deque<ProducerBatch>> entry : this.batches.entrySet()) {
            // expire the batches in the order of sending
            Deque<ProducerBatch> deque = entry.getValue();
            synchronized (deque) {
                while (!deque.isEmpty()) {  // 遍历每个分区的所有batch
                    ProducerBatch batch = deque.getFirst();
                    if (batch.hasReachedDeliveryTimeout(deliveryTimeoutMs, now)) {  // 判断是否超时了
                        // 出队
                        deque.poll();
                        batch.abortRecordAppends();
                        // 将超时的batch加入到expiredBatches
                        expiredBatches.add(batch);
                    } else {
                        maybeUpdateNextBatchExpiryTime(batch);
                        break;
                    }
                }
            }
        }
        return expiredBatches;
    }

    public long getDeliveryTimeoutMs() {
        return deliveryTimeoutMs;
    }

    /**
     * Re-enqueue the given record batch in the accumulator. In Sender.completeBatch method, we check
     * whether the batch has reached deliveryTimeoutMs or not. Hence we do not do the delivery timeout check here.
     */
    public void reenqueue(ProducerBatch batch, long now) {
        // 对一些参数做了设置
        batch.reenqueued(now);
        // 获取partition对应的Deque
        Deque<ProducerBatch> deque = getOrCreateDeque(batch.topicPartition);
        synchronized (deque) {
            if (transactionManager != null) {
                insertInSequenceOrder(deque, batch);
            } else {    // 非事务型消息 直接添加到Deque头部
                deque.addFirst(batch);
            }
        }
    }

    /**
     * Split the big batch that has been rejected and reenqueue the split batches in to the accumulator.
     * @return the number of split batches.
     */
    public int splitAndReenqueue(ProducerBatch bigBatch) {
        // Reset the estimated compression ratio to the initial value or the big batch compression ratio, whichever
        // is bigger. There are several different ways to do the reset. We chose the most conservative one to ensure
        // the split doesn't happen too often.
        CompressionRatioEstimator.setEstimation(bigBatch.topicPartition.topic(), compression,
                                                Math.max(1.0f, (float) bigBatch.compressionRatio()));
        Deque<ProducerBatch> dq = bigBatch.split(this.batchSize);
        int numSplitBatches = dq.size();
        Deque<ProducerBatch> partitionDequeue = getOrCreateDeque(bigBatch.topicPartition);
        while (!dq.isEmpty()) {
            ProducerBatch batch = dq.pollLast();
            incomplete.add(batch);
            // We treat the newly split batches as if they are not even tried.
            synchronized (partitionDequeue) {
                if (transactionManager != null) {
                    // We should track the newly created batches since they already have assigned sequences.
                    transactionManager.addInFlightBatch(batch);
                    insertInSequenceOrder(partitionDequeue, batch);
                } else {
                    partitionDequeue.addFirst(batch);
                }
            }
        }
        return numSplitBatches;
    }

    // We will have to do extra work to ensure the queue is in order when requests are being retried and there are
    // multiple requests in flight to that partition. If the first in flight request fails to append, then all the
    // subsequent in flight requests will also fail because the sequence numbers will not be accepted.
    //
    // Further, once batches are being retried, we are reduced to a single in flight request for that partition. So when
    // the subsequent batches come back in sequence order, they will have to be placed further back in the queue.
    //
    // Note that this assumes that all the batches in the queue which have an assigned sequence also have the current
    // producer id. We will not attempt to reorder messages if the producer id has changed, we will throw an
    // IllegalStateException instead.
    private void insertInSequenceOrder(Deque<ProducerBatch> deque, ProducerBatch batch) {
        // When we are requeing and have enabled idempotence, the reenqueued batch must always have a sequence.
        if (batch.baseSequence() == RecordBatch.NO_SEQUENCE) {
            throw new IllegalStateException("Trying to re-enqueue a batch which doesn't have a sequence even " +
                    "though idempotency is enabled.");
        }

        if (transactionManager.nextBatchBySequence(batch.topicPartition) == null) {
            throw new IllegalStateException("We are re-enqueueing a batch which is not tracked as part of the in flight " +
                    "requests. batch.topicPartition: " + batch.topicPartition + "; batch.baseSequence: " + batch.baseSequence());
        }

        ProducerBatch firstBatchInQueue = deque.peekFirst();
        if (firstBatchInQueue != null && firstBatchInQueue.hasSequence() && firstBatchInQueue.baseSequence() < batch.baseSequence()) {
            // The incoming batch can't be inserted at the front of the queue without violating the sequence ordering.
            // This means that the incoming batch should be placed somewhere further back.
            // We need to find the right place for the incoming batch and insert it there.
            // We will only enter this branch if we have multiple inflights sent to different brokers and we need to retry
            // the inflight batches.
            //
            // Since we reenqueue exactly one batch a time and ensure that the queue is ordered by sequence always, it
            // is a simple linear scan of a subset of the in flight batches to find the right place in the queue each time.
            List<ProducerBatch> orderedBatches = new ArrayList<>();
            while (deque.peekFirst() != null && deque.peekFirst().hasSequence() && deque.peekFirst().baseSequence() < batch.baseSequence())
                orderedBatches.add(deque.pollFirst());

            log.debug("Reordered incoming batch with sequence {} for partition {}. It was placed in the queue at " +
                "position {}", batch.baseSequence(), batch.topicPartition, orderedBatches.size());
            // Either we have reached a point where there are batches without a sequence (ie. never been drained
            // and are hence in order by default), or the batch at the front of the queue has a sequence greater
            // than the incoming batch. This is the right place to add the incoming batch.
            deque.addFirst(batch);

            // Now we have to re insert the previously queued batches in the right order.
            for (int i = orderedBatches.size() - 1; i >= 0; --i) {
                deque.addFirst(orderedBatches.get(i));
            }

            // At this point, the incoming batch has been queued in the correct place according to its sequence.
        } else {
            deque.addFirst(batch);
        }
    }

    /**
     * Get a list of nodes whose partitions are ready to be sent, and the earliest time at which any non-sendable
     * partition will be ready; Also return the flag for whether there are any unknown leaders for the accumulated
     * partition batches.
     * 用于判断batch是否可以发送
     * <p>
     *  destination node is ready to send data if:
     * <ol>
     * <li>There is at least one partition that is not backing off its send
     * <li><b>and</b> those partitions are not muted (to prevent reordering if
     *   {@value org.apache.kafka.clients.producer.ProducerConfig#MAX_IN_FLIGHT_REQUESTS_PER_CONNECTION}
     *   is set to one)</li>
     * <li><b>and <i>any</i></b> of the following are true</li>
     * <ul>
     *     <li>The record set is full</li>
     *     <li>The record set has sat in the accumulator for at least lingerMs milliseconds</li>
     *     <li>The accumulator is out of memory and threads are blocking waiting for data (in this case all partitions
     *     are immediately considered ready).</li>
     *     <li>The accumulator has been closed</li>
     * </ul>
     * </ol>
     *
     * @param cluster
     * @param nowMs
     * @return leader broker & 下一次检查是否有batch可以发送的时间间隔 & partition对应的leader broker元数据还未找到的partition集合
     */
    public ReadyCheckResult ready(Cluster cluster, long nowMs) {
        Set<Node> readyNodes = new HashSet<>();
        long nextReadyCheckDelayMs = Long.MAX_VALUE;
        Set<String> unknownLeaderTopics = new HashSet<>();
        // 1. 说明BufferPool内存耗尽 有线程在排队等待申请内存
        boolean exhausted = this.free.queued() > 0;
        for (Map.Entry<TopicPartition, Deque<ProducerBatch>> entry : this.batches.entrySet()) {
            Deque<ProducerBatch> deque = entry.getValue();
            synchronized (deque) {  // 对Deque进行读并发控制
                // When producing to a large number of partitions, this path is hot and deques are often empty.
                // We check whether a batch exists first to avoid the more expensive checks whenever possible.
                // 从Deque头部取出第一个batch处理 意味着这个batch极有可能是已经被写满的 || 在Deque中时间最长的 所以不需要对一个partition的所有batch做处理
                // 如果Deque头部第一个batch都不符合发送的条件 此时会利用该batch计算nextReadyCheckDelayMs
                // 假设共有10个partition 有4个partition的first batch可以发送
                // 这4个partition leader分别对应在2个broker上 每个broker有两个partition leader 此时readyNodes里就有两个Node(2个leader broker会在里面)
                // 但是如果partition的first batch都不可以发送 此时会利用这个batch来计算一下nextReadyCheckDelayMs
                // 假设此时有6个partition的first batch都不可以发送 会综合利用这个6个partition的first batch的timeToLeft(linger.ms - 已经等待的时间)
                // 取一个最小值(即最快可以发送的那个batch的等待时间)
                ProducerBatch batch = deque.peekFirst();
                if (batch != null) {
                    TopicPartition part = entry.getKey();
                    Node leader = cluster.leaderFor(part);
                    if (leader == null) {   // 2. leader为null 加到unknownLeaderTopics集合 等待后续更新标志位 进行元数据拉取
                        // This is a partition for which leader is not known, but messages are available to send.
                        // Note that entries are currently not removed from batches when deque is empty.
                        unknownLeaderTopics.add(part.topic());
                    } else if (!readyNodes.contains(leader) && !isMuted(part)) {    // 判断batch可以发送的算法
                        // 当前时间 - 上一次发送这个batch的时间 假设一个batch从未发送过 那么waitedTimeMs = 当前时间 - batch被创建出来的时间
                        // 即没有进行发送过的batch的waitedTimeMs代表这个batch被创建出来多久了
                        long waitedTimeMs = batch.waitedTimeMs(nowMs);
                        // 与请求重试有关系 请求失败开始重试 该判断逻辑就会进行判断
                        // attempts返回重试的次数
                        // 重试次数 > 0 && 当前时间 < 重试间隔时间(默认100ms 一般保持默认) + 上次重试发送batch的时间
                        // 当前时间距离上一次重新入队时间没有超过100ms 即 now - lastAttemptMs < retryBackoffMs -- backingOff = true 不能重试
                        // 如果now - lastAttemptMs >= retryBackoffMs -- backingOff = false 可以重试
                        // 重试阶段 每次发送batch都必须得超过重试的间隔时间(100ms)才可以再次进行batch的发送
                        boolean backingOff = batch.attempts() > 0 && waitedTimeMs < retryBackoffMs;
                        // batch从创建开始算 最多还需要等待多久才可以进行发送
                        // 如果有重试 timeToWaitMs = retryBackoffMs
                        // 如果是非重试 timeToWaitMs = lingerMs(默认0)
                        long timeToWaitMs = backingOff ? retryBackoffMs : lingerMs;
                        // batch是否已满
                        // 如果deque的batch超过了一个 || batch的大小超过了16KB 说明peekFirst取出的batch已被写满
                        boolean full = deque.size() > 1 || batch.isFull();
                        // 当前Batch已经等待的时间(如120ms) >= batch最多只能等待的时间(如100ms) 已经超出了linger.ms的时间范围了
                        // 否则60ms < 100ms 此时就没有过期 如果linger.ms默认是0 意味着只要batch创建出来了 在这个地方一定是expired = true
                        boolean expired = waitedTimeMs >= timeToWaitMs;
<<<<<<< HEAD
                        // 综合上述所有条件来判断 这个batch是否需要发送出去
                        // a. 如果batch已满必须得发送
                        // b. 如果batch没有写满但是expired也必须得发送出去
                        // c. 如果说batch没有写满而且也没有expired 但是内存已经消耗完毕也必须发送出去
                        // d. 如果上述条件都不满足 此时处于closed(即当前客户端要关闭掉) 此时就必须立马把内存缓冲的batch都发送出去
                        // e. 强制必须把所有数据都flush出去到网络里面去 此时就必须得发送
                        boolean sendable = full || expired || exhausted || closed || flushInProgress();
                        if (sendable && !backingOff) {  // 3. 如果batch是符合发送条件的 此时会将该batch对应的partition的leader放入集合
                            // 对于一个broker 是有多个partition的batch可以发送过去的
                            readyNodes.add(leader); // 实际上是找到可以向哪些leader broker发送数据 使用Set去重
=======
                        boolean transactionCompleting = transactionManager != null && transactionManager.isCompleting();
                        boolean sendable = full
                            || expired
                            || exhausted
                            || closed
                            || flushInProgress()
                            || transactionCompleting;
                        if (sendable && !backingOff) {
                            readyNodes.add(leader);
>>>>>>> d3709daf
                        } else {
                            // 不满足发送条件 会计算出所有partition的batch中 暂时不能发送的那些batch 需要等待最小的时间(从而进行发送)
                            // 需要等待的时间就设置为nextReadyCheckDelayMs 这样下次再检查是否有batch可以发送时 至少要等待nextReadyCheckDelayMs时间之后才可以
                            long timeLeftMs = Math.max(timeToWaitMs - waitedTimeMs, 0); // timeLeftMs = 应该需要等待的时间 - 已经等待的时间
                            // Note that this results in a conservative estimate since an un-sendable partition may have
                            // a leader that will later be found to have sendable data. However, this is good enough
                            // since we'll just wake up and then sleep again for the remaining time.
                            // nextReadyCheckDelayMs = 下一次检查是否有batch可以发送的时间间隔
                            nextReadyCheckDelayMs = Math.min(timeLeftMs, nextReadyCheckDelayMs);
                        }
                    }
                }
            }
        }
        // 复杂数据结果使用单独的数据结构进行封装
        return new ReadyCheckResult(readyNodes, nextReadyCheckDelayMs, unknownLeaderTopics);
    }

    /**
     * Check whether there are any batches which haven't been drained
     */
    public boolean hasUndrained() {
        for (Map.Entry<TopicPartition, Deque<ProducerBatch>> entry : this.batches.entrySet()) {
            Deque<ProducerBatch> deque = entry.getValue();
            synchronized (deque) {
                if (!deque.isEmpty()) {
                    return true;
                }
            }
        }
        return false;
    }

    private boolean shouldStopDrainBatchesForPartition(ProducerBatch first, TopicPartition tp) {
        ProducerIdAndEpoch producerIdAndEpoch = null;
        if (transactionManager != null) {
            if (!transactionManager.isSendToPartitionAllowed(tp)) {
                return true;
            }

            producerIdAndEpoch = transactionManager.producerIdAndEpoch();
            if (!producerIdAndEpoch.isValid()) {
                // we cannot send the batch until we have refreshed the producer id
                return true;
            }

            if (!first.hasSequence()) {
                if (transactionManager.hasInflightBatches(tp) && transactionManager.hasStaleProducerIdAndEpoch(tp)) {
                    // Don't drain any new batches while the partition has in-flight batches with a different epoch
                    // and/or producer ID. Otherwise, a batch with a new epoch and sequence number
                    // 0 could be written before earlier batches complete, which would cause out of sequence errors
                    return true;
                }

                if (transactionManager.hasUnresolvedSequence(first.topicPartition)) {
                    // Don't drain any new batches while the state of previous sequence numbers
                    // is unknown. The previous batches would be unknown if they were aborted
                    // on the client after being sent to the broker at least once.
                    return true;
                }
            }

            int firstInFlightSequence = transactionManager.firstInFlightSequence(first.topicPartition);
            if (firstInFlightSequence != RecordBatch.NO_SEQUENCE && first.hasSequence()
                && first.baseSequence() != firstInFlightSequence) {
                // If the queued batch already has an assigned sequence, then it is being retried.
                // In this case, we wait until the next immediate batch is ready and drain that.
                // We only move on when the next in line batch is complete (either successfully or due to
                // a fatal broker error). This effectively reduces our in flight request count to 1.
                return true;
            }
        }
        return false;
    }

    /**
     * 聚和对于某一个broker要发送的batch集合
     *
     * @param cluster
     * @param node    broker
     * @param maxSize
     * @param now
     * @return
     */
    private List<ProducerBatch> drainBatchesForOneNode(Cluster cluster, Node node, int maxSize, long now) {
        int size = 0;
        // 获取broker对应的所有partition
        List<PartitionInfo> parts = cluster.partitionsForNode(node.id());
        List<ProducerBatch> ready = new ArrayList<>();
        /* to make starvation less likely this loop doesn't start at 0 */
        int start = drainIndex = drainIndex % parts.size();
        do {    // 遍历当前broker上的所有partition
            PartitionInfo part = parts.get(drainIndex);
            TopicPartition tp = new TopicPartition(part.topic(), part.partition());
            this.drainIndex = (this.drainIndex + 1) % parts.size();

            // Only proceed if the partition has no in-flight batches.
            if (isMuted(tp)) {
                continue;
            }

            Deque<ProducerBatch> deque = getDeque(tp);
            if (deque == null) {
                continue;
            }

            synchronized (deque) {  // deque加锁
                // invariant: !isMuted(tp,now) && deque != null
                ProducerBatch first = deque.peekFirst();    // 获取first batch进行验证
                if (first == null) {
                    continue;
                }

                // first != null
                // 是否进行了重试
                boolean backoff = first.attempts() > 0 && first.waitedTimeMs(now) < retryBackoffMs;
                // Only drain the batch if it is not during backoff period.
                if (backoff) {
                    continue;
                }

                if (size + first.estimatedSizeInBytes() > maxSize && !ready.isEmpty()) {    // 发送的数据超过了请求的最大大小 break
                    // there is a rare case that a single batch size is larger than the request size due to
                    // compression; in this case we will still eventually send this batch in a single request
                    break;
                } else {
                    if (shouldStopDrainBatchesForPartition(first, tp)) {
                        break;
                    }

                    boolean isTransactional = transactionManager != null && transactionManager.isTransactional();
                    ProducerIdAndEpoch producerIdAndEpoch =
                        transactionManager != null ? transactionManager.producerIdAndEpoch() : null;
                    ProducerBatch batch = deque.pollFirst();    // 实际去除first batch
                    if (producerIdAndEpoch != null && !batch.hasSequence()) {
                        // If the producer id/epoch of the partition do not match the latest one
                        // of the producer, we update it and reset the sequence. This should be
                        // only done when all its in-flight batches have completed. This is guarantee
                        // in `shouldStopDrainBatchesForPartition`.
                        transactionManager.maybeUpdateProducerIdAndEpoch(batch.topicPartition);

                        // If the batch already has an assigned sequence, then we should not change the producer id and
                        // sequence number, since this may introduce duplicates. In particular, the previous attempt
                        // may actually have been accepted, and if we change the producer id and sequence here, this
                        // attempt will also be accepted, causing a duplicate.
                        //
                        // Additionally, we update the next sequence number bound for the partition, and also have
                        // the transaction manager track the batch so as to ensure that sequence ordering is maintained
                        // even if we receive out of order responses.
                        batch.setProducerState(producerIdAndEpoch, transactionManager.sequenceNumber(batch.topicPartition), isTransactional);
                        transactionManager.incrementSequenceNumber(batch.topicPartition, batch.recordCount);
                        log.debug("Assigned producerId {} and producerEpoch {} to batch with base sequence " +
                                "{} being sent to partition {}", producerIdAndEpoch.producerId,
                            producerIdAndEpoch.epoch, batch.baseSequence(), tp);

                        transactionManager.addInFlightBatch(batch);
                    }
                    // 关闭batch的MemoryRecords
                    batch.close();
                    // 计算发送的数据大小
                    size += batch.records().sizeInBytes();
                    // 将要发送的batch放到返回集合
                    ready.add(batch);

                    batch.drained(now);
                }
            }
        } while (start != drainIndex);
        return ready;
    }

    /**
     * Drain all the data for the given nodes and collate them into a list of batches that will fit within the specified
     * size on a per-node basis. This method attempts to avoid choosing the same topic-node over and over.
     *
     * 封装broker对应的batch集合
     *
     * @param cluster The current cluster metadata
     * @param nodes The list of node to drain
     * @param maxSize The maximum number of bytes to drain
     * @param now The current unix time in milliseconds
     * @return A list of {@link ProducerBatch} for each node specified with total size less than the requested maxSize.
     */
    public Map<Integer, List<ProducerBatch>> drain(Cluster cluster, Set<Node> nodes, int maxSize, long now) {
        if (nodes.isEmpty()) {  // 没有broker节点可以发送请求 直接返回空
            return Collections.emptyMap();
        }

        Map<Integer, List<ProducerBatch>> batches = new HashMap<>();
        for (Node node : nodes) {   // 获取broker对应的所有batch 封装 <brokerId, batch集合>
            List<ProducerBatch> ready = drainBatchesForOneNode(cluster, node, maxSize, now);
            batches.put(node.id(), ready);
        }
        return batches;
    }

    /**
     * The earliest absolute time a batch will expire (in milliseconds)
     */
    public long nextExpiryTimeMs() {
        return this.nextBatchExpiryTimeMs;
    }

    private Deque<ProducerBatch> getDeque(TopicPartition tp) {
        return batches.get(tp);
    }

    /**
     * Get the deque for the given topic-partition, creating it if necessary.
     */
    private Deque<ProducerBatch> getOrCreateDeque(TopicPartition tp) {
        Deque<ProducerBatch> d = this.batches.get(tp);
        if (d != null) {
            return d;
        }
        d = new ArrayDeque<>();
        Deque<ProducerBatch> previous = this.batches.putIfAbsent(tp, d);
        if (previous == null) {
            return d;
        } else {
            return previous;
        }
    }

    /**
     * Deallocate the record batch
     */
    public void deallocate(ProducerBatch batch) {
        incomplete.remove(batch);
        // Only deallocate the batch if it is not a split batch because split batch are allocated outside the
        // buffer pool.
        if (!batch.isSplitBatch()) {    // 归还BufferPool资源
            free.deallocate(batch.buffer(), batch.initialCapacity());
        }
    }

    /**
     * Package private for unit test. Get the buffer pool remaining size in bytes.
     */
    long bufferPoolAvailableMemory() {
        return free.availableMemory();
    }

    /**
     * Are there any threads currently waiting on a flush?
     *
     * package private for test
     */
    boolean flushInProgress() {
        return flushesInProgress.get() > 0;
    }

    /* Visible for testing */
    Map<TopicPartition, Deque<ProducerBatch>> batches() {
        return Collections.unmodifiableMap(batches);
    }

    /**
     * Initiate the flushing of data from the accumulator...this makes all requests immediately ready
     */
    public void beginFlush() {
        this.flushesInProgress.getAndIncrement();
    }

    /**
     * Are there any threads currently appending messages?
     */
    private boolean appendsInProgress() {
        return appendsInProgress.get() > 0;
    }

    /**
     * Mark all partitions as ready to send and block until the send is complete
     */
    public void awaitFlushCompletion() throws InterruptedException {
        try {
            // Obtain a copy of all of the incomplete ProduceRequestResult(s) at the time of the flush.
            // We must be careful not to hold a reference to the ProduceBatch(s) so that garbage
            // collection can occur on the contents.
            // The sender will remove ProducerBatch(s) from the original incomplete collection.
            for (ProduceRequestResult result : this.incomplete.requestResults())
                result.await();
        } finally {
            this.flushesInProgress.decrementAndGet();
        }
    }

    /**
     * Check whether there are any pending batches (whether sent or unsent).
     */
    public boolean hasIncomplete() {
        return !this.incomplete.isEmpty();
    }

    /**
     * This function is only called when sender is closed forcefully. It will fail all the
     * incomplete batches and return.
     */
    public void abortIncompleteBatches() {
        // We need to keep aborting the incomplete batch until no thread is trying to append to
        // 1. Avoid losing batches.
        // 2. Free up memory in case appending threads are blocked on buffer full.
        // This is a tight loop but should be able to get through very quickly.
        do {
            abortBatches();
        } while (appendsInProgress());
        // After this point, no thread will append any messages because they will see the close
        // flag set. We need to do the last abort after no thread was appending in case there was a new
        // batch appended by the last appending thread.
        abortBatches();
        this.batches.clear();
    }

    /**
     * Go through incomplete batches and abort them.
     */
    private void abortBatches() {
        abortBatches(new KafkaException("Producer is closed forcefully."));
    }

    /**
     * Abort all incomplete batches (whether they have been sent or not)
     */
    void abortBatches(final RuntimeException reason) {
        for (ProducerBatch batch : incomplete.copyAll()) {
            Deque<ProducerBatch> dq = getDeque(batch.topicPartition);
            synchronized (dq) {
                batch.abortRecordAppends();
                dq.remove(batch);
            }
            batch.abort(reason);
            deallocate(batch);
        }
    }

    /**
     * Abort any batches which have not been drained
     */
    void abortUndrainedBatches(RuntimeException reason) {
        for (ProducerBatch batch : incomplete.copyAll()) {
            Deque<ProducerBatch> dq = getDeque(batch.topicPartition);
            boolean aborted = false;
            synchronized (dq) {
                if ((transactionManager != null && !batch.hasSequence()) || (transactionManager == null && !batch.isClosed())) {
                    aborted = true;
                    batch.abortRecordAppends();
                    dq.remove(batch);
                }
            }
            if (aborted) {
                batch.abort(reason);
                deallocate(batch);
            }
        }
    }

    public void mutePartition(TopicPartition tp) {
        muted.add(tp);
    }

    public void unmutePartition(TopicPartition tp) {
        muted.remove(tp);
    }

    /**
     * Close this accumulator and force all the record buffers to be drained
     */
    public void close() {
        this.closed = true;
        this.free.close();
    }

    /*
     * Metadata about a record just appended to the record accumulator
     */
    public final static class RecordAppendResult {
        public final FutureRecordMetadata future;
        public final boolean batchIsFull;
        public final boolean newBatchCreated;
        public final boolean abortForNewBatch;

        public RecordAppendResult(FutureRecordMetadata future, boolean batchIsFull, boolean newBatchCreated, boolean abortForNewBatch) {
            this.future = future;
            this.batchIsFull = batchIsFull;
            this.newBatchCreated = newBatchCreated;
            this.abortForNewBatch = abortForNewBatch;
        }
    }

    /*
     * The set of nodes that have at least one complete record batch in the accumulator
     */
    public final static class ReadyCheckResult {
        public final Set<Node> readyNodes;
        public final long nextReadyCheckDelayMs;
        public final Set<String> unknownLeaderTopics;

        public ReadyCheckResult(Set<Node> readyNodes, long nextReadyCheckDelayMs, Set<String> unknownLeaderTopics) {
            this.readyNodes = readyNodes;
            this.nextReadyCheckDelayMs = nextReadyCheckDelayMs;
            this.unknownLeaderTopics = unknownLeaderTopics;
        }
    }
}<|MERGE_RESOLUTION|>--- conflicted
+++ resolved
@@ -531,28 +531,23 @@
                         // 当前Batch已经等待的时间(如120ms) >= batch最多只能等待的时间(如100ms) 已经超出了linger.ms的时间范围了
                         // 否则60ms < 100ms 此时就没有过期 如果linger.ms默认是0 意味着只要batch创建出来了 在这个地方一定是expired = true
                         boolean expired = waitedTimeMs >= timeToWaitMs;
-<<<<<<< HEAD
+                        boolean transactionCompleting = transactionManager != null && transactionManager.isCompleting();
                         // 综合上述所有条件来判断 这个batch是否需要发送出去
                         // a. 如果batch已满必须得发送
                         // b. 如果batch没有写满但是expired也必须得发送出去
                         // c. 如果说batch没有写满而且也没有expired 但是内存已经消耗完毕也必须发送出去
                         // d. 如果上述条件都不满足 此时处于closed(即当前客户端要关闭掉) 此时就必须立马把内存缓冲的batch都发送出去
                         // e. 强制必须把所有数据都flush出去到网络里面去 此时就必须得发送
-                        boolean sendable = full || expired || exhausted || closed || flushInProgress();
-                        if (sendable && !backingOff) {  // 3. 如果batch是符合发送条件的 此时会将该batch对应的partition的leader放入集合
-                            // 对于一个broker 是有多个partition的batch可以发送过去的
-                            readyNodes.add(leader); // 实际上是找到可以向哪些leader broker发送数据 使用Set去重
-=======
-                        boolean transactionCompleting = transactionManager != null && transactionManager.isCompleting();
+
                         boolean sendable = full
                             || expired
                             || exhausted
                             || closed
                             || flushInProgress()
                             || transactionCompleting;
-                        if (sendable && !backingOff) {
-                            readyNodes.add(leader);
->>>>>>> d3709daf
+                        if (sendable && !backingOff) {  // 3. 如果batch是符合发送条件的 此时会将该batch对应的partition的leader放入集合
+                            // 对于一个broker 是有多个partition的batch可以发送过去的
+                            readyNodes.add(leader); // 实际上是找到可以向哪些leader broker发送数据 使用Set去重
                         } else {
                             // 不满足发送条件 会计算出所有partition的batch中 暂时不能发送的那些batch 需要等待最小的时间(从而进行发送)
                             // 需要等待的时间就设置为nextReadyCheckDelayMs 这样下次再检查是否有batch可以发送时 至少要等待nextReadyCheckDelayMs时间之后才可以
