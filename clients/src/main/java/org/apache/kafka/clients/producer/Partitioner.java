/*
 * Licensed to the Apache Software Foundation (ASF) under one or more
 * contributor license agreements. See the NOTICE file distributed with
 * this work for additional information regarding copyright ownership.
 * The ASF licenses this file to You under the Apache License, Version 2.0
 * (the "License"); you may not use this file except in compliance with
 * the License. You may obtain a copy of the License at
 *
 *    http://www.apache.org/licenses/LICENSE-2.0
 *
 * Unless required by applicable law or agreed to in writing, software
 * distributed under the License is distributed on an "AS IS" BASIS,
 * WITHOUT WARRANTIES OR CONDITIONS OF ANY KIND, either express or implied.
 * See the License for the specific language governing permissions and
 * limitations under the License.
 */
package org.apache.kafka.clients.producer;

import org.apache.kafka.common.Cluster;
import org.apache.kafka.common.Configurable;

import java.io.Closeable;

/**
 * Partitioner Interface
 * Kafka Producer分区器 自定义分区策略时需要实现的接口
 * <p>
 * 1.如果KafkaRecord提供了分区号 则使用record提供的分区号
 * 2.如果KafkaRecord没有提供分区号 则使用key的序列化后的值的hash值对分区数量取模
 * 3.如果KafkaRecord没有提供分区号 也没有提供key 则使用轮询的方式分配分区号
 * ----a.会首先在可用的分区中分配分区号
 * ----b.如果没有可用的分区 则在该主题所有分区中分配分区号
 */
public interface Partitioner extends Configurable, Closeable {

    /**
     * Compute the partition for the given record.
     *
     * @param topic      The topic name
     * @param key        The key to partition on (or null if no key)
     * @param keyBytes   The serialized key to partition on( or null if no key)
     * @param value      The value to partition on or null
     * @param valueBytes The serialized value to partition on or null
     * @param cluster    The current cluster metadata
     */
    int partition(String topic, Object key, byte[] keyBytes, Object value, byte[] valueBytes, Cluster cluster);

    /**
     * This is called when partitioner is closed.
     */
    void close();
<<<<<<< HEAD

=======
>>>>>>> 47796d2f

    /**
     * Notifies the partitioner a new batch is about to be created. When using the sticky partitioner,
     * this method can change the chosen sticky partition for the new batch.
     *
     * @param topic         The topic name
     * @param cluster       The current cluster metadata
     * @param prevPartition The partition previously selected for the record that triggered a new batch
     */
    default void onNewBatch(String topic, Cluster cluster, int prevPartition) {
    }
}<|MERGE_RESOLUTION|>--- conflicted
+++ resolved
@@ -49,10 +49,6 @@
      * This is called when partitioner is closed.
      */
     void close();
-<<<<<<< HEAD
-
-=======
->>>>>>> 47796d2f
 
     /**
      * Notifies the partitioner a new batch is about to be created. When using the sticky partitioner,
