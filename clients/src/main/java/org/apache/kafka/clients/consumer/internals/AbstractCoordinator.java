/*
 * Licensed to the Apache Software Foundation (ASF) under one or more
 * contributor license agreements. See the NOTICE file distributed with
 * this work for additional information regarding copyright ownership.
 * The ASF licenses this file to You under the Apache License, Version 2.0
 * (the "License"); you may not use this file except in compliance with
 * the License. You may obtain a copy of the License at
 *
 *    http://www.apache.org/licenses/LICENSE-2.0
 *
 * Unless required by applicable law or agreed to in writing, software
 * distributed under the License is distributed on an "AS IS" BASIS,
 * WITHOUT WARRANTIES OR CONDITIONS OF ANY KIND, either express or implied.
 * See the License for the specific language governing permissions and
 * limitations under the License.
 */
package org.apache.kafka.clients.consumer.internals;

import org.apache.kafka.clients.ClientResponse;
import org.apache.kafka.clients.GroupRebalanceConfig;
import org.apache.kafka.common.KafkaException;
import org.apache.kafka.common.Node;
import org.apache.kafka.common.errors.AuthenticationException;
import org.apache.kafka.common.errors.DisconnectException;
import org.apache.kafka.common.errors.FencedInstanceIdException;
import org.apache.kafka.common.errors.GroupAuthorizationException;
import org.apache.kafka.common.errors.GroupMaxSizeReachedException;
import org.apache.kafka.common.errors.IllegalGenerationException;
import org.apache.kafka.common.errors.InterruptException;
import org.apache.kafka.common.errors.MemberIdRequiredException;
import org.apache.kafka.common.errors.RebalanceInProgressException;
import org.apache.kafka.common.errors.RetriableException;
import org.apache.kafka.common.errors.UnknownMemberIdException;
import org.apache.kafka.common.message.FindCoordinatorRequestData;
import org.apache.kafka.common.message.HeartbeatRequestData;
import org.apache.kafka.common.message.JoinGroupRequestData;
import org.apache.kafka.common.message.JoinGroupResponseData;
import org.apache.kafka.common.message.LeaveGroupRequestData.MemberIdentity;
import org.apache.kafka.common.message.LeaveGroupResponseData.MemberResponse;
import org.apache.kafka.common.message.SyncGroupRequestData;
import org.apache.kafka.common.metrics.Measurable;
import org.apache.kafka.common.metrics.Metrics;
import org.apache.kafka.common.metrics.Sensor;
import org.apache.kafka.common.metrics.stats.Avg;
import org.apache.kafka.common.metrics.stats.CumulativeCount;
import org.apache.kafka.common.metrics.stats.CumulativeSum;
import org.apache.kafka.common.metrics.stats.Max;
import org.apache.kafka.common.metrics.stats.Meter;
import org.apache.kafka.common.metrics.stats.Rate;
import org.apache.kafka.common.metrics.stats.WindowedCount;
import org.apache.kafka.common.protocol.ApiKeys;
import org.apache.kafka.common.protocol.Errors;
import org.apache.kafka.common.requests.FindCoordinatorRequest;
import org.apache.kafka.common.requests.FindCoordinatorRequest.CoordinatorType;
import org.apache.kafka.common.requests.FindCoordinatorResponse;
import org.apache.kafka.common.requests.HeartbeatRequest;
import org.apache.kafka.common.requests.HeartbeatResponse;
import org.apache.kafka.common.requests.JoinGroupRequest;
import org.apache.kafka.common.requests.JoinGroupResponse;
import org.apache.kafka.common.requests.LeaveGroupRequest;
import org.apache.kafka.common.requests.LeaveGroupResponse;
import org.apache.kafka.common.requests.OffsetCommitRequest;
import org.apache.kafka.common.requests.SyncGroupRequest;
import org.apache.kafka.common.requests.SyncGroupResponse;
import org.apache.kafka.common.utils.KafkaThread;
import org.apache.kafka.common.utils.LogContext;
import org.apache.kafka.common.utils.Time;
import org.apache.kafka.common.utils.Timer;
import org.apache.kafka.common.utils.Utils;
import org.slf4j.Logger;

import java.io.Closeable;
import java.nio.ByteBuffer;
import java.util.ArrayList;
import java.util.Collections;
import java.util.List;
import java.util.Map;
import java.util.Objects;
import java.util.concurrent.TimeUnit;
import java.util.concurrent.atomic.AtomicReference;

/**
 * AbstractCoordinator implements group management for a single group member by interacting with
 * a designated Kafka broker (the coordinator). Group semantics are provided by extending this class.
 * See {@link ConsumerCoordinator} for example usage.
 * <p>
 * From a high level, Kafka's group management protocol consists of the following sequence of actions:
 *
 * <ol>
 *     <li>Group Registration: Group members register with the coordinator providing their own metadata
 *         (such as the set of topics they are interested in).</li>
 *     <li>Group/Leader Selection: The coordinator select the members of the group and chooses one member
 *         as the leader.</li>
 *     <li>State Assignment: The leader collects the metadata from all the members of the group and
 *         assigns state.</li>
 *     <li>Group Stabilization: Each member receives the state assigned by the leader and begins
 *         processing.</li>
 * </ol>
 * <p>
 * To leverage this protocol, an implementation must define the format of metadata provided by each
 * member for group registration in {@link #metadata()} and the format of the state assignment provided
 * by the leader in {@link #performAssignment(String, String, List)} and becomes available to members in
 * {@link #onJoinComplete(int, String, String, ByteBuffer)}.
 * <p>
 * Note on locking: this class shares state between the caller and a background thread which is
 * used for sending heartbeats after the client has joined the group. All mutable state as well as
 * state transitions are protected with the class's monitor. Generally this means acquiring the lock
 * before reading or writing the state of the group (e.g. generation, memberId) and holding the lock
 * when sending a request that affects the state of the group (e.g. JoinGroup, LeaveGroup).
 */
public abstract class AbstractCoordinator implements Closeable {
    public static final String HEARTBEAT_THREAD_PREFIX = "kafka-coordinator-heartbeat-thread";
    public static final int JOIN_GROUP_TIMEOUT_LAPSE = 5000;

    protected enum MemberState {
        UNJOINED,             // the client is not part of a group
        PREPARING_REBALANCE,  // the client has sent the join group request, but have not received response
        COMPLETING_REBALANCE, // the client has received join group response, but have not received assignment
        STABLE;               // the client has joined and is sending heartbeats

        public boolean hasNotJoinedGroup() {
            return equals(UNJOINED) || equals(PREPARING_REBALANCE);
        }
    }

    private final Logger log;
    private final Heartbeat heartbeat;
    private final GroupCoordinatorMetrics sensors;
    private final GroupRebalanceConfig rebalanceConfig;

    protected final Time time;
    protected final ConsumerNetworkClient client;

    private Node coordinator = null;
    private boolean rejoinNeeded = true;
    private boolean needsJoinPrepare = true;
    private HeartbeatThread heartbeatThread = null;
    private RequestFuture<ByteBuffer> joinFuture = null;
    private RequestFuture<Void> findCoordinatorFuture = null;
    volatile private RuntimeException findCoordinatorException = null;
    private Generation generation = Generation.NO_GENERATION;
    private long lastRebalanceStartMs = -1L;
    private long lastRebalanceEndMs = -1L;

    protected MemberState state = MemberState.UNJOINED;


    /**
     * Initialize the coordination manager.
     */
    public AbstractCoordinator(GroupRebalanceConfig rebalanceConfig,
                               LogContext logContext,
                               ConsumerNetworkClient client,
                               Metrics metrics,
                               String metricGrpPrefix,
                               Time time) {
        Objects.requireNonNull(rebalanceConfig.groupId,
                "Expected a non-null group id for coordinator construction");
        this.rebalanceConfig = rebalanceConfig;
        this.log = logContext.logger(AbstractCoordinator.class);
        this.client = client;
        this.time = time;
        this.heartbeat = new Heartbeat(rebalanceConfig, time);
        this.sensors = new GroupCoordinatorMetrics(metrics, metricGrpPrefix);
    }

    /**
     * Unique identifier for the class of supported protocols (e.g. "consumer" or "connect").
     *
     * @return Non-null protocol type name
     */
    protected abstract String protocolType();

    /**
     * Get the current list of protocols and their associated metadata supported
     * by the local member. The order of the protocols in the list indicates the preference
     * of the protocol (the first entry is the most preferred). The coordinator takes this
     * preference into account when selecting the generation protocol (generally more preferred
     * protocols will be selected as long as all members support them and there is no disagreement
     * on the preference).
     *
     * @return Non-empty map of supported protocols and metadata
     */
    protected abstract JoinGroupRequestData.JoinGroupRequestProtocolCollection metadata();

    /**
     * Invoked prior to each group join or rejoin. This is typically used to perform any
     * cleanup from the previous generation (such as committing offsets for the consumer)
     *
     * @param generation The previous generation or -1 if there was none
     * @param memberId   The identifier of this member in the previous group or "" if there was none
     */
    protected abstract void onJoinPrepare(int generation, String memberId);

    /**
     * Perform assignment for the group. This is used by the leader to push state to all the members
     * of the group (e.g. to push partition assignments in the case of the new consumer)
     *
     * @param leaderId          The id of the leader (which is this member)
     * @param protocol          The protocol selected by the coordinator
     * @param allMemberMetadata Metadata from all members of the group
     * @return A map from each member to their state assignment
     */
    protected abstract Map<String, ByteBuffer> performAssignment(String leaderId,
                                                                 String protocol,
                                                                 List<JoinGroupResponseData.JoinGroupResponseMember> allMemberMetadata);

    /**
     * Invoked when a group member has successfully joined a group. If this call fails with an exception,
     * then it will be retried using the same assignment state on the next call to {@link #ensureActiveGroup()}.
     *
     * @param generation       The generation that was joined
     * @param memberId         The identifier for the local member in the group
     * @param protocol         The protocol selected by the coordinator
     * @param memberAssignment The assignment propagated from the group leader
     */
    protected abstract void onJoinComplete(int generation,
                                           String memberId,
                                           String protocol,
                                           ByteBuffer memberAssignment);

    /**
     * Invoked prior to each leave group event. This is typically used to cleanup assigned partitions;
     * note it is triggered by the consumer's API caller thread (i.e. background heartbeat thread would
     * not trigger it even if it tries to force leaving group upon heartbeat session expiration)
     */
    protected void onLeavePrepare() {
    }

    /**
     * Visible for testing.
     * <p>
     * Ensure that the coordinator is ready to receive requests.
     *
     * @param timer Timer bounding how long this method can block
     * @return true If coordinator discovery and initial connection succeeded, false otherwise
     */
    protected synchronized boolean ensureCoordinatorReady(final Timer timer) {
        if (!coordinatorUnknown())
            return true;

        do {
            if (findCoordinatorException != null && !(findCoordinatorException instanceof RetriableException)) {
                final RuntimeException fatalException = findCoordinatorException;
                findCoordinatorException = null;
                throw fatalException;
            }
            final RequestFuture<Void> future = lookupCoordinator();
            client.poll(future, timer);

            if (!future.isDone()) {
                // ran out of time
                break;
            }

            if (future.failed()) {
                if (future.isRetriable()) {
                    log.debug("Coordinator discovery failed, refreshing metadata", future.exception());
                    client.awaitMetadataUpdate(timer);
                } else
                    throw future.exception();
            } else if (coordinator != null && client.isUnavailable(coordinator)) {
                // we found the coordinator, but the connection has failed, so mark
                // it dead and backoff before retrying discovery
                markCoordinatorUnknown();
                timer.sleep(rebalanceConfig.retryBackoffMs);
            }
        } while (coordinatorUnknown() && timer.notExpired());

        return !coordinatorUnknown();
    }

    protected synchronized RequestFuture<Void> lookupCoordinator() {
        if (findCoordinatorFuture == null) {
            // find a node to ask about the coordinator
            Node node = this.client.leastLoadedNode();
            if (node == null) {
                log.debug("No broker available to send FindCoordinator request");
                return RequestFuture.noBrokersAvailable();
            } else {
                findCoordinatorFuture = sendFindCoordinatorRequest(node);
                // remember the exception even after the future is cleared so that
                // it can still be thrown by the ensureCoordinatorReady caller
                findCoordinatorFuture.addListener(new RequestFutureListener<Void>() {
                    @Override
                    public void onSuccess(Void value) {
                    } // do nothing

                    @Override
                    public void onFailure(RuntimeException e) {
                        findCoordinatorException = e;
                    }
                });
            }
        }
        return findCoordinatorFuture;
    }

    private synchronized void clearFindCoordinatorFuture() {
        findCoordinatorFuture = null;
    }

    /**
     * Check whether the group should be rejoined (e.g. if metadata changes) or whether a
     * rejoin request is already in flight and needs to be completed.
     *
     * @return true if it should, false otherwise
     */
    protected synchronized boolean rejoinNeededOrPending() {
        // if there's a pending joinFuture, we should try to complete handling it.
        return rejoinNeeded || joinFuture != null;
    }

    /**
     * Check the status of the heartbeat thread (if it is active) and indicate the liveness
     * of the client. This must be called periodically after joining with {@link #ensureActiveGroup()}
     * to ensure that the member stays in the group. If an interval of time longer than the
     * provided rebalance timeout expires without calling this method, then the client will proactively
     * leave the group.
     *
     * @param now current time in milliseconds
     * @throws RuntimeException for unexpected errors raised from the heartbeat thread
     */
    protected synchronized void pollHeartbeat(long now) {
        if (heartbeatThread != null) {
            if (heartbeatThread.hasFailed()) {
                // set the heartbeat thread to null and raise an exception. If the user catches it,
                // the next call to ensureActiveGroup() will spawn a new heartbeat thread.
                RuntimeException cause = heartbeatThread.failureCause();
                heartbeatThread = null;
                throw cause;
            }
            // Awake the heartbeat thread if needed
            if (heartbeat.shouldHeartbeat(now)) {
                notify();
            }
            heartbeat.poll(now);
        }
    }

    protected synchronized long timeToNextHeartbeat(long now) {
        // if we have not joined the group or we are preparing rebalance,
        // we don't need to send heartbeats
        if (state.hasNotJoinedGroup())
            return Long.MAX_VALUE;
        return heartbeat.timeToNextHeartbeat(now);
    }

    /**
     * Ensure that the group is active (i.e. joined and synced)
     */
    public void ensureActiveGroup() {
        while (!ensureActiveGroup(time.timer(Long.MAX_VALUE))) {
            log.warn("still waiting to ensure active group");
        }
    }

    /**
     * Ensure the group is active (i.e., joined and synced)
     *
     * @param timer Timer bounding how long this method can block
     * @return true iff the group is active
     * @throws KafkaException if the callback throws exception
     */
    boolean ensureActiveGroup(final Timer timer) {
        // always ensure that the coordinator is ready because we may have been disconnected
        // when sending heartbeats and does not necessarily require us to rejoin the group.
        if (!ensureCoordinatorReady(timer)) {
            return false;
        }

        startHeartbeatThreadIfNeeded();
        return joinGroupIfNeeded(timer);
    }

    private synchronized void startHeartbeatThreadIfNeeded() {
        if (heartbeatThread == null) {
            heartbeatThread = new HeartbeatThread();
            heartbeatThread.start();
        }
    }

    private void closeHeartbeatThread() {
        HeartbeatThread thread;
        synchronized (this) {
            if (heartbeatThread == null)
                return;
            heartbeatThread.close();
            thread = heartbeatThread;
            heartbeatThread = null;
        }
        try {
            thread.join();
        } catch (InterruptedException e) {
            log.warn("Interrupted while waiting for consumer heartbeat thread to close");
            throw new InterruptException(e);
        }
    }

    /**
     * Joins the group without starting the heartbeat thread.
<<<<<<< HEAD
     * <p>
=======
     *
     * If this function returns true, the state must always be in STABLE and heartbeat enabled.
     * If this function returns false, the state can be in one of the following:
     *  * UNJOINED: got error response but times out before being able to re-join, heartbeat disabled
     *  * PREPARING_REBALANCE: not yet received join-group response before timeout, heartbeat disabled
     *  * COMPLETING_REBALANCE: not yet received sync-group response before timeout, hearbeat enabled
     *
>>>>>>> df8918b9
     * Visible for testing.
     *
     * @param timer Timer bounding how long this method can block
     * @return true iff the operation succeeded
     * @throws KafkaException if the callback throws exception
     */
    boolean joinGroupIfNeeded(final Timer timer) {
        while (rejoinNeededOrPending()) {
            if (!ensureCoordinatorReady(timer)) {
                return false;
            }

            // call onJoinPrepare if needed. We set a flag to make sure that we do not call it a second
            // time if the client is woken up before a pending rebalance completes. This must be called
            // on each iteration of the loop because an event requiring a rebalance (such as a metadata
            // refresh which changes the matched subscription set) can occur while another rebalance is
            // still in progress.
            if (needsJoinPrepare) {
                // need to set the flag before calling onJoinPrepare since the user callback may throw
                // exception, in which case upon retry we should not retry onJoinPrepare either.
                needsJoinPrepare = false;
                onJoinPrepare(generation.generationId, generation.memberId);
            }

            final RequestFuture<ByteBuffer> future = initiateJoinGroup();
            client.poll(future, timer);
            if (!future.isDone()) {
                // we ran out of time
                return false;
            }

            if (future.succeeded()) {
                Generation generationSnapshot;
                MemberState stateSnapshot;

                // Generation data maybe concurrently cleared by Heartbeat thread.
                // Can't use synchronized for {@code onJoinComplete}, because it can be long enough
                // and shouldn't block heartbeat thread.
                // See {@link PlaintextConsumerTest#testMaxPollIntervalMsDelayInAssignment}
                synchronized (AbstractCoordinator.this) {
                    generationSnapshot = this.generation;
                    stateSnapshot = this.state;
                }

                if (generationSnapshot != Generation.NO_GENERATION && stateSnapshot == MemberState.STABLE) {
                    // Duplicate the buffer in case `onJoinComplete` does not complete and needs to be retried.
                    ByteBuffer memberAssignment = future.value().duplicate();

                    onJoinComplete(generationSnapshot.generationId, generationSnapshot.memberId, generationSnapshot.protocolName, memberAssignment);

                    // Generally speaking we should always resetJoinGroupFuture once the future is done, but here
                    // we can only reset the join group future after the completion callback returns. This ensures
                    // that if the callback is woken up, we will retry it on the next joinGroupIfNeeded.
                    // And because of that we should explicitly trigger resetJoinGroupFuture in other conditions below.
                    resetJoinGroupFuture();
                    needsJoinPrepare = true;
                } else {
                    log.info("Generation data was cleared by heartbeat thread to {} and state is now {} before " +
                         "the rebalance callback is triggered, marking this rebalance as failed and retry",
                         generationSnapshot, stateSnapshot);
                    resetStateAndRejoin();
                    resetJoinGroupFuture();
                }
            } else {
                final RuntimeException exception = future.exception();
                log.info("Rebalance failed.", exception);
                resetJoinGroupFuture();
                if (exception instanceof UnknownMemberIdException ||
                        exception instanceof RebalanceInProgressException ||
                        exception instanceof IllegalGenerationException ||
                        exception instanceof MemberIdRequiredException)
                    continue;
                else if (!future.isRetriable())
                    throw exception;

                resetStateAndRejoin();
                timer.sleep(rebalanceConfig.retryBackoffMs);
            }
        }
        return true;
    }

    private synchronized void resetJoinGroupFuture() {
        this.joinFuture = null;
    }

    private synchronized RequestFuture<ByteBuffer> initiateJoinGroup() {
        // we store the join future in case we are woken up by the user after beginning the
        // rebalance in the call to poll below. This ensures that we do not mistakenly attempt
        // to rejoin before the pending rebalance has completed.
        if (joinFuture == null) {
            state = MemberState.PREPARING_REBALANCE;
            // a rebalance can be triggered consecutively if the previous one failed,
            // in this case we would not update the start time.
            if (lastRebalanceStartMs == -1L)
                lastRebalanceStartMs = time.milliseconds();
            joinFuture = sendJoinGroupRequest();
            joinFuture.addListener(new RequestFutureListener<ByteBuffer>() {
                @Override
                public void onSuccess(ByteBuffer value) {
                    // do nothing since all the handler logic are in SyncGroupResponseHandler already
                }

                @Override
                public void onFailure(RuntimeException e) {
                    // we handle failures below after the request finishes. if the join completes
                    // after having been woken up, the exception is ignored and we will rejoin;
                    // this can be triggered when either join or sync request failed
                    synchronized (AbstractCoordinator.this) {
                        sensors.failedRebalanceSensor.record();
                    }
                }
            });
        }
        return joinFuture;
    }

    /**
     * Join the group and return the assignment for the next generation. This function handles both
     * JoinGroup and SyncGroup, delegating to {@link #performAssignment(String, String, List)} if
     * elected leader by the coordinator.
     * <p>
     * NOTE: This is visible only for testing
     *
     * @return A request future which wraps the assignment returned from the group leader
     */
    RequestFuture<ByteBuffer> sendJoinGroupRequest() {
        if (coordinatorUnknown())
            return RequestFuture.coordinatorNotAvailable();

        // send a join group request to the coordinator
        log.info("(Re-)joining group");
        JoinGroupRequest.Builder requestBuilder = new JoinGroupRequest.Builder(
                new JoinGroupRequestData()
                        .setGroupId(rebalanceConfig.groupId)
                        .setSessionTimeoutMs(this.rebalanceConfig.sessionTimeoutMs)
                        .setMemberId(this.generation.memberId)
                        .setGroupInstanceId(this.rebalanceConfig.groupInstanceId.orElse(null))
                        .setProtocolType(protocolType())
                        .setProtocols(metadata())
                        .setRebalanceTimeoutMs(this.rebalanceConfig.rebalanceTimeoutMs)
        );

        log.debug("Sending JoinGroup ({}) to coordinator {}", requestBuilder, this.coordinator);

        // Note that we override the request timeout using the rebalance timeout since that is the
        // maximum time that it may block on the coordinator. We add an extra 5 seconds for small delays.
        int joinGroupTimeoutMs = Math.max(client.defaultRequestTimeoutMs(),
                rebalanceConfig.rebalanceTimeoutMs + JOIN_GROUP_TIMEOUT_LAPSE);
        return client.send(coordinator, requestBuilder, joinGroupTimeoutMs)
                .compose(new JoinGroupResponseHandler(generation));
    }

    private class JoinGroupResponseHandler extends CoordinatorResponseHandler<JoinGroupResponse, ByteBuffer> {
        private JoinGroupResponseHandler(final Generation generation) {
            super(generation);
        }

        @Override
        public void handle(JoinGroupResponse joinResponse, RequestFuture<ByteBuffer> future) {
            Errors error = joinResponse.error();
            if (error == Errors.NONE) {
                if (isProtocolTypeInconsistent(joinResponse.data().protocolType())) {
                    log.error("JoinGroup failed due to inconsistent Protocol Type, received {} but expected {}",
                            joinResponse.data().protocolType(), protocolType());
                    future.raise(Errors.INCONSISTENT_GROUP_PROTOCOL);
                } else {
                    log.debug("Received successful JoinGroup response: {}", joinResponse);
                    sensors.joinSensor.record(response.requestLatencyMs());

                    synchronized (AbstractCoordinator.this) {
                        if (state != MemberState.PREPARING_REBALANCE) {
                            // if the consumer was woken up before a rebalance completes, we may have already left
                            // the group. In this case, we do not want to continue with the sync group.
                            future.raise(new UnjoinedGroupException());
                        } else {
                            state = MemberState.COMPLETING_REBALANCE;

                            // we only need to enable heartbeat thread whenever we transit to
                            // COMPLETING_REBALANCE state since we always transit from this state to STABLE
                            if (heartbeatThread != null)
                                heartbeatThread.enable();

                            AbstractCoordinator.this.generation = new Generation(
<<<<<<< HEAD
                                    joinResponse.data().generationId(),
                                    joinResponse.data().memberId(), joinResponse.data().protocolName());
=======
                                joinResponse.data().generationId(),
                                joinResponse.data().memberId(), joinResponse.data().protocolName());

                            log.info("Successfully joined group with generation {}", AbstractCoordinator.this.generation);

>>>>>>> df8918b9
                            if (joinResponse.isLeader()) {
                                onJoinLeader(joinResponse).chain(future);
                            } else {
                                onJoinFollower().chain(future);
                            }
                        }
                    }
                }
            } else if (error == Errors.COORDINATOR_LOAD_IN_PROGRESS) {
                log.debug("Attempt to join group rejected since coordinator {} is loading the group.", coordinator());
                // backoff and retry
                future.raise(error);
            } else if (error == Errors.UNKNOWN_MEMBER_ID) {
                log.debug("Attempt to join group failed due to unknown member id with {}.", sentGeneration);
                // only need to reset the member id if generation has not been changed,
                // then retry immediately
                if (generationUnchanged())
                    resetGenerationOnResponseError(ApiKeys.JOIN_GROUP, error);

                future.raise(error);
            } else if (error == Errors.COORDINATOR_NOT_AVAILABLE
                    || error == Errors.NOT_COORDINATOR) {
                // re-discover the coordinator and retry with backoff
                markCoordinatorUnknown();
                log.debug("Attempt to join group failed due to obsolete coordinator information: {}", error.message());
                future.raise(error);
            } else if (error == Errors.FENCED_INSTANCE_ID) {
                // for join-group request, even if the generation has changed we would not expect the instance id
                // gets fenced, and hence we always treat this as a fatal error
                log.error("Attempt to join group with generation {} failed because the group instance id {} has been fenced by another instance",
                        rebalanceConfig.groupInstanceId, sentGeneration);
                future.raise(error);
            } else if (error == Errors.INCONSISTENT_GROUP_PROTOCOL
                    || error == Errors.INVALID_SESSION_TIMEOUT
                    || error == Errors.INVALID_GROUP_ID
                    || error == Errors.GROUP_AUTHORIZATION_FAILED
                    || error == Errors.GROUP_MAX_SIZE_REACHED) {
                // log the error and re-throw the exception
                log.error("Attempt to join group failed due to fatal error: {}", error.message());
                if (error == Errors.GROUP_MAX_SIZE_REACHED) {
                    future.raise(new GroupMaxSizeReachedException("Consumer group " + rebalanceConfig.groupId +
                            " already has the configured maximum number of members."));
                } else if (error == Errors.GROUP_AUTHORIZATION_FAILED) {
                    future.raise(GroupAuthorizationException.forGroupId(rebalanceConfig.groupId));
                } else {
                    future.raise(error);
                }
            } else if (error == Errors.UNSUPPORTED_VERSION) {
                log.error("Attempt to join group failed due to unsupported version error. Please unset field group.instance.id and retry" +
                        " to see if the problem resolves");
                future.raise(error);
            } else if (error == Errors.MEMBER_ID_REQUIRED) {
                // Broker requires a concrete member id to be allowed to join the group. Update member id
                // and send another join group request in next cycle.
                String memberId = joinResponse.data().memberId();
                log.debug("Attempt to join group returned {} error. Will set the member id as {} and then rejoin", error, memberId);
                synchronized (AbstractCoordinator.this) {
                    AbstractCoordinator.this.generation = new Generation(OffsetCommitRequest.DEFAULT_GENERATION_ID, memberId, null);
                }
                future.raise(error);
            } else {
                // unexpected error, throw the exception
                log.error("Attempt to join group failed due to unexpected error: {}", error.message());
                future.raise(new KafkaException("Unexpected error in join group response: " + error.message()));
            }
        }
    }

    private RequestFuture<ByteBuffer> onJoinFollower() {
        // send follower's sync group with an empty assignment
        SyncGroupRequest.Builder requestBuilder =
                new SyncGroupRequest.Builder(
                        new SyncGroupRequestData()
                                .setGroupId(rebalanceConfig.groupId)
                                .setMemberId(generation.memberId)
                                .setProtocolType(protocolType())
                                .setProtocolName(generation.protocolName)
                                .setGroupInstanceId(this.rebalanceConfig.groupInstanceId.orElse(null))
                                .setGenerationId(generation.generationId)
                                .setAssignments(Collections.emptyList())
                );
        log.debug("Sending follower SyncGroup to coordinator {} at generation {}: {}", this.coordinator, this.generation, requestBuilder);
        return sendSyncGroupRequest(requestBuilder);
    }

    private RequestFuture<ByteBuffer> onJoinLeader(JoinGroupResponse joinResponse) {
        try {
            // perform the leader synchronization and send back the assignment for the group
            Map<String, ByteBuffer> groupAssignment = performAssignment(joinResponse.data().leader(), joinResponse.data().protocolName(),
                    joinResponse.data().members());

            List<SyncGroupRequestData.SyncGroupRequestAssignment> groupAssignmentList = new ArrayList<>();
            for (Map.Entry<String, ByteBuffer> assignment : groupAssignment.entrySet()) {
                groupAssignmentList.add(new SyncGroupRequestData.SyncGroupRequestAssignment()
                        .setMemberId(assignment.getKey())
                        .setAssignment(Utils.toArray(assignment.getValue()))
                );
            }

            SyncGroupRequest.Builder requestBuilder =
                    new SyncGroupRequest.Builder(
                            new SyncGroupRequestData()
                                    .setGroupId(rebalanceConfig.groupId)
                                    .setMemberId(generation.memberId)
                                    .setProtocolType(protocolType())
                                    .setProtocolName(generation.protocolName)
                                    .setGroupInstanceId(this.rebalanceConfig.groupInstanceId.orElse(null))
                                    .setGenerationId(generation.generationId)
                                    .setAssignments(groupAssignmentList)
                    );
            log.debug("Sending leader SyncGroup to coordinator {} at generation {}: {}", this.coordinator, this.generation, requestBuilder);
            return sendSyncGroupRequest(requestBuilder);
        } catch (RuntimeException e) {
            return RequestFuture.failure(e);
        }
    }

    private RequestFuture<ByteBuffer> sendSyncGroupRequest(SyncGroupRequest.Builder requestBuilder) {
        if (coordinatorUnknown())
            return RequestFuture.coordinatorNotAvailable();
        return client.send(coordinator, requestBuilder)
                .compose(new SyncGroupResponseHandler(generation));
    }

    private class SyncGroupResponseHandler extends CoordinatorResponseHandler<SyncGroupResponse, ByteBuffer> {
        private SyncGroupResponseHandler(final Generation generation) {
            super(generation);
        }

        @Override
        public void handle(SyncGroupResponse syncResponse,
                           RequestFuture<ByteBuffer> future) {
            Errors error = syncResponse.error();
            if (error == Errors.NONE) {
                if (isProtocolTypeInconsistent(syncResponse.data.protocolType())) {
                    log.error("SyncGroup failed due to inconsistent Protocol Type, received {} but expected {}",
                            syncResponse.data.protocolType(), protocolType());
                    future.raise(Errors.INCONSISTENT_GROUP_PROTOCOL);
                } else {
                    log.debug("Received successful SyncGroup response: {}", syncResponse);
                    sensors.syncSensor.record(response.requestLatencyMs());

                    synchronized (AbstractCoordinator.this) {
                        if (generation != Generation.NO_GENERATION && state == MemberState.COMPLETING_REBALANCE) {
                            // check protocol name only if the generation is not reset
                            final String protocolName = syncResponse.data.protocolName();
                            final boolean protocolNameInconsistent = protocolName != null &&
                                !protocolName.equals(generation.protocolName);

                            if (protocolNameInconsistent) {
                                log.error("SyncGroup failed due to inconsistent Protocol Name, received {} but expected {}",
                                    protocolName, generation.protocolName);

                                future.raise(Errors.INCONSISTENT_GROUP_PROTOCOL);
                            } else {
                                log.info("Successfully synced group in generation {}", generation);
                                state = MemberState.STABLE;
                                rejoinNeeded = false;
                                // record rebalance latency
                                lastRebalanceEndMs = time.milliseconds();
                                sensors.successfulRebalanceSensor.record(lastRebalanceEndMs - lastRebalanceStartMs);
                                lastRebalanceStartMs = -1L;

                                future.complete(ByteBuffer.wrap(syncResponse.data.assignment()));
                            }
                        } else {
                            log.info("Generation data was cleared by heartbeat thread as {} and state is now {} before " +
                                "received SyncGroup response, marking this rebalance as failed and retry",
                                generation, state);
                            // use ILLEGAL_GENERATION error code to let it retry immediately
                            future.raise(Errors.ILLEGAL_GENERATION);
                        }
                    }
                }
            } else {
                requestRejoin();

                if (error == Errors.GROUP_AUTHORIZATION_FAILED) {
                    future.raise(GroupAuthorizationException.forGroupId(rebalanceConfig.groupId));
                } else if (error == Errors.REBALANCE_IN_PROGRESS) {
                    log.debug("SyncGroup failed because the group began another rebalance");
                    future.raise(error);
                } else if (error == Errors.FENCED_INSTANCE_ID) {
                    // for sync-group request, even if the generation has changed we would not expect the instance id
                    // gets fenced, and hence we always treat this as a fatal error
                    log.error("SyncGroup with {} failed because the group instance id {} has been fenced by another instance",
                            sentGeneration, rebalanceConfig.groupInstanceId);
                    future.raise(error);
                } else if (error == Errors.UNKNOWN_MEMBER_ID
                        || error == Errors.ILLEGAL_GENERATION) {
                    log.info("SyncGroup with {} failed: {}, would request re-join", sentGeneration, error.message());
                    if (generationUnchanged())
                        resetGenerationOnResponseError(ApiKeys.SYNC_GROUP, error);

                    future.raise(error);
                } else if (error == Errors.COORDINATOR_NOT_AVAILABLE
                        || error == Errors.NOT_COORDINATOR) {
                    log.debug("SyncGroup failed: {}, marking coordinator unknown", error.message());
                    markCoordinatorUnknown();
                    future.raise(error);
                } else {
                    future.raise(new KafkaException("Unexpected error from SyncGroup: " + error.message()));
                }
            }
        }
    }

    /**
     * Discover the current coordinator for the group. Sends a GroupMetadata request to
     * one of the brokers. The returned future should be polled to get the result of the request.
     *
     * @return A request future which indicates the completion of the metadata request
     */
    private RequestFuture<Void> sendFindCoordinatorRequest(Node node) {
        // initiate the group metadata request
        log.debug("Sending FindCoordinator request to broker {}", node);
        FindCoordinatorRequest.Builder requestBuilder =
                new FindCoordinatorRequest.Builder(
                        new FindCoordinatorRequestData()
                                .setKeyType(CoordinatorType.GROUP.id())
                                .setKey(this.rebalanceConfig.groupId));
        return client.send(node, requestBuilder)
                .compose(new FindCoordinatorResponseHandler());
    }

    private class FindCoordinatorResponseHandler extends RequestFutureAdapter<ClientResponse, Void> {

        @Override
        public void onSuccess(ClientResponse resp, RequestFuture<Void> future) {
            log.debug("Received FindCoordinator response {}", resp);
            clearFindCoordinatorFuture();

            FindCoordinatorResponse findCoordinatorResponse = (FindCoordinatorResponse) resp.responseBody();
            Errors error = findCoordinatorResponse.error();
            if (error == Errors.NONE) {
                synchronized (AbstractCoordinator.this) {
                    // use MAX_VALUE - node.id as the coordinator id to allow separate connections
                    // for the coordinator in the underlying network client layer
                    int coordinatorConnectionId = Integer.MAX_VALUE - findCoordinatorResponse.data().nodeId();

                    AbstractCoordinator.this.coordinator = new Node(
                            coordinatorConnectionId,
                            findCoordinatorResponse.data().host(),
                            findCoordinatorResponse.data().port());
                    log.info("Discovered group coordinator {}", coordinator);
                    client.tryConnect(coordinator);
                    heartbeat.resetSessionTimeout();
                }
                future.complete(null);
            } else if (error == Errors.GROUP_AUTHORIZATION_FAILED) {
                future.raise(GroupAuthorizationException.forGroupId(rebalanceConfig.groupId));
            } else {
                log.debug("Group coordinator lookup failed: {}", findCoordinatorResponse.data().errorMessage());
                future.raise(error);
            }
        }

        @Override
        public void onFailure(RuntimeException e, RequestFuture<Void> future) {
            clearFindCoordinatorFuture();
            super.onFailure(e, future);
        }
    }

    /**
     * Check if we know who the coordinator is and we have an active connection
     *
     * @return true if the coordinator is unknown
     */
    public boolean coordinatorUnknown() {
        return checkAndGetCoordinator() == null;
    }

    /**
     * Get the coordinator if its connection is still active. Otherwise mark it unknown and
     * return null.
     *
     * @return the current coordinator or null if it is unknown
     */
    protected synchronized Node checkAndGetCoordinator() {
        if (coordinator != null && client.isUnavailable(coordinator)) {
            markCoordinatorUnknown(true);
            return null;
        }
        return this.coordinator;
    }

    private synchronized Node coordinator() {
        return this.coordinator;
    }

    protected synchronized void markCoordinatorUnknown() {
        markCoordinatorUnknown(false);
    }

    protected synchronized void markCoordinatorUnknown(boolean isDisconnected) {
        if (this.coordinator != null) {
            log.info("Group coordinator {} is unavailable or invalid, will attempt rediscovery", this.coordinator);
            Node oldCoordinator = this.coordinator;

            // Mark the coordinator dead before disconnecting requests since the callbacks for any pending
            // requests may attempt to do likewise. This also prevents new requests from being sent to the
            // coordinator while the disconnect is in progress.
            this.coordinator = null;

            // Disconnect from the coordinator to ensure that there are no in-flight requests remaining.
            // Pending callbacks will be invoked with a DisconnectException on the next call to poll.
            if (!isDisconnected)
                client.disconnectAsync(oldCoordinator);
        }
    }

    /**
     * Get the current generation state, regardless of whether it is currently stable.
     * Note that the generation information can be updated while we are still in the middle
     * of a rebalance, after the join-group response is received.
     *
     * @return the current generation
     */
    protected synchronized Generation generation() {
        return generation;
    }

    /**
     * Get the current generation state if the group is stable, otherwise return null
     *
     * @return the current generation or null
     */
    protected synchronized Generation generationIfStable() {
        if (this.state != MemberState.STABLE)
            return null;
        return generation;
    }

    protected synchronized boolean rebalanceInProgress() {
        return this.state == MemberState.PREPARING_REBALANCE || this.state == MemberState.COMPLETING_REBALANCE;
    }

    protected synchronized String memberId() {
        return generation.memberId;
    }

    private synchronized void resetState() {
        state = MemberState.UNJOINED;
        generation = Generation.NO_GENERATION;
    }

    private synchronized void resetStateAndRejoin() {
        resetState();
        rejoinNeeded = true;
    }

    synchronized void resetGenerationOnResponseError(ApiKeys api, Errors error) {
        log.debug("Resetting generation after encountering {} from {} response and requesting re-join", error, api);

        resetState();
    }

    synchronized void resetGenerationOnLeaveGroup() {
        log.debug("Resetting generation due to consumer pro-actively leaving the group");

        resetStateAndRejoin();
    }

    public synchronized void requestRejoin() {
        this.rejoinNeeded = true;
    }

    private boolean isProtocolTypeInconsistent(String protocolType) {
        return protocolType != null && !protocolType.equals(protocolType());
    }

<<<<<<< HEAD
    private boolean isProtocolNameInconsistent(ApiKeys key, String protocolName) {
        final Generation currentGeneration = generation();
        final boolean protocolNameInconsistent = protocolName != null &&
                currentGeneration != Generation.NO_GENERATION &&
                !protocolName.equals(currentGeneration.protocolName);

        if (protocolNameInconsistent) {
            log.error("{} failed due to inconsistent Protocol Name, received {} but expected {}",
                    key, protocolName, currentGeneration.protocolName);
        }
        return protocolNameInconsistent;
    }

=======
>>>>>>> df8918b9
    /**
     * Close the coordinator, waiting if needed to send LeaveGroup.
     */
    @Override
    public final void close() {
        close(time.timer(0));
    }

    /**
     * @throws KafkaException if the rebalance callback throws exception
     */
    protected void close(Timer timer) {
        try {
            closeHeartbeatThread();
        } finally {
            // Synchronize after closing the heartbeat thread since heartbeat thread
            // needs this lock to complete and terminate after close flag is set.
            synchronized (this) {
                if (rebalanceConfig.leaveGroupOnClose) {
                    onLeavePrepare();
                    maybeLeaveGroup("the consumer is being closed");
                }

                // At this point, there may be pending commits (async commits or sync commits that were
                // interrupted using wakeup) and the leave group request which have been queued, but not
                // yet sent to the broker. Wait up to close timeout for these pending requests to be processed.
                // If coordinator is not known, requests are aborted.
                Node coordinator = checkAndGetCoordinator();
                if (coordinator != null && !client.awaitPendingRequests(coordinator, timer))
                    log.warn("Close timed out with {} pending requests to coordinator, terminating client connections",
                            client.pendingRequestCount(coordinator));
            }
        }
    }

    /**
     * @throws KafkaException if the rebalance callback throws exception
     */
    public synchronized RequestFuture<Void> maybeLeaveGroup(String leaveReason) {
        RequestFuture<Void> future = null;

        // Starting from 2.3, only dynamic members will send LeaveGroupRequest to the broker,
        // consumer with valid group.instance.id is viewed as static member that never sends LeaveGroup,
        // and the membership expiration is only controlled by session timeout.
        if (isDynamicMember() && !coordinatorUnknown() &&
                state != MemberState.UNJOINED && generation.hasMemberId()) {
            // this is a minimal effort attempt to leave the group. we do not
            // attempt any resending if the request fails or times out.
            log.info("Member {} sending LeaveGroup request to coordinator {} due to {}",
                    generation.memberId, coordinator, leaveReason);
            LeaveGroupRequest.Builder request = new LeaveGroupRequest.Builder(
                    rebalanceConfig.groupId,
                    Collections.singletonList(new MemberIdentity().setMemberId(generation.memberId))
            );

            future = client.send(coordinator, request).compose(new LeaveGroupResponseHandler(generation));
            client.pollNoWakeup();
        }

        resetGenerationOnLeaveGroup();

        return future;
    }

    protected boolean isDynamicMember() {
        return !rebalanceConfig.groupInstanceId.isPresent();
    }

    private class LeaveGroupResponseHandler extends CoordinatorResponseHandler<LeaveGroupResponse, Void> {
        private LeaveGroupResponseHandler(final Generation generation) {
            super(generation);
        }

        @Override
        public void handle(LeaveGroupResponse leaveResponse, RequestFuture<Void> future) {
            final List<MemberResponse> members = leaveResponse.memberResponses();
            if (members.size() > 1) {
                future.raise(new IllegalStateException("The expected leave group response " +
                        "should only contain no more than one member info, however get " + members));
            }

            final Errors error = leaveResponse.error();
            if (error == Errors.NONE) {
                log.debug("LeaveGroup response with {} returned successfully: {}", sentGeneration, response);
                future.complete(null);
            } else {
                log.error("LeaveGroup request with {} failed with error: {}", sentGeneration, error.message());
                future.raise(error);
            }
        }
    }

    // visible for testing
    synchronized RequestFuture<Void> sendHeartbeatRequest() {
        log.debug("Sending Heartbeat request with generation {} and member id {} to coordinator {}",
                generation.generationId, generation.memberId, coordinator);
        HeartbeatRequest.Builder requestBuilder =
                new HeartbeatRequest.Builder(new HeartbeatRequestData()
                        .setGroupId(rebalanceConfig.groupId)
                        .setMemberId(this.generation.memberId)
                        .setGroupInstanceId(this.rebalanceConfig.groupInstanceId.orElse(null))
                        .setGenerationId(this.generation.generationId));
        return client.send(coordinator, requestBuilder)
                .compose(new HeartbeatResponseHandler(generation));
    }

    private class HeartbeatResponseHandler extends CoordinatorResponseHandler<HeartbeatResponse, Void> {
        private HeartbeatResponseHandler(final Generation generation) {
            super(generation);
        }

        @Override
        public void handle(HeartbeatResponse heartbeatResponse, RequestFuture<Void> future) {
            sensors.heartbeatSensor.record(response.requestLatencyMs());
            Errors error = heartbeatResponse.error();

            if (error == Errors.NONE) {
                log.debug("Received successful Heartbeat response");
                future.complete(null);
            } else if (error == Errors.COORDINATOR_NOT_AVAILABLE
                    || error == Errors.NOT_COORDINATOR) {
                log.info("Attempt to heartbeat failed since coordinator {} is either not started or not valid",
                        coordinator());
                markCoordinatorUnknown();
                future.raise(error);
            } else if (error == Errors.REBALANCE_IN_PROGRESS) {
                // since we may be sending the request during rebalance, we should check
                // this case and ignore the REBALANCE_IN_PROGRESS error
                if (state == MemberState.STABLE) {
                    log.info("Attempt to heartbeat failed since group is rebalancing");
                    requestRejoin();
                    future.raise(error);
                } else {
                    log.debug("Ignoring heartbeat response with error {} during {} state", error, state);
                    future.complete(null);
                }
            } else if (error == Errors.ILLEGAL_GENERATION ||
                    error == Errors.UNKNOWN_MEMBER_ID ||
                    error == Errors.FENCED_INSTANCE_ID) {
                if (generationUnchanged()) {
                    log.info("Attempt to heartbeat with {} and group instance id {} failed due to {}, resetting generation",
                            sentGeneration, rebalanceConfig.groupInstanceId, error);
                    resetGenerationOnResponseError(ApiKeys.HEARTBEAT, error);
                    future.raise(error);
                } else {
                    // if the generation has changed, then ignore this error
                    log.info("Attempt to heartbeat with stale {} and group instance id {} failed due to {}, ignoring the error",
                            sentGeneration, rebalanceConfig.groupInstanceId, error);
                    future.complete(null);
                }
            } else if (error == Errors.GROUP_AUTHORIZATION_FAILED) {
                future.raise(GroupAuthorizationException.forGroupId(rebalanceConfig.groupId));
            } else {
                future.raise(new KafkaException("Unexpected error in heartbeat response: " + error.message()));
            }
        }
    }

    protected abstract class CoordinatorResponseHandler<R, T> extends RequestFutureAdapter<ClientResponse, T> {
        CoordinatorResponseHandler(final Generation generation) {
            this.sentGeneration = generation;
        }

        final Generation sentGeneration;
        ClientResponse response;

        public abstract void handle(R response, RequestFuture<T> future);

        @Override
        public void onFailure(RuntimeException e, RequestFuture<T> future) {
            // mark the coordinator as dead
            if (e instanceof DisconnectException) {
                markCoordinatorUnknown(true);
            }
            future.raise(e);
        }

        @Override
        @SuppressWarnings("unchecked")
        public void onSuccess(ClientResponse clientResponse, RequestFuture<T> future) {
            try {
                this.response = clientResponse;
                R responseObj = (R) clientResponse.responseBody();
                handle(responseObj, future);
            } catch (RuntimeException e) {
                if (!future.isDone())
                    future.raise(e);
            }
        }

        boolean generationUnchanged() {
            synchronized (AbstractCoordinator.this) {
                return generation.equals(sentGeneration);
            }
        }
    }

    protected Meter createMeter(Metrics metrics, String groupName, String baseName, String descriptiveName) {
        return new Meter(new WindowedCount(),
                metrics.metricName(baseName + "-rate", groupName,
                        String.format("The number of %s per second", descriptiveName)),
                metrics.metricName(baseName + "-total", groupName,
                        String.format("The total number of %s", descriptiveName)));
    }

    private class GroupCoordinatorMetrics {
        public final String metricGrpName;

        public final Sensor heartbeatSensor;
        public final Sensor joinSensor;
        public final Sensor syncSensor;
        public final Sensor successfulRebalanceSensor;
        public final Sensor failedRebalanceSensor;

        public GroupCoordinatorMetrics(Metrics metrics, String metricGrpPrefix) {
            this.metricGrpName = metricGrpPrefix + "-coordinator-metrics";

            this.heartbeatSensor = metrics.sensor("heartbeat-latency");
            this.heartbeatSensor.add(metrics.metricName("heartbeat-response-time-max",
                    this.metricGrpName,
                    "The max time taken to receive a response to a heartbeat request"), new Max());
            this.heartbeatSensor.add(createMeter(metrics, metricGrpName, "heartbeat", "heartbeats"));

            this.joinSensor = metrics.sensor("join-latency");
            this.joinSensor.add(metrics.metricName("join-time-avg",
                    this.metricGrpName,
                    "The average time taken for a group rejoin"), new Avg());
            this.joinSensor.add(metrics.metricName("join-time-max",
                    this.metricGrpName,
                    "The max time taken for a group rejoin"), new Max());
            this.joinSensor.add(createMeter(metrics, metricGrpName, "join", "group joins"));

            this.syncSensor = metrics.sensor("sync-latency");
            this.syncSensor.add(metrics.metricName("sync-time-avg",
                    this.metricGrpName,
                    "The average time taken for a group sync"), new Avg());
            this.syncSensor.add(metrics.metricName("sync-time-max",
                    this.metricGrpName,
                    "The max time taken for a group sync"), new Max());
            this.syncSensor.add(createMeter(metrics, metricGrpName, "sync", "group syncs"));

            this.successfulRebalanceSensor = metrics.sensor("rebalance-latency");
            this.successfulRebalanceSensor.add(metrics.metricName("rebalance-latency-avg",
                    this.metricGrpName,
                    "The average time taken for a group to complete a successful rebalance, which may be composed of " +
                            "several failed re-trials until it succeeded"), new Avg());
            this.successfulRebalanceSensor.add(metrics.metricName("rebalance-latency-max",
                    this.metricGrpName,
                    "The max time taken for a group to complete a successful rebalance, which may be composed of " +
                            "several failed re-trials until it succeeded"), new Max());
            this.successfulRebalanceSensor.add(metrics.metricName("rebalance-latency-total",
                    this.metricGrpName,
                    "The total number of milliseconds this consumer has spent in successful rebalances since creation"),
                    new CumulativeSum());
            this.successfulRebalanceSensor.add(
                    metrics.metricName("rebalance-total",
                            this.metricGrpName,
                            "The total number of successful rebalance events, each event is composed of " +
                                    "several failed re-trials until it succeeded"),
                    new CumulativeCount()
            );
            this.successfulRebalanceSensor.add(
                    metrics.metricName(
                            "rebalance-rate-per-hour",
                            this.metricGrpName,
                            "The number of successful rebalance events per hour, each event is composed of " +
                                    "several failed re-trials until it succeeded"),
                    new Rate(TimeUnit.HOURS, new WindowedCount())
            );

            this.failedRebalanceSensor = metrics.sensor("failed-rebalance");
            this.failedRebalanceSensor.add(
                    metrics.metricName("failed-rebalance-total",
                            this.metricGrpName,
                            "The total number of failed rebalance events"),
                    new CumulativeCount()
            );
            this.failedRebalanceSensor.add(
                    metrics.metricName(
                            "failed-rebalance-rate-per-hour",
                            this.metricGrpName,
                            "The number of failed rebalance events per hour"),
                    new Rate(TimeUnit.HOURS, new WindowedCount())
            );

            Measurable lastRebalance = (config, now) -> {
                if (lastRebalanceEndMs == -1L)
                    // if no rebalance is ever triggered, we just return -1.
                    return -1d;
                else
                    return TimeUnit.SECONDS.convert(now - lastRebalanceEndMs, TimeUnit.MILLISECONDS);
            };
            metrics.addMetric(metrics.metricName("last-rebalance-seconds-ago",
                    this.metricGrpName,
                    "The number of seconds since the last successful rebalance event"),
                    lastRebalance);

            Measurable lastHeartbeat = (config, now) -> {
                if (heartbeat.lastHeartbeatSend() == 0L)
                    // if no heartbeat is ever triggered, just return -1.
                    return -1d;
                else
                    return TimeUnit.SECONDS.convert(now - heartbeat.lastHeartbeatSend(), TimeUnit.MILLISECONDS);
            };
            metrics.addMetric(metrics.metricName("last-heartbeat-seconds-ago",
                    this.metricGrpName,
                    "The number of seconds since the last coordinator heartbeat was sent"),
                    lastHeartbeat);
        }
    }

    private class HeartbeatThread extends KafkaThread implements AutoCloseable {
        private boolean enabled = false;
        private boolean closed = false;
        private final AtomicReference<RuntimeException> failed = new AtomicReference<>(null);

        private HeartbeatThread() {
            super(HEARTBEAT_THREAD_PREFIX + (rebalanceConfig.groupId.isEmpty() ? "" : " | " + rebalanceConfig.groupId), true);
        }

        public void enable() {
            synchronized (AbstractCoordinator.this) {
                log.debug("Enabling heartbeat thread");
                this.enabled = true;
                heartbeat.resetTimeouts();
                AbstractCoordinator.this.notify();
            }
        }

        public void disable() {
            synchronized (AbstractCoordinator.this) {
                log.debug("Disabling heartbeat thread");
                this.enabled = false;
            }
        }

        public void close() {
            synchronized (AbstractCoordinator.this) {
                this.closed = true;
                AbstractCoordinator.this.notify();
            }
        }

        private boolean hasFailed() {
            return failed.get() != null;
        }

        private RuntimeException failureCause() {
            return failed.get();
        }

        @Override
        public void run() {
            try {
                log.debug("Heartbeat thread started");
                while (true) {
                    synchronized (AbstractCoordinator.this) {
                        if (closed)
                            return;

                        if (!enabled) {
                            AbstractCoordinator.this.wait();
                            continue;
                        }

                        // we do not need to heartbeat we are not part of a group yet;
                        // also if we already have fatal error, the client will be
                        // crashed soon, hence we do not need to continue heartbeating either
                        if (state.hasNotJoinedGroup() || hasFailed()) {
                            disable();
                            continue;
                        }

                        client.pollNoWakeup();
                        long now = time.milliseconds();

                        if (coordinatorUnknown()) {
                            if (findCoordinatorFuture != null || lookupCoordinator().failed())
                                // the immediate future check ensures that we backoff properly in the case that no
                                // brokers are available to connect to.
                                AbstractCoordinator.this.wait(rebalanceConfig.retryBackoffMs);
                        } else if (heartbeat.sessionTimeoutExpired(now)) {
                            // the session timeout has expired without seeing a successful heartbeat, so we should
                            // probably make sure the coordinator is still healthy.
                            markCoordinatorUnknown();
                        } else if (heartbeat.pollTimeoutExpired(now)) {
                            // the poll timeout has expired, which means that the foreground thread has stalled
                            // in between calls to poll().
                            String leaveReason = "consumer poll timeout has expired. This means the time between subsequent calls to poll() " +
                                    "was longer than the configured max.poll.interval.ms, which typically implies that " +
                                    "the poll loop is spending too much time processing messages. " +
                                    "You can address this either by increasing max.poll.interval.ms or by reducing " +
                                    "the maximum size of batches returned in poll() with max.poll.records.";
                            maybeLeaveGroup(leaveReason);
                        } else if (!heartbeat.shouldHeartbeat(now)) {
                            // poll again after waiting for the retry backoff in case the heartbeat failed or the
                            // coordinator disconnected
                            AbstractCoordinator.this.wait(rebalanceConfig.retryBackoffMs);
                        } else {
                            heartbeat.sentHeartbeat(now);
                            final RequestFuture<Void> heartbeatFuture = sendHeartbeatRequest();
                            heartbeatFuture.addListener(new RequestFutureListener<Void>() {
                                @Override
                                public void onSuccess(Void value) {
                                    synchronized (AbstractCoordinator.this) {
                                        heartbeat.receiveHeartbeat();
                                    }
                                }

                                @Override
                                public void onFailure(RuntimeException e) {
                                    synchronized (AbstractCoordinator.this) {
                                        if (e instanceof RebalanceInProgressException) {
                                            // it is valid to continue heartbeating while the group is rebalancing. This
                                            // ensures that the coordinator keeps the member in the group for as long
                                            // as the duration of the rebalance timeout. If we stop sending heartbeats,
                                            // however, then the session timeout may expire before we can rejoin.
                                            heartbeat.receiveHeartbeat();
                                        } else if (e instanceof FencedInstanceIdException) {
                                            log.error("Caught fenced group.instance.id {} error in heartbeat thread", rebalanceConfig.groupInstanceId);
                                            heartbeatThread.failed.set(e);
                                        } else {
                                            heartbeat.failHeartbeat();
                                            // wake up the thread if it's sleeping to reschedule the heartbeat
                                            AbstractCoordinator.this.notify();
                                        }
                                    }
                                }
                            });
                        }
                    }
                }
            } catch (AuthenticationException e) {
                log.error("An authentication error occurred in the heartbeat thread", e);
                this.failed.set(e);
            } catch (GroupAuthorizationException e) {
                log.error("A group authorization error occurred in the heartbeat thread", e);
                this.failed.set(e);
            } catch (InterruptedException | InterruptException e) {
                Thread.interrupted();
                log.error("Unexpected interrupt received in heartbeat thread", e);
                this.failed.set(new RuntimeException(e));
            } catch (Throwable e) {
                log.error("Heartbeat thread failed due to unexpected error", e);
                if (e instanceof RuntimeException)
                    this.failed.set((RuntimeException) e);
                else
                    this.failed.set(new RuntimeException(e));
            } finally {
                log.debug("Heartbeat thread has closed");
            }
        }

    }

    protected static class Generation {
        public static final Generation NO_GENERATION = new Generation(
                OffsetCommitRequest.DEFAULT_GENERATION_ID,
                JoinGroupRequest.UNKNOWN_MEMBER_ID,
                null);

        public final int generationId;
        public final String memberId;
        public final String protocolName;

        public Generation(int generationId, String memberId, String protocolName) {
            this.generationId = generationId;
            this.memberId = memberId;
            this.protocolName = protocolName;
        }

        /**
         * @return true if this generation has a valid member id, false otherwise. A member might have an id before
         * it becomes part of a group generation.
         */
        public boolean hasMemberId() {
            return !memberId.isEmpty();
        }

        @Override
        public boolean equals(final Object o) {
            if (this == o) return true;
            if (o == null || getClass() != o.getClass()) return false;
            final Generation that = (Generation) o;
            return generationId == that.generationId &&
                    Objects.equals(memberId, that.memberId) &&
                    Objects.equals(protocolName, that.protocolName);
        }

        @Override
        public int hashCode() {
            return Objects.hash(generationId, memberId, protocolName);
        }

        @Override
        public String toString() {
            return "Generation{" +
                    "generationId=" + generationId +
                    ", memberId='" + memberId + '\'' +
                    ", protocol='" + protocolName + '\'' +
                    '}';
        }
    }

    @SuppressWarnings("serial")
    private static class UnjoinedGroupException extends RetriableException {

    }

    // For testing only below
    final Heartbeat heartbeat() {
        return heartbeat;
    }

    final synchronized void setLastRebalanceTime(final long timestamp) {
        lastRebalanceEndMs = timestamp;
    }

    /**
     * Check whether given generation id is matching the record within current generation.
     *
     * @param generationId generation id
     * @return true if the two ids are matching.
     */
    final boolean hasMatchingGenerationId(int generationId) {
        return generation != Generation.NO_GENERATION && generation.generationId == generationId;
    }

    final boolean hasUnknownGeneration() {
        return generation == Generation.NO_GENERATION;
    }

    /**
     * @return true if the current generation's member ID is valid, false otherwise
     */
    final boolean hasValidMemberId() {
        return generation != Generation.NO_GENERATION && generation.hasMemberId();
    }

    final synchronized void setNewGeneration(final Generation generation) {
        this.generation = generation;
    }

    final synchronized void setNewState(final MemberState state) {
        this.state = state;
    }
}<|MERGE_RESOLUTION|>--- conflicted
+++ resolved
@@ -399,9 +399,6 @@
 
     /**
      * Joins the group without starting the heartbeat thread.
-<<<<<<< HEAD
-     * <p>
-=======
      *
      * If this function returns true, the state must always be in STABLE and heartbeat enabled.
      * If this function returns false, the state can be in one of the following:
@@ -409,7 +406,6 @@
      *  * PREPARING_REBALANCE: not yet received join-group response before timeout, heartbeat disabled
      *  * COMPLETING_REBALANCE: not yet received sync-group response before timeout, hearbeat enabled
      *
->>>>>>> df8918b9
      * Visible for testing.
      *
      * @param timer Timer bounding how long this method can block
@@ -594,16 +590,10 @@
                                 heartbeatThread.enable();
 
                             AbstractCoordinator.this.generation = new Generation(
-<<<<<<< HEAD
-                                    joinResponse.data().generationId(),
-                                    joinResponse.data().memberId(), joinResponse.data().protocolName());
-=======
                                 joinResponse.data().generationId(),
                                 joinResponse.data().memberId(), joinResponse.data().protocolName());
 
                             log.info("Successfully joined group with generation {}", AbstractCoordinator.this.generation);
-
->>>>>>> df8918b9
                             if (joinResponse.isLeader()) {
                                 onJoinLeader(joinResponse).chain(future);
                             } else {
@@ -976,22 +966,6 @@
         return protocolType != null && !protocolType.equals(protocolType());
     }
 
-<<<<<<< HEAD
-    private boolean isProtocolNameInconsistent(ApiKeys key, String protocolName) {
-        final Generation currentGeneration = generation();
-        final boolean protocolNameInconsistent = protocolName != null &&
-                currentGeneration != Generation.NO_GENERATION &&
-                !protocolName.equals(currentGeneration.protocolName);
-
-        if (protocolNameInconsistent) {
-            log.error("{} failed due to inconsistent Protocol Name, received {} but expected {}",
-                    key, protocolName, currentGeneration.protocolName);
-        }
-        return protocolNameInconsistent;
-    }
-
-=======
->>>>>>> df8918b9
     /**
      * Close the coordinator, waiting if needed to send LeaveGroup.
      */
