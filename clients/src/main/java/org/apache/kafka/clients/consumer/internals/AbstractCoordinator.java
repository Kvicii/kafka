/*
 * Licensed to the Apache Software Foundation (ASF) under one or more
 * contributor license agreements. See the NOTICE file distributed with
 * this work for additional information regarding copyright ownership.
 * The ASF licenses this file to You under the Apache License, Version 2.0
 * (the "License"); you may not use this file except in compliance with
 * the License. You may obtain a copy of the License at
 *
 *    http://www.apache.org/licenses/LICENSE-2.0
 *
 * Unless required by applicable law or agreed to in writing, software
 * distributed under the License is distributed on an "AS IS" BASIS,
 * WITHOUT WARRANTIES OR CONDITIONS OF ANY KIND, either express or implied.
 * See the License for the specific language governing permissions and
 * limitations under the License.
 */
package org.apache.kafka.clients.consumer.internals;

import org.apache.kafka.clients.ClientResponse;
import org.apache.kafka.clients.GroupRebalanceConfig;
import org.apache.kafka.common.KafkaException;
import org.apache.kafka.common.Node;
import org.apache.kafka.common.errors.AuthenticationException;
import org.apache.kafka.common.errors.DisconnectException;
import org.apache.kafka.common.errors.FencedInstanceIdException;
import org.apache.kafka.common.errors.GroupAuthorizationException;
import org.apache.kafka.common.errors.GroupMaxSizeReachedException;
import org.apache.kafka.common.errors.IllegalGenerationException;
import org.apache.kafka.common.errors.InterruptException;
import org.apache.kafka.common.errors.MemberIdRequiredException;
import org.apache.kafka.common.errors.RebalanceInProgressException;
import org.apache.kafka.common.errors.RetriableException;
import org.apache.kafka.common.errors.UnknownMemberIdException;
import org.apache.kafka.common.message.FindCoordinatorRequestData;
import org.apache.kafka.common.message.HeartbeatRequestData;
import org.apache.kafka.common.message.JoinGroupRequestData;
import org.apache.kafka.common.message.JoinGroupResponseData;
import org.apache.kafka.common.message.LeaveGroupRequestData.MemberIdentity;
import org.apache.kafka.common.message.LeaveGroupResponseData.MemberResponse;
import org.apache.kafka.common.message.SyncGroupRequestData;
import org.apache.kafka.common.metrics.Measurable;
import org.apache.kafka.common.metrics.Metrics;
import org.apache.kafka.common.metrics.Sensor;
import org.apache.kafka.common.metrics.stats.Avg;
import org.apache.kafka.common.metrics.stats.CumulativeCount;
import org.apache.kafka.common.metrics.stats.CumulativeSum;
import org.apache.kafka.common.metrics.stats.Max;
import org.apache.kafka.common.metrics.stats.Meter;
import org.apache.kafka.common.metrics.stats.Rate;
import org.apache.kafka.common.metrics.stats.WindowedCount;
import org.apache.kafka.common.protocol.ApiKeys;
import org.apache.kafka.common.protocol.Errors;
import org.apache.kafka.common.requests.FindCoordinatorRequest;
import org.apache.kafka.common.requests.FindCoordinatorRequest.CoordinatorType;
import org.apache.kafka.common.requests.FindCoordinatorResponse;
import org.apache.kafka.common.requests.HeartbeatRequest;
import org.apache.kafka.common.requests.HeartbeatResponse;
import org.apache.kafka.common.requests.JoinGroupRequest;
import org.apache.kafka.common.requests.JoinGroupResponse;
import org.apache.kafka.common.requests.LeaveGroupRequest;
import org.apache.kafka.common.requests.LeaveGroupResponse;
import org.apache.kafka.common.requests.OffsetCommitRequest;
import org.apache.kafka.common.requests.SyncGroupRequest;
import org.apache.kafka.common.requests.SyncGroupResponse;
import org.apache.kafka.common.utils.KafkaThread;
import org.apache.kafka.common.utils.LogContext;
import org.apache.kafka.common.utils.Time;
import org.apache.kafka.common.utils.Timer;
import org.apache.kafka.common.utils.Utils;
import org.slf4j.Logger;

import java.io.Closeable;
import java.nio.ByteBuffer;
import java.util.ArrayList;
import java.util.Collections;
import java.util.List;
import java.util.Map;
import java.util.Objects;
import java.util.concurrent.TimeUnit;
import java.util.concurrent.atomic.AtomicReference;

/**
 * AbstractCoordinator implements group management for a single group member by interacting with
 * a designated Kafka broker (the coordinator). Group semantics are provided by extending this class.
 * See {@link ConsumerCoordinator} for example usage.
 * <p>
 * From a high level, Kafka's group management protocol consists of the following sequence of actions:
 *
 * <ol>
 *     <li>Group Registration: Group members register with the coordinator providing their own metadata
 *         (such as the set of topics they are interested in).</li>
 *     <li>Group/Leader Selection: The coordinator select the members of the group and chooses one member
 *         as the leader.</li>
 *     <li>State Assignment: The leader collects the metadata from all the members of the group and
 *         assigns state.</li>
 *     <li>Group Stabilization: Each member receives the state assigned by the leader and begins
 *         processing.</li>
 * </ol>
 * <p>
 * To leverage this protocol, an implementation must define the format of metadata provided by each
 * member for group registration in {@link #metadata()} and the format of the state assignment provided
 * by the leader in {@link #performAssignment(String, String, List)} and becomes available to members in
 * {@link #onJoinComplete(int, String, String, ByteBuffer)}.
 * <p>
 * Note on locking: this class shares state between the caller and a background thread which is
 * used for sending heartbeats after the client has joined the group. All mutable state as well as
 * state transitions are protected with the class's monitor. Generally this means acquiring the lock
 * before reading or writing the state of the group (e.g. generation, memberId) and holding the lock
 * when sending a request that affects the state of the group (e.g. JoinGroup, LeaveGroup).
 */
public abstract class AbstractCoordinator implements Closeable {
    public static final String HEARTBEAT_THREAD_PREFIX = "kafka-coordinator-heartbeat-thread";
    public static final int JOIN_GROUP_TIMEOUT_LAPSE = 5000;

    protected enum MemberState {
        UNJOINED,             // the client is not part of a group
        PREPARING_REBALANCE,  // the client has sent the join group request, but have not received response
        COMPLETING_REBALANCE, // the client has received join group response, but have not received assignment
        STABLE;               // the client has joined and is sending heartbeats

        public boolean hasNotJoinedGroup() {
            return equals(UNJOINED) || equals(PREPARING_REBALANCE);
        }
    }

    private final Logger log;
    private final Heartbeat heartbeat;
    private final GroupCoordinatorMetrics sensors;
    private final GroupRebalanceConfig rebalanceConfig;

    protected final Time time;
    protected final ConsumerNetworkClient client;

    private Node coordinator = null;
    private boolean rejoinNeeded = true;
    private boolean needsJoinPrepare = true;
    private HeartbeatThread heartbeatThread = null;
    private RequestFuture<ByteBuffer> joinFuture = null;
    private RequestFuture<Void> findCoordinatorFuture = null;
    volatile private RuntimeException findCoordinatorException = null;
    private Generation generation = Generation.NO_GENERATION;
    private long lastRebalanceStartMs = -1L;
    private long lastRebalanceEndMs = -1L;

    protected MemberState state = MemberState.UNJOINED;


    /**
     * Initialize the coordination manager.
     */
    public AbstractCoordinator(GroupRebalanceConfig rebalanceConfig,
                               LogContext logContext,
                               ConsumerNetworkClient client,
                               Metrics metrics,
                               String metricGrpPrefix,
                               Time time) {
        Objects.requireNonNull(rebalanceConfig.groupId,
                "Expected a non-null group id for coordinator construction");
        this.rebalanceConfig = rebalanceConfig;
        this.log = logContext.logger(AbstractCoordinator.class);
        this.client = client;
        this.time = time;
        this.heartbeat = new Heartbeat(rebalanceConfig, time);
        this.sensors = new GroupCoordinatorMetrics(metrics, metricGrpPrefix);
    }

    /**
     * Unique identifier for the class of supported protocols (e.g. "consumer" or "connect").
     *
     * @return Non-null protocol type name
     */
    protected abstract String protocolType();

    /**
     * Get the current list of protocols and their associated metadata supported
     * by the local member. The order of the protocols in the list indicates the preference
     * of the protocol (the first entry is the most preferred). The coordinator takes this
     * preference into account when selecting the generation protocol (generally more preferred
     * protocols will be selected as long as all members support them and there is no disagreement
     * on the preference).
     *
     * @return Non-empty map of supported protocols and metadata
     */
    protected abstract JoinGroupRequestData.JoinGroupRequestProtocolCollection metadata();

    /**
     * Invoked prior to each group join or rejoin. This is typically used to perform any
     * cleanup from the previous generation (such as committing offsets for the consumer)
     *
     * @param generation The previous generation or -1 if there was none
     * @param memberId   The identifier of this member in the previous group or "" if there was none
     */
    protected abstract void onJoinPrepare(int generation, String memberId);

    /**
     * Perform assignment for the group. This is used by the leader to push state to all the members
     * of the group (e.g. to push partition assignments in the case of the new consumer)
     *
     * @param leaderId          The id of the leader (which is this member)
     * @param protocol          The protocol selected by the coordinator
     * @param allMemberMetadata Metadata from all members of the group
     * @return A map from each member to their state assignment
     */
    protected abstract Map<String, ByteBuffer> performAssignment(String leaderId,
                                                                 String protocol,
                                                                 List<JoinGroupResponseData.JoinGroupResponseMember> allMemberMetadata);

    /**
     * Invoked when a group member has successfully joined a group. If this call fails with an exception,
     * then it will be retried using the same assignment state on the next call to {@link #ensureActiveGroup()}.
     *
     * @param generation       The generation that was joined
     * @param memberId         The identifier for the local member in the group
     * @param protocol         The protocol selected by the coordinator
     * @param memberAssignment The assignment propagated from the group leader
     */
    protected abstract void onJoinComplete(int generation,
                                           String memberId,
                                           String protocol,
                                           ByteBuffer memberAssignment);

    /**
     * Invoked prior to each leave group event. This is typically used to cleanup assigned partitions;
     * note it is triggered by the consumer's API caller thread (i.e. background heartbeat thread would
     * not trigger it even if it tries to force leaving group upon heartbeat session expiration)
     */
    protected void onLeavePrepare() {
    }

    /**
     * Visible for testing.
     * <p>
     * Ensure that the coordinator is ready to receive requests.
     *
     * @param timer Timer bounding how long this method can block
     * @return true If coordinator discovery and initial connection succeeded, false otherwise
     */
    protected synchronized boolean ensureCoordinatorReady(final Timer timer) {
        if (!coordinatorUnknown())
            return true;

        do {
            if (findCoordinatorException != null && !(findCoordinatorException instanceof RetriableException)) {
                final RuntimeException fatalException = findCoordinatorException;
                findCoordinatorException = null;
                throw fatalException;
            }
            final RequestFuture<Void> future = lookupCoordinator();
            client.poll(future, timer);

            if (!future.isDone()) {
                // ran out of time
                break;
            }

            if (future.failed()) {
                if (future.isRetriable()) {
                    log.debug("Coordinator discovery failed, refreshing metadata", future.exception());
                    client.awaitMetadataUpdate(timer);
                } else
                    throw future.exception();
            } else if (coordinator != null && client.isUnavailable(coordinator)) {
                // we found the coordinator, but the connection has failed, so mark
                // it dead and backoff before retrying discovery
                markCoordinatorUnknown();
                timer.sleep(rebalanceConfig.retryBackoffMs);
            }
        } while (coordinatorUnknown() && timer.notExpired());

        return !coordinatorUnknown();
    }

    protected synchronized RequestFuture<Void> lookupCoordinator() {
        if (findCoordinatorFuture == null) {
            // find a node to ask about the coordinator
            Node node = this.client.leastLoadedNode();
            if (node == null) {
                log.debug("No broker available to send FindCoordinator request");
                return RequestFuture.noBrokersAvailable();
            } else {
                findCoordinatorFuture = sendFindCoordinatorRequest(node);
                // remember the exception even after the future is cleared so that
                // it can still be thrown by the ensureCoordinatorReady caller
                findCoordinatorFuture.addListener(new RequestFutureListener<Void>() {
                    @Override
                    public void onSuccess(Void value) {
                    } // do nothing

                    @Override
                    public void onFailure(RuntimeException e) {
                        findCoordinatorException = e;
                    }
                });
            }
        }
        return findCoordinatorFuture;
    }

    private synchronized void clearFindCoordinatorFuture() {
        findCoordinatorFuture = null;
    }

    /**
     * Check whether the group should be rejoined (e.g. if metadata changes) or whether a
     * rejoin request is already in flight and needs to be completed.
     *
     * @return true if it should, false otherwise
     */
    protected synchronized boolean rejoinNeededOrPending() {
        // if there's a pending joinFuture, we should try to complete handling it.
        return rejoinNeeded || joinFuture != null;
    }

    /**
     * Check the status of the heartbeat thread (if it is active) and indicate the liveness
     * of the client. This must be called periodically after joining with {@link #ensureActiveGroup()}
     * to ensure that the member stays in the group. If an interval of time longer than the
     * provided rebalance timeout expires without calling this method, then the client will proactively
     * leave the group.
     *
     * @param now current time in milliseconds
     * @throws RuntimeException for unexpected errors raised from the heartbeat thread
     */
    protected synchronized void pollHeartbeat(long now) {
        if (heartbeatThread != null) {
            if (heartbeatThread.hasFailed()) {
                // set the heartbeat thread to null and raise an exception. If the user catches it,
                // the next call to ensureActiveGroup() will spawn a new heartbeat thread.
                RuntimeException cause = heartbeatThread.failureCause();
                heartbeatThread = null;
                throw cause;
            }
            // Awake the heartbeat thread if needed
            if (heartbeat.shouldHeartbeat(now)) {
                notify();
            }
            heartbeat.poll(now);
        }
    }

    protected synchronized long timeToNextHeartbeat(long now) {
        // if we have not joined the group or we are preparing rebalance,
        // we don't need to send heartbeats
        if (state.hasNotJoinedGroup())
            return Long.MAX_VALUE;
        return heartbeat.timeToNextHeartbeat(now);
    }

    /**
     * Ensure that the group is active (i.e. joined and synced)
     */
    public void ensureActiveGroup() {
        while (!ensureActiveGroup(time.timer(Long.MAX_VALUE))) {
            log.warn("still waiting to ensure active group");
        }
    }

    /**
     * Ensure the group is active (i.e., joined and synced)
     *
     * @param timer Timer bounding how long this method can block
     * @return true iff the group is active
     * @throws KafkaException if the callback throws exception
     */
    boolean ensureActiveGroup(final Timer timer) {
        // always ensure that the coordinator is ready because we may have been disconnected
        // when sending heartbeats and does not necessarily require us to rejoin the group.
        if (!ensureCoordinatorReady(timer)) {
            return false;
        }

        startHeartbeatThreadIfNeeded();
        return joinGroupIfNeeded(timer);
    }

    private synchronized void startHeartbeatThreadIfNeeded() {
        if (heartbeatThread == null) {
            heartbeatThread = new HeartbeatThread();
            heartbeatThread.start();
        }
    }

    private void closeHeartbeatThread() {
        HeartbeatThread thread;
        synchronized (this) {
            if (heartbeatThread == null)
                return;
            heartbeatThread.close();
            thread = heartbeatThread;
            heartbeatThread = null;
        }
        try {
            thread.join();
        } catch (InterruptedException e) {
            log.warn("Interrupted while waiting for consumer heartbeat thread to close");
            throw new InterruptException(e);
        }
    }

    /**
     * Joins the group without starting the heartbeat thread.
     *
     * If this function returns true, the state must always be in STABLE and heartbeat enabled.
     * If this function returns false, the state can be in one of the following:
     *  * UNJOINED: got error response but times out before being able to re-join, heartbeat disabled
     *  * PREPARING_REBALANCE: not yet received join-group response before timeout, heartbeat disabled
     *  * COMPLETING_REBALANCE: not yet received sync-group response before timeout, hearbeat enabled
     *
     * Visible for testing.
     *
     * @param timer Timer bounding how long this method can block
     * @return true iff the operation succeeded
     * @throws KafkaException if the callback throws exception
     */
    boolean joinGroupIfNeeded(final Timer timer) {
        while (rejoinNeededOrPending()) {
            if (!ensureCoordinatorReady(timer)) {
                return false;
            }

            // call onJoinPrepare if needed. We set a flag to make sure that we do not call it a second
            // time if the client is woken up before a pending rebalance completes. This must be called
            // on each iteration of the loop because an event requiring a rebalance (such as a metadata
            // refresh which changes the matched subscription set) can occur while another rebalance is
            // still in progress.
            if (needsJoinPrepare) {
                // need to set the flag before calling onJoinPrepare since the user callback may throw
                // exception, in which case upon retry we should not retry onJoinPrepare either.
                needsJoinPrepare = false;
                onJoinPrepare(generation.generationId, generation.memberId);
            }

            final RequestFuture<ByteBuffer> future = initiateJoinGroup();
            client.poll(future, timer);
            if (!future.isDone()) {
                // we ran out of time
                return false;
            }

            if (future.succeeded()) {
                Generation generationSnapshot;
                MemberState stateSnapshot;

                // Generation data maybe concurrently cleared by Heartbeat thread.
                // Can't use synchronized for {@code onJoinComplete}, because it can be long enough
                // and shouldn't block heartbeat thread.
                // See {@link PlaintextConsumerTest#testMaxPollIntervalMsDelayInAssignment}
                synchronized (AbstractCoordinator.this) {
                    generationSnapshot = this.generation;
                    stateSnapshot = this.state;
                }

                if (!generationSnapshot.equals(Generation.NO_GENERATION) && stateSnapshot == MemberState.STABLE) {
                    // Duplicate the buffer in case `onJoinComplete` does not complete and needs to be retried.
                    ByteBuffer memberAssignment = future.value().duplicate();

                    onJoinComplete(generationSnapshot.generationId, generationSnapshot.memberId, generationSnapshot.protocolName, memberAssignment);

                    // Generally speaking we should always resetJoinGroupFuture once the future is done, but here
                    // we can only reset the join group future after the completion callback returns. This ensures
                    // that if the callback is woken up, we will retry it on the next joinGroupIfNeeded.
                    // And because of that we should explicitly trigger resetJoinGroupFuture in other conditions below.
                    resetJoinGroupFuture();
                    needsJoinPrepare = true;
                } else {
                    log.info("Generation data was cleared by heartbeat thread to {} and state is now {} before " +
                         "the rebalance callback is triggered, marking this rebalance as failed and retry",
                         generationSnapshot, stateSnapshot);
                    resetStateAndRejoin();
                    resetJoinGroupFuture();
                }
            } else {
                final RuntimeException exception = future.exception();
                log.info("Rebalance failed.", exception);
                resetJoinGroupFuture();
                if (exception instanceof UnknownMemberIdException ||
                        exception instanceof RebalanceInProgressException ||
                        exception instanceof IllegalGenerationException ||
                        exception instanceof MemberIdRequiredException)
                    continue;
                else if (!future.isRetriable())
                    throw exception;

                resetStateAndRejoin();
                timer.sleep(rebalanceConfig.retryBackoffMs);
            }
        }
        return true;
    }

    private synchronized void resetJoinGroupFuture() {
        this.joinFuture = null;
    }

    private synchronized RequestFuture<ByteBuffer> initiateJoinGroup() {
        // we store the join future in case we are woken up by the user after beginning the
        // rebalance in the call to poll below. This ensures that we do not mistakenly attempt
        // to rejoin before the pending rebalance has completed.
        if (joinFuture == null) {
            state = MemberState.PREPARING_REBALANCE;
            // a rebalance can be triggered consecutively if the previous one failed,
            // in this case we would not update the start time.
            if (lastRebalanceStartMs == -1L)
                lastRebalanceStartMs = time.milliseconds();
            joinFuture = sendJoinGroupRequest();
            joinFuture.addListener(new RequestFutureListener<ByteBuffer>() {
                @Override
                public void onSuccess(ByteBuffer value) {
                    // do nothing since all the handler logic are in SyncGroupResponseHandler already
                }

                @Override
                public void onFailure(RuntimeException e) {
                    // we handle failures below after the request finishes. if the join completes
                    // after having been woken up, the exception is ignored and we will rejoin;
                    // this can be triggered when either join or sync request failed
                    synchronized (AbstractCoordinator.this) {
                        sensors.failedRebalanceSensor.record();
                    }
                }
            });
        }
        return joinFuture;
    }

    /**
     * Join the group and return the assignment for the next generation. This function handles both
     * JoinGroup and SyncGroup, delegating to {@link #performAssignment(String, String, List)} if
     * elected leader by the coordinator.
     * <p>
     * NOTE: This is visible only for testing
     *
     * @return A request future which wraps the assignment returned from the group leader
     */
    RequestFuture<ByteBuffer> sendJoinGroupRequest() {
        if (coordinatorUnknown())
            return RequestFuture.coordinatorNotAvailable();

        // send a join group request to the coordinator
        log.info("(Re-)joining group");
        JoinGroupRequest.Builder requestBuilder = new JoinGroupRequest.Builder(
                new JoinGroupRequestData()
                        .setGroupId(rebalanceConfig.groupId)
                        .setSessionTimeoutMs(this.rebalanceConfig.sessionTimeoutMs)
                        .setMemberId(this.generation.memberId)
                        .setGroupInstanceId(this.rebalanceConfig.groupInstanceId.orElse(null))
                        .setProtocolType(protocolType())
                        .setProtocols(metadata())
                        .setRebalanceTimeoutMs(this.rebalanceConfig.rebalanceTimeoutMs)
        );

        log.debug("Sending JoinGroup ({}) to coordinator {}", requestBuilder, this.coordinator);

        // Note that we override the request timeout using the rebalance timeout since that is the
        // maximum time that it may block on the coordinator. We add an extra 5 seconds for small delays.
        int joinGroupTimeoutMs = Math.max(client.defaultRequestTimeoutMs(),
                rebalanceConfig.rebalanceTimeoutMs + JOIN_GROUP_TIMEOUT_LAPSE);
        return client.send(coordinator, requestBuilder, joinGroupTimeoutMs)
                .compose(new JoinGroupResponseHandler(generation));
    }

    private class JoinGroupResponseHandler extends CoordinatorResponseHandler<JoinGroupResponse, ByteBuffer> {
        private JoinGroupResponseHandler(final Generation generation) {
            super(generation);
        }

        @Override
        public void handle(JoinGroupResponse joinResponse, RequestFuture<ByteBuffer> future) {
            Errors error = joinResponse.error();
            if (error == Errors.NONE) {
                if (isProtocolTypeInconsistent(joinResponse.data().protocolType())) {
<<<<<<< HEAD
                    log.error("JoinGroup failed due to inconsistent Protocol Type, received {} but expected {}",
                            joinResponse.data().protocolType(), protocolType());
=======
                    log.error("JoinGroup failed: Inconsistent Protocol Type, received {} but expected {}",
                        joinResponse.data().protocolType(), protocolType());
>>>>>>> bd462df2
                    future.raise(Errors.INCONSISTENT_GROUP_PROTOCOL);
                } else {
                    log.debug("Received successful JoinGroup response: {}", joinResponse);
                    sensors.joinSensor.record(response.requestLatencyMs());

                    synchronized (AbstractCoordinator.this) {
                        if (state != MemberState.PREPARING_REBALANCE) {
                            // if the consumer was woken up before a rebalance completes, we may have already left
                            // the group. In this case, we do not want to continue with the sync group.
                            future.raise(new UnjoinedGroupException());
                        } else {
                            state = MemberState.COMPLETING_REBALANCE;

                            // we only need to enable heartbeat thread whenever we transit to
                            // COMPLETING_REBALANCE state since we always transit from this state to STABLE
                            if (heartbeatThread != null)
                                heartbeatThread.enable();

                            AbstractCoordinator.this.generation = new Generation(
                                joinResponse.data().generationId(),
                                joinResponse.data().memberId(), joinResponse.data().protocolName());

                            log.info("Successfully joined group with generation {}", AbstractCoordinator.this.generation);
                            if (joinResponse.isLeader()) {
                                onJoinLeader(joinResponse).chain(future);
                            } else {
                                onJoinFollower().chain(future);
                            }
                        }
                    }
                }
            } else if (error == Errors.COORDINATOR_LOAD_IN_PROGRESS) {
                log.info("JoinGroup failed: Coordinator {} is loading the group.", coordinator());
                // backoff and retry
                future.raise(error);
            } else if (error == Errors.UNKNOWN_MEMBER_ID) {
                log.info("JoinGroup failed: {} Need to re-join the group. Sent generation was {}",
                         error.message(), sentGeneration);
                // only need to reset the member id if generation has not been changed,
                // then retry immediately
                if (generationUnchanged())
                    resetGenerationOnResponseError(ApiKeys.JOIN_GROUP, error);

                future.raise(error);
            } else if (error == Errors.COORDINATOR_NOT_AVAILABLE
                    || error == Errors.NOT_COORDINATOR) {
                // re-discover the coordinator and retry with backoff
                markCoordinatorUnknown();
                log.info("JoinGroup failed: {} Marking coordinator unknown. Sent generation was {}",
                          error.message(), sentGeneration);
                future.raise(error);
            } else if (error == Errors.FENCED_INSTANCE_ID) {
                // for join-group request, even if the generation has changed we would not expect the instance id
                // gets fenced, and hence we always treat this as a fatal error
<<<<<<< HEAD
                log.error("Attempt to join group with generation {} failed because the group instance id {} has been fenced by another instance",
                        rebalanceConfig.groupInstanceId, sentGeneration);
=======
                log.error("JoinGroup failed: The group instance id {} has been fenced by another instance. " +
                              "Sent generation was {}", rebalanceConfig.groupInstanceId, sentGeneration);
>>>>>>> bd462df2
                future.raise(error);
            } else if (error == Errors.INCONSISTENT_GROUP_PROTOCOL
                    || error == Errors.INVALID_SESSION_TIMEOUT
                    || error == Errors.INVALID_GROUP_ID
                    || error == Errors.GROUP_AUTHORIZATION_FAILED
                    || error == Errors.GROUP_MAX_SIZE_REACHED) {
                // log the error and re-throw the exception
                log.error("JoinGroup failed due to fatal error: {}", error.message());
                if (error == Errors.GROUP_MAX_SIZE_REACHED) {
                    future.raise(new GroupMaxSizeReachedException("Consumer group " + rebalanceConfig.groupId +
                            " already has the configured maximum number of members."));
                } else if (error == Errors.GROUP_AUTHORIZATION_FAILED) {
                    future.raise(GroupAuthorizationException.forGroupId(rebalanceConfig.groupId));
                } else {
                    future.raise(error);
                }
            } else if (error == Errors.UNSUPPORTED_VERSION) {
                log.error("JoinGroup failed due to unsupported version error. Please unset field group.instance.id " +
                          "and retry to see if the problem resolves");
                future.raise(error);
            } else if (error == Errors.MEMBER_ID_REQUIRED) {
                // Broker requires a concrete member id to be allowed to join the group. Update member id
                // and send another join group request in next cycle.
                String memberId = joinResponse.data().memberId();
                log.debug("JoinGroup failed due to non-fatal error: {} Will set the member id as {} and then rejoin. " +
                              "Sent generation was  {}", error, memberId, sentGeneration);
                synchronized (AbstractCoordinator.this) {
                    AbstractCoordinator.this.generation = new Generation(OffsetCommitRequest.DEFAULT_GENERATION_ID, memberId, null);
                }
                future.raise(error);
            } else {
                // unexpected error, throw the exception
                log.error("JoinGroup failed due to unexpected error: {}", error.message());
                future.raise(new KafkaException("Unexpected error in join group response: " + error.message()));
            }
        }
    }

    private RequestFuture<ByteBuffer> onJoinFollower() {
        // send follower's sync group with an empty assignment
        SyncGroupRequest.Builder requestBuilder =
                new SyncGroupRequest.Builder(
                        new SyncGroupRequestData()
                                .setGroupId(rebalanceConfig.groupId)
                                .setMemberId(generation.memberId)
                                .setProtocolType(protocolType())
                                .setProtocolName(generation.protocolName)
                                .setGroupInstanceId(this.rebalanceConfig.groupInstanceId.orElse(null))
                                .setGenerationId(generation.generationId)
                                .setAssignments(Collections.emptyList())
                );
        log.debug("Sending follower SyncGroup to coordinator {} at generation {}: {}", this.coordinator, this.generation, requestBuilder);
        return sendSyncGroupRequest(requestBuilder);
    }

    private RequestFuture<ByteBuffer> onJoinLeader(JoinGroupResponse joinResponse) {
        try {
            // perform the leader synchronization and send back the assignment for the group
            Map<String, ByteBuffer> groupAssignment = performAssignment(joinResponse.data().leader(), joinResponse.data().protocolName(),
                    joinResponse.data().members());

            List<SyncGroupRequestData.SyncGroupRequestAssignment> groupAssignmentList = new ArrayList<>();
            for (Map.Entry<String, ByteBuffer> assignment : groupAssignment.entrySet()) {
                groupAssignmentList.add(new SyncGroupRequestData.SyncGroupRequestAssignment()
                        .setMemberId(assignment.getKey())
                        .setAssignment(Utils.toArray(assignment.getValue()))
                );
            }

            SyncGroupRequest.Builder requestBuilder =
                    new SyncGroupRequest.Builder(
                            new SyncGroupRequestData()
                                    .setGroupId(rebalanceConfig.groupId)
                                    .setMemberId(generation.memberId)
                                    .setProtocolType(protocolType())
                                    .setProtocolName(generation.protocolName)
                                    .setGroupInstanceId(this.rebalanceConfig.groupInstanceId.orElse(null))
                                    .setGenerationId(generation.generationId)
                                    .setAssignments(groupAssignmentList)
                    );
            log.debug("Sending leader SyncGroup to coordinator {} at generation {}: {}", this.coordinator, this.generation, requestBuilder);
            return sendSyncGroupRequest(requestBuilder);
        } catch (RuntimeException e) {
            return RequestFuture.failure(e);
        }
    }

    private RequestFuture<ByteBuffer> sendSyncGroupRequest(SyncGroupRequest.Builder requestBuilder) {
        if (coordinatorUnknown())
            return RequestFuture.coordinatorNotAvailable();
        return client.send(coordinator, requestBuilder)
                .compose(new SyncGroupResponseHandler(generation));
    }

    private class SyncGroupResponseHandler extends CoordinatorResponseHandler<SyncGroupResponse, ByteBuffer> {
        private SyncGroupResponseHandler(final Generation generation) {
            super(generation);
        }

        @Override
        public void handle(SyncGroupResponse syncResponse,
                           RequestFuture<ByteBuffer> future) {
            Errors error = syncResponse.error();
            if (error == Errors.NONE) {
                if (isProtocolTypeInconsistent(syncResponse.data.protocolType())) {
                    log.error("SyncGroup failed due to inconsistent Protocol Type, received {} but expected {}",
                            syncResponse.data.protocolType(), protocolType());
                    future.raise(Errors.INCONSISTENT_GROUP_PROTOCOL);
                } else {
                    log.debug("Received successful SyncGroup response: {}", syncResponse);
                    sensors.syncSensor.record(response.requestLatencyMs());

                    synchronized (AbstractCoordinator.this) {
                        if (!generation.equals(Generation.NO_GENERATION) && state == MemberState.COMPLETING_REBALANCE) {
                            // check protocol name only if the generation is not reset
                            final String protocolName = syncResponse.data.protocolName();
                            final boolean protocolNameInconsistent = protocolName != null &&
                                !protocolName.equals(generation.protocolName);

                            if (protocolNameInconsistent) {
                                log.error("SyncGroup failed due to inconsistent Protocol Name, received {} but expected {}",
                                    protocolName, generation.protocolName);

                                future.raise(Errors.INCONSISTENT_GROUP_PROTOCOL);
                            } else {
                                log.info("Successfully synced group in generation {}", generation);
                                state = MemberState.STABLE;
                                rejoinNeeded = false;
                                // record rebalance latency
                                lastRebalanceEndMs = time.milliseconds();
                                sensors.successfulRebalanceSensor.record(lastRebalanceEndMs - lastRebalanceStartMs);
                                lastRebalanceStartMs = -1L;

                                future.complete(ByteBuffer.wrap(syncResponse.data.assignment()));
                            }
                        } else {
                            log.info("Generation data was cleared by heartbeat thread to {} and state is now {} before " +
                                "receiving SyncGroup response, marking this rebalance as failed and retry",
                                generation, state);
                            // use ILLEGAL_GENERATION error code to let it retry immediately
                            future.raise(Errors.ILLEGAL_GENERATION);
                        }
                    }
                }
            } else {
                requestRejoin();

                if (error == Errors.GROUP_AUTHORIZATION_FAILED) {
                    future.raise(GroupAuthorizationException.forGroupId(rebalanceConfig.groupId));
                } else if (error == Errors.REBALANCE_IN_PROGRESS) {
                    log.info("SyncGroup failed: The group began another rebalance. Need to re-join the group. " +
                                 "Sent generation was {}", sentGeneration);
                    future.raise(error);
                } else if (error == Errors.FENCED_INSTANCE_ID) {
                    // for sync-group request, even if the generation has changed we would not expect the instance id
                    // gets fenced, and hence we always treat this as a fatal error
<<<<<<< HEAD
                    log.error("SyncGroup with {} failed because the group instance id {} has been fenced by another instance",
                            sentGeneration, rebalanceConfig.groupInstanceId);
=======
                    log.error("SyncGroup failed: The group instance id {} has been fenced by another instance. " +
                        "Sent generation was {}", rebalanceConfig.groupInstanceId, sentGeneration);
>>>>>>> bd462df2
                    future.raise(error);
                } else if (error == Errors.UNKNOWN_MEMBER_ID
                        || error == Errors.ILLEGAL_GENERATION) {
                    log.info("SyncGroup failed: {} Need to re-join the group. Sent generation was {}",
                            error.message(), sentGeneration);
                    if (generationUnchanged())
                        resetGenerationOnResponseError(ApiKeys.SYNC_GROUP, error);

                    future.raise(error);
                } else if (error == Errors.COORDINATOR_NOT_AVAILABLE
                        || error == Errors.NOT_COORDINATOR) {
                    log.info("SyncGroup failed: {} Marking coordinator unknown. Sent generation was {}",
                             error.message(), sentGeneration);
                    markCoordinatorUnknown();
                    future.raise(error);
                } else {
                    future.raise(new KafkaException("Unexpected error from SyncGroup: " + error.message()));
                }
            }
        }
    }

    /**
     * Discover the current coordinator for the group. Sends a GroupMetadata request to
     * one of the brokers. The returned future should be polled to get the result of the request.
     *
     * @return A request future which indicates the completion of the metadata request
     */
    private RequestFuture<Void> sendFindCoordinatorRequest(Node node) {
        // initiate the group metadata request
        log.debug("Sending FindCoordinator request to broker {}", node);
        FindCoordinatorRequest.Builder requestBuilder =
                new FindCoordinatorRequest.Builder(
                        new FindCoordinatorRequestData()
                                .setKeyType(CoordinatorType.GROUP.id())
                                .setKey(this.rebalanceConfig.groupId));
        return client.send(node, requestBuilder)
                .compose(new FindCoordinatorResponseHandler());
    }

    private class FindCoordinatorResponseHandler extends RequestFutureAdapter<ClientResponse, Void> {

        @Override
        public void onSuccess(ClientResponse resp, RequestFuture<Void> future) {
            log.debug("Received FindCoordinator response {}", resp);
            clearFindCoordinatorFuture();

            FindCoordinatorResponse findCoordinatorResponse = (FindCoordinatorResponse) resp.responseBody();
            Errors error = findCoordinatorResponse.error();
            if (error == Errors.NONE) {
                synchronized (AbstractCoordinator.this) {
                    // use MAX_VALUE - node.id as the coordinator id to allow separate connections
                    // for the coordinator in the underlying network client layer
                    int coordinatorConnectionId = Integer.MAX_VALUE - findCoordinatorResponse.data().nodeId();

                    AbstractCoordinator.this.coordinator = new Node(
                            coordinatorConnectionId,
                            findCoordinatorResponse.data().host(),
                            findCoordinatorResponse.data().port());
                    log.info("Discovered group coordinator {}", coordinator);
                    client.tryConnect(coordinator);
                    heartbeat.resetSessionTimeout();
                }
                future.complete(null);
            } else if (error == Errors.GROUP_AUTHORIZATION_FAILED) {
                future.raise(GroupAuthorizationException.forGroupId(rebalanceConfig.groupId));
            } else {
                log.debug("Group coordinator lookup failed: {}", findCoordinatorResponse.data().errorMessage());
                future.raise(error);
            }
        }

        @Override
        public void onFailure(RuntimeException e, RequestFuture<Void> future) {
            clearFindCoordinatorFuture();
            super.onFailure(e, future);
        }
    }

    /**
     * Check if we know who the coordinator is and we have an active connection
     *
     * @return true if the coordinator is unknown
     */
    public boolean coordinatorUnknown() {
        return checkAndGetCoordinator() == null;
    }

    /**
     * Get the coordinator if its connection is still active. Otherwise mark it unknown and
     * return null.
     *
     * @return the current coordinator or null if it is unknown
     */
    protected synchronized Node checkAndGetCoordinator() {
        if (coordinator != null && client.isUnavailable(coordinator)) {
            markCoordinatorUnknown(true);
            return null;
        }
        return this.coordinator;
    }

    private synchronized Node coordinator() {
        return this.coordinator;
    }

    protected synchronized void markCoordinatorUnknown() {
        markCoordinatorUnknown(false);
    }

    protected synchronized void markCoordinatorUnknown(boolean isDisconnected) {
        if (this.coordinator != null) {
            log.info("Group coordinator {} is unavailable or invalid, will attempt rediscovery", this.coordinator);
            Node oldCoordinator = this.coordinator;

            // Mark the coordinator dead before disconnecting requests since the callbacks for any pending
            // requests may attempt to do likewise. This also prevents new requests from being sent to the
            // coordinator while the disconnect is in progress.
            this.coordinator = null;

            // Disconnect from the coordinator to ensure that there are no in-flight requests remaining.
            // Pending callbacks will be invoked with a DisconnectException on the next call to poll.
            if (!isDisconnected)
                client.disconnectAsync(oldCoordinator);
        }
    }

    /**
     * Get the current generation state, regardless of whether it is currently stable.
     * Note that the generation information can be updated while we are still in the middle
     * of a rebalance, after the join-group response is received.
     *
     * @return the current generation
     */
    protected synchronized Generation generation() {
        return generation;
    }

    /**
     * Get the current generation state if the group is stable, otherwise return null
     *
     * @return the current generation or null
     */
    protected synchronized Generation generationIfStable() {
        if (this.state != MemberState.STABLE)
            return null;
        return generation;
    }

    protected synchronized boolean rebalanceInProgress() {
        return this.state == MemberState.PREPARING_REBALANCE || this.state == MemberState.COMPLETING_REBALANCE;
    }

    protected synchronized String memberId() {
        return generation.memberId;
    }

    private synchronized void resetState() {
        state = MemberState.UNJOINED;
        generation = Generation.NO_GENERATION;
    }

    private synchronized void resetStateAndRejoin() {
        resetState();
        rejoinNeeded = true;
    }

    synchronized void resetGenerationOnResponseError(ApiKeys api, Errors error) {
        log.debug("Resetting generation after encountering {} from {} response and requesting re-join", error, api);

        resetState();
    }

    synchronized void resetGenerationOnLeaveGroup() {
        log.debug("Resetting generation due to consumer pro-actively leaving the group");

        resetStateAndRejoin();
    }

    public synchronized void requestRejoin() {
        this.rejoinNeeded = true;
    }

    private boolean isProtocolTypeInconsistent(String protocolType) {
        return protocolType != null && !protocolType.equals(protocolType());
    }

    /**
     * Close the coordinator, waiting if needed to send LeaveGroup.
     */
    @Override
    public final void close() {
        close(time.timer(0));
    }

    /**
     * @throws KafkaException if the rebalance callback throws exception
     */
    protected void close(Timer timer) {
        try {
            closeHeartbeatThread();
        } finally {
            // Synchronize after closing the heartbeat thread since heartbeat thread
            // needs this lock to complete and terminate after close flag is set.
            synchronized (this) {
                if (rebalanceConfig.leaveGroupOnClose) {
                    onLeavePrepare();
                    maybeLeaveGroup("the consumer is being closed");
                }

                // At this point, there may be pending commits (async commits or sync commits that were
                // interrupted using wakeup) and the leave group request which have been queued, but not
                // yet sent to the broker. Wait up to close timeout for these pending requests to be processed.
                // If coordinator is not known, requests are aborted.
                Node coordinator = checkAndGetCoordinator();
                if (coordinator != null && !client.awaitPendingRequests(coordinator, timer))
                    log.warn("Close timed out with {} pending requests to coordinator, terminating client connections",
                            client.pendingRequestCount(coordinator));
            }
        }
    }

    /**
     * @throws KafkaException if the rebalance callback throws exception
     */
    public synchronized RequestFuture<Void> maybeLeaveGroup(String leaveReason) {
        RequestFuture<Void> future = null;

        // Starting from 2.3, only dynamic members will send LeaveGroupRequest to the broker,
        // consumer with valid group.instance.id is viewed as static member that never sends LeaveGroup,
        // and the membership expiration is only controlled by session timeout.
        if (isDynamicMember() && !coordinatorUnknown() &&
                state != MemberState.UNJOINED && generation.hasMemberId()) {
            // this is a minimal effort attempt to leave the group. we do not
            // attempt any resending if the request fails or times out.
            log.info("Member {} sending LeaveGroup request to coordinator {} due to {}",
                    generation.memberId, coordinator, leaveReason);
            LeaveGroupRequest.Builder request = new LeaveGroupRequest.Builder(
                    rebalanceConfig.groupId,
                    Collections.singletonList(new MemberIdentity().setMemberId(generation.memberId))
            );

            future = client.send(coordinator, request).compose(new LeaveGroupResponseHandler(generation));
            client.pollNoWakeup();
        }

        resetGenerationOnLeaveGroup();

        return future;
    }

    protected boolean isDynamicMember() {
        return !rebalanceConfig.groupInstanceId.isPresent();
    }

    private class LeaveGroupResponseHandler extends CoordinatorResponseHandler<LeaveGroupResponse, Void> {
        private LeaveGroupResponseHandler(final Generation generation) {
            super(generation);
        }

        @Override
        public void handle(LeaveGroupResponse leaveResponse, RequestFuture<Void> future) {
            final List<MemberResponse> members = leaveResponse.memberResponses();
            if (members.size() > 1) {
                future.raise(new IllegalStateException("The expected leave group response " +
                        "should only contain no more than one member info, however get " + members));
            }

            final Errors error = leaveResponse.error();
            if (error == Errors.NONE) {
                log.debug("LeaveGroup response with {} returned successfully: {}", sentGeneration, response);
                future.complete(null);
            } else {
                log.error("LeaveGroup request with {} failed with error: {}", sentGeneration, error.message());
                future.raise(error);
            }
        }
    }

    // visible for testing
    synchronized RequestFuture<Void> sendHeartbeatRequest() {
        log.debug("Sending Heartbeat request with generation {} and member id {} to coordinator {}",
                generation.generationId, generation.memberId, coordinator);
        HeartbeatRequest.Builder requestBuilder =
                new HeartbeatRequest.Builder(new HeartbeatRequestData()
                        .setGroupId(rebalanceConfig.groupId)
                        .setMemberId(this.generation.memberId)
                        .setGroupInstanceId(this.rebalanceConfig.groupInstanceId.orElse(null))
                        .setGenerationId(this.generation.generationId));
        return client.send(coordinator, requestBuilder)
                .compose(new HeartbeatResponseHandler(generation));
    }

    private class HeartbeatResponseHandler extends CoordinatorResponseHandler<HeartbeatResponse, Void> {
        private HeartbeatResponseHandler(final Generation generation) {
            super(generation);
        }

        @Override
        public void handle(HeartbeatResponse heartbeatResponse, RequestFuture<Void> future) {
            sensors.heartbeatSensor.record(response.requestLatencyMs());
            Errors error = heartbeatResponse.error();

            if (error == Errors.NONE) {
                log.debug("Received successful Heartbeat response");
                future.complete(null);
            } else if (error == Errors.COORDINATOR_NOT_AVAILABLE
                    || error == Errors.NOT_COORDINATOR) {
                log.info("Attempt to heartbeat failed since coordinator {} is either not started or not valid",
                        coordinator());
                markCoordinatorUnknown();
                future.raise(error);
            } else if (error == Errors.REBALANCE_IN_PROGRESS) {
                // since we may be sending the request during rebalance, we should check
                // this case and ignore the REBALANCE_IN_PROGRESS error
                if (state == MemberState.STABLE) {
                    log.info("Attempt to heartbeat failed since group is rebalancing");
                    requestRejoin();
                    future.raise(error);
                } else {
                    log.debug("Ignoring heartbeat response with error {} during {} state", error, state);
                    future.complete(null);
                }
            } else if (error == Errors.ILLEGAL_GENERATION ||
                    error == Errors.UNKNOWN_MEMBER_ID ||
                    error == Errors.FENCED_INSTANCE_ID) {
                if (generationUnchanged()) {
                    log.info("Attempt to heartbeat with {} and group instance id {} failed due to {}, resetting generation",
                            sentGeneration, rebalanceConfig.groupInstanceId, error);
                    resetGenerationOnResponseError(ApiKeys.HEARTBEAT, error);
                    future.raise(error);
                } else {
                    // if the generation has changed, then ignore this error
                    log.info("Attempt to heartbeat with stale {} and group instance id {} failed due to {}, ignoring the error",
                            sentGeneration, rebalanceConfig.groupInstanceId, error);
                    future.complete(null);
                }
            } else if (error == Errors.GROUP_AUTHORIZATION_FAILED) {
                future.raise(GroupAuthorizationException.forGroupId(rebalanceConfig.groupId));
            } else {
                future.raise(new KafkaException("Unexpected error in heartbeat response: " + error.message()));
            }
        }
    }

    protected abstract class CoordinatorResponseHandler<R, T> extends RequestFutureAdapter<ClientResponse, T> {
        CoordinatorResponseHandler(final Generation generation) {
            this.sentGeneration = generation;
        }

        final Generation sentGeneration;
        ClientResponse response;

        public abstract void handle(R response, RequestFuture<T> future);

        @Override
        public void onFailure(RuntimeException e, RequestFuture<T> future) {
            // mark the coordinator as dead
            if (e instanceof DisconnectException) {
                markCoordinatorUnknown(true);
            }
            future.raise(e);
        }

        @Override
        @SuppressWarnings("unchecked")
        public void onSuccess(ClientResponse clientResponse, RequestFuture<T> future) {
            try {
                this.response = clientResponse;
                R responseObj = (R) clientResponse.responseBody();
                handle(responseObj, future);
            } catch (RuntimeException e) {
                if (!future.isDone())
                    future.raise(e);
            }
        }

        boolean generationUnchanged() {
            synchronized (AbstractCoordinator.this) {
                return generation.equals(sentGeneration);
            }
        }
    }

    protected Meter createMeter(Metrics metrics, String groupName, String baseName, String descriptiveName) {
        return new Meter(new WindowedCount(),
                metrics.metricName(baseName + "-rate", groupName,
                        String.format("The number of %s per second", descriptiveName)),
                metrics.metricName(baseName + "-total", groupName,
                        String.format("The total number of %s", descriptiveName)));
    }

    private class GroupCoordinatorMetrics {
        public final String metricGrpName;

        public final Sensor heartbeatSensor;
        public final Sensor joinSensor;
        public final Sensor syncSensor;
        public final Sensor successfulRebalanceSensor;
        public final Sensor failedRebalanceSensor;

        public GroupCoordinatorMetrics(Metrics metrics, String metricGrpPrefix) {
            this.metricGrpName = metricGrpPrefix + "-coordinator-metrics";

            this.heartbeatSensor = metrics.sensor("heartbeat-latency");
            this.heartbeatSensor.add(metrics.metricName("heartbeat-response-time-max",
                    this.metricGrpName,
                    "The max time taken to receive a response to a heartbeat request"), new Max());
            this.heartbeatSensor.add(createMeter(metrics, metricGrpName, "heartbeat", "heartbeats"));

            this.joinSensor = metrics.sensor("join-latency");
            this.joinSensor.add(metrics.metricName("join-time-avg",
                    this.metricGrpName,
                    "The average time taken for a group rejoin"), new Avg());
            this.joinSensor.add(metrics.metricName("join-time-max",
                    this.metricGrpName,
                    "The max time taken for a group rejoin"), new Max());
            this.joinSensor.add(createMeter(metrics, metricGrpName, "join", "group joins"));

            this.syncSensor = metrics.sensor("sync-latency");
            this.syncSensor.add(metrics.metricName("sync-time-avg",
                    this.metricGrpName,
                    "The average time taken for a group sync"), new Avg());
            this.syncSensor.add(metrics.metricName("sync-time-max",
                    this.metricGrpName,
                    "The max time taken for a group sync"), new Max());
            this.syncSensor.add(createMeter(metrics, metricGrpName, "sync", "group syncs"));

            this.successfulRebalanceSensor = metrics.sensor("rebalance-latency");
            this.successfulRebalanceSensor.add(metrics.metricName("rebalance-latency-avg",
                    this.metricGrpName,
                    "The average time taken for a group to complete a successful rebalance, which may be composed of " +
                            "several failed re-trials until it succeeded"), new Avg());
            this.successfulRebalanceSensor.add(metrics.metricName("rebalance-latency-max",
                    this.metricGrpName,
                    "The max time taken for a group to complete a successful rebalance, which may be composed of " +
                            "several failed re-trials until it succeeded"), new Max());
            this.successfulRebalanceSensor.add(metrics.metricName("rebalance-latency-total",
                    this.metricGrpName,
                    "The total number of milliseconds this consumer has spent in successful rebalances since creation"),
                    new CumulativeSum());
            this.successfulRebalanceSensor.add(
                    metrics.metricName("rebalance-total",
                            this.metricGrpName,
                            "The total number of successful rebalance events, each event is composed of " +
                                    "several failed re-trials until it succeeded"),
                    new CumulativeCount()
            );
            this.successfulRebalanceSensor.add(
                    metrics.metricName(
                            "rebalance-rate-per-hour",
                            this.metricGrpName,
                            "The number of successful rebalance events per hour, each event is composed of " +
                                    "several failed re-trials until it succeeded"),
                    new Rate(TimeUnit.HOURS, new WindowedCount())
            );

            this.failedRebalanceSensor = metrics.sensor("failed-rebalance");
            this.failedRebalanceSensor.add(
                    metrics.metricName("failed-rebalance-total",
                            this.metricGrpName,
                            "The total number of failed rebalance events"),
                    new CumulativeCount()
            );
            this.failedRebalanceSensor.add(
                    metrics.metricName(
                            "failed-rebalance-rate-per-hour",
                            this.metricGrpName,
                            "The number of failed rebalance events per hour"),
                    new Rate(TimeUnit.HOURS, new WindowedCount())
            );

            Measurable lastRebalance = (config, now) -> {
                if (lastRebalanceEndMs == -1L)
                    // if no rebalance is ever triggered, we just return -1.
                    return -1d;
                else
                    return TimeUnit.SECONDS.convert(now - lastRebalanceEndMs, TimeUnit.MILLISECONDS);
            };
            metrics.addMetric(metrics.metricName("last-rebalance-seconds-ago",
                    this.metricGrpName,
                    "The number of seconds since the last successful rebalance event"),
                    lastRebalance);

            Measurable lastHeartbeat = (config, now) -> {
                if (heartbeat.lastHeartbeatSend() == 0L)
                    // if no heartbeat is ever triggered, just return -1.
                    return -1d;
                else
                    return TimeUnit.SECONDS.convert(now - heartbeat.lastHeartbeatSend(), TimeUnit.MILLISECONDS);
            };
            metrics.addMetric(metrics.metricName("last-heartbeat-seconds-ago",
                    this.metricGrpName,
                    "The number of seconds since the last coordinator heartbeat was sent"),
                    lastHeartbeat);
        }
    }

    private class HeartbeatThread extends KafkaThread implements AutoCloseable {
        private boolean enabled = false;
        private boolean closed = false;
        private final AtomicReference<RuntimeException> failed = new AtomicReference<>(null);

        private HeartbeatThread() {
            super(HEARTBEAT_THREAD_PREFIX + (rebalanceConfig.groupId.isEmpty() ? "" : " | " + rebalanceConfig.groupId), true);
        }

        public void enable() {
            synchronized (AbstractCoordinator.this) {
                log.debug("Enabling heartbeat thread");
                this.enabled = true;
                heartbeat.resetTimeouts();
                AbstractCoordinator.this.notify();
            }
        }

        public void disable() {
            synchronized (AbstractCoordinator.this) {
                log.debug("Disabling heartbeat thread");
                this.enabled = false;
            }
        }

        public void close() {
            synchronized (AbstractCoordinator.this) {
                this.closed = true;
                AbstractCoordinator.this.notify();
            }
        }

        private boolean hasFailed() {
            return failed.get() != null;
        }

        private RuntimeException failureCause() {
            return failed.get();
        }

        @Override
        public void run() {
            try {
                log.debug("Heartbeat thread started");
                while (true) {
                    synchronized (AbstractCoordinator.this) {
                        if (closed)
                            return;

                        if (!enabled) {
                            AbstractCoordinator.this.wait();
                            continue;
                        }

                        // we do not need to heartbeat we are not part of a group yet;
                        // also if we already have fatal error, the client will be
                        // crashed soon, hence we do not need to continue heartbeating either
                        if (state.hasNotJoinedGroup() || hasFailed()) {
                            disable();
                            continue;
                        }

                        client.pollNoWakeup();
                        long now = time.milliseconds();

                        if (coordinatorUnknown()) {
                            if (findCoordinatorFuture != null || lookupCoordinator().failed())
                                // the immediate future check ensures that we backoff properly in the case that no
                                // brokers are available to connect to.
                                AbstractCoordinator.this.wait(rebalanceConfig.retryBackoffMs);
                        } else if (heartbeat.sessionTimeoutExpired(now)) {
                            // the session timeout has expired without seeing a successful heartbeat, so we should
                            // probably make sure the coordinator is still healthy.
                            markCoordinatorUnknown();
                        } else if (heartbeat.pollTimeoutExpired(now)) {
                            // the poll timeout has expired, which means that the foreground thread has stalled
                            // in between calls to poll().
                            String leaveReason = "consumer poll timeout has expired. This means the time between subsequent calls to poll() " +
                                    "was longer than the configured max.poll.interval.ms, which typically implies that " +
                                    "the poll loop is spending too much time processing messages. " +
                                    "You can address this either by increasing max.poll.interval.ms or by reducing " +
                                    "the maximum size of batches returned in poll() with max.poll.records.";
                            maybeLeaveGroup(leaveReason);
                        } else if (!heartbeat.shouldHeartbeat(now)) {
                            // poll again after waiting for the retry backoff in case the heartbeat failed or the
                            // coordinator disconnected
                            AbstractCoordinator.this.wait(rebalanceConfig.retryBackoffMs);
                        } else {
                            heartbeat.sentHeartbeat(now);
                            final RequestFuture<Void> heartbeatFuture = sendHeartbeatRequest();
                            heartbeatFuture.addListener(new RequestFutureListener<Void>() {
                                @Override
                                public void onSuccess(Void value) {
                                    synchronized (AbstractCoordinator.this) {
                                        heartbeat.receiveHeartbeat();
                                    }
                                }

                                @Override
                                public void onFailure(RuntimeException e) {
                                    synchronized (AbstractCoordinator.this) {
                                        if (e instanceof RebalanceInProgressException) {
                                            // it is valid to continue heartbeating while the group is rebalancing. This
                                            // ensures that the coordinator keeps the member in the group for as long
                                            // as the duration of the rebalance timeout. If we stop sending heartbeats,
                                            // however, then the session timeout may expire before we can rejoin.
                                            heartbeat.receiveHeartbeat();
                                        } else if (e instanceof FencedInstanceIdException) {
                                            log.error("Caught fenced group.instance.id {} error in heartbeat thread", rebalanceConfig.groupInstanceId);
                                            heartbeatThread.failed.set(e);
                                        } else {
                                            heartbeat.failHeartbeat();
                                            // wake up the thread if it's sleeping to reschedule the heartbeat
                                            AbstractCoordinator.this.notify();
                                        }
                                    }
                                }
                            });
                        }
                    }
                }
            } catch (AuthenticationException e) {
                log.error("An authentication error occurred in the heartbeat thread", e);
                this.failed.set(e);
            } catch (GroupAuthorizationException e) {
                log.error("A group authorization error occurred in the heartbeat thread", e);
                this.failed.set(e);
            } catch (InterruptedException | InterruptException e) {
                Thread.interrupted();
                log.error("Unexpected interrupt received in heartbeat thread", e);
                this.failed.set(new RuntimeException(e));
            } catch (Throwable e) {
                log.error("Heartbeat thread failed due to unexpected error", e);
                if (e instanceof RuntimeException)
                    this.failed.set((RuntimeException) e);
                else
                    this.failed.set(new RuntimeException(e));
            } finally {
                log.debug("Heartbeat thread has closed");
            }
        }

    }

    protected static class Generation {
        public static final Generation NO_GENERATION = new Generation(
                OffsetCommitRequest.DEFAULT_GENERATION_ID,
                JoinGroupRequest.UNKNOWN_MEMBER_ID,
                null);

        public final int generationId;
        public final String memberId;
        public final String protocolName;

        public Generation(int generationId, String memberId, String protocolName) {
            this.generationId = generationId;
            this.memberId = memberId;
            this.protocolName = protocolName;
        }

        /**
         * @return true if this generation has a valid member id, false otherwise. A member might have an id before
         * it becomes part of a group generation.
         */
        public boolean hasMemberId() {
            return !memberId.isEmpty();
        }

        @Override
        public boolean equals(final Object o) {
            if (this == o) return true;
            if (o == null || getClass() != o.getClass()) return false;
            final Generation that = (Generation) o;
            return generationId == that.generationId &&
                    Objects.equals(memberId, that.memberId) &&
                    Objects.equals(protocolName, that.protocolName);
        }

        @Override
        public int hashCode() {
            return Objects.hash(generationId, memberId, protocolName);
        }

        @Override
        public String toString() {
            return "Generation{" +
                    "generationId=" + generationId +
                    ", memberId='" + memberId + '\'' +
                    ", protocol='" + protocolName + '\'' +
                    '}';
        }
    }

    @SuppressWarnings("serial")
    private static class UnjoinedGroupException extends RetriableException {

    }

    // For testing only below
    final Heartbeat heartbeat() {
        return heartbeat;
    }

    final synchronized void setLastRebalanceTime(final long timestamp) {
        lastRebalanceEndMs = timestamp;
    }

    /**
     * Check whether given generation id is matching the record within current generation.
     *
     * @param generationId generation id
     * @return true if the two ids are matching.
     */
    final boolean hasMatchingGenerationId(int generationId) {
        return !generation.equals(Generation.NO_GENERATION) && generation.generationId == generationId;
    }

    final boolean hasUnknownGeneration() {
        return generation.equals(Generation.NO_GENERATION);
    }

    /**
     * @return true if the current generation's member ID is valid, false otherwise
     */
    final boolean hasValidMemberId() {
        return !hasUnknownGeneration() && generation.hasMemberId();
    }

    final synchronized void setNewGeneration(final Generation generation) {
        this.generation = generation;
    }

    final synchronized void setNewState(final MemberState state) {
        this.state = state;
    }
}<|MERGE_RESOLUTION|>--- conflicted
+++ resolved
@@ -83,7 +83,7 @@
  * AbstractCoordinator implements group management for a single group member by interacting with
  * a designated Kafka broker (the coordinator). Group semantics are provided by extending this class.
  * See {@link ConsumerCoordinator} for example usage.
- * <p>
+ *
  * From a high level, Kafka's group management protocol consists of the following sequence of actions:
  *
  * <ol>
@@ -96,12 +96,12 @@
  *     <li>Group Stabilization: Each member receives the state assigned by the leader and begins
  *         processing.</li>
  * </ol>
- * <p>
+ *
  * To leverage this protocol, an implementation must define the format of metadata provided by each
  * member for group registration in {@link #metadata()} and the format of the state assignment provided
  * by the leader in {@link #performAssignment(String, String, List)} and becomes available to members in
  * {@link #onJoinComplete(int, String, String, ByteBuffer)}.
- * <p>
+ *
  * Note on locking: this class shares state between the caller and a background thread which is
  * used for sending heartbeats after the client has joined the group. All mutable state as well as
  * state transitions are protected with the class's monitor. Generally this means acquiring the lock
@@ -155,7 +155,7 @@
                                String metricGrpPrefix,
                                Time time) {
         Objects.requireNonNull(rebalanceConfig.groupId,
-                "Expected a non-null group id for coordinator construction");
+                               "Expected a non-null group id for coordinator construction");
         this.rebalanceConfig = rebalanceConfig;
         this.log = logContext.logger(AbstractCoordinator.class);
         this.client = client;
@@ -166,7 +166,6 @@
 
     /**
      * Unique identifier for the class of supported protocols (e.g. "consumer" or "connect").
-     *
      * @return Non-null protocol type name
      */
     protected abstract String protocolType();
@@ -178,7 +177,6 @@
      * preference into account when selecting the generation protocol (generally more preferred
      * protocols will be selected as long as all members support them and there is no disagreement
      * on the preference).
-     *
      * @return Non-empty map of supported protocols and metadata
      */
     protected abstract JoinGroupRequestData.JoinGroupRequestProtocolCollection metadata();
@@ -186,18 +184,16 @@
     /**
      * Invoked prior to each group join or rejoin. This is typically used to perform any
      * cleanup from the previous generation (such as committing offsets for the consumer)
-     *
      * @param generation The previous generation or -1 if there was none
-     * @param memberId   The identifier of this member in the previous group or "" if there was none
+     * @param memberId The identifier of this member in the previous group or "" if there was none
      */
     protected abstract void onJoinPrepare(int generation, String memberId);
 
     /**
      * Perform assignment for the group. This is used by the leader to push state to all the members
      * of the group (e.g. to push partition assignments in the case of the new consumer)
-     *
-     * @param leaderId          The id of the leader (which is this member)
-     * @param protocol          The protocol selected by the coordinator
+     * @param leaderId The id of the leader (which is this member)
+     * @param protocol The protocol selected by the coordinator
      * @param allMemberMetadata Metadata from all members of the group
      * @return A map from each member to their state assignment
      */
@@ -209,9 +205,9 @@
      * Invoked when a group member has successfully joined a group. If this call fails with an exception,
      * then it will be retried using the same assignment state on the next call to {@link #ensureActiveGroup()}.
      *
-     * @param generation       The generation that was joined
-     * @param memberId         The identifier for the local member in the group
-     * @param protocol         The protocol selected by the coordinator
+     * @param generation The generation that was joined
+     * @param memberId The identifier for the local member in the group
+     * @param protocol The protocol selected by the coordinator
      * @param memberAssignment The assignment propagated from the group leader
      */
     protected abstract void onJoinComplete(int generation,
@@ -224,12 +220,11 @@
      * note it is triggered by the consumer's API caller thread (i.e. background heartbeat thread would
      * not trigger it even if it tries to force leaving group upon heartbeat session expiration)
      */
-    protected void onLeavePrepare() {
-    }
+    protected void onLeavePrepare() {}
 
     /**
      * Visible for testing.
-     * <p>
+     *
      * Ensure that the coordinator is ready to receive requests.
      *
      * @param timer Timer bounding how long this method can block
@@ -283,8 +278,7 @@
                 // it can still be thrown by the ensureCoordinatorReady caller
                 findCoordinatorFuture.addListener(new RequestFutureListener<Void>() {
                     @Override
-                    public void onSuccess(Void value) {
-                    } // do nothing
+                    public void onSuccess(Void value) {} // do nothing
 
                     @Override
                     public void onFailure(RuntimeException e) {
@@ -359,8 +353,8 @@
      * Ensure the group is active (i.e., joined and synced)
      *
      * @param timer Timer bounding how long this method can block
+     * @throws KafkaException if the callback throws exception
      * @return true iff the group is active
-     * @throws KafkaException if the callback throws exception
      */
     boolean ensureActiveGroup(final Timer timer) {
         // always ensure that the coordinator is ready because we may have been disconnected
@@ -409,8 +403,8 @@
      * Visible for testing.
      *
      * @param timer Timer bounding how long this method can block
+     * @throws KafkaException if the callback throws exception
      * @return true iff the operation succeeded
-     * @throws KafkaException if the callback throws exception
      */
     boolean joinGroupIfNeeded(final Timer timer) {
         while (rejoinNeededOrPending()) {
@@ -474,9 +468,9 @@
                 log.info("Rebalance failed.", exception);
                 resetJoinGroupFuture();
                 if (exception instanceof UnknownMemberIdException ||
-                        exception instanceof RebalanceInProgressException ||
-                        exception instanceof IllegalGenerationException ||
-                        exception instanceof MemberIdRequiredException)
+                    exception instanceof RebalanceInProgressException ||
+                    exception instanceof IllegalGenerationException ||
+                    exception instanceof MemberIdRequiredException)
                     continue;
                 else if (!future.isRetriable())
                     throw exception;
@@ -527,7 +521,7 @@
      * Join the group and return the assignment for the next generation. This function handles both
      * JoinGroup and SyncGroup, delegating to {@link #performAssignment(String, String, List)} if
      * elected leader by the coordinator.
-     * <p>
+     *
      * NOTE: This is visible only for testing
      *
      * @return A request future which wraps the assignment returned from the group leader
@@ -554,7 +548,7 @@
         // Note that we override the request timeout using the rebalance timeout since that is the
         // maximum time that it may block on the coordinator. We add an extra 5 seconds for small delays.
         int joinGroupTimeoutMs = Math.max(client.defaultRequestTimeoutMs(),
-                rebalanceConfig.rebalanceTimeoutMs + JOIN_GROUP_TIMEOUT_LAPSE);
+            rebalanceConfig.rebalanceTimeoutMs + JOIN_GROUP_TIMEOUT_LAPSE);
         return client.send(coordinator, requestBuilder, joinGroupTimeoutMs)
                 .compose(new JoinGroupResponseHandler(generation));
     }
@@ -569,13 +563,8 @@
             Errors error = joinResponse.error();
             if (error == Errors.NONE) {
                 if (isProtocolTypeInconsistent(joinResponse.data().protocolType())) {
-<<<<<<< HEAD
-                    log.error("JoinGroup failed due to inconsistent Protocol Type, received {} but expected {}",
-                            joinResponse.data().protocolType(), protocolType());
-=======
                     log.error("JoinGroup failed: Inconsistent Protocol Type, received {} but expected {}",
                         joinResponse.data().protocolType(), protocolType());
->>>>>>> bd462df2
                     future.raise(Errors.INCONSISTENT_GROUP_PROTOCOL);
                 } else {
                     log.debug("Received successful JoinGroup response: {}", joinResponse);
@@ -599,6 +588,7 @@
                                 joinResponse.data().memberId(), joinResponse.data().protocolName());
 
                             log.info("Successfully joined group with generation {}", AbstractCoordinator.this.generation);
+
                             if (joinResponse.isLeader()) {
                                 onJoinLeader(joinResponse).chain(future);
                             } else {
@@ -630,13 +620,8 @@
             } else if (error == Errors.FENCED_INSTANCE_ID) {
                 // for join-group request, even if the generation has changed we would not expect the instance id
                 // gets fenced, and hence we always treat this as a fatal error
-<<<<<<< HEAD
-                log.error("Attempt to join group with generation {} failed because the group instance id {} has been fenced by another instance",
-                        rebalanceConfig.groupInstanceId, sentGeneration);
-=======
                 log.error("JoinGroup failed: The group instance id {} has been fenced by another instance. " +
                               "Sent generation was {}", rebalanceConfig.groupInstanceId, sentGeneration);
->>>>>>> bd462df2
                 future.raise(error);
             } else if (error == Errors.INCONSISTENT_GROUP_PROTOCOL
                     || error == Errors.INVALID_SESSION_TIMEOUT
@@ -743,7 +728,7 @@
             if (error == Errors.NONE) {
                 if (isProtocolTypeInconsistent(syncResponse.data.protocolType())) {
                     log.error("SyncGroup failed due to inconsistent Protocol Type, received {} but expected {}",
-                            syncResponse.data.protocolType(), protocolType());
+                        syncResponse.data.protocolType(), protocolType());
                     future.raise(Errors.INCONSISTENT_GROUP_PROTOCOL);
                 } else {
                     log.debug("Received successful SyncGroup response: {}", syncResponse);
@@ -793,13 +778,8 @@
                 } else if (error == Errors.FENCED_INSTANCE_ID) {
                     // for sync-group request, even if the generation has changed we would not expect the instance id
                     // gets fenced, and hence we always treat this as a fatal error
-<<<<<<< HEAD
-                    log.error("SyncGroup with {} failed because the group instance id {} has been fenced by another instance",
-                            sentGeneration, rebalanceConfig.groupInstanceId);
-=======
                     log.error("SyncGroup failed: The group instance id {} has been fenced by another instance. " +
                         "Sent generation was {}", rebalanceConfig.groupInstanceId, sentGeneration);
->>>>>>> bd462df2
                     future.raise(error);
                 } else if (error == Errors.UNKNOWN_MEMBER_ID
                         || error == Errors.ILLEGAL_GENERATION) {
@@ -825,7 +805,6 @@
     /**
      * Discover the current coordinator for the group. Sends a GroupMetadata request to
      * one of the brokers. The returned future should be polled to get the result of the request.
-     *
      * @return A request future which indicates the completion of the metadata request
      */
     private RequestFuture<Void> sendFindCoordinatorRequest(Node node) {
@@ -834,8 +813,8 @@
         FindCoordinatorRequest.Builder requestBuilder =
                 new FindCoordinatorRequest.Builder(
                         new FindCoordinatorRequestData()
-                                .setKeyType(CoordinatorType.GROUP.id())
-                                .setKey(this.rebalanceConfig.groupId));
+                            .setKeyType(CoordinatorType.GROUP.id())
+                            .setKey(this.rebalanceConfig.groupId));
         return client.send(node, requestBuilder)
                 .compose(new FindCoordinatorResponseHandler());
     }
@@ -881,7 +860,6 @@
 
     /**
      * Check if we know who the coordinator is and we have an active connection
-     *
      * @return true if the coordinator is unknown
      */
     public boolean coordinatorUnknown() {
@@ -1032,14 +1010,14 @@
         // consumer with valid group.instance.id is viewed as static member that never sends LeaveGroup,
         // and the membership expiration is only controlled by session timeout.
         if (isDynamicMember() && !coordinatorUnknown() &&
-                state != MemberState.UNJOINED && generation.hasMemberId()) {
+            state != MemberState.UNJOINED && generation.hasMemberId()) {
             // this is a minimal effort attempt to leave the group. we do not
             // attempt any resending if the request fails or times out.
             log.info("Member {} sending LeaveGroup request to coordinator {} due to {}",
-                    generation.memberId, coordinator, leaveReason);
+                generation.memberId, coordinator, leaveReason);
             LeaveGroupRequest.Builder request = new LeaveGroupRequest.Builder(
-                    rebalanceConfig.groupId,
-                    Collections.singletonList(new MemberIdentity().setMemberId(generation.memberId))
+                rebalanceConfig.groupId,
+                Collections.singletonList(new MemberIdentity().setMemberId(generation.memberId))
             );
 
             future = client.send(coordinator, request).compose(new LeaveGroupResponseHandler(generation));
@@ -1065,7 +1043,7 @@
             final List<MemberResponse> members = leaveResponse.memberResponses();
             if (members.size() > 1) {
                 future.raise(new IllegalStateException("The expected leave group response " +
-                        "should only contain no more than one member info, however get " + members));
+                                                           "should only contain no more than one member info, however get " + members));
             }
 
             final Errors error = leaveResponse.error();
@@ -1082,7 +1060,7 @@
     // visible for testing
     synchronized RequestFuture<Void> sendHeartbeatRequest() {
         log.debug("Sending Heartbeat request with generation {} and member id {} to coordinator {}",
-                generation.generationId, generation.memberId, coordinator);
+            generation.generationId, generation.memberId, coordinator);
         HeartbeatRequest.Builder requestBuilder =
                 new HeartbeatRequest.Builder(new HeartbeatRequestData()
                         .setGroupId(rebalanceConfig.groupId)
@@ -1124,17 +1102,17 @@
                     future.complete(null);
                 }
             } else if (error == Errors.ILLEGAL_GENERATION ||
-                    error == Errors.UNKNOWN_MEMBER_ID ||
-                    error == Errors.FENCED_INSTANCE_ID) {
+                       error == Errors.UNKNOWN_MEMBER_ID ||
+                       error == Errors.FENCED_INSTANCE_ID) {
                 if (generationUnchanged()) {
                     log.info("Attempt to heartbeat with {} and group instance id {} failed due to {}, resetting generation",
-                            sentGeneration, rebalanceConfig.groupInstanceId, error);
+                        sentGeneration, rebalanceConfig.groupInstanceId, error);
                     resetGenerationOnResponseError(ApiKeys.HEARTBEAT, error);
                     future.raise(error);
                 } else {
                     // if the generation has changed, then ignore this error
                     log.info("Attempt to heartbeat with stale {} and group instance id {} failed due to {}, ignoring the error",
-                            sentGeneration, rebalanceConfig.groupInstanceId, error);
+                        sentGeneration, rebalanceConfig.groupInstanceId, error);
                     future.complete(null);
                 }
             } else if (error == Errors.GROUP_AUTHORIZATION_FAILED) {
@@ -1206,70 +1184,70 @@
 
             this.heartbeatSensor = metrics.sensor("heartbeat-latency");
             this.heartbeatSensor.add(metrics.metricName("heartbeat-response-time-max",
-                    this.metricGrpName,
-                    "The max time taken to receive a response to a heartbeat request"), new Max());
+                this.metricGrpName,
+                "The max time taken to receive a response to a heartbeat request"), new Max());
             this.heartbeatSensor.add(createMeter(metrics, metricGrpName, "heartbeat", "heartbeats"));
 
             this.joinSensor = metrics.sensor("join-latency");
             this.joinSensor.add(metrics.metricName("join-time-avg",
-                    this.metricGrpName,
-                    "The average time taken for a group rejoin"), new Avg());
+                this.metricGrpName,
+                "The average time taken for a group rejoin"), new Avg());
             this.joinSensor.add(metrics.metricName("join-time-max",
-                    this.metricGrpName,
-                    "The max time taken for a group rejoin"), new Max());
+                this.metricGrpName,
+                "The max time taken for a group rejoin"), new Max());
             this.joinSensor.add(createMeter(metrics, metricGrpName, "join", "group joins"));
 
             this.syncSensor = metrics.sensor("sync-latency");
             this.syncSensor.add(metrics.metricName("sync-time-avg",
-                    this.metricGrpName,
-                    "The average time taken for a group sync"), new Avg());
+                this.metricGrpName,
+                "The average time taken for a group sync"), new Avg());
             this.syncSensor.add(metrics.metricName("sync-time-max",
-                    this.metricGrpName,
-                    "The max time taken for a group sync"), new Max());
+                this.metricGrpName,
+                "The max time taken for a group sync"), new Max());
             this.syncSensor.add(createMeter(metrics, metricGrpName, "sync", "group syncs"));
 
             this.successfulRebalanceSensor = metrics.sensor("rebalance-latency");
             this.successfulRebalanceSensor.add(metrics.metricName("rebalance-latency-avg",
+                this.metricGrpName,
+                "The average time taken for a group to complete a successful rebalance, which may be composed of " +
+                    "several failed re-trials until it succeeded"), new Avg());
+            this.successfulRebalanceSensor.add(metrics.metricName("rebalance-latency-max",
+                this.metricGrpName,
+                "The max time taken for a group to complete a successful rebalance, which may be composed of " +
+                    "several failed re-trials until it succeeded"), new Max());
+            this.successfulRebalanceSensor.add(metrics.metricName("rebalance-latency-total",
+                this.metricGrpName,
+                "The total number of milliseconds this consumer has spent in successful rebalances since creation"),
+                new CumulativeSum());
+            this.successfulRebalanceSensor.add(
+                metrics.metricName("rebalance-total",
                     this.metricGrpName,
-                    "The average time taken for a group to complete a successful rebalance, which may be composed of " +
-                            "several failed re-trials until it succeeded"), new Avg());
-            this.successfulRebalanceSensor.add(metrics.metricName("rebalance-latency-max",
-                    this.metricGrpName,
-                    "The max time taken for a group to complete a successful rebalance, which may be composed of " +
-                            "several failed re-trials until it succeeded"), new Max());
-            this.successfulRebalanceSensor.add(metrics.metricName("rebalance-latency-total",
-                    this.metricGrpName,
-                    "The total number of milliseconds this consumer has spent in successful rebalances since creation"),
-                    new CumulativeSum());
-            this.successfulRebalanceSensor.add(
-                    metrics.metricName("rebalance-total",
-                            this.metricGrpName,
-                            "The total number of successful rebalance events, each event is composed of " +
-                                    "several failed re-trials until it succeeded"),
-                    new CumulativeCount()
+                    "The total number of successful rebalance events, each event is composed of " +
+                        "several failed re-trials until it succeeded"),
+                new CumulativeCount()
             );
             this.successfulRebalanceSensor.add(
-                    metrics.metricName(
-                            "rebalance-rate-per-hour",
-                            this.metricGrpName,
-                            "The number of successful rebalance events per hour, each event is composed of " +
-                                    "several failed re-trials until it succeeded"),
-                    new Rate(TimeUnit.HOURS, new WindowedCount())
+                metrics.metricName(
+                    "rebalance-rate-per-hour",
+                    this.metricGrpName,
+                    "The number of successful rebalance events per hour, each event is composed of " +
+                        "several failed re-trials until it succeeded"),
+                new Rate(TimeUnit.HOURS, new WindowedCount())
             );
 
             this.failedRebalanceSensor = metrics.sensor("failed-rebalance");
             this.failedRebalanceSensor.add(
-                    metrics.metricName("failed-rebalance-total",
-                            this.metricGrpName,
-                            "The total number of failed rebalance events"),
-                    new CumulativeCount()
+                metrics.metricName("failed-rebalance-total",
+                    this.metricGrpName,
+                    "The total number of failed rebalance events"),
+                new CumulativeCount()
             );
             this.failedRebalanceSensor.add(
-                    metrics.metricName(
-                            "failed-rebalance-rate-per-hour",
-                            this.metricGrpName,
-                            "The number of failed rebalance events per hour"),
-                    new Rate(TimeUnit.HOURS, new WindowedCount())
+                metrics.metricName(
+                    "failed-rebalance-rate-per-hour",
+                    this.metricGrpName,
+                    "The number of failed rebalance events per hour"),
+                new Rate(TimeUnit.HOURS, new WindowedCount())
             );
 
             Measurable lastRebalance = (config, now) -> {
@@ -1280,9 +1258,9 @@
                     return TimeUnit.SECONDS.convert(now - lastRebalanceEndMs, TimeUnit.MILLISECONDS);
             };
             metrics.addMetric(metrics.metricName("last-rebalance-seconds-ago",
-                    this.metricGrpName,
-                    "The number of seconds since the last successful rebalance event"),
-                    lastRebalance);
+                this.metricGrpName,
+                "The number of seconds since the last successful rebalance event"),
+                lastRebalance);
 
             Measurable lastHeartbeat = (config, now) -> {
                 if (heartbeat.lastHeartbeatSend() == 0L)
@@ -1292,9 +1270,9 @@
                     return TimeUnit.SECONDS.convert(now - heartbeat.lastHeartbeatSend(), TimeUnit.MILLISECONDS);
             };
             metrics.addMetric(metrics.metricName("last-heartbeat-seconds-ago",
-                    this.metricGrpName,
-                    "The number of seconds since the last coordinator heartbeat was sent"),
-                    lastHeartbeat);
+                this.metricGrpName,
+                "The number of seconds since the last coordinator heartbeat was sent"),
+                lastHeartbeat);
         }
     }
 
@@ -1376,10 +1354,10 @@
                             // the poll timeout has expired, which means that the foreground thread has stalled
                             // in between calls to poll().
                             String leaveReason = "consumer poll timeout has expired. This means the time between subsequent calls to poll() " +
-                                    "was longer than the configured max.poll.interval.ms, which typically implies that " +
-                                    "the poll loop is spending too much time processing messages. " +
-                                    "You can address this either by increasing max.poll.interval.ms or by reducing " +
-                                    "the maximum size of batches returned in poll() with max.poll.records.";
+                                                    "was longer than the configured max.poll.interval.ms, which typically implies that " +
+                                                    "the poll loop is spending too much time processing messages. " +
+                                                    "You can address this either by increasing max.poll.interval.ms or by reducing " +
+                                                    "the maximum size of batches returned in poll() with max.poll.records.";
                             maybeLeaveGroup(leaveReason);
                         } else if (!heartbeat.shouldHeartbeat(now)) {
                             // poll again after waiting for the retry backoff in case the heartbeat failed or the
