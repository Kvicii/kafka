--- conflicted
+++ resolved
@@ -475,12 +475,8 @@
 
                 if (exception instanceof UnknownMemberIdException ||
                     exception instanceof IllegalGenerationException ||
-<<<<<<< HEAD
+                    exception instanceof RebalanceInProgressException ||
                     exception instanceof MemberIdRequiredException) {
-=======
-                    exception instanceof RebalanceInProgressException ||
-                    exception instanceof MemberIdRequiredException)
->>>>>>> 13b4ca87
                     continue;
                 } else if (!future.isRetriable()) {
                     throw exception;
