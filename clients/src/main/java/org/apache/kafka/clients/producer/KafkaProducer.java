--- conflicted
+++ resolved
@@ -265,8 +265,8 @@
      * string "42" or the integer 42).
      * <p>
      * Note: after creating a {@code KafkaProducer} you must always {@link #close()} it to avoid resource leaks.
-     *
-     * @param configs The producer configs
+     * @param configs   The producer configs
+     *
      */
     public KafkaProducer(final Map<String, Object> configs) {
         this(configs, null, null, null, null, null, Time.SYSTEM);
@@ -279,12 +279,11 @@
      * either the string "42" or the integer 42).
      * <p>
      * Note: after creating a {@code KafkaProducer} you must always {@link #close()} it to avoid resource leaks.
-     *
-     * @param configs         The producer configs
-     * @param keySerializer   The serializer for key that implements {@link Serializer}. The configure() method won't be
-     *                        called in the producer when the serializer is passed in directly.
-     * @param valueSerializer The serializer for value that implements {@link Serializer}. The configure() method won't
-     *                        be called in the producer when the serializer is passed in directly.
+     * @param configs   The producer configs
+     * @param keySerializer  The serializer for key that implements {@link Serializer}. The configure() method won't be
+     *                       called in the producer when the serializer is passed in directly.
+     * @param valueSerializer  The serializer for value that implements {@link Serializer}. The configure() method won't
+     *                         be called in the producer when the serializer is passed in directly.
      */
     public KafkaProducer(Map<String, Object> configs, Serializer<K> keySerializer, Serializer<V> valueSerializer) {
         this(configs, keySerializer, valueSerializer, null, null, null, Time.SYSTEM);
@@ -295,8 +294,7 @@
      * are documented <a href="http://kafka.apache.org/documentation.html#producerconfigs">here</a>.
      * <p>
      * Note: after creating a {@code KafkaProducer} you must always {@link #close()} it to avoid resource leaks.
-     *
-     * @param properties The producer configs
+     * @param properties   The producer configs
      */
     public KafkaProducer(Properties properties) {
         this(Utils.propsToMap(properties), null, null, null, null, null, Time.SYSTEM);
@@ -307,12 +305,11 @@
      * Valid configuration strings are documented <a href="http://kafka.apache.org/documentation.html#producerconfigs">here</a>.
      * <p>
      * Note: after creating a {@code KafkaProducer} you must always {@link #close()} it to avoid resource leaks.
-     *
-     * @param properties      The producer configs
-     * @param keySerializer   The serializer for key that implements {@link Serializer}. The configure() method won't be
-     *                        called in the producer when the serializer is passed in directly.
-     * @param valueSerializer The serializer for value that implements {@link Serializer}. The configure() method won't
-     *                        be called in the producer when the serializer is passed in directly.
+     * @param properties   The producer configs
+     * @param keySerializer  The serializer for key that implements {@link Serializer}. The configure() method won't be
+     *                       called in the producer when the serializer is passed in directly.
+     * @param valueSerializer  The serializer for value that implements {@link Serializer}. The configure() method won't
+     *                         be called in the producer when the serializer is passed in directly.
      */
     public KafkaProducer(Properties properties, Serializer<K> keySerializer, Serializer<V> valueSerializer) {
         this(Utils.propsToMap(properties), keySerializer, valueSerializer, null, null, null,
@@ -365,7 +362,7 @@
             long retryBackoffMs = config.getLong(ProducerConfig.RETRY_BACKOFF_MS_CONFIG);
             if (keySerializer == null) {
                 this.keySerializer = config.getConfiguredInstance(ProducerConfig.KEY_SERIALIZER_CLASS_CONFIG,
-                        Serializer.class);
+                                                                                         Serializer.class);
                 this.keySerializer.configure(config.originals(), true);
             } else {
                 config.ignore(ProducerConfig.KEY_SERIALIZER_CLASS_CONFIG);
@@ -373,7 +370,7 @@
             }
             if (valueSerializer == null) {
                 this.valueSerializer = config.getConfiguredInstance(ProducerConfig.VALUE_SERIALIZER_CLASS_CONFIG,
-                        Serializer.class);
+                                                                                           Serializer.class);
                 this.valueSerializer.configure(config.originals(), false);
             } else {
                 config.ignore(ProducerConfig.VALUE_SERIALIZER_CLASS_CONFIG);
@@ -501,14 +498,14 @@
             if (config.originals().containsKey(ProducerConfig.DELIVERY_TIMEOUT_MS_CONFIG)) {
                 // throw an exception if the user explicitly set an inconsistent value
                 throw new ConfigException(ProducerConfig.DELIVERY_TIMEOUT_MS_CONFIG
-                        + " should be equal to or larger than " + ProducerConfig.LINGER_MS_CONFIG
-                        + " + " + ProducerConfig.REQUEST_TIMEOUT_MS_CONFIG);
+                    + " should be equal to or larger than " + ProducerConfig.LINGER_MS_CONFIG
+                    + " + " + ProducerConfig.REQUEST_TIMEOUT_MS_CONFIG);
             } else {
                 // override deliveryTimeoutMs default value to lingerMs + requestTimeoutMs for backward compatibility
                 deliveryTimeoutMs = lingerAndRequestTimeoutMs;
                 log.warn("{} should be equal to or larger than {} + {}. Setting it to {}.",
-                        ProducerConfig.DELIVERY_TIMEOUT_MS_CONFIG, ProducerConfig.LINGER_MS_CONFIG,
-                        ProducerConfig.REQUEST_TIMEOUT_MS_CONFIG, deliveryTimeoutMs);
+                    ProducerConfig.DELIVERY_TIMEOUT_MS_CONFIG, ProducerConfig.LINGER_MS_CONFIG,
+                    ProducerConfig.REQUEST_TIMEOUT_MS_CONFIG, deliveryTimeoutMs);
             }
         }
         return deliveryTimeoutMs;
@@ -531,12 +528,12 @@
             final long retryBackoffMs = config.getLong(ProducerConfig.RETRY_BACKOFF_MS_CONFIG);
             final boolean autoDowngradeTxnCommit = config.getBoolean(ProducerConfig.AUTO_DOWNGRADE_TXN_COMMIT);
             transactionManager = new TransactionManager(
-                    logContext,
-                    transactionalId,
-                    transactionTimeoutMs,
-                    retryBackoffMs,
-                    apiVersions,
-                    autoDowngradeTxnCommit);
+                logContext,
+                transactionalId,
+                transactionTimeoutMs,
+                retryBackoffMs,
+                apiVersions,
+                autoDowngradeTxnCommit);
 
             if (transactionManager.isTransactional())
                 log.info("Instantiated a transactional producer.");
@@ -570,28 +567,28 @@
 
     /**
      * Needs to be called before any other methods when the transactional.id is set in the configuration.
-     * <p>
+     *
      * This method does the following:
-     * 1. Ensures any transactions initiated by previous instances of the producer with the same
-     * transactional.id are completed. If the previous instance had failed with a transaction in
-     * progress, it will be aborted. If the last transaction had begun completion,
-     * but not yet finished, this method awaits its completion.
-     * 2. Gets the internal producer id and epoch, used in all future transactional
-     * messages issued by the producer.
-     * <p>
+     *   1. Ensures any transactions initiated by previous instances of the producer with the same
+     *      transactional.id are completed. If the previous instance had failed with a transaction in
+     *      progress, it will be aborted. If the last transaction had begun completion,
+     *      but not yet finished, this method awaits its completion.
+     *   2. Gets the internal producer id and epoch, used in all future transactional
+     *      messages issued by the producer.
+     *
      * Note that this method will raise {@link TimeoutException} if the transactional state cannot
      * be initialized before expiration of {@code max.block.ms}. Additionally, it will raise {@link InterruptException}
      * if interrupted. It is safe to retry in either case, but once the transactional state has been successfully
      * initialized, this method should no longer be used.
      *
-     * @throws IllegalStateException                                      if no transactional.id has been configured
+     * @throws IllegalStateException if no transactional.id has been configured
      * @throws org.apache.kafka.common.errors.UnsupportedVersionException fatal error indicating the broker
-     *                                                                    does not support transactions (i.e. if its version is lower than 0.11.0.0)
-     * @throws org.apache.kafka.common.errors.AuthorizationException      fatal error indicating that the configured
-     *                                                                    transactional.id is not authorized. See the exception for more details
-     * @throws KafkaException                                             if the producer has encountered a previous fatal error or for any other unexpected error
-     * @throws TimeoutException                                           if the time taken for initialize the transaction has surpassed <code>max.block.ms</code>.
-     * @throws InterruptException                                         if the thread is interrupted while blocked
+     *         does not support transactions (i.e. if its version is lower than 0.11.0.0)
+     * @throws org.apache.kafka.common.errors.AuthorizationException fatal error indicating that the configured
+     *         transactional.id is not authorized. See the exception for more details
+     * @throws KafkaException if the producer has encountered a previous fatal error or for any other unexpected error
+     * @throws TimeoutException if the time taken for initialize the transaction has surpassed <code>max.block.ms</code>.
+     * @throws InterruptException if the thread is interrupted while blocked
      */
     public void initTransactions() {
         throwIfNoTransactionManager();
@@ -605,14 +602,14 @@
      * Should be called before the start of each new transaction. Note that prior to the first invocation
      * of this method, you must invoke {@link #initTransactions()} exactly one time.
      *
-     * @throws IllegalStateException                                      if no transactional.id has been configured or if {@link #initTransactions()}
-     *                                                                    has not yet been invoked
-     * @throws ProducerFencedException                                    if another producer with the same transactional.id is active
+     * @throws IllegalStateException if no transactional.id has been configured or if {@link #initTransactions()}
+     *         has not yet been invoked
+     * @throws ProducerFencedException if another producer with the same transactional.id is active
      * @throws org.apache.kafka.common.errors.UnsupportedVersionException fatal error indicating the broker
-     *                                                                    does not support transactions (i.e. if its version is lower than 0.11.0.0)
-     * @throws org.apache.kafka.common.errors.AuthorizationException      fatal error indicating that the configured
-     *                                                                    transactional.id is not authorized. See the exception for more details
-     * @throws KafkaException                                             if the producer has encountered a previous fatal error or for any other unexpected error
+     *         does not support transactions (i.e. if its version is lower than 0.11.0.0)
+     * @throws org.apache.kafka.common.errors.AuthorizationException fatal error indicating that the configured
+     *         transactional.id is not authorized. See the exception for more details
+     * @throws KafkaException if the producer has encountered a previous fatal error or for any other unexpected error
      */
     public void beginTransaction() throws ProducerFencedException {
         throwIfNoTransactionManager();
@@ -633,16 +630,16 @@
      * and should also not commit offsets manually (via {@link KafkaConsumer#commitSync(Map) sync} or
      * {@link KafkaConsumer#commitAsync(Map, OffsetCommitCallback) async} commits).
      *
-     * @throws IllegalStateException                                               if no transactional.id has been configured, no transaction has been started
-     * @throws ProducerFencedException                                             fatal error indicating another producer with the same transactional.id is active
-     * @throws org.apache.kafka.common.errors.UnsupportedVersionException          fatal error indicating the broker
-     *                                                                             does not support transactions (i.e. if its version is lower than 0.11.0.0)
+     * @throws IllegalStateException if no transactional.id has been configured, no transaction has been started
+     * @throws ProducerFencedException fatal error indicating another producer with the same transactional.id is active
+     * @throws org.apache.kafka.common.errors.UnsupportedVersionException fatal error indicating the broker
+     *         does not support transactions (i.e. if its version is lower than 0.11.0.0)
      * @throws org.apache.kafka.common.errors.UnsupportedForMessageFormatException fatal error indicating the message
-     *                                                                             format used for the offsets topic on the broker does not support transactions
-     * @throws org.apache.kafka.common.errors.AuthorizationException               fatal error indicating that the configured
-     *                                                                             transactional.id is not authorized, or the consumer group id is not authorized.
-     * @throws KafkaException                                                      if the producer has encountered a previous fatal or abortable error, or for any
-     *                                                                             other unexpected error
+     *         format used for the offsets topic on the broker does not support transactions
+     * @throws org.apache.kafka.common.errors.AuthorizationException fatal error indicating that the configured
+     *         transactional.id is not authorized, or the consumer group id is not authorized.
+     * @throws KafkaException if the producer has encountered a previous fatal or abortable error, or for any
+     *         other unexpected error
      */
     public void sendOffsetsToTransaction(Map<TopicPartition, OffsetAndMetadata> offsets,
                                          String consumerGroupId) throws ProducerFencedException {
@@ -668,24 +665,13 @@
      * This method will raise {@link TimeoutException} if the producer cannot send offsets before expiration of {@code max.block.ms}.
      * Additionally, it will raise {@link InterruptException} if interrupted.
      *
-     * @throws IllegalStateException                                               if no transactional.id has been configured or no transaction has been started.
-     * @throws ProducerFencedException                                             fatal error indicating another producer with the same transactional.id is active
-     * @throws org.apache.kafka.common.errors.UnsupportedVersionException          fatal error indicating the broker
-     *                                                                             does not support transactions (i.e. if its version is lower than 0.11.0.0) or
-     *                                                                             the broker doesn't support latest version of transactional API with consumer group metadata (i.e. if its version is
-     *                                                                             lower than 2.5.0).
+     * @throws IllegalStateException if no transactional.id has been configured or no transaction has been started.
+     * @throws ProducerFencedException fatal error indicating another producer with the same transactional.id is active
+     * @throws org.apache.kafka.common.errors.UnsupportedVersionException fatal error indicating the broker
+     *         does not support transactions (i.e. if its version is lower than 0.11.0.0) or
+     *         the broker doesn't support latest version of transactional API with consumer group metadata (i.e. if its version is
+     *         lower than 2.5.0).
      * @throws org.apache.kafka.common.errors.UnsupportedForMessageFormatException fatal error indicating the message
-<<<<<<< HEAD
-     *                                                                             format used for the offsets topic on the broker does not support transactions
-     * @throws org.apache.kafka.common.errors.AuthorizationException               fatal error indicating that the configured
-     *                                                                             transactional.id is not authorized, or the consumer group id is not authorized.
-     * @throws org.apache.kafka.clients.consumer.CommitFailedException             if the commit failed and cannot be retried
-     *                                                                             (e.g. if the consumer has been kicked out of the group). Users should handle this by aborting the transaction.
-     * @throws org.apache.kafka.common.errors.FencedInstanceIdException            if this producer instance gets fenced by broker due to a
-     *                                                                             mis-configured consumer instance id within group metadata.
-     * @throws KafkaException                                                      if the producer has encountered a previous fatal or abortable error, or for any
-     *                                                                             other unexpected error
-=======
      *         format used for the offsets topic on the broker does not support transactions
      * @throws org.apache.kafka.common.errors.AuthorizationException fatal error indicating that the configured
      *         transactional.id is not authorized, or the consumer group id is not authorized.
@@ -697,7 +683,6 @@
      *         other unexpected error
      * @throws TimeoutException if the time taken for sending offsets has surpassed max.block.ms.
      * @throws InterruptException if the thread is interrupted while blocked
->>>>>>> 4e2546ab
      */
     public void sendOffsetsToTransaction(Map<TopicPartition, OffsetAndMetadata> offsets,
                                          ConsumerGroupMetadata groupMetadata) throws ProducerFencedException {
@@ -711,26 +696,26 @@
 
     /**
      * Commits the ongoing transaction. This method will flush any unsent records before actually committing the transaction.
-     * <p>
+     *
      * Further, if any of the {@link #send(ProducerRecord)} calls which were part of the transaction hit irrecoverable
      * errors, this method will throw the last received exception immediately and the transaction will not be committed.
      * So all {@link #send(ProducerRecord)} calls in a transaction must succeed in order for this method to succeed.
-     * <p>
+     *
      * Note that this method will raise {@link TimeoutException} if the transaction cannot be committed before expiration
      * of {@code max.block.ms}. Additionally, it will raise {@link InterruptException} if interrupted.
      * It is safe to retry in either case, but it is not possible to attempt a different operation (such as abortTransaction)
      * since the commit may already be in the progress of completing. If not retrying, the only option is to close the producer.
      *
-     * @throws IllegalStateException                                      if no transactional.id has been configured or no transaction has been started
-     * @throws ProducerFencedException                                    fatal error indicating another producer with the same transactional.id is active
+     * @throws IllegalStateException if no transactional.id has been configured or no transaction has been started
+     * @throws ProducerFencedException fatal error indicating another producer with the same transactional.id is active
      * @throws org.apache.kafka.common.errors.UnsupportedVersionException fatal error indicating the broker
-     *                                                                    does not support transactions (i.e. if its version is lower than 0.11.0.0)
-     * @throws org.apache.kafka.common.errors.AuthorizationException      fatal error indicating that the configured
-     *                                                                    transactional.id is not authorized. See the exception for more details
-     * @throws KafkaException                                             if the producer has encountered a previous fatal or abortable error, or for any
-     *                                                                    other unexpected error
-     * @throws TimeoutException                                           if the time taken for committing the transaction has surpassed <code>max.block.ms</code>.
-     * @throws InterruptException                                         if the thread is interrupted while blocked
+     *         does not support transactions (i.e. if its version is lower than 0.11.0.0)
+     * @throws org.apache.kafka.common.errors.AuthorizationException fatal error indicating that the configured
+     *         transactional.id is not authorized. See the exception for more details
+     * @throws KafkaException if the producer has encountered a previous fatal or abortable error, or for any
+     *         other unexpected error
+     * @throws TimeoutException if the time taken for committing the transaction has surpassed <code>max.block.ms</code>.
+     * @throws InterruptException if the thread is interrupted while blocked
      */
     public void commitTransaction() throws ProducerFencedException {
         throwIfNoTransactionManager();
@@ -744,21 +729,21 @@
      * Aborts the ongoing transaction. Any unflushed produce messages will be aborted when this call is made.
      * This call will throw an exception immediately if any prior {@link #send(ProducerRecord)} calls failed with a
      * {@link ProducerFencedException} or an instance of {@link org.apache.kafka.common.errors.AuthorizationException}.
-     * <p>
+     *
      * Note that this method will raise {@link TimeoutException} if the transaction cannot be aborted before expiration
      * of {@code max.block.ms}. Additionally, it will raise {@link InterruptException} if interrupted.
      * It is safe to retry in either case, but it is not possible to attempt a different operation (such as commitTransaction)
      * since the abort may already be in the progress of completing. If not retrying, the only option is to close the producer.
      *
-     * @throws IllegalStateException                                      if no transactional.id has been configured or no transaction has been started
-     * @throws ProducerFencedException                                    fatal error indicating another producer with the same transactional.id is active
+     * @throws IllegalStateException if no transactional.id has been configured or no transaction has been started
+     * @throws ProducerFencedException fatal error indicating another producer with the same transactional.id is active
      * @throws org.apache.kafka.common.errors.UnsupportedVersionException fatal error indicating the broker
-     *                                                                    does not support transactions (i.e. if its version is lower than 0.11.0.0)
-     * @throws org.apache.kafka.common.errors.AuthorizationException      fatal error indicating that the configured
-     *                                                                    transactional.id is not authorized. See the exception for more details
-     * @throws KafkaException                                             if the producer has encountered a previous fatal error or for any other unexpected error
-     * @throws TimeoutException                                           if the time taken for aborting the transaction has surpassed <code>max.block.ms</code>.
-     * @throws InterruptException                                         if the thread is interrupted while blocked
+     *         does not support transactions (i.e. if its version is lower than 0.11.0.0)
+     * @throws org.apache.kafka.common.errors.AuthorizationException fatal error indicating that the configured
+     *         transactional.id is not authorized. See the exception for more details
+     * @throws KafkaException if the producer has encountered a previous fatal error or for any other unexpected error
+     * @throws TimeoutException if the time taken for aborting the transaction has surpassed <code>max.block.ms</code>.
+     * @throws InterruptException if the thread is interrupted while blocked
      */
     public void abortTransaction() throws ProducerFencedException {
         throwIfNoTransactionManager();
@@ -825,7 +810,7 @@
      *               });
      * }
      * </pre>
-     * <p>
+     *
      * Callbacks for records being sent to the same partition are guaranteed to execute in order. That is, in the
      * following example <code>callback1</code> is guaranteed to execute before <code>callback2</code>:
      *
@@ -871,16 +856,17 @@
      * expensive callbacks it is recommended to use your own {@link java.util.concurrent.Executor} in the callback body
      * to parallelize processing.
      *
-     * @param record   The record to send
+     * @param record The record to send
      * @param callback A user-supplied callback to execute when the record has been acknowledged by the server (null
-     *                 indicates no callback)
+     *        indicates no callback)
+     *
      * @throws AuthenticationException if authentication fails. See the exception for more details
-     * @throws AuthorizationException  fatal error indicating that the producer is not allowed to write
-     * @throws IllegalStateException   if a transactional.id has been configured and no transaction has been started, or
-     *                                 when send is invoked after producer has been closed.
-     * @throws InterruptException      If the thread is interrupted while blocked
-     * @throws SerializationException  If the key or value are not valid objects given the configured serializers
-     * @throws KafkaException          If a Kafka related error occurs that does not belong to the public API exceptions.
+     * @throws AuthorizationException fatal error indicating that the producer is not allowed to write
+     * @throws IllegalStateException if a transactional.id has been configured and no transaction has been started, or
+     *                               when send is invoked after producer has been closed.
+     * @throws InterruptException If the thread is interrupted while blocked
+     * @throws SerializationException If the key or value are not valid objects given the configured serializers
+     * @throws KafkaException If a Kafka related error occurs that does not belong to the public API exceptions.
      */
     @Override
     public Future<RecordMetadata> send(ProducerRecord<K, V> record, Callback callback) {
@@ -966,7 +952,7 @@
                 interceptCallback = new InterceptorCallback<>(callback, this.interceptors, tp);
 
                 result = accumulator.append(tp, timestamp, serializedKey,
-                        serializedValue, headers, interceptCallback, remainingWaitMs, false, nowMs);
+                    serializedValue, headers, interceptCallback, remainingWaitMs, false, nowMs);
             }
 
             if (transactionManager != null && transactionManager.isTransactional())
@@ -1010,14 +996,13 @@
 
     /**
      * Wait for cluster metadata including partitions for the given topic to be available.
-     *
-     * @param topic     The topic we want metadata for
+     * @param topic The topic we want metadata for
      * @param partition A specific partition expected to exist in metadata, or null if there's no preference
-     * @param nowMs     The current time in ms
+     * @param nowMs The current time in ms
      * @param maxWaitMs The maximum time in ms for waiting on the metadata
      * @return The cluster containing topic metadata and the amount of time we waited in ms
      * @throws TimeoutException if metadata could not be refreshed within {@code max.block.ms}
-     * @throws KafkaException   for all Kafka-related exceptions, including the case where this method is called after producer close
+     * @throws KafkaException for all Kafka-related exceptions, including the case where this method is called after producer close
      */
     private ClusterAndWaitTime waitOnMetadata(String topic, Integer partition, long nowMs, long maxWaitMs) throws InterruptedException {
         // add topic to metadata topic list if it is not there already and reset expiry
@@ -1110,7 +1095,7 @@
      * consumer.commit();
      * }
      * </pre>
-     * <p>
+     *
      * Note that the above example may drop records if the produce request fails. If we want to ensure that this does not occur
      * we need to set <code>retries=&lt;large_number&gt;</code> in our config.
      * </p>
@@ -1136,12 +1121,11 @@
 
     /**
      * Get the partition metadata for the given topic. This can be used for custom partitioning.
-     *
      * @throws AuthenticationException if authentication fails. See the exception for more details
-     * @throws AuthorizationException  if not authorized to the specified topic. See the exception for more details
-     * @throws InterruptException      if the thread is interrupted while blocked
-     * @throws TimeoutException        if metadata could not be refreshed within {@code max.block.ms}
-     * @throws KafkaException          for all Kafka-related exceptions, including the case where this method is called after producer close
+     * @throws AuthorizationException if not authorized to the specified topic. See the exception for more details
+     * @throws InterruptException if the thread is interrupted while blocked
+     * @throws TimeoutException if metadata could not be refreshed within {@code max.block.ms}
+     * @throws KafkaException for all Kafka-related exceptions, including the case where this method is called after producer close
      */
     @Override
     public List<PartitionInfo> partitionsFor(String topic) {
@@ -1171,8 +1155,8 @@
      * <p>
      *
      * @throws InterruptException If the thread is interrupted while blocked.
-     * @throws KafkaException     If a unexpected error occurs while trying to close the client, this error should be treated
-     *                            as fatal and indicate the client is no longer functionable.
+     * @throws KafkaException If a unexpected error occurs while trying to close the client, this error should be treated
+     *                        as fatal and indicate the client is no longer functionable.
      */
     @Override
     public void close() {
@@ -1192,10 +1176,11 @@
      *
      * @param timeout The maximum time to wait for producer to complete any pending requests. The value should be
      *                non-negative. Specifying a timeout of zero means do not wait for pending send requests to complete.
-     * @throws InterruptException       If the thread is interrupted while blocked.
-     * @throws KafkaException           If a unexpected error occurs while trying to close the client, this error should be treated
-     *                                  as fatal and indicate the client is no longer functionable.
+     * @throws InterruptException If the thread is interrupted while blocked.
+     * @throws KafkaException If a unexpected error occurs while trying to close the client, this error should be treated
+     *                        as fatal and indicate the client is no longer functionable.
      * @throws IllegalArgumentException If the <code>timeout</code> is negative.
+     *
      */
     @Override
     public void close(Duration timeout) {
@@ -1214,7 +1199,7 @@
         if (timeoutMs > 0) {
             if (invokedFromCallback) {
                 log.warn("Overriding close timeout {} ms to 0 ms in order to prevent useless blocking due to self-join. " +
-                                "This means you have incorrectly invoked close with a non-zero timeout from the producer call-back.",
+                        "This means you have incorrectly invoked close with a non-zero timeout from the producer call-back.",
                         timeoutMs);
             } else {
                 // Try to close gracefully.
@@ -1263,7 +1248,7 @@
 
     private ClusterResourceListeners configureClusterResourceListeners(Serializer<K> keySerializer, Serializer<V> valueSerializer, List<?>... candidateLists) {
         ClusterResourceListeners clusterResourceListeners = new ClusterResourceListeners();
-        for (List<?> candidateList : candidateLists)
+        for (List<?> candidateList: candidateLists)
             clusterResourceListeners.maybeAddAll(candidateList);
 
         clusterResourceListeners.maybeAdd(keySerializer);
@@ -1288,7 +1273,7 @@
         if (groupMetadata == null) {
             throw new IllegalArgumentException("Consumer group metadata could not be null");
         } else if (groupMetadata.generationId() > 0
-                && JoinGroupRequest.UNKNOWN_MEMBER_ID.equals(groupMetadata.memberId())) {
+            && JoinGroupRequest.UNKNOWN_MEMBER_ID.equals(groupMetadata.memberId())) {
             throw new IllegalArgumentException("Passed in group metadata " + groupMetadata + " has generationId > 0 but member.id ");
         }
     }
@@ -1307,7 +1292,6 @@
     private static class ClusterAndWaitTime {
         final Cluster cluster;
         final long waitedOnMetadataMs;
-
         ClusterAndWaitTime(Cluster cluster, long waitedOnMetadataMs) {
             this.cluster = cluster;
             this.waitedOnMetadataMs = waitedOnMetadataMs;
