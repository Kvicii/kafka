--- conflicted
+++ resolved
@@ -220,2367 +220,6 @@
 
 public class RequestResponseTest {
 
-<<<<<<< HEAD
-	// Exception includes a message that we verify is not included in error responses
-	private final UnknownServerException unknownServerException = new UnknownServerException("secret");
-
-	@Test
-	public void testSerialization() throws Exception {
-		checkRequest(createFindCoordinatorRequest(0), true);
-		checkRequest(createFindCoordinatorRequest(1), true);
-		checkErrorResponse(createFindCoordinatorRequest(0), unknownServerException, true);
-		checkErrorResponse(createFindCoordinatorRequest(1), unknownServerException, true);
-		checkResponse(createFindCoordinatorResponse(), 0, true);
-		checkResponse(createFindCoordinatorResponse(), 1, true);
-		checkRequest(createControlledShutdownRequest(), true);
-		checkResponse(createControlledShutdownResponse(), 1, true);
-		checkErrorResponse(createControlledShutdownRequest(), unknownServerException, true);
-		checkErrorResponse(createControlledShutdownRequest(0), unknownServerException, true);
-		checkRequest(createFetchRequest(4), true);
-		checkResponse(createFetchResponse(true), 4, true);
-		List<TopicPartition> toForgetTopics = new ArrayList<>();
-		toForgetTopics.add(new TopicPartition("foo", 0));
-		toForgetTopics.add(new TopicPartition("foo", 2));
-		toForgetTopics.add(new TopicPartition("bar", 0));
-		checkRequest(createFetchRequest(7, new FetchMetadata(123, 456), toForgetTopics), true);
-		checkResponse(createFetchResponse(123), 7, true);
-		checkResponse(createFetchResponse(Errors.FETCH_SESSION_ID_NOT_FOUND, 123), 7, true);
-		checkErrorResponse(createFetchRequest(7), unknownServerException, true);
-		checkRequest(createHeartBeatRequest(), true);
-		checkErrorResponse(createHeartBeatRequest(), unknownServerException, true);
-		checkResponse(createHeartBeatResponse(), 0, true);
-
-		for (int v = ApiKeys.JOIN_GROUP.oldestVersion(); v <= ApiKeys.JOIN_GROUP.latestVersion(); v++) {
-			checkRequest(createJoinGroupRequest(v), true);
-			checkErrorResponse(createJoinGroupRequest(v), unknownServerException, true);
-			checkResponse(createJoinGroupResponse(v), v, true);
-		}
-
-		for (int v = ApiKeys.SYNC_GROUP.oldestVersion(); v <= ApiKeys.SYNC_GROUP.latestVersion(); v++) {
-			checkRequest(createSyncGroupRequest(v), true);
-			checkErrorResponse(createSyncGroupRequest(v), unknownServerException, true);
-			checkResponse(createSyncGroupResponse(v), v, true);
-		}
-
-		checkRequest(createLeaveGroupRequest(), true);
-		checkErrorResponse(createLeaveGroupRequest(), unknownServerException, true);
-		checkResponse(createLeaveGroupResponse(), 0, true);
-
-		for (short v = ApiKeys.LIST_GROUPS.oldestVersion(); v <= ApiKeys.LIST_GROUPS.latestVersion(); v++) {
-			checkRequest(createListGroupsRequest(v), false);
-			checkErrorResponse(createListGroupsRequest(v), unknownServerException, true);
-			checkResponse(createListGroupsResponse(v), v, true);
-		}
-
-		checkRequest(createDescribeGroupRequest(), true);
-		checkErrorResponse(createDescribeGroupRequest(), unknownServerException, true);
-		checkResponse(createDescribeGroupResponse(), 0, true);
-		checkRequest(createDeleteGroupsRequest(), true);
-		checkErrorResponse(createDeleteGroupsRequest(), unknownServerException, true);
-		checkResponse(createDeleteGroupsResponse(), 0, true);
-		for (int i = 0; i < ApiKeys.LIST_OFFSETS.latestVersion(); i++) {
-			checkRequest(createListOffsetRequest(i), true);
-			checkErrorResponse(createListOffsetRequest(i), unknownServerException, true);
-			checkResponse(createListOffsetResponse(i), i, true);
-		}
-		checkRequest(MetadataRequest.Builder.allTopics().build((short) 2), true);
-		checkRequest(createMetadataRequest(1, Collections.singletonList("topic1")), true);
-		checkErrorResponse(createMetadataRequest(1, Collections.singletonList("topic1")), unknownServerException, true);
-		checkResponse(createMetadataResponse(), 2, true);
-		checkErrorResponse(createMetadataRequest(2, Collections.singletonList("topic1")), unknownServerException, true);
-		checkResponse(createMetadataResponse(), 3, true);
-		checkErrorResponse(createMetadataRequest(3, Collections.singletonList("topic1")), unknownServerException, true);
-		checkResponse(createMetadataResponse(), 4, true);
-		checkErrorResponse(createMetadataRequest(4, Collections.singletonList("topic1")), unknownServerException, true);
-		checkRequest(createOffsetFetchRequestForAllPartition("group1", false), true);
-		checkRequest(createOffsetFetchRequestForAllPartition("group1", true), true);
-		checkErrorResponse(createOffsetFetchRequestForAllPartition("group1", false), new NotCoordinatorException("Not Coordinator"), true);
-		checkErrorResponse(createOffsetFetchRequestForAllPartition("group1", true), new NotCoordinatorException("Not Coordinator"), true);
-		checkRequest(createOffsetFetchRequest(0, false), true);
-		checkRequest(createOffsetFetchRequest(1, false), true);
-		checkRequest(createOffsetFetchRequest(2, false), true);
-		checkRequest(createOffsetFetchRequest(7, true), true);
-		checkRequest(createOffsetFetchRequestForAllPartition("group1", false), true);
-		checkRequest(createOffsetFetchRequestForAllPartition("group1", true), true);
-		checkErrorResponse(createOffsetFetchRequest(0, false), unknownServerException, true);
-		checkErrorResponse(createOffsetFetchRequest(1, false), unknownServerException, true);
-		checkErrorResponse(createOffsetFetchRequest(2, false), unknownServerException, true);
-		checkErrorResponse(createOffsetFetchRequest(7, true), unknownServerException, true);
-		checkResponse(createOffsetFetchResponse(), 0, true);
-		checkRequest(createProduceRequest(2), true);
-		checkErrorResponse(createProduceRequest(2), unknownServerException, true);
-		checkRequest(createProduceRequest(3), true);
-		checkErrorResponse(createProduceRequest(3), unknownServerException, true);
-		checkResponse(createProduceResponse(), 2, true);
-		checkResponse(createProduceResponseWithErrorMessage(), 8, true);
-
-		for (int v = ApiKeys.STOP_REPLICA.oldestVersion(); v <= ApiKeys.STOP_REPLICA.latestVersion(); v++) {
-			checkRequest(createStopReplicaRequest(v, true), true);
-			checkRequest(createStopReplicaRequest(v, false), true);
-			checkErrorResponse(createStopReplicaRequest(v, true), unknownServerException, true);
-			checkErrorResponse(createStopReplicaRequest(v, false), unknownServerException, true);
-			checkResponse(createStopReplicaResponse(), v, true);
-		}
-
-		checkRequest(createLeaderAndIsrRequest(0), true);
-		checkErrorResponse(createLeaderAndIsrRequest(0), unknownServerException, false);
-		checkRequest(createLeaderAndIsrRequest(1), true);
-		checkErrorResponse(createLeaderAndIsrRequest(1), unknownServerException, false);
-		checkRequest(createLeaderAndIsrRequest(2), true);
-		checkErrorResponse(createLeaderAndIsrRequest(2), unknownServerException, false);
-		checkResponse(createLeaderAndIsrResponse(), 0, true);
-		checkRequest(createSaslHandshakeRequest(), true);
-		checkErrorResponse(createSaslHandshakeRequest(), unknownServerException, true);
-		checkResponse(createSaslHandshakeResponse(), 0, true);
-		checkRequest(createSaslAuthenticateRequest(), true);
-		checkErrorResponse(createSaslAuthenticateRequest(), unknownServerException, true);
-		checkResponse(createSaslAuthenticateResponse(), 0, true);
-		checkResponse(createSaslAuthenticateResponse(), 1, true);
-		checkRequest(createApiVersionRequest(), true);
-		checkErrorResponse(createApiVersionRequest(), unknownServerException, true);
-		checkErrorResponse(createApiVersionRequest(), new UnsupportedVersionException("Not Supported"), true);
-		checkResponse(createApiVersionResponse(), 0, true);
-		checkResponse(createApiVersionResponse(), 1, true);
-		checkResponse(createApiVersionResponse(), 2, true);
-		checkResponse(createApiVersionResponse(), 3, true);
-		checkResponse(ApiVersionsResponse.DEFAULT_API_VERSIONS_RESPONSE, 0, true);
-		checkResponse(ApiVersionsResponse.DEFAULT_API_VERSIONS_RESPONSE, 1, true);
-		checkResponse(ApiVersionsResponse.DEFAULT_API_VERSIONS_RESPONSE, 2, true);
-		checkResponse(ApiVersionsResponse.DEFAULT_API_VERSIONS_RESPONSE, 3, true);
-
-		for (int v = ApiKeys.CREATE_TOPICS.oldestVersion(); v <= ApiKeys.CREATE_TOPICS.latestVersion(); v++) {
-			checkRequest(createCreateTopicRequest(v), true);
-			checkErrorResponse(createCreateTopicRequest(v), unknownServerException, true);
-			checkResponse(createCreateTopicResponse(), v, true);
-		}
-
-		for (int v = ApiKeys.DELETE_TOPICS.oldestVersion(); v <= ApiKeys.DELETE_TOPICS.latestVersion(); v++) {
-			checkRequest(createDeleteTopicsRequest(v), true);
-			checkErrorResponse(createDeleteTopicsRequest(v), unknownServerException, true);
-			checkResponse(createDeleteTopicsResponse(), v, true);
-		}
-
-		for (int v = ApiKeys.CREATE_PARTITIONS.oldestVersion(); v <= ApiKeys.CREATE_PARTITIONS.latestVersion(); v++) {
-			checkRequest(createCreatePartitionsRequest(v), true);
-			checkRequest(createCreatePartitionsRequestWithAssignments(v), false);
-			checkErrorResponse(createCreatePartitionsRequest(v), unknownServerException, true);
-			checkResponse(createCreatePartitionsResponse(), v, true);
-		}
-
-		checkRequest(createInitPidRequest(), true);
-		checkErrorResponse(createInitPidRequest(), unknownServerException, true);
-		checkResponse(createInitPidResponse(), 0, true);
-
-		checkRequest(createAddPartitionsToTxnRequest(), true);
-		checkResponse(createAddPartitionsToTxnResponse(), 0, true);
-		checkErrorResponse(createAddPartitionsToTxnRequest(), unknownServerException, true);
-		checkRequest(createAddOffsetsToTxnRequest(), true);
-		checkResponse(createAddOffsetsToTxnResponse(), 0, true);
-		checkErrorResponse(createAddOffsetsToTxnRequest(), unknownServerException, true);
-		checkRequest(createEndTxnRequest(), true);
-		checkResponse(createEndTxnResponse(), 0, true);
-		checkErrorResponse(createEndTxnRequest(), unknownServerException, true);
-		checkRequest(createWriteTxnMarkersRequest(), true);
-		checkResponse(createWriteTxnMarkersResponse(), 0, true);
-		checkErrorResponse(createWriteTxnMarkersRequest(), unknownServerException, true);
-
-		checkOlderFetchVersions();
-		checkResponse(createMetadataResponse(), 0, true);
-		checkResponse(createMetadataResponse(), 1, true);
-		checkErrorResponse(createMetadataRequest(1, Collections.singletonList("topic1")), unknownServerException, true);
-		checkRequest(createOffsetCommitRequest(0), true);
-		checkErrorResponse(createOffsetCommitRequest(0), unknownServerException, true);
-		checkRequest(createOffsetCommitRequest(1), true);
-		checkErrorResponse(createOffsetCommitRequest(1), unknownServerException, true);
-		checkRequest(createOffsetCommitRequest(2), true);
-		checkErrorResponse(createOffsetCommitRequest(2), unknownServerException, true);
-		checkRequest(createOffsetCommitRequest(3), true);
-		checkErrorResponse(createOffsetCommitRequest(3), unknownServerException, true);
-		checkRequest(createOffsetCommitRequest(4), true);
-		checkErrorResponse(createOffsetCommitRequest(4), unknownServerException, true);
-		checkResponse(createOffsetCommitResponse(), 4, true);
-		checkRequest(createOffsetCommitRequest(5), true);
-		checkErrorResponse(createOffsetCommitRequest(5), unknownServerException, true);
-		checkResponse(createOffsetCommitResponse(), 5, true);
-		checkRequest(createJoinGroupRequest(0), true);
-		checkRequest(createUpdateMetadataRequest(0, null), false);
-		checkErrorResponse(createUpdateMetadataRequest(0, null), unknownServerException, true);
-		checkRequest(createUpdateMetadataRequest(1, null), false);
-		checkRequest(createUpdateMetadataRequest(1, "rack1"), false);
-		checkErrorResponse(createUpdateMetadataRequest(1, null), unknownServerException, true);
-		checkRequest(createUpdateMetadataRequest(2, "rack1"), false);
-		checkRequest(createUpdateMetadataRequest(2, null), false);
-		checkErrorResponse(createUpdateMetadataRequest(2, "rack1"), unknownServerException, true);
-		checkRequest(createUpdateMetadataRequest(3, "rack1"), false);
-		checkRequest(createUpdateMetadataRequest(3, null), false);
-		checkErrorResponse(createUpdateMetadataRequest(3, "rack1"), unknownServerException, true);
-		checkRequest(createUpdateMetadataRequest(4, "rack1"), false);
-		checkRequest(createUpdateMetadataRequest(4, null), false);
-		checkErrorResponse(createUpdateMetadataRequest(4, "rack1"), unknownServerException, true);
-		checkRequest(createUpdateMetadataRequest(5, "rack1"), false);
-		checkRequest(createUpdateMetadataRequest(5, null), false);
-		checkErrorResponse(createUpdateMetadataRequest(5, "rack1"), unknownServerException, true);
-		checkResponse(createUpdateMetadataResponse(), 0, true);
-		checkRequest(createListOffsetRequest(0), true);
-		checkErrorResponse(createListOffsetRequest(0), unknownServerException, true);
-		checkResponse(createListOffsetResponse(0), 0, true);
-		checkRequest(createLeaderEpochRequestForReplica(0, 1), true);
-		checkRequest(createLeaderEpochRequestForConsumer(), true);
-		checkResponse(createLeaderEpochResponse(), 0, true);
-		checkErrorResponse(createLeaderEpochRequestForConsumer(), unknownServerException, true);
-		checkRequest(createAddPartitionsToTxnRequest(), true);
-		checkErrorResponse(createAddPartitionsToTxnRequest(), unknownServerException, true);
-		checkResponse(createAddPartitionsToTxnResponse(), 0, true);
-		checkRequest(createAddOffsetsToTxnRequest(), true);
-		checkErrorResponse(createAddOffsetsToTxnRequest(), unknownServerException, true);
-		checkResponse(createAddOffsetsToTxnResponse(), 0, true);
-		checkRequest(createEndTxnRequest(), true);
-		checkErrorResponse(createEndTxnRequest(), unknownServerException, true);
-		checkResponse(createEndTxnResponse(), 0, true);
-		checkRequest(createWriteTxnMarkersRequest(), true);
-		checkErrorResponse(createWriteTxnMarkersRequest(), unknownServerException, true);
-		checkResponse(createWriteTxnMarkersResponse(), 0, true);
-		checkRequest(createTxnOffsetCommitRequest(0), true);
-		checkRequest(createTxnOffsetCommitRequest(3), true);
-		checkRequest(createTxnOffsetCommitRequestWithAutoDowngrade(2), true);
-		checkErrorResponse(createTxnOffsetCommitRequest(0), unknownServerException, true);
-		checkErrorResponse(createTxnOffsetCommitRequest(3), unknownServerException, true);
-		checkErrorResponse(createTxnOffsetCommitRequestWithAutoDowngrade(2), unknownServerException, true);
-		checkResponse(createTxnOffsetCommitResponse(), 0, true);
-		checkRequest(createDescribeAclsRequest(), true);
-		checkErrorResponse(createDescribeAclsRequest(), new SecurityDisabledException("Security is not enabled."), true);
-		checkResponse(createDescribeAclsResponse(), ApiKeys.DESCRIBE_ACLS.latestVersion(), true);
-		checkRequest(createCreateAclsRequest(), true);
-		checkErrorResponse(createCreateAclsRequest(), new SecurityDisabledException("Security is not enabled."), true);
-		checkResponse(createCreateAclsResponse(), ApiKeys.CREATE_ACLS.latestVersion(), true);
-		checkRequest(createDeleteAclsRequest(), true);
-		checkErrorResponse(createDeleteAclsRequest(), new SecurityDisabledException("Security is not enabled."), true);
-		checkResponse(createDeleteAclsResponse(), ApiKeys.DELETE_ACLS.latestVersion(), true);
-		checkRequest(createAlterConfigsRequest(), false);
-		checkErrorResponse(createAlterConfigsRequest(), unknownServerException, true);
-		checkResponse(createAlterConfigsResponse(), 0, false);
-		checkRequest(createDescribeConfigsRequest(0), true);
-		checkRequest(createDescribeConfigsRequestWithConfigEntries(0), false);
-		checkErrorResponse(createDescribeConfigsRequest(0), unknownServerException, true);
-		checkResponse(createDescribeConfigsResponse((short) 0), 0, false);
-		checkRequest(createDescribeConfigsRequest(1), true);
-		checkRequest(createDescribeConfigsRequestWithConfigEntries(1), false);
-		checkRequest(createDescribeConfigsRequestWithDocumentation(1), false);
-		checkRequest(createDescribeConfigsRequestWithDocumentation(2), false);
-		checkRequest(createDescribeConfigsRequestWithDocumentation(3), false);
-		checkErrorResponse(createDescribeConfigsRequest(1), unknownServerException, true);
-		checkResponse(createDescribeConfigsResponse((short) 1), 1, false);
-		checkDescribeConfigsResponseVersions();
-		checkRequest(createCreateTokenRequest(), true);
-		checkErrorResponse(createCreateTokenRequest(), unknownServerException, true);
-		checkResponse(createCreateTokenResponse(), 0, true);
-		checkRequest(createDescribeTokenRequest(), true);
-		checkErrorResponse(createDescribeTokenRequest(), unknownServerException, true);
-		checkResponse(createDescribeTokenResponse(), 0, true);
-		checkRequest(createExpireTokenRequest(), true);
-		checkErrorResponse(createExpireTokenRequest(), unknownServerException, true);
-		checkResponse(createExpireTokenResponse(), 0, true);
-		checkRequest(createRenewTokenRequest(), true);
-		checkErrorResponse(createRenewTokenRequest(), unknownServerException, true);
-		checkResponse(createRenewTokenResponse(), 0, true);
-		checkRequest(createElectLeadersRequest(), true);
-		checkRequest(createElectLeadersRequestNullPartitions(), true);
-		checkErrorResponse(createElectLeadersRequest(), unknownServerException, true);
-		checkResponse(createElectLeadersResponse(), 1, true);
-		checkRequest(createIncrementalAlterConfigsRequest(), true);
-		checkErrorResponse(createIncrementalAlterConfigsRequest(), unknownServerException, true);
-		checkResponse(createIncrementalAlterConfigsResponse(), 0, true);
-		checkRequest(createAlterPartitionReassignmentsRequest(), true);
-		checkErrorResponse(createAlterPartitionReassignmentsRequest(), unknownServerException, true);
-		checkResponse(createAlterPartitionReassignmentsResponse(), 0, true);
-		checkRequest(createListPartitionReassignmentsRequest(), true);
-		checkErrorResponse(createListPartitionReassignmentsRequest(), unknownServerException, true);
-		checkResponse(createListPartitionReassignmentsResponse(), 0, true);
-		checkRequest(createOffsetDeleteRequest(), true);
-		checkErrorResponse(createOffsetDeleteRequest(), unknownServerException, true);
-		checkResponse(createOffsetDeleteResponse(), 0, true);
-		checkRequest(createAlterReplicaLogDirsRequest(), true);
-		checkErrorResponse(createAlterReplicaLogDirsRequest(), unknownServerException, true);
-		checkResponse(createAlterReplicaLogDirsResponse(), 0, true);
-
-		checkRequest(createDescribeClientQuotasRequest(), true);
-		checkErrorResponse(createDescribeClientQuotasRequest(), unknownServerException, true);
-		checkResponse(createDescribeClientQuotasResponse(), 0, true);
-		checkRequest(createAlterClientQuotasRequest(), true);
-		checkErrorResponse(createAlterClientQuotasRequest(), unknownServerException, true);
-		checkResponse(createAlterClientQuotasResponse(), 0, true);
-	}
-
-	@Test
-	public void testResponseHeader() {
-		ResponseHeader header = createResponseHeader((short) 1);
-		ByteBuffer buffer = toBuffer(header.toStruct());
-		ResponseHeader deserialized = ResponseHeader.parse(buffer, header.headerVersion());
-		assertEquals(header.correlationId(), deserialized.correlationId());
-	}
-
-	private void checkOlderFetchVersions() throws Exception {
-		int latestVersion = FETCH.latestVersion();
-		for (int i = 0; i < latestVersion; ++i) {
-			if (i > 7) {
-				checkErrorResponse(createFetchRequest(i), unknownServerException, true);
-			}
-			checkRequest(createFetchRequest(i), true);
-			checkResponse(createFetchResponse(i >= 4), i, true);
-		}
-	}
-
-	private void verifyDescribeConfigsResponse(DescribeConfigsResponse expected, DescribeConfigsResponse actual, int version) throws Exception {
-		for (Map.Entry<ConfigResource, DescribeConfigsResult> resource : expected.resultMap().entrySet()) {
-			List<DescribeConfigsResourceResult> actualEntries = actual.resultMap().get(resource.getKey()).configs();
-			Iterator<DescribeConfigsResourceResult> expectedEntries = expected.resultMap().get(resource.getKey()).configs().iterator();
-			for (DescribeConfigsResourceResult actualEntry : actualEntries) {
-				DescribeConfigsResourceResult expectedEntry = expectedEntries.next();
-				assertEquals(expectedEntry.name(), actualEntry.name());
-				assertEquals("Non-matching values for " + actualEntry.name() + " in version " + version,
-						expectedEntry.value(), actualEntry.value());
-				assertEquals("Non-matching readonly for " + actualEntry.name() + " in version " + version,
-						expectedEntry.readOnly(), actualEntry.readOnly());
-				assertEquals("Non-matching isSensitive for " + actualEntry.name() + " in version " + version,
-						expectedEntry.isSensitive(), actualEntry.isSensitive());
-				if (version < 3) {
-					assertEquals("Non-matching configType for " + actualEntry.name() + " in version " + version,
-							ConfigType.UNKNOWN.id(), actualEntry.configType());
-				} else {
-					assertEquals("Non-matching configType for " + actualEntry.name() + " in version " + version,
-							expectedEntry.configType(), actualEntry.configType());
-				}
-				if (version == 1 || version == 3 || (expectedEntry.configSource() != DescribeConfigsResponse.ConfigSource.DYNAMIC_BROKER_CONFIG.id() &&
-						expectedEntry.configSource() != DescribeConfigsResponse.ConfigSource.DYNAMIC_DEFAULT_BROKER_CONFIG.id()))
-					assertEquals("Non-matching configSource for " + actualEntry.name() + " in version " + version,
-							expectedEntry.configSource(), actualEntry.configSource());
-				else
-					assertEquals("Non matching configSource for " + actualEntry.name() + " in version " + version,
-							DescribeConfigsResponse.ConfigSource.STATIC_BROKER_CONFIG.id(), actualEntry.configSource());
-			}
-		}
-	}
-
-	private void checkDescribeConfigsResponseVersions() throws Exception {
-		DescribeConfigsResponse response = createDescribeConfigsResponse((short) 0);
-		DescribeConfigsResponse deserialized0 = (DescribeConfigsResponse) deserialize(response,
-				response.toStruct((short) 0), (short) 0);
-		verifyDescribeConfigsResponse(response, deserialized0, 0);
-
-		response = createDescribeConfigsResponse((short) 1);
-		DescribeConfigsResponse deserialized1 = (DescribeConfigsResponse) deserialize(response,
-				response.toStruct((short) 1), (short) 1);
-		verifyDescribeConfigsResponse(response, deserialized1, 1);
-
-		response = createDescribeConfigsResponse((short) 3);
-		DescribeConfigsResponse deserialized3 = (DescribeConfigsResponse) deserialize(response,
-				response.toStruct((short) 3), (short) 3);
-		verifyDescribeConfigsResponse(response, deserialized3, 3);
-	}
-
-	private void checkErrorResponse(AbstractRequest req, Throwable e, boolean checkEqualityAndHashCode) {
-		AbstractResponse response = req.getErrorResponse(e);
-		checkResponse(response, req.version(), checkEqualityAndHashCode);
-		if (e instanceof UnknownServerException) {
-			String responseStr = response.toStruct(req.version()).toString();
-			assertFalse(String.format("Unknown message included in response for %s: %s ", req.api, responseStr),
-					responseStr.contains(e.getMessage()));
-		}
-	}
-
-	private void checkRequest(AbstractRequest req, boolean checkEqualityAndHashCode) {
-		// Check that we can serialize, deserialize and serialize again
-		// Check for equality and hashCode of the Struct only if indicated (it is likely to fail if any of the fields
-		// in the request is a HashMap with multiple elements since ordering of the elements may vary)
-		try {
-			Struct struct = req.toStruct();
-			AbstractRequest deserialized = AbstractRequest.parseRequest(req.api, req.version(), struct);
-			Struct struct2 = deserialized.toStruct();
-			if (checkEqualityAndHashCode) {
-				assertEquals(struct, struct2);
-				assertEquals(struct.hashCode(), struct2.hashCode());
-			}
-		} catch (Exception e) {
-			throw new RuntimeException("Failed to deserialize request " + req + " with type " + req.getClass(), e);
-		}
-	}
-
-	private void checkResponse(AbstractResponse response, int version, boolean checkEqualityAndHashCode) {
-		// Check that we can serialize, deserialize and serialize again
-		// Check for equality and hashCode of the Struct only if indicated (it is likely to fail if any of the fields
-		// in the response is a HashMap with multiple elements since ordering of the elements may vary)
-		try {
-			Struct struct = response.toStruct((short) version);
-			AbstractResponse deserialized = (AbstractResponse) deserialize(response, struct, (short) version);
-			Struct struct2 = deserialized.toStruct((short) version);
-			if (checkEqualityAndHashCode) {
-				assertEquals(struct, struct2);
-				assertEquals(struct.hashCode(), struct2.hashCode());
-			}
-		} catch (Exception e) {
-			throw new RuntimeException("Failed to deserialize response " + response + " with type " + response.getClass(), e);
-		}
-	}
-
-	private AbstractRequestResponse deserialize(AbstractRequestResponse req, Struct struct, short version) throws NoSuchMethodException, IllegalAccessException, InvocationTargetException {
-		ByteBuffer buffer = toBuffer(struct);
-		Method deserializer = req.getClass().getDeclaredMethod("parse", ByteBuffer.class, Short.TYPE);
-		return (AbstractRequestResponse) deserializer.invoke(null, buffer, version);
-	}
-
-	@Test(expected = UnsupportedVersionException.class)
-	public void cannotUseFindCoordinatorV0ToFindTransactionCoordinator() {
-		FindCoordinatorRequest.Builder builder = new FindCoordinatorRequest.Builder(
-				new FindCoordinatorRequestData()
-						.setKeyType(CoordinatorType.TRANSACTION.id)
-						.setKey("foobar"));
-		builder.build((short) 0);
-	}
-
-	@Test
-	public void testPartitionSize() {
-		TopicPartition tp0 = new TopicPartition("test", 0);
-		TopicPartition tp1 = new TopicPartition("test", 1);
-		MemoryRecords records0 = MemoryRecords.withRecords(RecordBatch.MAGIC_VALUE_V2,
-				CompressionType.NONE, new SimpleRecord("woot".getBytes()));
-		MemoryRecords records1 = MemoryRecords.withRecords(RecordBatch.MAGIC_VALUE_V2,
-				CompressionType.NONE, new SimpleRecord("woot".getBytes()), new SimpleRecord("woot".getBytes()));
-		ProduceRequest request = ProduceRequest.forMagic(RecordBatch.MAGIC_VALUE_V2,
-				new ProduceRequestData()
-						.setTopicData(new ProduceRequestData.TopicProduceDataCollection(Arrays.asList(
-								new ProduceRequestData.TopicProduceData().setName(tp0.topic()).setPartitionData(
-										Collections.singletonList(new ProduceRequestData.PartitionProduceData().setIndex(tp0.partition()).setRecords(records0))),
-								new ProduceRequestData.TopicProduceData().setName(tp1.topic()).setPartitionData(
-										Collections.singletonList(new ProduceRequestData.PartitionProduceData().setIndex(tp1.partition()).setRecords(records1))))
-								.iterator()))
-						.setAcks((short) 1)
-						.setTimeoutMs(5000)
-						.setTransactionalId("transactionalId"))
-				.build((short) 3);
-		assertEquals(2, request.partitionSizes().size());
-		assertEquals(records0.sizeInBytes(), (int) request.partitionSizes().get(tp0));
-		assertEquals(records1.sizeInBytes(), (int) request.partitionSizes().get(tp1));
-	}
-
-	@Test
-	public void produceRequestToStringTest() {
-		ProduceRequest request = createProduceRequest(ApiKeys.PRODUCE.latestVersion());
-		assertEquals(1, request.dataOrException().topicData().size());
-		assertFalse(request.toString(false).contains("partitionSizes"));
-		assertTrue(request.toString(false).contains("numPartitions=1"));
-		assertTrue(request.toString(true).contains("partitionSizes"));
-		assertFalse(request.toString(true).contains("numPartitions"));
-
-		request.clearPartitionRecords();
-		try {
-			request.dataOrException();
-			fail("dataOrException should fail after clearPartitionRecords()");
-		} catch (IllegalStateException e) {
-			// OK
-		}
-
-		// `toString` should behave the same after `clearPartitionRecords`
-		assertFalse(request.toString(false).contains("partitionSizes"));
-		assertTrue(request.toString(false).contains("numPartitions=1"));
-		assertTrue(request.toString(true).contains("partitionSizes"));
-		assertFalse(request.toString(true).contains("numPartitions"));
-	}
-
-	@SuppressWarnings("deprecation")
-	@Test
-	public void produceRequestGetErrorResponseTest() {
-		ProduceRequest request = createProduceRequest(ApiKeys.PRODUCE.latestVersion());
-		Set<TopicPartition> partitions = new HashSet<>(request.partitionSizes().keySet());
-
-		ProduceResponse errorResponse = (ProduceResponse) request.getErrorResponse(new NotEnoughReplicasException());
-		assertEquals(partitions, errorResponse.responses().keySet());
-		ProduceResponse.PartitionResponse partitionResponse = errorResponse.responses().values().iterator().next();
-		assertEquals(Errors.NOT_ENOUGH_REPLICAS, partitionResponse.error);
-		assertEquals(ProduceResponse.INVALID_OFFSET, partitionResponse.baseOffset);
-		assertEquals(RecordBatch.NO_TIMESTAMP, partitionResponse.logAppendTime);
-
-		request.clearPartitionRecords();
-
-		// `getErrorResponse` should behave the same after `clearPartitionRecords`
-		errorResponse = (ProduceResponse) request.getErrorResponse(new NotEnoughReplicasException());
-		assertEquals(partitions, errorResponse.responses().keySet());
-		partitionResponse = errorResponse.responses().values().iterator().next();
-		assertEquals(Errors.NOT_ENOUGH_REPLICAS, partitionResponse.error);
-		assertEquals(ProduceResponse.INVALID_OFFSET, partitionResponse.baseOffset);
-		assertEquals(RecordBatch.NO_TIMESTAMP, partitionResponse.logAppendTime);
-	}
-
-	@Test
-	public void fetchResponseVersionTest() {
-		LinkedHashMap<TopicPartition, FetchResponse.PartitionData<MemoryRecords>> responseData = new LinkedHashMap<>();
-
-		MemoryRecords records = MemoryRecords.readableRecords(ByteBuffer.allocate(10));
-		responseData.put(new TopicPartition("test", 0), new FetchResponse.PartitionData<>(
-				Errors.NONE, 1000000, FetchResponse.INVALID_LAST_STABLE_OFFSET,
-				0L, Optional.empty(), Collections.emptyList(), records));
-
-		FetchResponse<MemoryRecords> v0Response = new FetchResponse<>(Errors.NONE, responseData, 0, INVALID_SESSION_ID);
-		FetchResponse<MemoryRecords> v1Response = new FetchResponse<>(Errors.NONE, responseData, 10, INVALID_SESSION_ID);
-		assertEquals("Throttle time must be zero", 0, v0Response.throttleTimeMs());
-		assertEquals("Throttle time must be 10", 10, v1Response.throttleTimeMs());
-		assertEquals("Should use schema version 0", FETCH.responseSchema((short) 0),
-				v0Response.toStruct((short) 0).schema());
-		assertEquals("Should use schema version 1", FETCH.responseSchema((short) 1),
-				v1Response.toStruct((short) 1).schema());
-		assertEquals("Response data does not match", responseData, v0Response.responseData());
-		assertEquals("Response data does not match", responseData, v1Response.responseData());
-	}
-
-	@Test
-	public void testFetchResponseV4() {
-		LinkedHashMap<TopicPartition, FetchResponse.PartitionData<MemoryRecords>> responseData = new LinkedHashMap<>();
-		MemoryRecords records = MemoryRecords.readableRecords(ByteBuffer.allocate(10));
-
-		List<FetchResponse.AbortedTransaction> abortedTransactions = asList(
-				new FetchResponse.AbortedTransaction(10, 100),
-				new FetchResponse.AbortedTransaction(15, 50)
-		);
-		responseData.put(new TopicPartition("bar", 0), new FetchResponse.PartitionData<>(Errors.NONE, 100000,
-				FetchResponse.INVALID_LAST_STABLE_OFFSET, FetchResponse.INVALID_LOG_START_OFFSET, Optional.empty(), abortedTransactions, records));
-		responseData.put(new TopicPartition("bar", 1), new FetchResponse.PartitionData<>(Errors.NONE, 900000,
-				5, FetchResponse.INVALID_LOG_START_OFFSET, Optional.empty(), null, records));
-		responseData.put(new TopicPartition("foo", 0), new FetchResponse.PartitionData<>(Errors.NONE, 70000,
-				6, FetchResponse.INVALID_LOG_START_OFFSET, Optional.empty(), emptyList(), records));
-
-		FetchResponse<MemoryRecords> response = new FetchResponse<>(Errors.NONE, responseData, 10, INVALID_SESSION_ID);
-		FetchResponse<MemoryRecords> deserialized = FetchResponse.parse(toBuffer(response.toStruct((short) 4)), (short) 4);
-		assertEquals(responseData, deserialized.responseData());
-	}
-
-	@Test
-	public void verifyFetchResponseFullWrites() throws Exception {
-		verifyFetchResponseFullWrite(FETCH.latestVersion(), createFetchResponse(123));
-		verifyFetchResponseFullWrite(FETCH.latestVersion(),
-				createFetchResponse(Errors.FETCH_SESSION_ID_NOT_FOUND, 123));
-		for (short version = 0; version <= FETCH.latestVersion(); version++) {
-			verifyFetchResponseFullWrite(version, createFetchResponse(version >= 4));
-		}
-	}
-
-	private void verifyFetchResponseFullWrite(short apiVersion, FetchResponse<MemoryRecords> fetchResponse) throws Exception {
-		int correlationId = 15;
-
-		short responseHeaderVersion = FETCH.responseHeaderVersion(apiVersion);
-		Send send = fetchResponse.toSend("1", new ResponseHeader(correlationId, responseHeaderVersion), apiVersion);
-		ByteBufferChannel channel = new ByteBufferChannel(send.size());
-		send.writeTo(channel);
-		channel.close();
-
-		ByteBuffer buf = channel.buffer();
-
-		// read the size
-		int size = buf.getInt();
-		assertTrue(size > 0);
-
-		// read the header
-		ResponseHeader responseHeader = ResponseHeader.parse(channel.buffer(), responseHeaderVersion);
-		assertEquals(correlationId, responseHeader.correlationId());
-
-		// read the body
-		Struct responseBody = FETCH.responseSchema(apiVersion).read(buf);
-		assertEquals(fetchResponse.toStruct(apiVersion), responseBody);
-
-		assertEquals(size, responseHeader.sizeOf() + responseBody.sizeOf());
-	}
-
-	@Test
-	public void testControlledShutdownResponse() {
-		ControlledShutdownResponse response = createControlledShutdownResponse();
-		short version = ApiKeys.CONTROLLED_SHUTDOWN.latestVersion();
-		Struct struct = response.toStruct(version);
-		ByteBuffer buffer = toBuffer(struct);
-		ControlledShutdownResponse deserialized = ControlledShutdownResponse.parse(buffer, version);
-		assertEquals(response.error(), deserialized.error());
-		assertEquals(response.data().remainingPartitions(), deserialized.data().remainingPartitions());
-	}
-
-	@Test(expected = UnsupportedVersionException.class)
-	public void testCreateTopicRequestV0FailsIfValidateOnly() {
-		createCreateTopicRequest(0, true);
-	}
-
-	@Test
-	public void testCreateTopicRequestV3FailsIfNoPartitionsOrReplicas() {
-		final UnsupportedVersionException exception = assertThrows(
-				UnsupportedVersionException.class, () -> {
-					CreateTopicsRequestData data = new CreateTopicsRequestData()
-							.setTimeoutMs(123)
-							.setValidateOnly(false);
-					data.topics().add(new CreatableTopic().
-							setName("foo").
-							setNumPartitions(CreateTopicsRequest.NO_NUM_PARTITIONS).
-							setReplicationFactor((short) 1));
-					data.topics().add(new CreatableTopic().
-							setName("bar").
-							setNumPartitions(1).
-							setReplicationFactor(CreateTopicsRequest.NO_REPLICATION_FACTOR));
-
-					new Builder(data).build((short) 3);
-				});
-		assertTrue(exception.getMessage().contains("supported in CreateTopicRequest version 4+"));
-		assertTrue(exception.getMessage().contains("[foo, bar]"));
-	}
-
-	@Test
-	public void testFetchRequestMaxBytesOldVersions() throws Exception {
-		final short version = 1;
-		FetchRequest fr = createFetchRequest(version);
-		FetchRequest fr2 = new FetchRequest(new FetchRequestData(fr.toStruct(), version), version);
-		assertEquals(fr2.maxBytes(), fr.maxBytes());
-	}
-
-	@Test
-	public void testFetchRequestIsolationLevel() throws Exception {
-		FetchRequest request = createFetchRequest(4, IsolationLevel.READ_COMMITTED);
-		Struct struct = request.toStruct();
-		FetchRequest deserialized = (FetchRequest) deserialize(request, struct, request.version());
-		assertEquals(request.isolationLevel(), deserialized.isolationLevel());
-
-		request = createFetchRequest(4, IsolationLevel.READ_UNCOMMITTED);
-		struct = request.toStruct();
-		deserialized = (FetchRequest) deserialize(request, struct, request.version());
-		assertEquals(request.isolationLevel(), deserialized.isolationLevel());
-	}
-
-	@Test
-	public void testFetchRequestWithMetadata() throws Exception {
-		FetchRequest request = createFetchRequest(4, IsolationLevel.READ_COMMITTED);
-		Struct struct = request.toStruct();
-		FetchRequest deserialized = (FetchRequest) deserialize(request, struct, request.version());
-		assertEquals(request.isolationLevel(), deserialized.isolationLevel());
-
-		request = createFetchRequest(4, IsolationLevel.READ_UNCOMMITTED);
-		struct = request.toStruct();
-		deserialized = (FetchRequest) deserialize(request, struct, request.version());
-		assertEquals(request.isolationLevel(), deserialized.isolationLevel());
-	}
-
-	@Test
-	public void testFetchRequestCompat() {
-		Map<TopicPartition, FetchRequest.PartitionData> fetchData = new HashMap<>();
-		fetchData.put(new TopicPartition("test", 0), new FetchRequest.PartitionData(100, 2, 100, Optional.of(42)));
-		FetchRequest req = FetchRequest.Builder
-				.forConsumer(100, 100, fetchData)
-				.metadata(new FetchMetadata(10, 20))
-				.isolationLevel(IsolationLevel.READ_COMMITTED)
-				.build((short) 2);
-
-		FetchRequestData data = req.data();
-		ObjectSerializationCache cache = new ObjectSerializationCache();
-		int size = data.size(cache, (short) 2);
-
-		ByteBufferAccessor writer = new ByteBufferAccessor(ByteBuffer.allocate(size));
-		data.write(writer, cache, (short) 2);
-	}
-
-	@Test
-	public void testJoinGroupRequestVersion0RebalanceTimeout() {
-		final short version = 0;
-		JoinGroupRequest jgr = createJoinGroupRequest(version);
-		JoinGroupRequest jgr2 = new JoinGroupRequest(jgr.toStruct(), version);
-		assertEquals(jgr2.data().rebalanceTimeoutMs(), jgr.data().rebalanceTimeoutMs());
-	}
-
-	@Test
-	public void testOffsetFetchRequestBuilderToString() {
-		List<Boolean> stableFlags = Arrays.asList(true, false);
-		for (Boolean requireStable : stableFlags) {
-			String allTopicPartitionsString = new OffsetFetchRequest.Builder("someGroup", requireStable, null, false).toString();
-
-			assertTrue(allTopicPartitionsString.contains("groupId='someGroup', topics=null, requireStable="
-					+ requireStable.toString()));
-			String string = new OffsetFetchRequest.Builder("group1",
-					requireStable, Collections.singletonList(new TopicPartition("test11", 1)), false).toString();
-			assertTrue(string.contains("test11"));
-			assertTrue(string.contains("group1"));
-			assertTrue(string.contains("requireStable=" + requireStable.toString()));
-		}
-	}
-
-	@Test
-	public void testApiVersionsRequestBeforeV3Validation() {
-		for (short version = 0; version < 3; version++) {
-			ApiVersionsRequest request = new ApiVersionsRequest(new ApiVersionsRequestData(), version);
-			assertTrue(request.isValid());
-		}
-	}
-
-	@Test
-	public void testValidApiVersionsRequest() {
-		ApiVersionsRequest request;
-
-		request = new ApiVersionsRequest.Builder().build();
-		assertTrue(request.isValid());
-
-		request = new ApiVersionsRequest(new ApiVersionsRequestData()
-				.setClientSoftwareName("apache-kafka.java")
-				.setClientSoftwareVersion("0.0.0-SNAPSHOT"),
-				ApiKeys.API_VERSIONS.latestVersion()
-		);
-		assertTrue(request.isValid());
-	}
-
-	@Test(expected = UnsupportedVersionException.class)
-	public void testListGroupRequestV3FailsWithStates() {
-		ListGroupsRequestData data = new ListGroupsRequestData()
-				.setStatesFilter(asList(ConsumerGroupState.STABLE.name()));
-		new ListGroupsRequest.Builder(data).build((short) 3);
-	}
-
-	@Test
-	public void testInvalidApiVersionsRequest() {
-		testInvalidCase("java@apache_kafka", "0.0.0-SNAPSHOT");
-		testInvalidCase("apache-kafka-java", "0.0.0@java");
-		testInvalidCase("-apache-kafka-java", "0.0.0");
-		testInvalidCase("apache-kafka-java.", "0.0.0");
-	}
-
-	private void testInvalidCase(String name, String version) {
-		ApiVersionsRequest request = new ApiVersionsRequest(new ApiVersionsRequestData()
-				.setClientSoftwareName(name)
-				.setClientSoftwareVersion(version),
-				ApiKeys.API_VERSIONS.latestVersion()
-		);
-		assertFalse(request.isValid());
-	}
-
-	@Test
-	public void testApiVersionResponseWithUnsupportedError() {
-		ApiVersionsRequest request = new ApiVersionsRequest.Builder().build();
-		ApiVersionsResponse response = request.getErrorResponse(0, Errors.UNSUPPORTED_VERSION.exception());
-
-		assertEquals(Errors.UNSUPPORTED_VERSION.code(), response.data.errorCode());
-
-		ApiVersionsResponseKey apiVersion = response.data.apiKeys().find(ApiKeys.API_VERSIONS.id);
-		assertNotNull(apiVersion);
-		assertEquals(ApiKeys.API_VERSIONS.id, apiVersion.apiKey());
-		assertEquals(ApiKeys.API_VERSIONS.oldestVersion(), apiVersion.minVersion());
-		assertEquals(ApiKeys.API_VERSIONS.latestVersion(), apiVersion.maxVersion());
-	}
-
-	@Test
-	public void testApiVersionResponseWithNotUnsupportedError() {
-		ApiVersionsRequest request = new ApiVersionsRequest.Builder().build();
-		ApiVersionsResponse response = request.getErrorResponse(0, Errors.INVALID_REQUEST.exception());
-
-		assertEquals(response.data.errorCode(), Errors.INVALID_REQUEST.code());
-		assertTrue(response.data.apiKeys().isEmpty());
-	}
-
-	@Test
-	public void testApiVersionResponseStructParsingFallback() {
-		Struct struct = ApiVersionsResponse.DEFAULT_API_VERSIONS_RESPONSE.toStruct((short) 0);
-		ApiVersionsResponse response = ApiVersionsResponse.
-				fromStruct(struct, ApiKeys.API_VERSIONS.latestVersion());
-
-		assertEquals(Errors.NONE.code(), response.data.errorCode());
-	}
-
-	@Test(expected = SchemaException.class)
-	public void testApiVersionResponseStructParsingFallbackException() {
-		short version = 0;
-		ApiVersionsResponse.fromStruct(new Struct(ApiKeys.API_VERSIONS.requestSchema(version)), version);
-	}
-
-	@Test
-	public void testApiVersionResponseStructParsing() {
-		Struct struct = ApiVersionsResponse.DEFAULT_API_VERSIONS_RESPONSE.toStruct(ApiKeys.API_VERSIONS.latestVersion());
-		ApiVersionsResponse response = ApiVersionsResponse.
-				fromStruct(struct, ApiKeys.API_VERSIONS.latestVersion());
-
-		assertEquals(Errors.NONE.code(), response.data.errorCode());
-	}
-
-	@Test
-	public void testInitProducerIdRequestVersions() {
-		InitProducerIdRequest.Builder bld = new InitProducerIdRequest.Builder(
-				new InitProducerIdRequestData().setTransactionTimeoutMs(1000).
-						setTransactionalId("abracadabra").
-						setProducerId(123));
-		final UnsupportedVersionException exception = assertThrows(
-				UnsupportedVersionException.class, () -> bld.build((short) 2).toStruct());
-		assertTrue(exception.getMessage().contains("Attempted to write a non-default producerId at version 2"));
-		bld.build((short) 3);
-	}
-
-	@Test
-	public void testDeletableTopicResultErrorMessageIsNullByDefault() {
-		DeletableTopicResult result = new DeletableTopicResult()
-				.setName("topic")
-				.setErrorCode(Errors.THROTTLING_QUOTA_EXCEEDED.code());
-
-		assertEquals("topic", result.name());
-		assertEquals(Errors.THROTTLING_QUOTA_EXCEEDED.code(), result.errorCode());
-		assertNull(result.errorMessage());
-	}
-
-	private ResponseHeader createResponseHeader(short headerVersion) {
-		return new ResponseHeader(10, headerVersion);
-	}
-
-	private FindCoordinatorRequest createFindCoordinatorRequest(int version) {
-		return new FindCoordinatorRequest.Builder(
-				new FindCoordinatorRequestData()
-						.setKeyType(CoordinatorType.GROUP.id())
-						.setKey("test-group"))
-				.build((short) version);
-	}
-
-	private FindCoordinatorResponse createFindCoordinatorResponse() {
-		Node node = new Node(10, "host1", 2014);
-		return FindCoordinatorResponse.prepareResponse(Errors.NONE, node);
-	}
-
-	private FetchRequest createFetchRequest(int version, FetchMetadata metadata, List<TopicPartition> toForget) {
-		LinkedHashMap<TopicPartition, FetchRequest.PartitionData> fetchData = new LinkedHashMap<>();
-		fetchData.put(new TopicPartition("test1", 0), new FetchRequest.PartitionData(100, -1L,
-				1000000, Optional.empty()));
-		fetchData.put(new TopicPartition("test2", 0), new FetchRequest.PartitionData(200, -1L,
-				1000000, Optional.empty()));
-		return FetchRequest.Builder.forConsumer(100, 100000, fetchData).
-				metadata(metadata).setMaxBytes(1000).toForget(toForget).build((short) version);
-	}
-
-	private FetchRequest createFetchRequest(int version, IsolationLevel isolationLevel) {
-		LinkedHashMap<TopicPartition, FetchRequest.PartitionData> fetchData = new LinkedHashMap<>();
-		fetchData.put(new TopicPartition("test1", 0), new FetchRequest.PartitionData(100, -1L,
-				1000000, Optional.empty()));
-		fetchData.put(new TopicPartition("test2", 0), new FetchRequest.PartitionData(200, -1L,
-				1000000, Optional.empty()));
-		return FetchRequest.Builder.forConsumer(100, 100000, fetchData).
-				isolationLevel(isolationLevel).setMaxBytes(1000).build((short) version);
-	}
-
-	private FetchRequest createFetchRequest(int version) {
-		LinkedHashMap<TopicPartition, FetchRequest.PartitionData> fetchData = new LinkedHashMap<>();
-		fetchData.put(new TopicPartition("test1", 0), new FetchRequest.PartitionData(100, -1L,
-				1000000, Optional.empty()));
-		fetchData.put(new TopicPartition("test2", 0), new FetchRequest.PartitionData(200, -1L,
-				1000000, Optional.empty()));
-		return FetchRequest.Builder.forConsumer(100, 100000, fetchData).setMaxBytes(1000).build((short) version);
-	}
-
-	private FetchResponse<MemoryRecords> createFetchResponse(Errors error, int sessionId) {
-		return new FetchResponse<>(error, new LinkedHashMap<>(), 25, sessionId);
-	}
-
-	private FetchResponse<MemoryRecords> createFetchResponse(int sessionId) {
-		LinkedHashMap<TopicPartition, FetchResponse.PartitionData<MemoryRecords>> responseData = new LinkedHashMap<>();
-		MemoryRecords records = MemoryRecords.withRecords(CompressionType.NONE, new SimpleRecord("blah".getBytes()));
-		responseData.put(new TopicPartition("test", 0), new FetchResponse.PartitionData<>(Errors.NONE,
-				1000000, FetchResponse.INVALID_LAST_STABLE_OFFSET, 0L, Optional.empty(), Collections.emptyList(), records));
-		List<FetchResponse.AbortedTransaction> abortedTransactions = Collections.singletonList(
-				new FetchResponse.AbortedTransaction(234L, 999L));
-		responseData.put(new TopicPartition("test", 1), new FetchResponse.PartitionData<>(Errors.NONE,
-				1000000, FetchResponse.INVALID_LAST_STABLE_OFFSET, 0L, Optional.empty(), abortedTransactions, MemoryRecords.EMPTY));
-		return new FetchResponse<>(Errors.NONE, responseData, 25, sessionId);
-	}
-
-	private FetchResponse<MemoryRecords> createFetchResponse(boolean includeAborted) {
-		LinkedHashMap<TopicPartition, FetchResponse.PartitionData<MemoryRecords>> responseData = new LinkedHashMap<>();
-		MemoryRecords records = MemoryRecords.withRecords(CompressionType.NONE, new SimpleRecord("blah".getBytes()));
-
-		responseData.put(new TopicPartition("test", 0), new FetchResponse.PartitionData<>(Errors.NONE,
-				1000000, FetchResponse.INVALID_LAST_STABLE_OFFSET, 0L, Optional.empty(), Collections.emptyList(), records));
-
-		List<FetchResponse.AbortedTransaction> abortedTransactions = Collections.emptyList();
-		if (includeAborted) {
-			abortedTransactions = Collections.singletonList(
-					new FetchResponse.AbortedTransaction(234L, 999L));
-		}
-		responseData.put(new TopicPartition("test", 1), new FetchResponse.PartitionData<>(Errors.NONE,
-				1000000, FetchResponse.INVALID_LAST_STABLE_OFFSET, 0L, Optional.empty(), abortedTransactions, MemoryRecords.EMPTY));
-
-		return new FetchResponse<>(Errors.NONE, responseData, 25, INVALID_SESSION_ID);
-	}
-
-	private HeartbeatRequest createHeartBeatRequest() {
-		return new HeartbeatRequest.Builder(new HeartbeatRequestData()
-				.setGroupId("group1")
-				.setGenerationId(1)
-				.setMemberId("consumer1")).build();
-	}
-
-	private HeartbeatResponse createHeartBeatResponse() {
-		return new HeartbeatResponse(new HeartbeatResponseData().setErrorCode(Errors.NONE.code()));
-	}
-
-	private JoinGroupRequest createJoinGroupRequest(int version) {
-		JoinGroupRequestData.JoinGroupRequestProtocolCollection protocols =
-				new JoinGroupRequestData.JoinGroupRequestProtocolCollection(
-						Collections.singleton(
-								new JoinGroupRequestData.JoinGroupRequestProtocol()
-										.setName("consumer-range")
-										.setMetadata(new byte[0])).iterator()
-				);
-
-		JoinGroupRequestData data = new JoinGroupRequestData()
-				.setGroupId("group1")
-				.setSessionTimeoutMs(30000)
-				.setMemberId("consumer1")
-				.setProtocolType("consumer")
-				.setProtocols(protocols);
-
-		// v1 and above contains rebalance timeout
-		if (version >= 1)
-			data.setRebalanceTimeoutMs(60000);
-
-		// v5 and above could set group instance id
-		if (version >= 5)
-			data.setGroupInstanceId("groupInstanceId");
-
-		return new JoinGroupRequest.Builder(data).build((short) version);
-	}
-
-	private JoinGroupResponse createJoinGroupResponse(int version) {
-		List<JoinGroupResponseData.JoinGroupResponseMember> members = new ArrayList<>();
-
-		for (int i = 0; i < 2; i++) {
-			JoinGroupResponseMember member = new JoinGroupResponseData.JoinGroupResponseMember()
-					.setMemberId("consumer" + i)
-					.setMetadata(new byte[0]);
-
-			if (version >= 5)
-				member.setGroupInstanceId("instance" + i);
-
-			members.add(member);
-		}
-
-		JoinGroupResponseData data = new JoinGroupResponseData()
-				.setErrorCode(Errors.NONE.code())
-				.setGenerationId(1)
-				.setProtocolType("consumer") // Added in v7 but ignorable
-				.setProtocolName("range")
-				.setLeader("leader")
-				.setMemberId("consumer1")
-				.setMembers(members);
-
-		// v1 and above could set throttle time
-		if (version >= 1)
-			data.setThrottleTimeMs(1000);
-
-		return new JoinGroupResponse(data);
-	}
-
-	private SyncGroupRequest createSyncGroupRequest(int version) {
-		List<SyncGroupRequestAssignment> assignments = Collections.singletonList(
-				new SyncGroupRequestAssignment()
-						.setMemberId("member")
-						.setAssignment(new byte[0])
-		);
-
-		SyncGroupRequestData data = new SyncGroupRequestData()
-				.setGroupId("group1")
-				.setGenerationId(1)
-				.setMemberId("member")
-				.setProtocolType("consumer") // Added in v5 but ignorable
-				.setProtocolName("range")    // Added in v5 but ignorable
-				.setAssignments(assignments);
-
-		// v3 and above could set group instance id
-		if (version >= 3)
-			data.setGroupInstanceId("groupInstanceId");
-
-		return new SyncGroupRequest.Builder(data).build((short) version);
-	}
-
-	private SyncGroupResponse createSyncGroupResponse(int version) {
-		SyncGroupResponseData data = new SyncGroupResponseData()
-				.setErrorCode(Errors.NONE.code())
-				.setProtocolType("consumer") // Added in v5 but ignorable
-				.setProtocolName("range")    // Added in v5 but ignorable
-				.setAssignment(new byte[0]);
-
-		// v1 and above could set throttle time
-		if (version >= 1)
-			data.setThrottleTimeMs(1000);
-
-		return new SyncGroupResponse(data);
-	}
-
-	private ListGroupsRequest createListGroupsRequest(short version) {
-		ListGroupsRequestData data = new ListGroupsRequestData();
-		if (version >= 4)
-			data.setStatesFilter(Arrays.asList("Stable"));
-		return new ListGroupsRequest.Builder(data).build(version);
-	}
-
-	private ListGroupsResponse createListGroupsResponse(int version) {
-		ListGroupsResponseData.ListedGroup group = new ListGroupsResponseData.ListedGroup()
-				.setGroupId("test-group")
-				.setProtocolType("consumer");
-		if (version >= 4)
-			group.setGroupState("Stable");
-		ListGroupsResponseData data = new ListGroupsResponseData()
-				.setErrorCode(Errors.NONE.code())
-				.setGroups(Collections.singletonList(group));
-		return new ListGroupsResponse(data);
-	}
-
-	private DescribeGroupsRequest createDescribeGroupRequest() {
-		return new DescribeGroupsRequest.Builder(
-				new DescribeGroupsRequestData().
-						setGroups(Collections.singletonList("test-group"))).build();
-	}
-
-	private DescribeGroupsResponse createDescribeGroupResponse() {
-		String clientId = "consumer-1";
-		String clientHost = "localhost";
-		DescribeGroupsResponseData describeGroupsResponseData = new DescribeGroupsResponseData();
-		DescribeGroupsResponseData.DescribedGroupMember member = DescribeGroupsResponse.groupMember("memberId", null,
-				clientId, clientHost, new byte[0], new byte[0]);
-		DescribedGroup metadata = DescribeGroupsResponse.groupMetadata("test-group",
-				Errors.NONE,
-				"STABLE",
-				"consumer",
-				"roundrobin",
-				Collections.singletonList(member),
-				DescribeGroupsResponse.AUTHORIZED_OPERATIONS_OMITTED);
-		describeGroupsResponseData.groups().add(metadata);
-		return new DescribeGroupsResponse(describeGroupsResponseData);
-	}
-
-	private LeaveGroupRequest createLeaveGroupRequest() {
-		return new LeaveGroupRequest.Builder(
-				"group1", Collections.singletonList(new MemberIdentity()
-				.setMemberId("consumer1"))
-		).build();
-	}
-
-	private LeaveGroupResponse createLeaveGroupResponse() {
-		return new LeaveGroupResponse(new LeaveGroupResponseData().setErrorCode(Errors.NONE.code()));
-	}
-
-	private DeleteGroupsRequest createDeleteGroupsRequest() {
-		return new DeleteGroupsRequest.Builder(
-				new DeleteGroupsRequestData()
-						.setGroupsNames(Collections.singletonList("test-group"))
-		).build();
-	}
-
-	private DeleteGroupsResponse createDeleteGroupsResponse() {
-		DeletableGroupResultCollection result = new DeletableGroupResultCollection();
-		result.add(new DeletableGroupResult()
-				.setGroupId("test-group")
-				.setErrorCode(Errors.NONE.code()));
-		return new DeleteGroupsResponse(
-				new DeleteGroupsResponseData()
-						.setResults(result)
-		);
-	}
-
-	private ListOffsetRequest createListOffsetRequest(int version) {
-		if (version == 0) {
-			ListOffsetTopic topic = new ListOffsetTopic()
-					.setName("test")
-					.setPartitions(Arrays.asList(new ListOffsetPartition()
-							.setPartitionIndex(0)
-							.setTimestamp(1000000L)
-							.setMaxNumOffsets(10)
-							.setCurrentLeaderEpoch(5)));
-			return ListOffsetRequest.Builder
-					.forConsumer(false, IsolationLevel.READ_UNCOMMITTED)
-					.setTargetTimes(Collections.singletonList(topic))
-					.build((short) version);
-		} else if (version == 1) {
-			ListOffsetTopic topic = new ListOffsetTopic()
-					.setName("test")
-					.setPartitions(Arrays.asList(new ListOffsetPartition()
-							.setPartitionIndex(0)
-							.setTimestamp(1000000L)
-							.setCurrentLeaderEpoch(5)));
-			return ListOffsetRequest.Builder
-					.forConsumer(true, IsolationLevel.READ_UNCOMMITTED)
-					.setTargetTimes(Collections.singletonList(topic))
-					.build((short) version);
-		} else if (version >= 2 && version <= 5) {
-			ListOffsetPartition partition = new ListOffsetPartition()
-					.setPartitionIndex(0)
-					.setTimestamp(1000000L)
-					.setCurrentLeaderEpoch(5);
-
-			ListOffsetTopic topic = new ListOffsetTopic()
-					.setName("test")
-					.setPartitions(Arrays.asList(partition));
-			return ListOffsetRequest.Builder
-					.forConsumer(true, IsolationLevel.READ_COMMITTED)
-					.setTargetTimes(Collections.singletonList(topic))
-					.build((short) version);
-		} else {
-			throw new IllegalArgumentException("Illegal ListOffsetRequest version " + version);
-		}
-	}
-
-	private ListOffsetResponse createListOffsetResponse(int version) {
-		if (version == 0) {
-			ListOffsetResponseData data = new ListOffsetResponseData()
-					.setTopics(Collections.singletonList(new ListOffsetTopicResponse()
-							.setName("test")
-							.setPartitions(Collections.singletonList(new ListOffsetPartitionResponse()
-									.setPartitionIndex(0)
-									.setErrorCode(Errors.NONE.code())
-									.setOldStyleOffsets(asList(100L))))));
-			return new ListOffsetResponse(data);
-		} else if (version >= 1 && version <= 5) {
-			ListOffsetPartitionResponse partition = new ListOffsetPartitionResponse()
-					.setPartitionIndex(0)
-					.setErrorCode(Errors.NONE.code())
-					.setTimestamp(10000L)
-					.setOffset(100L);
-			if (version >= 4) {
-				partition.setLeaderEpoch(27);
-			}
-			ListOffsetResponseData data = new ListOffsetResponseData()
-					.setTopics(Collections.singletonList(new ListOffsetTopicResponse()
-							.setName("test")
-							.setPartitions(Collections.singletonList(partition))));
-			return new ListOffsetResponse(data);
-		} else {
-			throw new IllegalArgumentException("Illegal ListOffsetResponse version " + version);
-		}
-	}
-
-	private MetadataRequest createMetadataRequest(int version, List<String> topics) {
-		return new MetadataRequest.Builder(topics, true).build((short) version);
-	}
-
-	private MetadataResponse createMetadataResponse() {
-		Node node = new Node(1, "host1", 1001);
-		List<Integer> replicas = singletonList(node.id());
-		List<Integer> isr = singletonList(node.id());
-		List<Integer> offlineReplicas = emptyList();
-
-		List<MetadataResponse.TopicMetadata> allTopicMetadata = new ArrayList<>();
-		allTopicMetadata.add(new MetadataResponse.TopicMetadata(Errors.NONE, "__consumer_offsets", true,
-				asList(new MetadataResponse.PartitionMetadata(Errors.NONE,
-						new TopicPartition("__consumer_offsets", 1),
-						Optional.of(node.id()), Optional.of(5), replicas, isr, offlineReplicas))));
-		allTopicMetadata.add(new MetadataResponse.TopicMetadata(Errors.LEADER_NOT_AVAILABLE, "topic2", false,
-				emptyList()));
-		allTopicMetadata.add(new MetadataResponse.TopicMetadata(Errors.NONE, "topic3", false,
-				asList(new MetadataResponse.PartitionMetadata(Errors.LEADER_NOT_AVAILABLE,
-						new TopicPartition("topic3", 0), Optional.empty(),
-						Optional.empty(), replicas, isr, offlineReplicas))));
-
-		return MetadataResponse.prepareResponse(asList(node), null, MetadataResponse.NO_CONTROLLER_ID, allTopicMetadata);
-	}
-
-	private OffsetCommitRequest createOffsetCommitRequest(int version) {
-		return new OffsetCommitRequest.Builder(new OffsetCommitRequestData()
-				.setGroupId("group1")
-				.setMemberId("consumer1")
-				.setGroupInstanceId(null)
-				.setGenerationId(100)
-				.setTopics(Collections.singletonList(
-						new OffsetCommitRequestData.OffsetCommitRequestTopic()
-								.setName("test")
-								.setPartitions(Arrays.asList(
-										new OffsetCommitRequestData.OffsetCommitRequestPartition()
-												.setPartitionIndex(0)
-												.setCommittedOffset(100)
-												.setCommittedLeaderEpoch(RecordBatch.NO_PARTITION_LEADER_EPOCH)
-												.setCommittedMetadata(""),
-										new OffsetCommitRequestData.OffsetCommitRequestPartition()
-												.setPartitionIndex(1)
-												.setCommittedOffset(200)
-												.setCommittedLeaderEpoch(RecordBatch.NO_PARTITION_LEADER_EPOCH)
-												.setCommittedMetadata(null)
-								))
-				))
-		).build((short) version);
-	}
-
-	private OffsetCommitResponse createOffsetCommitResponse() {
-		return new OffsetCommitResponse(new OffsetCommitResponseData()
-				.setTopics(Collections.singletonList(
-						new OffsetCommitResponseData.OffsetCommitResponseTopic()
-								.setName("test")
-								.setPartitions(Collections.singletonList(
-										new OffsetCommitResponseData.OffsetCommitResponsePartition()
-												.setPartitionIndex(0)
-												.setErrorCode(Errors.NONE.code())
-								))
-				))
-		);
-	}
-
-	private OffsetFetchRequest createOffsetFetchRequest(int version, boolean requireStable) {
-		return new OffsetFetchRequest.Builder("group1", requireStable, Collections.singletonList(new TopicPartition("test11", 1)), false)
-				.build((short) version);
-	}
-
-	private OffsetFetchRequest createOffsetFetchRequestForAllPartition(String groupId, boolean requireStable) {
-		return new OffsetFetchRequest.Builder(groupId, requireStable, null, false).build();
-	}
-
-	private OffsetFetchResponse createOffsetFetchResponse() {
-		Map<TopicPartition, OffsetFetchResponse.PartitionData> responseData = new HashMap<>();
-		responseData.put(new TopicPartition("test", 0), new OffsetFetchResponse.PartitionData(
-				100L, Optional.empty(), "", Errors.NONE));
-		responseData.put(new TopicPartition("test", 1), new OffsetFetchResponse.PartitionData(
-				100L, Optional.of(10), null, Errors.NONE));
-		return new OffsetFetchResponse(Errors.NONE, responseData);
-	}
-
-	@SuppressWarnings("deprecation")
-	private ProduceRequest createProduceRequest(int version) {
-		if (version < 2)
-			throw new IllegalArgumentException("Produce request version 2 is not supported");
-		byte magic = version == 2 ? RecordBatch.MAGIC_VALUE_V1 : RecordBatch.MAGIC_VALUE_V2;
-		MemoryRecords records = MemoryRecords.withRecords(magic, CompressionType.NONE, new SimpleRecord("woot".getBytes()));
-		return ProduceRequest.forMagic(magic,
-				new ProduceRequestData()
-						.setTopicData(new ProduceRequestData.TopicProduceDataCollection(Collections.singletonList(
-								new ProduceRequestData.TopicProduceData()
-										.setName("test")
-										.setPartitionData(Collections.singletonList(new ProduceRequestData.PartitionProduceData()
-												.setIndex(0)
-												.setRecords(records)))).iterator()))
-						.setAcks((short) 1)
-						.setTimeoutMs(5000)
-						.setTransactionalId(version >= 3 ? "transactionalId" : null))
-				.build((short) version);
-	}
-
-	@SuppressWarnings("deprecation")
-	private ProduceResponse createProduceResponse() {
-		Map<TopicPartition, ProduceResponse.PartitionResponse> responseData = new HashMap<>();
-		responseData.put(new TopicPartition("test", 0), new ProduceResponse.PartitionResponse(Errors.NONE,
-				10000, RecordBatch.NO_TIMESTAMP, 100));
-		return new ProduceResponse(responseData, 0);
-	}
-
-	@SuppressWarnings("deprecation")
-	private ProduceResponse createProduceResponseWithErrorMessage() {
-		Map<TopicPartition, ProduceResponse.PartitionResponse> responseData = new HashMap<>();
-		responseData.put(new TopicPartition("test", 0), new ProduceResponse.PartitionResponse(Errors.NONE,
-				10000, RecordBatch.NO_TIMESTAMP, 100, Collections.singletonList(new ProduceResponse.RecordError(0, "error message")),
-				"global error message"));
-		return new ProduceResponse(responseData, 0);
-	}
-
-	private StopReplicaRequest createStopReplicaRequest(int version, boolean deletePartitions) {
-		List<StopReplicaTopicState> topicStates = new ArrayList<>();
-		StopReplicaTopicState topic1 = new StopReplicaTopicState()
-				.setTopicName("topic1")
-				.setPartitionStates(Collections.singletonList(new StopReplicaPartitionState()
-						.setPartitionIndex(0)
-						.setLeaderEpoch(1)
-						.setDeletePartition(deletePartitions)));
-		topicStates.add(topic1);
-		StopReplicaTopicState topic2 = new StopReplicaTopicState()
-				.setTopicName("topic2")
-				.setPartitionStates(Collections.singletonList(new StopReplicaPartitionState()
-						.setPartitionIndex(1)
-						.setLeaderEpoch(2)
-						.setDeletePartition(deletePartitions)));
-		topicStates.add(topic2);
-
-		return new StopReplicaRequest.Builder((short) version, 0, 1, 0,
-				deletePartitions, topicStates).build((short) version);
-	}
-
-	private StopReplicaResponse createStopReplicaResponse() {
-		List<StopReplicaResponseData.StopReplicaPartitionError> partitions = new ArrayList<>();
-		partitions.add(new StopReplicaResponseData.StopReplicaPartitionError()
-				.setTopicName("test")
-				.setPartitionIndex(0)
-				.setErrorCode(Errors.NONE.code()));
-		return new StopReplicaResponse(new StopReplicaResponseData()
-				.setErrorCode(Errors.NONE.code())
-				.setPartitionErrors(partitions));
-	}
-
-	private ControlledShutdownRequest createControlledShutdownRequest() {
-		ControlledShutdownRequestData data = new ControlledShutdownRequestData()
-				.setBrokerId(10)
-				.setBrokerEpoch(0L);
-		return new ControlledShutdownRequest.Builder(
-				data,
-				ApiKeys.CONTROLLED_SHUTDOWN.latestVersion()).build();
-	}
-
-	private ControlledShutdownRequest createControlledShutdownRequest(int version) {
-		ControlledShutdownRequestData data = new ControlledShutdownRequestData()
-				.setBrokerId(10)
-				.setBrokerEpoch(0L);
-		return new ControlledShutdownRequest.Builder(
-				data,
-				ApiKeys.CONTROLLED_SHUTDOWN.latestVersion()).build((short) version);
-	}
-
-	private ControlledShutdownResponse createControlledShutdownResponse() {
-		RemainingPartition p1 = new RemainingPartition()
-				.setTopicName("test2")
-				.setPartitionIndex(5);
-		RemainingPartition p2 = new RemainingPartition()
-				.setTopicName("test1")
-				.setPartitionIndex(10);
-		RemainingPartitionCollection pSet = new RemainingPartitionCollection();
-		pSet.add(p1);
-		pSet.add(p2);
-		ControlledShutdownResponseData data = new ControlledShutdownResponseData()
-				.setErrorCode(Errors.NONE.code())
-				.setRemainingPartitions(pSet);
-		return new ControlledShutdownResponse(data);
-	}
-
-	private LeaderAndIsrRequest createLeaderAndIsrRequest(int version) {
-		List<LeaderAndIsrPartitionState> partitionStates = new ArrayList<>();
-		List<Integer> isr = asList(1, 2);
-		List<Integer> replicas = asList(1, 2, 3, 4);
-		partitionStates.add(new LeaderAndIsrPartitionState()
-				.setTopicName("topic5")
-				.setPartitionIndex(105)
-				.setControllerEpoch(0)
-				.setLeader(2)
-				.setLeaderEpoch(1)
-				.setIsr(isr)
-				.setZkVersion(2)
-				.setReplicas(replicas)
-				.setIsNew(false));
-		partitionStates.add(new LeaderAndIsrPartitionState()
-				.setTopicName("topic5")
-				.setPartitionIndex(1)
-				.setControllerEpoch(1)
-				.setLeader(1)
-				.setLeaderEpoch(1)
-				.setIsr(isr)
-				.setZkVersion(2)
-				.setReplicas(replicas)
-				.setIsNew(false));
-		partitionStates.add(new LeaderAndIsrPartitionState()
-				.setTopicName("topic20")
-				.setPartitionIndex(1)
-				.setControllerEpoch(1)
-				.setLeader(0)
-				.setLeaderEpoch(1)
-				.setIsr(isr)
-				.setZkVersion(2)
-				.setReplicas(replicas)
-				.setIsNew(false));
-
-		Set<Node> leaders = Utils.mkSet(
-				new Node(0, "test0", 1223),
-				new Node(1, "test1", 1223)
-		);
-		return new LeaderAndIsrRequest.Builder((short) version, 1, 10, 0, partitionStates, leaders).build();
-	}
-
-	private LeaderAndIsrResponse createLeaderAndIsrResponse() {
-		List<LeaderAndIsrResponseData.LeaderAndIsrPartitionError> partitions = new ArrayList<>();
-		partitions.add(new LeaderAndIsrResponseData.LeaderAndIsrPartitionError()
-				.setTopicName("test")
-				.setPartitionIndex(0)
-				.setErrorCode(Errors.NONE.code()));
-		return new LeaderAndIsrResponse(new LeaderAndIsrResponseData()
-				.setErrorCode(Errors.NONE.code())
-				.setPartitionErrors(partitions));
-	}
-
-	private UpdateMetadataRequest createUpdateMetadataRequest(int version, String rack) {
-		List<UpdateMetadataPartitionState> partitionStates = new ArrayList<>();
-		List<Integer> isr = asList(1, 2);
-		List<Integer> replicas = asList(1, 2, 3, 4);
-		List<Integer> offlineReplicas = asList();
-		partitionStates.add(new UpdateMetadataPartitionState()
-				.setTopicName("topic5")
-				.setPartitionIndex(105)
-				.setControllerEpoch(0)
-				.setLeader(2)
-				.setLeaderEpoch(1)
-				.setIsr(isr)
-				.setZkVersion(2)
-				.setReplicas(replicas)
-				.setOfflineReplicas(offlineReplicas));
-		partitionStates.add(new UpdateMetadataPartitionState()
-				.setTopicName("topic5")
-				.setPartitionIndex(1)
-				.setControllerEpoch(1)
-				.setLeader(1)
-				.setLeaderEpoch(1)
-				.setIsr(isr)
-				.setZkVersion(2)
-				.setReplicas(replicas)
-				.setOfflineReplicas(offlineReplicas));
-		partitionStates.add(new UpdateMetadataPartitionState()
-				.setTopicName("topic20")
-				.setPartitionIndex(1)
-				.setControllerEpoch(1)
-				.setLeader(0)
-				.setLeaderEpoch(1)
-				.setIsr(isr)
-				.setZkVersion(2)
-				.setReplicas(replicas)
-				.setOfflineReplicas(offlineReplicas));
-
-		SecurityProtocol plaintext = SecurityProtocol.PLAINTEXT;
-		List<UpdateMetadataEndpoint> endpoints1 = new ArrayList<>();
-		endpoints1.add(new UpdateMetadataEndpoint()
-				.setHost("host1")
-				.setPort(1223)
-				.setSecurityProtocol(plaintext.id)
-				.setListener(ListenerName.forSecurityProtocol(plaintext).value()));
-
-		List<UpdateMetadataEndpoint> endpoints2 = new ArrayList<>();
-		endpoints2.add(new UpdateMetadataEndpoint()
-				.setHost("host1")
-				.setPort(1244)
-				.setSecurityProtocol(plaintext.id)
-				.setListener(ListenerName.forSecurityProtocol(plaintext).value()));
-		if (version > 0) {
-			SecurityProtocol ssl = SecurityProtocol.SSL;
-			endpoints2.add(new UpdateMetadataEndpoint()
-					.setHost("host2")
-					.setPort(1234)
-					.setSecurityProtocol(ssl.id)
-					.setListener(ListenerName.forSecurityProtocol(ssl).value()));
-			endpoints2.add(new UpdateMetadataEndpoint()
-					.setHost("host2")
-					.setPort(1334)
-					.setSecurityProtocol(ssl.id));
-			if (version >= 3)
-				endpoints2.get(1).setListener("CLIENT");
-		}
-
-		List<UpdateMetadataBroker> liveBrokers = Arrays.asList(
-				new UpdateMetadataBroker()
-						.setId(0)
-						.setEndpoints(endpoints1)
-						.setRack(rack),
-				new UpdateMetadataBroker()
-						.setId(1)
-						.setEndpoints(endpoints2)
-						.setRack(rack)
-		);
-		return new UpdateMetadataRequest.Builder((short) version, 1, 10, 0, partitionStates,
-				liveBrokers).build();
-	}
-
-	private UpdateMetadataResponse createUpdateMetadataResponse() {
-		return new UpdateMetadataResponse(new UpdateMetadataResponseData().setErrorCode(Errors.NONE.code()));
-	}
-
-	private SaslHandshakeRequest createSaslHandshakeRequest() {
-		return new SaslHandshakeRequest.Builder(
-				new SaslHandshakeRequestData().setMechanism("PLAIN")).build();
-	}
-
-	private SaslHandshakeResponse createSaslHandshakeResponse() {
-		return new SaslHandshakeResponse(
-				new SaslHandshakeResponseData()
-						.setErrorCode(Errors.NONE.code()).setMechanisms(Collections.singletonList("GSSAPI")));
-	}
-
-	private SaslAuthenticateRequest createSaslAuthenticateRequest() {
-		SaslAuthenticateRequestData data = new SaslAuthenticateRequestData().setAuthBytes(new byte[0]);
-		return new SaslAuthenticateRequest(data);
-	}
-
-	private SaslAuthenticateResponse createSaslAuthenticateResponse() {
-		SaslAuthenticateResponseData data = new SaslAuthenticateResponseData()
-				.setErrorCode(Errors.NONE.code())
-				.setAuthBytes(new byte[0])
-				.setSessionLifetimeMs(Long.MAX_VALUE);
-		return new SaslAuthenticateResponse(data);
-	}
-
-	private ApiVersionsRequest createApiVersionRequest() {
-		return new ApiVersionsRequest.Builder().build();
-	}
-
-	private ApiVersionsResponse createApiVersionResponse() {
-		ApiVersionsResponseKeyCollection apiVersions = new ApiVersionsResponseKeyCollection();
-		apiVersions.add(new ApiVersionsResponseKey()
-				.setApiKey((short) 0)
-				.setMinVersion((short) 0)
-				.setMaxVersion((short) 2));
-
-		return new ApiVersionsResponse(new ApiVersionsResponseData()
-				.setErrorCode(Errors.NONE.code())
-				.setThrottleTimeMs(0)
-				.setApiKeys(apiVersions));
-	}
-
-	private CreateTopicsRequest createCreateTopicRequest(int version) {
-		return createCreateTopicRequest(version, version >= 1);
-	}
-
-	private CreateTopicsRequest createCreateTopicRequest(int version, boolean validateOnly) {
-		CreateTopicsRequestData data = new CreateTopicsRequestData()
-				.setTimeoutMs(123)
-				.setValidateOnly(validateOnly);
-		data.topics().add(new CreatableTopic()
-				.setNumPartitions(3)
-				.setReplicationFactor((short) 5));
-
-		CreatableTopic topic2 = new CreatableTopic();
-		data.topics().add(topic2);
-		topic2.assignments().add(new CreatableReplicaAssignment()
-				.setPartitionIndex(0)
-				.setBrokerIds(Arrays.asList(1, 2, 3)));
-		topic2.assignments().add(new CreatableReplicaAssignment()
-				.setPartitionIndex(1)
-				.setBrokerIds(Arrays.asList(2, 3, 4)));
-		topic2.configs().add(new CreateableTopicConfig()
-				.setName("config1").setValue("value1"));
-
-		return new CreateTopicsRequest.Builder(data).build((short) version);
-	}
-
-	private CreateTopicsResponse createCreateTopicResponse() {
-		CreateTopicsResponseData data = new CreateTopicsResponseData();
-		data.topics().add(new CreatableTopicResult()
-				.setName("t1")
-				.setErrorCode(Errors.INVALID_TOPIC_EXCEPTION.code())
-				.setErrorMessage(null));
-		data.topics().add(new CreatableTopicResult()
-				.setName("t2")
-				.setErrorCode(Errors.LEADER_NOT_AVAILABLE.code())
-				.setErrorMessage("Leader with id 5 is not available."));
-		data.topics().add(new CreatableTopicResult()
-				.setName("t3")
-				.setErrorCode(Errors.NONE.code())
-				.setNumPartitions(1)
-				.setReplicationFactor((short) 2)
-				.setConfigs(Collections.singletonList(new CreatableTopicConfigs()
-						.setName("min.insync.replicas")
-						.setValue("2"))));
-		return new CreateTopicsResponse(data);
-	}
-
-	private DeleteTopicsRequest createDeleteTopicsRequest(int version) {
-		return new DeleteTopicsRequest.Builder(new DeleteTopicsRequestData()
-				.setTopicNames(Arrays.asList("my_t1", "my_t2"))
-				.setTimeoutMs(1000)
-		).build((short) version);
-	}
-
-	private DeleteTopicsResponse createDeleteTopicsResponse() {
-		DeleteTopicsResponseData data = new DeleteTopicsResponseData();
-		data.responses().add(new DeletableTopicResult()
-				.setName("t1")
-				.setErrorCode(Errors.INVALID_TOPIC_EXCEPTION.code())
-				.setErrorMessage("Error Message"));
-		data.responses().add(new DeletableTopicResult()
-				.setName("t2")
-				.setErrorCode(Errors.TOPIC_AUTHORIZATION_FAILED.code())
-				.setErrorMessage("Error Message"));
-		data.responses().add(new DeletableTopicResult()
-				.setName("t3")
-				.setErrorCode(Errors.NOT_CONTROLLER.code()));
-		data.responses().add(new DeletableTopicResult()
-				.setName("t4")
-				.setErrorCode(Errors.NONE.code()));
-		return new DeleteTopicsResponse(data);
-	}
-
-	private InitProducerIdRequest createInitPidRequest() {
-		InitProducerIdRequestData requestData = new InitProducerIdRequestData()
-				.setTransactionalId(null)
-				.setTransactionTimeoutMs(100);
-		return new InitProducerIdRequest.Builder(requestData).build();
-	}
-
-	private InitProducerIdResponse createInitPidResponse() {
-		InitProducerIdResponseData responseData = new InitProducerIdResponseData()
-				.setErrorCode(Errors.NONE.code())
-				.setProducerEpoch((short) 3)
-				.setProducerId(3332)
-				.setThrottleTimeMs(0);
-		return new InitProducerIdResponse(responseData);
-	}
-
-	private Map<TopicPartition, OffsetsForLeaderEpochRequest.PartitionData> createOffsetForLeaderEpochPartitionData() {
-		Map<TopicPartition, OffsetsForLeaderEpochRequest.PartitionData> epochs = new HashMap<>();
-		epochs.put(new TopicPartition("topic1", 0),
-				new OffsetsForLeaderEpochRequest.PartitionData(Optional.of(0), 1));
-		epochs.put(new TopicPartition("topic1", 1),
-				new OffsetsForLeaderEpochRequest.PartitionData(Optional.of(0), 1));
-		epochs.put(new TopicPartition("topic2", 2),
-				new OffsetsForLeaderEpochRequest.PartitionData(Optional.empty(), 3));
-		return epochs;
-	}
-
-	private OffsetForLeaderTopicCollection createOffsetForLeaderTopicCollection() {
-		OffsetForLeaderTopicCollection topics = new OffsetForLeaderTopicCollection();
-		topics.add(new OffsetForLeaderTopic()
-				.setTopic("topic1")
-				.setPartitions(Arrays.asList(
-						new OffsetForLeaderPartition()
-								.setPartition(0)
-								.setLeaderEpoch(1)
-								.setCurrentLeaderEpoch(0),
-						new OffsetForLeaderPartition()
-								.setPartition(1)
-								.setLeaderEpoch(1)
-								.setCurrentLeaderEpoch(0))));
-		topics.add(new OffsetForLeaderTopic()
-				.setTopic("topic2")
-				.setPartitions(Arrays.asList(
-						new OffsetForLeaderPartition()
-								.setPartition(2)
-								.setLeaderEpoch(3)
-								.setCurrentLeaderEpoch(RecordBatch.NO_PARTITION_LEADER_EPOCH))));
-		return topics;
-	}
-
-	private OffsetsForLeaderEpochRequest createLeaderEpochRequestForConsumer() {
-		OffsetForLeaderTopicCollection epochs = createOffsetForLeaderTopicCollection();
-		return OffsetsForLeaderEpochRequest.Builder.forConsumer(epochs).build();
-	}
-
-	private OffsetsForLeaderEpochRequest createLeaderEpochRequestForReplica(int version, int replicaId) {
-		Map<TopicPartition, OffsetsForLeaderEpochRequest.PartitionData> epochs = createOffsetForLeaderEpochPartitionData();
-		return OffsetsForLeaderEpochRequest.Builder.forFollower((short) version, epochs, replicaId).build();
-	}
-
-	private OffsetsForLeaderEpochResponse createLeaderEpochResponse() {
-		OffsetForLeaderEpochResponseData data = new OffsetForLeaderEpochResponseData();
-		data.topics().add(new OffsetForLeaderTopicResult()
-				.setTopic("topic1")
-				.setPartitions(Arrays.asList(
-						new EpochEndOffset()
-								.setPartition(0)
-								.setErrorCode(Errors.NONE.code())
-								.setLeaderEpoch(1)
-								.setEndOffset(0),
-						new EpochEndOffset()
-								.setPartition(1)
-								.setErrorCode(Errors.NONE.code())
-								.setLeaderEpoch(1)
-								.setEndOffset(1))));
-		data.topics().add(new OffsetForLeaderTopicResult()
-				.setTopic("topic2")
-				.setPartitions(Arrays.asList(
-						new EpochEndOffset()
-								.setPartition(2)
-								.setErrorCode(Errors.NONE.code())
-								.setLeaderEpoch(1)
-								.setEndOffset(1))));
-
-		return new OffsetsForLeaderEpochResponse(data);
-	}
-
-	private AddPartitionsToTxnRequest createAddPartitionsToTxnRequest() {
-		return new AddPartitionsToTxnRequest.Builder("tid", 21L, (short) 42,
-				Collections.singletonList(new TopicPartition("topic", 73))).build();
-	}
-
-	private AddPartitionsToTxnResponse createAddPartitionsToTxnResponse() {
-		return new AddPartitionsToTxnResponse(0, Collections.singletonMap(new TopicPartition("t", 0), Errors.NONE));
-	}
-
-	private AddOffsetsToTxnRequest createAddOffsetsToTxnRequest() {
-		return new AddOffsetsToTxnRequest.Builder(
-				new AddOffsetsToTxnRequestData()
-						.setTransactionalId("tid")
-						.setProducerId(21L)
-						.setProducerEpoch((short) 42)
-						.setGroupId("gid")
-		).build();
-	}
-
-	private AddOffsetsToTxnResponse createAddOffsetsToTxnResponse() {
-		return new AddOffsetsToTxnResponse(new AddOffsetsToTxnResponseData()
-				.setErrorCode(Errors.NONE.code())
-				.setThrottleTimeMs(0));
-	}
-
-	private EndTxnRequest createEndTxnRequest() {
-		return new EndTxnRequest.Builder(
-				new EndTxnRequestData()
-						.setTransactionalId("tid")
-						.setProducerId(21L)
-						.setProducerEpoch((short) 42)
-						.setCommitted(TransactionResult.COMMIT.id)
-		).build();
-	}
-
-	private EndTxnResponse createEndTxnResponse() {
-		return new EndTxnResponse(
-				new EndTxnResponseData()
-						.setErrorCode(Errors.NONE.code())
-						.setThrottleTimeMs(0)
-		);
-	}
-
-	private WriteTxnMarkersRequest createWriteTxnMarkersRequest() {
-		List<TopicPartition> partitions = Collections.singletonList(new TopicPartition("topic", 73));
-		WriteTxnMarkersRequest.TxnMarkerEntry txnMarkerEntry = new WriteTxnMarkersRequest.TxnMarkerEntry(21L, (short) 42, 73, TransactionResult.ABORT, partitions);
-		return new WriteTxnMarkersRequest.Builder(ApiKeys.WRITE_TXN_MARKERS.latestVersion(), Collections.singletonList(txnMarkerEntry)).build();
-	}
-
-	private WriteTxnMarkersResponse createWriteTxnMarkersResponse() {
-		final Map<TopicPartition, Errors> errorPerPartitions = new HashMap<>();
-		errorPerPartitions.put(new TopicPartition("topic", 73), Errors.NONE);
-		final Map<Long, Map<TopicPartition, Errors>> response = new HashMap<>();
-		response.put(21L, errorPerPartitions);
-		return new WriteTxnMarkersResponse(response);
-	}
-
-	private TxnOffsetCommitRequest createTxnOffsetCommitRequest(int version) {
-		final Map<TopicPartition, TxnOffsetCommitRequest.CommittedOffset> offsets = new HashMap<>();
-		offsets.put(new TopicPartition("topic", 73),
-				new TxnOffsetCommitRequest.CommittedOffset(100, null, Optional.empty()));
-		offsets.put(new TopicPartition("topic", 74),
-				new TxnOffsetCommitRequest.CommittedOffset(100, "blah", Optional.of(27)));
-
-		if (version < 3) {
-			return new TxnOffsetCommitRequest.Builder("transactionalId",
-					"groupId",
-					21L,
-					(short) 42,
-					offsets,
-					false).build();
-		} else {
-			return new TxnOffsetCommitRequest.Builder("transactionalId",
-					"groupId",
-					21L,
-					(short) 42,
-					offsets,
-					"member",
-					2,
-					Optional.of("instance"),
-					false).build();
-		}
-	}
-
-	private TxnOffsetCommitRequest createTxnOffsetCommitRequestWithAutoDowngrade(int version) {
-		final Map<TopicPartition, TxnOffsetCommitRequest.CommittedOffset> offsets = new HashMap<>();
-		offsets.put(new TopicPartition("topic", 73),
-				new TxnOffsetCommitRequest.CommittedOffset(100, null, Optional.empty()));
-		offsets.put(new TopicPartition("topic", 74),
-				new TxnOffsetCommitRequest.CommittedOffset(100, "blah", Optional.of(27)));
-
-		return new TxnOffsetCommitRequest.Builder("transactionalId",
-				"groupId",
-				21L,
-				(short) 42,
-				offsets,
-				"member",
-				2,
-				Optional.of("instance"),
-				true).build();
-	}
-
-	private TxnOffsetCommitResponse createTxnOffsetCommitResponse() {
-		final Map<TopicPartition, Errors> errorPerPartitions = new HashMap<>();
-		errorPerPartitions.put(new TopicPartition("topic", 73), Errors.NONE);
-		return new TxnOffsetCommitResponse(0, errorPerPartitions);
-	}
-
-	private DescribeAclsRequest createDescribeAclsRequest() {
-		return new DescribeAclsRequest.Builder(new AclBindingFilter(
-				new ResourcePatternFilter(ResourceType.TOPIC, "mytopic", PatternType.LITERAL),
-				new AccessControlEntryFilter(null, null, AclOperation.ANY, AclPermissionType.ANY))).build();
-	}
-
-	private DescribeAclsResponse createDescribeAclsResponse() {
-		DescribeAclsResponseData data = new DescribeAclsResponseData()
-				.setErrorCode(Errors.NONE.code())
-				.setErrorMessage(Errors.NONE.message())
-				.setThrottleTimeMs(0)
-				.setResources(Collections.singletonList(new DescribeAclsResource()
-						.setResourceType(ResourceType.TOPIC.code())
-						.setResourceName("mytopic")
-						.setPatternType(PatternType.LITERAL.code())
-						.setAcls(Collections.singletonList(new AclDescription()
-								.setHost("*")
-								.setOperation(AclOperation.WRITE.code())
-								.setPermissionType(AclPermissionType.ALLOW.code())
-								.setPrincipal("User:ANONYMOUS")))));
-		return new DescribeAclsResponse(data);
-	}
-
-	private CreateAclsRequest createCreateAclsRequest() {
-		List<CreateAclsRequestData.AclCreation> creations = new ArrayList<>();
-		creations.add(CreateAclsRequest.aclCreation(new AclBinding(
-				new ResourcePattern(ResourceType.TOPIC, "mytopic", PatternType.LITERAL),
-				new AccessControlEntry("User:ANONYMOUS", "127.0.0.1", AclOperation.READ, AclPermissionType.ALLOW))));
-		creations.add(CreateAclsRequest.aclCreation(new AclBinding(
-				new ResourcePattern(ResourceType.GROUP, "mygroup", PatternType.LITERAL),
-				new AccessControlEntry("User:ANONYMOUS", "*", AclOperation.WRITE, AclPermissionType.DENY))));
-		CreateAclsRequestData data = new CreateAclsRequestData().setCreations(creations);
-		return new CreateAclsRequest.Builder(data).build();
-	}
-
-	private CreateAclsResponse createCreateAclsResponse() {
-		return new CreateAclsResponse(new CreateAclsResponseData().setResults(asList(
-				new CreateAclsResponseData.AclCreationResult(),
-				new CreateAclsResponseData.AclCreationResult()
-						.setErrorCode(Errors.NONE.code())
-						.setErrorMessage("Foo bar"))));
-	}
-
-	private DeleteAclsRequest createDeleteAclsRequest() {
-		DeleteAclsRequestData data = new DeleteAclsRequestData().setFilters(asList(
-				new DeleteAclsRequestData.DeleteAclsFilter()
-						.setResourceTypeFilter(ResourceType.ANY.code())
-						.setResourceNameFilter(null)
-						.setPatternTypeFilter(PatternType.LITERAL.code())
-						.setPrincipalFilter("User:ANONYMOUS")
-						.setHostFilter(null)
-						.setOperation(AclOperation.ANY.code())
-						.setPermissionType(AclPermissionType.ANY.code()),
-				new DeleteAclsRequestData.DeleteAclsFilter()
-						.setResourceTypeFilter(ResourceType.ANY.code())
-						.setResourceNameFilter(null)
-						.setPatternTypeFilter(PatternType.LITERAL.code())
-						.setPrincipalFilter("User:bob")
-						.setHostFilter(null)
-						.setOperation(AclOperation.ANY.code())
-						.setPermissionType(AclPermissionType.ANY.code())
-		));
-		return new DeleteAclsRequest.Builder(data).build();
-	}
-
-	private DeleteAclsResponse createDeleteAclsResponse() {
-		List<DeleteAclsResponseData.DeleteAclsFilterResult> filterResults = new ArrayList<>();
-		filterResults.add(new DeleteAclsResponseData.DeleteAclsFilterResult().setMatchingAcls(asList(
-				new DeleteAclsResponseData.DeleteAclsMatchingAcl()
-						.setResourceType(ResourceType.TOPIC.code())
-						.setResourceName("mytopic3")
-						.setPatternType(PatternType.LITERAL.code())
-						.setPrincipal("User:ANONYMOUS")
-						.setHost("*")
-						.setOperation(AclOperation.DESCRIBE.code())
-						.setPermissionType(AclPermissionType.ALLOW.code()),
-				new DeleteAclsResponseData.DeleteAclsMatchingAcl()
-						.setResourceType(ResourceType.TOPIC.code())
-						.setResourceName("mytopic4")
-						.setPatternType(PatternType.LITERAL.code())
-						.setPrincipal("User:ANONYMOUS")
-						.setHost("*")
-						.setOperation(AclOperation.DESCRIBE.code())
-						.setPermissionType(AclPermissionType.DENY.code()))));
-		filterResults.add(new DeleteAclsResponseData.DeleteAclsFilterResult()
-				.setErrorCode(Errors.SECURITY_DISABLED.code())
-				.setErrorMessage("No security"));
-		return new DeleteAclsResponse(new DeleteAclsResponseData()
-				.setThrottleTimeMs(0)
-				.setFilterResults(filterResults));
-	}
-
-	private DescribeConfigsRequest createDescribeConfigsRequest(int version) {
-		return new DescribeConfigsRequest.Builder(new DescribeConfigsRequestData()
-				.setResources(asList(
-						new DescribeConfigsRequestData.DescribeConfigsResource()
-								.setResourceType(ConfigResource.Type.BROKER.id())
-								.setResourceName("0"),
-						new DescribeConfigsRequestData.DescribeConfigsResource()
-								.setResourceType(ConfigResource.Type.TOPIC.id())
-								.setResourceName("topic"))))
-				.build((short) version);
-	}
-
-	private DescribeConfigsRequest createDescribeConfigsRequestWithConfigEntries(int version) {
-		return new DescribeConfigsRequest.Builder(new DescribeConfigsRequestData()
-				.setResources(asList(
-						new DescribeConfigsRequestData.DescribeConfigsResource()
-								.setResourceType(ConfigResource.Type.BROKER.id())
-								.setResourceName("0")
-								.setConfigurationKeys(asList("foo", "bar")),
-						new DescribeConfigsRequestData.DescribeConfigsResource()
-								.setResourceType(ConfigResource.Type.TOPIC.id())
-								.setResourceName("topic")
-								.setConfigurationKeys(null),
-						new DescribeConfigsRequestData.DescribeConfigsResource()
-								.setResourceType(ConfigResource.Type.TOPIC.id())
-								.setResourceName("topic a")
-								.setConfigurationKeys(emptyList())))).build((short) version);
-	}
-
-	private DescribeConfigsRequest createDescribeConfigsRequestWithDocumentation(int version) {
-		DescribeConfigsRequestData data = new DescribeConfigsRequestData()
-				.setResources(asList(
-						new DescribeConfigsRequestData.DescribeConfigsResource()
-								.setResourceType(ConfigResource.Type.BROKER.id())
-								.setResourceName("0")
-								.setConfigurationKeys(asList("foo", "bar"))));
-		if (version == 3) {
-			data.setIncludeDocumentation(true);
-		}
-		return new DescribeConfigsRequest.Builder(data).build((short) version);
-	}
-
-	private DescribeConfigsResponse createDescribeConfigsResponse(short version) {
-		return new DescribeConfigsResponse(new DescribeConfigsResponseData().setResults(asList(
-				new DescribeConfigsResult()
-						.setErrorCode(Errors.NONE.code())
-						.setResourceType(ConfigResource.Type.BROKER.id())
-						.setResourceName("0")
-						.setConfigs(asList(
-								new DescribeConfigsResourceResult()
-										.setName("config_name")
-										.setValue("config_value")
-										// Note: the v0 default for this field that should be exposed to callers is
-										// context-dependent. For example, if the resource is a broker, this should default to 4.
-										// -1 is just a placeholder value.
-										.setConfigSource(version == 0 ? DescribeConfigsResponse.ConfigSource.STATIC_BROKER_CONFIG.id() : DescribeConfigsResponse.ConfigSource.DYNAMIC_BROKER_CONFIG.id)
-										.setIsSensitive(true).setReadOnly(false)
-										.setSynonyms(emptyList()),
-								new DescribeConfigsResourceResult()
-										.setName("yet_another_name")
-										.setValue("yet another value")
-										.setConfigSource(version == 0 ? DescribeConfigsResponse.ConfigSource.STATIC_BROKER_CONFIG.id() : DescribeConfigsResponse.ConfigSource.DEFAULT_CONFIG.id)
-										.setIsSensitive(false).setReadOnly(true)
-										.setSynonyms(emptyList())
-										.setConfigType(ConfigType.BOOLEAN.id())
-										.setDocumentation("some description"),
-								new DescribeConfigsResourceResult()
-										.setName("another_name")
-										.setValue("another value")
-										.setConfigSource(version == 0 ? DescribeConfigsResponse.ConfigSource.STATIC_BROKER_CONFIG.id() : DescribeConfigsResponse.ConfigSource.DEFAULT_CONFIG.id)
-										.setIsSensitive(false).setReadOnly(true)
-										.setSynonyms(emptyList())
-						)),
-				new DescribeConfigsResult()
-						.setErrorCode(Errors.NONE.code())
-						.setResourceType(ConfigResource.Type.TOPIC.id())
-						.setResourceName("topic")
-						.setConfigs(emptyList())
-		)));
-
-	}
-
-	private AlterConfigsRequest createAlterConfigsRequest() {
-		Map<ConfigResource, AlterConfigsRequest.Config> configs = new HashMap<>();
-		List<AlterConfigsRequest.ConfigEntry> configEntries = asList(
-				new AlterConfigsRequest.ConfigEntry("config_name", "config_value"),
-				new AlterConfigsRequest.ConfigEntry("another_name", "another value")
-		);
-		configs.put(new ConfigResource(ConfigResource.Type.BROKER, "0"), new AlterConfigsRequest.Config(configEntries));
-		configs.put(new ConfigResource(ConfigResource.Type.TOPIC, "topic"),
-				new AlterConfigsRequest.Config(Collections.<AlterConfigsRequest.ConfigEntry>emptyList()));
-		return new AlterConfigsRequest.Builder(configs, false).build((short) 0);
-	}
-
-	private AlterConfigsResponse createAlterConfigsResponse() {
-		AlterConfigsResponseData data = new AlterConfigsResponseData()
-				.setThrottleTimeMs(20);
-		data.responses().add(new AlterConfigsResponseData.AlterConfigsResourceResponse()
-				.setErrorCode(Errors.NONE.code())
-				.setErrorMessage(null)
-				.setResourceName("0")
-				.setResourceType(ConfigResource.Type.BROKER.id()));
-		data.responses().add(new AlterConfigsResponseData.AlterConfigsResourceResponse()
-				.setErrorCode(Errors.INVALID_REQUEST.code())
-				.setErrorMessage("This request is invalid")
-				.setResourceName("topic")
-				.setResourceType(ConfigResource.Type.TOPIC.id()));
-		return new AlterConfigsResponse(data);
-	}
-
-	private CreatePartitionsRequest createCreatePartitionsRequest(int version) {
-		CreatePartitionsTopicCollection topics = new CreatePartitionsTopicCollection();
-		topics.add(new CreatePartitionsTopic()
-				.setName("my_topic")
-				.setCount(3)
-		);
-		topics.add(new CreatePartitionsTopic()
-				.setName("my_other_topic")
-				.setCount(3)
-		);
-
-		CreatePartitionsRequestData data = new CreatePartitionsRequestData()
-				.setTimeoutMs(0)
-				.setValidateOnly(false)
-				.setTopics(topics);
-
-		return new CreatePartitionsRequest(data, (short) version);
-	}
-
-	private CreatePartitionsRequest createCreatePartitionsRequestWithAssignments(int version) {
-		CreatePartitionsTopicCollection topics = new CreatePartitionsTopicCollection();
-		CreatePartitionsAssignment myTopicAssignment = new CreatePartitionsAssignment()
-				.setBrokerIds(Collections.singletonList(2));
-		topics.add(new CreatePartitionsTopic()
-				.setName("my_topic")
-				.setCount(3)
-				.setAssignments(Collections.singletonList(myTopicAssignment))
-		);
-
-		topics.add(new CreatePartitionsTopic()
-				.setName("my_other_topic")
-				.setCount(3)
-				.setAssignments(asList(
-						new CreatePartitionsAssignment().setBrokerIds(asList(2, 3)),
-						new CreatePartitionsAssignment().setBrokerIds(asList(3, 1))
-				))
-		);
-
-		CreatePartitionsRequestData data = new CreatePartitionsRequestData()
-				.setTimeoutMs(0)
-				.setValidateOnly(false)
-				.setTopics(topics);
-
-		return new CreatePartitionsRequest(data, (short) version);
-	}
-
-	private CreatePartitionsResponse createCreatePartitionsResponse() {
-		List<CreatePartitionsTopicResult> results = new LinkedList<>();
-		results.add(new CreatePartitionsTopicResult()
-				.setName("my_topic")
-				.setErrorCode(Errors.INVALID_REPLICA_ASSIGNMENT.code()));
-		results.add(new CreatePartitionsTopicResult()
-				.setName("my_topic")
-				.setErrorCode(Errors.NONE.code()));
-		CreatePartitionsResponseData data = new CreatePartitionsResponseData()
-				.setThrottleTimeMs(42)
-				.setResults(results);
-		return new CreatePartitionsResponse(data);
-	}
-
-	private CreateDelegationTokenRequest createCreateTokenRequest() {
-		List<CreatableRenewers> renewers = new ArrayList<>();
-		renewers.add(new CreatableRenewers()
-				.setPrincipalType("User")
-				.setPrincipalName("user1"));
-		renewers.add(new CreatableRenewers()
-				.setPrincipalType("User")
-				.setPrincipalName("user2"));
-		return new CreateDelegationTokenRequest.Builder(new CreateDelegationTokenRequestData()
-				.setRenewers(renewers)
-				.setMaxLifetimeMs(System.currentTimeMillis())).build();
-	}
-
-	private CreateDelegationTokenResponse createCreateTokenResponse() {
-		CreateDelegationTokenResponseData data = new CreateDelegationTokenResponseData()
-				.setThrottleTimeMs(20)
-				.setErrorCode(Errors.NONE.code())
-				.setPrincipalType("User")
-				.setPrincipalName("user1")
-				.setIssueTimestampMs(System.currentTimeMillis())
-				.setExpiryTimestampMs(System.currentTimeMillis())
-				.setMaxTimestampMs(System.currentTimeMillis())
-				.setTokenId("token1")
-				.setHmac("test".getBytes());
-		return new CreateDelegationTokenResponse(data);
-	}
-
-	private RenewDelegationTokenRequest createRenewTokenRequest() {
-		RenewDelegationTokenRequestData data = new RenewDelegationTokenRequestData()
-				.setHmac("test".getBytes())
-				.setRenewPeriodMs(System.currentTimeMillis());
-		return new RenewDelegationTokenRequest.Builder(data).build();
-	}
-
-	private RenewDelegationTokenResponse createRenewTokenResponse() {
-		RenewDelegationTokenResponseData data = new RenewDelegationTokenResponseData()
-				.setThrottleTimeMs(20)
-				.setErrorCode(Errors.NONE.code())
-				.setExpiryTimestampMs(System.currentTimeMillis());
-		return new RenewDelegationTokenResponse(data);
-	}
-
-	private ExpireDelegationTokenRequest createExpireTokenRequest() {
-		ExpireDelegationTokenRequestData data = new ExpireDelegationTokenRequestData()
-				.setHmac("test".getBytes())
-				.setExpiryTimePeriodMs(System.currentTimeMillis());
-		return new ExpireDelegationTokenRequest.Builder(data).build();
-	}
-
-	private ExpireDelegationTokenResponse createExpireTokenResponse() {
-		ExpireDelegationTokenResponseData data = new ExpireDelegationTokenResponseData()
-				.setThrottleTimeMs(20)
-				.setErrorCode(Errors.NONE.code())
-				.setExpiryTimestampMs(System.currentTimeMillis());
-		return new ExpireDelegationTokenResponse(data);
-	}
-
-	private DescribeDelegationTokenRequest createDescribeTokenRequest() {
-		List<KafkaPrincipal> owners = new ArrayList<>();
-		owners.add(SecurityUtils.parseKafkaPrincipal("User:user1"));
-		owners.add(SecurityUtils.parseKafkaPrincipal("User:user2"));
-		return new DescribeDelegationTokenRequest.Builder(owners).build();
-	}
-
-	private DescribeDelegationTokenResponse createDescribeTokenResponse() {
-		List<KafkaPrincipal> renewers = new ArrayList<>();
-		renewers.add(SecurityUtils.parseKafkaPrincipal("User:user1"));
-		renewers.add(SecurityUtils.parseKafkaPrincipal("User:user2"));
-
-		List<DelegationToken> tokenList = new LinkedList<>();
-
-		TokenInformation tokenInfo1 = new TokenInformation("1", SecurityUtils.parseKafkaPrincipal("User:owner"), renewers,
-				System.currentTimeMillis(), System.currentTimeMillis(), System.currentTimeMillis());
-
-		TokenInformation tokenInfo2 = new TokenInformation("2", SecurityUtils.parseKafkaPrincipal("User:owner1"), renewers,
-				System.currentTimeMillis(), System.currentTimeMillis(), System.currentTimeMillis());
-
-		tokenList.add(new DelegationToken(tokenInfo1, "test".getBytes()));
-		tokenList.add(new DelegationToken(tokenInfo2, "test".getBytes()));
-
-		return new DescribeDelegationTokenResponse(20, Errors.NONE, tokenList);
-	}
-
-	private ElectLeadersRequest createElectLeadersRequestNullPartitions() {
-		return new ElectLeadersRequest.Builder(ElectionType.PREFERRED, null, 100).build((short) 1);
-	}
-
-	private ElectLeadersRequest createElectLeadersRequest() {
-		List<TopicPartition> partitions = asList(new TopicPartition("data", 1), new TopicPartition("data", 2));
-
-		return new ElectLeadersRequest.Builder(ElectionType.PREFERRED, partitions, 100).build((short) 1);
-	}
-
-	private ElectLeadersResponse createElectLeadersResponse() {
-		String topic = "myTopic";
-		List<ReplicaElectionResult> electionResults = new ArrayList<>();
-		ReplicaElectionResult electionResult = new ReplicaElectionResult();
-		electionResults.add(electionResult);
-		electionResult.setTopic(topic);
-		// Add partition 1 result
-		PartitionResult partitionResult = new PartitionResult();
-		partitionResult.setPartitionId(0);
-		partitionResult.setErrorCode(ApiError.NONE.error().code());
-		partitionResult.setErrorMessage(ApiError.NONE.message());
-		electionResult.partitionResult().add(partitionResult);
-
-		// Add partition 2 result
-		partitionResult = new PartitionResult();
-		partitionResult.setPartitionId(1);
-		partitionResult.setErrorCode(Errors.UNKNOWN_TOPIC_OR_PARTITION.code());
-		partitionResult.setErrorMessage(Errors.UNKNOWN_TOPIC_OR_PARTITION.message());
-		electionResult.partitionResult().add(partitionResult);
-
-		return new ElectLeadersResponse(200, Errors.NONE.code(), electionResults);
-	}
-
-	private IncrementalAlterConfigsRequest createIncrementalAlterConfigsRequest() {
-		IncrementalAlterConfigsRequestData data = new IncrementalAlterConfigsRequestData();
-		AlterableConfig alterableConfig = new AlterableConfig()
-				.setName("retention.ms")
-				.setConfigOperation((byte) 0)
-				.setValue("100");
-		IncrementalAlterConfigsRequestData.AlterableConfigCollection alterableConfigs = new IncrementalAlterConfigsRequestData.AlterableConfigCollection();
-		alterableConfigs.add(alterableConfig);
-
-		data.resources().add(new AlterConfigsResource()
-				.setResourceName("testtopic")
-				.setResourceType(ResourceType.TOPIC.code())
-				.setConfigs(alterableConfigs));
-		return new IncrementalAlterConfigsRequest.Builder(data).build((short) 0);
-	}
-
-	private IncrementalAlterConfigsResponse createIncrementalAlterConfigsResponse() {
-		IncrementalAlterConfigsResponseData data = new IncrementalAlterConfigsResponseData();
-
-		data.responses().add(new AlterConfigsResourceResponse()
-				.setResourceName("testtopic")
-				.setResourceType(ResourceType.TOPIC.code())
-				.setErrorCode(Errors.NONE.code())
-				.setErrorMessage("Duplicate Keys"));
-		return new IncrementalAlterConfigsResponse(data);
-	}
-
-	private AlterPartitionReassignmentsRequest createAlterPartitionReassignmentsRequest() {
-		AlterPartitionReassignmentsRequestData data = new AlterPartitionReassignmentsRequestData();
-		data.topics().add(
-				new AlterPartitionReassignmentsRequestData.ReassignableTopic().setName("topic").setPartitions(
-						Collections.singletonList(
-								new AlterPartitionReassignmentsRequestData.ReassignablePartition().setPartitionIndex(0).setReplicas(null)
-						)
-				)
-		);
-		return new AlterPartitionReassignmentsRequest.Builder(data).build((short) 0);
-	}
-
-	private AlterPartitionReassignmentsResponse createAlterPartitionReassignmentsResponse() {
-		AlterPartitionReassignmentsResponseData data = new AlterPartitionReassignmentsResponseData();
-		data.responses().add(
-				new AlterPartitionReassignmentsResponseData.ReassignableTopicResponse()
-						.setName("topic")
-						.setPartitions(Collections.singletonList(
-								new AlterPartitionReassignmentsResponseData.ReassignablePartitionResponse()
-										.setPartitionIndex(0)
-										.setErrorCode(Errors.NONE.code())
-										.setErrorMessage("No reassignment is in progress for topic topic partition 0")
-								)
-						)
-		);
-		return new AlterPartitionReassignmentsResponse(data);
-	}
-
-	private ListPartitionReassignmentsRequest createListPartitionReassignmentsRequest() {
-		ListPartitionReassignmentsRequestData data = new ListPartitionReassignmentsRequestData();
-		data.setTopics(
-				Collections.singletonList(
-						new ListPartitionReassignmentsRequestData.ListPartitionReassignmentsTopics()
-								.setName("topic")
-								.setPartitionIndexes(Collections.singletonList(1))
-				)
-		);
-		return new ListPartitionReassignmentsRequest.Builder(data).build((short) 0);
-	}
-
-	private ListPartitionReassignmentsResponse createListPartitionReassignmentsResponse() {
-		ListPartitionReassignmentsResponseData data = new ListPartitionReassignmentsResponseData();
-		data.setTopics(Collections.singletonList(
-				new ListPartitionReassignmentsResponseData.OngoingTopicReassignment()
-						.setName("topic")
-						.setPartitions(Collections.singletonList(
-								new ListPartitionReassignmentsResponseData.OngoingPartitionReassignment()
-										.setPartitionIndex(0)
-										.setReplicas(Arrays.asList(1, 2))
-										.setAddingReplicas(Collections.singletonList(2))
-										.setRemovingReplicas(Collections.singletonList(1))
-								)
-						)
-		));
-		return new ListPartitionReassignmentsResponse(data);
-	}
-
-	private OffsetDeleteRequest createOffsetDeleteRequest() {
-		OffsetDeleteRequestTopicCollection topics = new OffsetDeleteRequestTopicCollection();
-		topics.add(new OffsetDeleteRequestTopic()
-				.setName("topic1")
-				.setPartitions(Collections.singletonList(
-						new OffsetDeleteRequestPartition()
-								.setPartitionIndex(0)
-						)
-				)
-		);
-
-		OffsetDeleteRequestData data = new OffsetDeleteRequestData();
-		data.setGroupId("group1");
-		data.setTopics(topics);
-
-		return new OffsetDeleteRequest.Builder(data).build((short) 0);
-	}
-
-	private OffsetDeleteResponse createOffsetDeleteResponse() {
-		OffsetDeleteResponsePartitionCollection partitions = new OffsetDeleteResponsePartitionCollection();
-		partitions.add(new OffsetDeleteResponsePartition()
-				.setPartitionIndex(0)
-				.setErrorCode(Errors.NONE.code())
-		);
-
-		OffsetDeleteResponseTopicCollection topics = new OffsetDeleteResponseTopicCollection();
-		topics.add(new OffsetDeleteResponseTopic()
-				.setName("topic1")
-				.setPartitions(partitions)
-		);
-
-		OffsetDeleteResponseData data = new OffsetDeleteResponseData();
-		data.setErrorCode(Errors.NONE.code());
-		data.setTopics(topics);
-
-		return new OffsetDeleteResponse(data);
-	}
-
-	private AlterReplicaLogDirsRequest createAlterReplicaLogDirsRequest() {
-		AlterReplicaLogDirsRequestData data = new AlterReplicaLogDirsRequestData();
-		data.dirs().add(
-				new AlterReplicaLogDirsRequestData.AlterReplicaLogDir()
-						.setPath("/data0")
-						.setTopics(new AlterReplicaLogDirTopicCollection(Collections.singletonList(
-								new AlterReplicaLogDirTopic()
-										.setPartitions(singletonList(0))
-										.setName("topic")
-								).iterator())
-						)
-		);
-		return new AlterReplicaLogDirsRequest.Builder(data).build((short) 0);
-	}
-
-	private AlterReplicaLogDirsResponse createAlterReplicaLogDirsResponse() {
-		AlterReplicaLogDirsResponseData data = new AlterReplicaLogDirsResponseData();
-		data.results().add(
-				new AlterReplicaLogDirsResponseData.AlterReplicaLogDirTopicResult()
-						.setTopicName("topic")
-						.setPartitions(Collections.singletonList(
-								new AlterReplicaLogDirsResponseData.AlterReplicaLogDirPartitionResult()
-										.setPartitionIndex(0)
-										.setErrorCode(Errors.NONE.code())
-								)
-						)
-		);
-		return new AlterReplicaLogDirsResponse(data);
-	}
-
-	private DescribeClientQuotasRequest createDescribeClientQuotasRequest() {
-		ClientQuotaFilter filter = ClientQuotaFilter.all();
-		return new DescribeClientQuotasRequest.Builder(filter).build((short) 0);
-	}
-
-	private DescribeClientQuotasResponse createDescribeClientQuotasResponse() {
-		ClientQuotaEntity entity = new ClientQuotaEntity(Collections.singletonMap(ClientQuotaEntity.USER, "user"));
-		return new DescribeClientQuotasResponse(Collections.singletonMap(entity, Collections.singletonMap("request_percentage", 1.0)), 0);
-	}
-
-	private AlterClientQuotasRequest createAlterClientQuotasRequest() {
-		ClientQuotaEntity entity = new ClientQuotaEntity(Collections.singletonMap(ClientQuotaEntity.USER, "user"));
-		ClientQuotaAlteration.Op op = new ClientQuotaAlteration.Op("request_percentage", 2.0);
-		ClientQuotaAlteration alteration = new ClientQuotaAlteration(entity, Collections.singleton(op));
-		return new AlterClientQuotasRequest.Builder(Collections.singleton(alteration), false).build((short) 0);
-	}
-
-	private AlterClientQuotasResponse createAlterClientQuotasResponse() {
-		ClientQuotaEntity entity = new ClientQuotaEntity(Collections.singletonMap(ClientQuotaEntity.USER, "user"));
-		return new AlterClientQuotasResponse(Collections.singletonMap(entity, ApiError.NONE), 0);
-	}
-
-	/**
-	 * Check that all error codes in the response get included in {@link AbstractResponse#errorCounts()}.
-	 */
-	@Test
-	public void testErrorCountsIncludesNone() {
-		assertEquals(Integer.valueOf(1), createAddOffsetsToTxnResponse().errorCounts().get(Errors.NONE));
-		assertEquals(Integer.valueOf(1), createAddPartitionsToTxnResponse().errorCounts().get(Errors.NONE));
-		assertEquals(Integer.valueOf(1), createAlterClientQuotasResponse().errorCounts().get(Errors.NONE));
-		assertEquals(Integer.valueOf(1), createAlterConfigsResponse().errorCounts().get(Errors.NONE));
-		assertEquals(Integer.valueOf(2), createAlterPartitionReassignmentsResponse().errorCounts().get(Errors.NONE));
-		assertEquals(Integer.valueOf(1), createAlterReplicaLogDirsResponse().errorCounts().get(Errors.NONE));
-		assertEquals(Integer.valueOf(1), createApiVersionResponse().errorCounts().get(Errors.NONE));
-		assertEquals(Integer.valueOf(1), createControlledShutdownResponse().errorCounts().get(Errors.NONE));
-		assertEquals(Integer.valueOf(2), createCreateAclsResponse().errorCounts().get(Errors.NONE));
-		assertEquals(Integer.valueOf(1), createCreatePartitionsResponse().errorCounts().get(Errors.NONE));
-		assertEquals(Integer.valueOf(1), createCreateTokenResponse().errorCounts().get(Errors.NONE));
-		assertEquals(Integer.valueOf(1), createCreateTopicResponse().errorCounts().get(Errors.NONE));
-		assertEquals(Integer.valueOf(1), createDeleteAclsResponse().errorCounts().get(Errors.NONE));
-		assertEquals(Integer.valueOf(1), createDeleteGroupsResponse().errorCounts().get(Errors.NONE));
-		assertEquals(Integer.valueOf(1), createDeleteTopicsResponse().errorCounts().get(Errors.NONE));
-		assertEquals(Integer.valueOf(1), createDescribeAclsResponse().errorCounts().get(Errors.NONE));
-		assertEquals(Integer.valueOf(1), createDescribeClientQuotasResponse().errorCounts().get(Errors.NONE));
-		assertEquals(Integer.valueOf(2), createDescribeConfigsResponse(DESCRIBE_CONFIGS.latestVersion()).errorCounts().get(Errors.NONE));
-		assertEquals(Integer.valueOf(1), createDescribeGroupResponse().errorCounts().get(Errors.NONE));
-		assertEquals(Integer.valueOf(1), createDescribeTokenResponse().errorCounts().get(Errors.NONE));
-		assertEquals(Integer.valueOf(2), createElectLeadersResponse().errorCounts().get(Errors.NONE));
-		assertEquals(Integer.valueOf(1), createEndTxnResponse().errorCounts().get(Errors.NONE));
-		assertEquals(Integer.valueOf(1), createExpireTokenResponse().errorCounts().get(Errors.NONE));
-		assertEquals(Integer.valueOf(3), createFetchResponse(123).errorCounts().get(Errors.NONE));
-		assertEquals(Integer.valueOf(1), createFindCoordinatorResponse().errorCounts().get(Errors.NONE));
-		assertEquals(Integer.valueOf(1), createHeartBeatResponse().errorCounts().get(Errors.NONE));
-		assertEquals(Integer.valueOf(1), createIncrementalAlterConfigsResponse().errorCounts().get(Errors.NONE));
-		assertEquals(Integer.valueOf(1), createJoinGroupResponse(JOIN_GROUP.latestVersion()).errorCounts().get(Errors.NONE));
-		assertEquals(Integer.valueOf(2), createLeaderAndIsrResponse().errorCounts().get(Errors.NONE));
-		assertEquals(Integer.valueOf(3), createLeaderEpochResponse().errorCounts().get(Errors.NONE));
-		assertEquals(Integer.valueOf(1), createLeaveGroupResponse().errorCounts().get(Errors.NONE));
-		assertEquals(Integer.valueOf(1), createListGroupsResponse(LIST_GROUPS.latestVersion()).errorCounts().get(Errors.NONE));
-		assertEquals(Integer.valueOf(1), createListOffsetResponse(LIST_OFFSETS.latestVersion()).errorCounts().get(Errors.NONE));
-		assertEquals(Integer.valueOf(1), createListPartitionReassignmentsResponse().errorCounts().get(Errors.NONE));
-		assertEquals(Integer.valueOf(3), createMetadataResponse().errorCounts().get(Errors.NONE));
-		assertEquals(Integer.valueOf(1), createOffsetCommitResponse().errorCounts().get(Errors.NONE));
-		assertEquals(Integer.valueOf(2), createOffsetDeleteResponse().errorCounts().get(Errors.NONE));
-		assertEquals(Integer.valueOf(3), createOffsetFetchResponse().errorCounts().get(Errors.NONE));
-		assertEquals(Integer.valueOf(1), createProduceResponse().errorCounts().get(Errors.NONE));
-		assertEquals(Integer.valueOf(1), createRenewTokenResponse().errorCounts().get(Errors.NONE));
-		assertEquals(Integer.valueOf(1), createSaslAuthenticateResponse().errorCounts().get(Errors.NONE));
-		assertEquals(Integer.valueOf(1), createSaslHandshakeResponse().errorCounts().get(Errors.NONE));
-		assertEquals(Integer.valueOf(2), createStopReplicaResponse().errorCounts().get(Errors.NONE));
-		assertEquals(Integer.valueOf(1), createSyncGroupResponse(SYNC_GROUP.latestVersion()).errorCounts().get(Errors.NONE));
-		assertEquals(Integer.valueOf(1), createTxnOffsetCommitResponse().errorCounts().get(Errors.NONE));
-		assertEquals(Integer.valueOf(1), createUpdateMetadataResponse().errorCounts().get(Errors.NONE));
-		assertEquals(Integer.valueOf(1), createWriteTxnMarkersResponse().errorCounts().get(Errors.NONE));
-	}
-=======
     // Exception includes a message that we verify is not included in error responses
     private final UnknownServerException unknownServerException = new UnknownServerException("secret");
 
@@ -4946,5 +2585,4 @@
         assertEquals(Integer.valueOf(1), createUpdateMetadataResponse().errorCounts().get(Errors.NONE));
         assertEquals(Integer.valueOf(1), createWriteTxnMarkersResponse().errorCounts().get(Errors.NONE));
     }
->>>>>>> 42272f0a
 }