--- conflicted
+++ resolved
@@ -17,7 +17,7 @@
 package org.apache.kafka.common.requests;
 
 import org.apache.kafka.common.errors.UnsupportedVersionException;
-import org.apache.kafka.common.message.OffsetForLeaderEpochRequestData;
+import org.apache.kafka.common.message.OffsetForLeaderEpochRequestData.OffsetForLeaderTopicCollection;
 import org.apache.kafka.common.protocol.ApiKeys;
 import org.junit.Test;
 
@@ -26,37 +26,6 @@
 
 public class OffsetsForLeaderEpochRequestTest {
 
-<<<<<<< HEAD
-	@Test
-	public void testForConsumerRequiresVersion3() {
-		OffsetsForLeaderEpochRequest.Builder builder = OffsetsForLeaderEpochRequest.Builder.forConsumer(new OffsetForLeaderEpochRequestData.OffsetForLeaderTopicCollection());
-		for (short version = 0; version < 3; version++) {
-			final short v = version;
-			assertThrows(UnsupportedVersionException.class, () -> builder.build(v));
-		}
-
-		for (short version = 3; version < ApiKeys.OFFSET_FOR_LEADER_EPOCH.latestVersion(); version++) {
-			OffsetsForLeaderEpochRequest request = builder.build((short) 3);
-			assertEquals(OffsetsForLeaderEpochRequest.CONSUMER_REPLICA_ID, request.replicaId());
-		}
-	}
-
-	@Test
-	public void testDefaultReplicaId() {
-		for (short version = 0; version < ApiKeys.OFFSET_FOR_LEADER_EPOCH.latestVersion(); version++) {
-			int replicaId = 1;
-			OffsetsForLeaderEpochRequest.Builder builder = OffsetsForLeaderEpochRequest.Builder.forFollower(
-					version, Collections.emptyMap(), replicaId);
-			OffsetsForLeaderEpochRequest request = builder.build();
-			OffsetsForLeaderEpochRequest parsed = (OffsetsForLeaderEpochRequest) AbstractRequest.parseRequest(
-					ApiKeys.OFFSET_FOR_LEADER_EPOCH, version, request.toStruct());
-			if (version < 3)
-				assertEquals(OffsetsForLeaderEpochRequest.DEBUGGING_REPLICA_ID, parsed.replicaId());
-			else
-				assertEquals(replicaId, parsed.replicaId());
-		}
-	}
-=======
     @Test
     public void testForConsumerRequiresVersion3() {
         OffsetsForLeaderEpochRequest.Builder builder = OffsetsForLeaderEpochRequest.Builder.forConsumer(new OffsetForLeaderTopicCollection());
@@ -85,6 +54,5 @@
                 assertEquals(replicaId, parsed.replicaId());
         }
     }
->>>>>>> 42272f0a
 
 }